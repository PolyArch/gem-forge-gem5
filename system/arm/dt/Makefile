# Copyright (c) 2015-2016 ARM Limited
# All rights reserved.
#
# Redistribution and use in source and binary forms, with or without
# modification, are permitted provided that the following conditions are
# met: redistributions of source code must retain the above copyright
# notice, this list of conditions and the following disclaimer;
# redistributions in binary form must reproduce the above copyright
# notice, this list of conditions and the following disclaimer in the
# documentation and/or other materials provided with the distribution;
# neither the name of the copyright holders nor the names of its
# contributors may be used to endorse or promote products derived from
# this software without specific prior written permission.
#
# THIS SOFTWARE IS PROVIDED BY THE COPYRIGHT HOLDERS AND CONTRIBUTORS
# "AS IS" AND ANY EXPRESS OR IMPLIED WARRANTIES, INCLUDING, BUT NOT
# LIMITED TO, THE IMPLIED WARRANTIES OF MERCHANTABILITY AND FITNESS FOR
# A PARTICULAR PURPOSE ARE DISCLAIMED. IN NO EVENT SHALL THE COPYRIGHT
# OWNER OR CONTRIBUTORS BE LIABLE FOR ANY DIRECT, INDIRECT, INCIDENTAL,
# SPECIAL, EXEMPLARY, OR CONSEQUENTIAL DAMAGES (INCLUDING, BUT NOT
# LIMITED TO, PROCUREMENT OF SUBSTITUTE GOODS OR SERVICES; LOSS OF USE,
# DATA, OR PROFITS; OR BUSINESS INTERRUPTION) HOWEVER CAUSED AND ON ANY
# THEORY OF LIABILITY, WHETHER IN CONTRACT, STRICT LIABILITY, OR TORT
# (INCLUDING NEGLIGENCE OR OTHERWISE) ARISING IN ANY WAY OUT OF THE USE
# OF THIS SOFTWARE, EVEN IF ADVISED OF THE POSSIBILITY OF SUCH DAMAGE.
#
# Authors: Andreas Sandberg

CPP?=cpp
DTC?=dtc

DTC_CPP_FLAGS=-nostdinc -undef

# $(1) is the prefix of DTB files
NUM_CPUS := 1 2 4 8 16
CREATE_TARGET=$(foreach n, $(NUM_CPUS), $(1)_$(n)cpu.dtb)

TARGET_PREFIX=\
	armv7_gem5_v1 \
	armv8_gem5_v1 \
	armv8_gem5_v2

TARGETS=\
<<<<<<< HEAD
	armv7_gem5_v1_1cpu.dtb \
	armv7_gem5_v1_2cpu.dtb \
	armv7_gem5_v1_4cpu.dtb \
	armv7_gem5_v1_8cpu.dtb \
	armv7_gem5_v1_16cpu.dtb \
	armv8_gem5_v1_1cpu.dtb \
	armv8_gem5_v1_2cpu.dtb \
	armv8_gem5_v1_4cpu.dtb \
	armv8_gem5_v1_8cpu.dtb \
	armv8_gem5_v1_16cpu.dtb \
=======
	$(foreach prefix, $(TARGET_PREFIX), $(call CREATE_TARGET, $(prefix))) \
>>>>>>> a56ab045
	armv8_gem5_v1_big_little_2_2.dtb \
	armv8_gem5_v1_big_little_2_4.dtb \
	armv8_gem5_v2_1cpu.dtb \
	armv8_gem5_v2_2cpu.dtb \
	armv8_gem5_v2_4cpu.dtb \
	armv8_gem5_v2_8cpu.dtb \
	armv8_gem5_v2_16cpu.dtb

VEXPRESS_GEM5_V1_DTSIS=\
	platforms/vexpress_gem5_v1.dtsi \
	platforms/vexpress_gem5_v1_base.dtsi

VEXPRESS_GEM5_V2_DTSIS=\
	platforms/vexpress_gem5_v2.dtsi \
	platforms/vexpress_gem5_v2_base.dtsi

VEXPRESS_GEM5_V1_DTSIS=\
	platforms/vexpress_gem5_v1.dtsi \
	platforms/vexpress_gem5_v1_base.dtsi

VEXPRESS_GEM5_V2_DTSIS=\
	platforms/vexpress_gem5_v2.dtsi \
	platforms/vexpress_gem5_v2_base.dtsi

GEN_DTS=mkdir -p .gen; \
	$(CPP) -x assembler-with-cpp \
		$(DTC_CPP_FLAGS) \
		-DCONF_PLATFORM=\"platforms/$(1)\" \
		-DCONF_CPUS=$(2) \
		-o $@ $<

all: $(TARGETS)

.gen/armv7_gem5_v1_%cpu.dts: armv7.dts $(VEXPRESS_GEM5_V1_DTSIS)
	$(call GEN_DTS,vexpress_gem5_v1.dtsi,$*)

.gen/armv8_gem5_v1_%cpu.dts: armv8.dts $(VEXPRESS_GEM5_V1_DTSIS)
	$(call GEN_DTS,vexpress_gem5_v1.dtsi,$*)

.gen/armv8_gem5_v2_%cpu.dts: armv8.dts $(VEXPRESS_GEM5_V2_DTSIS)
	$(call GEN_DTS,vexpress_gem5_v2.dtsi,$*)

.gen/armv8_gem5_v1_big_little%.dts: armv8_big_little.dts \
	$(VEXPRESS_GEM5_V1_DTSIS)
	$(call GEN_DTS,vexpress_gem5_v1.dtsi,$*)

%.dtb: .gen/%.dts
	$(DTC) -I dts -O dtb -o $@ $<


clean:
	$(RM) -r .gen
	$(RM) *.dtb<|MERGE_RESOLUTION|>--- conflicted
+++ resolved
@@ -41,20 +41,7 @@
 	armv8_gem5_v2
 
 TARGETS=\
-<<<<<<< HEAD
-	armv7_gem5_v1_1cpu.dtb \
-	armv7_gem5_v1_2cpu.dtb \
-	armv7_gem5_v1_4cpu.dtb \
-	armv7_gem5_v1_8cpu.dtb \
-	armv7_gem5_v1_16cpu.dtb \
-	armv8_gem5_v1_1cpu.dtb \
-	armv8_gem5_v1_2cpu.dtb \
-	armv8_gem5_v1_4cpu.dtb \
-	armv8_gem5_v1_8cpu.dtb \
-	armv8_gem5_v1_16cpu.dtb \
-=======
 	$(foreach prefix, $(TARGET_PREFIX), $(call CREATE_TARGET, $(prefix))) \
->>>>>>> a56ab045
 	armv8_gem5_v1_big_little_2_2.dtb \
 	armv8_gem5_v1_big_little_2_4.dtb \
 	armv8_gem5_v2_1cpu.dtb \
