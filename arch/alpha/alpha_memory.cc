--- conflicted
+++ resolved
@@ -97,12 +97,8 @@
                     break;
 
                   default:
-<<<<<<< HEAD
-                    panic("IPR memory space not implemented! PA=%x\n", req->paddr);
-=======
                     panic("IPR memory space not implemented! PA=%x\n",
                           req->paddr);
->>>>>>> da8a7022
                 }
             }
         } else {
