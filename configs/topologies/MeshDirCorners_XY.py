# Copyright (c) 2010 Advanced Micro Devices, Inc.
# All rights reserved.
#
# Redistribution and use in source and binary forms, with or without
# modification, are permitted provided that the following conditions are
# met: redistributions of source code must retain the above copyright
# notice, this list of conditions and the following disclaimer;
# redistributions in binary form must reproduce the above copyright
# notice, this list of conditions and the following disclaimer in the
# documentation and/or other materials provided with the distribution;
# neither the name of the copyright holders nor the names of its
# contributors may be used to endorse or promote products derived from
# this software without specific prior written permission.
#
# THIS SOFTWARE IS PROVIDED BY THE COPYRIGHT HOLDERS AND CONTRIBUTORS
# "AS IS" AND ANY EXPRESS OR IMPLIED WARRANTIES, INCLUDING, BUT NOT
# LIMITED TO, THE IMPLIED WARRANTIES OF MERCHANTABILITY AND FITNESS FOR
# A PARTICULAR PURPOSE ARE DISCLAIMED. IN NO EVENT SHALL THE COPYRIGHT
# OWNER OR CONTRIBUTORS BE LIABLE FOR ANY DIRECT, INDIRECT, INCIDENTAL,
# SPECIAL, EXEMPLARY, OR CONSEQUENTIAL DAMAGES (INCLUDING, BUT NOT
# LIMITED TO, PROCUREMENT OF SUBSTITUTE GOODS OR SERVICES; LOSS OF USE,
# DATA, OR PROFITS; OR BUSINESS INTERRUPTION) HOWEVER CAUSED AND ON ANY
# THEORY OF LIABILITY, WHETHER IN CONTRACT, STRICT LIABILITY, OR TORT
# (INCLUDING NEGLIGENCE OR OTHERWISE) ARISING IN ANY WAY OUT OF THE USE
# OF THIS SOFTWARE, EVEN IF ADVISED OF THE POSSIBILITY OF SUCH DAMAGE.

from __future__ import print_function
from __future__ import absolute_import

from m5.params import *
from m5.objects import *

from common import FileSystemConfig

from topologies.BaseTopology import SimpleTopology

# Creates a Mesh topology with 4 directories, one at each corner.
# One L1 (and L2, depending on the protocol) are connected to each router.
# XY routing is enforced (using link weights) to guarantee deadlock freedom.

class MeshDirCorners_XY(SimpleTopology):
    description='MeshDirCorners_XY'

    def __init__(self, controllers):
        self.nodes = controllers

    def makeTopology(self, options, network, IntLink, ExtLink, Router):
        nodes = self.nodes

        num_routers = options.num_cpus
        num_rows = options.mesh_rows

        # default values for link latency and router latency.
        # Can be over-ridden on a per link/router basis
        link_latency = options.link_latency # used by simple and garnet
        router_latency = options.router_latency # only used by garnet


        # First determine which nodes are cache cntrls vs. dirs vs. dma
        cache_nodes = []
        dir_nodes = []
        dma_nodes = []
        for node in nodes:
            if node.type == 'L1Cache_Controller' or \
                node.type == 'L2Cache_Controller' or \
                node.type == 'L0Cache_Controller':
                cache_nodes.append(node)
            elif node.type == 'Directory_Controller':
                dir_nodes.append(node)
            elif node.type == 'DMA_Controller':
                dma_nodes.append(node)
            else:
                print('Unkown node controller {t}'.format(t=node.type))
                assert(False)

        # Obviously the number or rows must be <= the number of routers
        # and evenly divisible.  Also the number of caches must be a
        # multiple of the number of routers and the number of directories
        # must be four.
        assert(num_rows > 0 and num_rows <= num_routers)
        num_columns = int(num_routers / num_rows)
        assert(num_columns * num_rows == num_routers)
        caches_per_router, remainder = divmod(len(cache_nodes), num_routers)
        assert(remainder == 0)
        assert(len(dir_nodes) == 4)

        # Create the routers in the mesh
        routers = [Router(router_id=i, latency = router_latency) \
            for i in range(num_routers)]
        network.routers = routers

        # link counter to set unique link ids
        link_count = 0

        # Connect each cache controller to the appropriate router
        ext_links = []
        for (i, n) in enumerate(cache_nodes):
            cntrl_level, router_id = divmod(i, num_routers)
            assert(cntrl_level < caches_per_router)
            ext_links.append(ExtLink(link_id=link_count, ext_node=n,
                                    int_node=routers[router_id],
                                    latency = link_latency))
            link_count += 1

        # NUMA Node for each quadrant
        # With odd columns or rows, the nodes will be unequal
<<<<<<< HEAD
        self.numa_nodes = [[], [], [], []]
        for i in xrange(num_routers):
=======
        numa_nodes = [ [], [], [], []]
        for i in range(num_routers):
>>>>>>> b1b8af04
            if i % num_columns < num_columns / 2  and \
               i < num_routers / 2:
                self.numa_nodes[0].append(i)
            elif i % num_columns >= num_columns / 2  and \
               i < num_routers / 2:
                self.numa_nodes[1].append(i)
            elif i % num_columns < num_columns / 2  and \
               i >= num_routers / 2:
                self.numa_nodes[2].append(i)
            else:
                self.numa_nodes[3].append(i)

        self.num_numa_nodes = 0
        for n in self.numa_nodes:
            if n:
                self.num_numa_nodes += 1

        # Connect the dir nodes to the corners.
        ext_links.append(ExtLink(link_id=link_count, ext_node=dir_nodes[0],
                                int_node=routers[0],
                                latency = link_latency))
        link_count += 1
        ext_links.append(ExtLink(link_id=link_count, ext_node=dir_nodes[1],
                                int_node=routers[num_columns - 1],
                                latency = link_latency))
        link_count += 1
        ext_links.append(ExtLink(link_id=link_count, ext_node=dir_nodes[2],
                                int_node=routers[num_routers - num_columns],
                                latency = link_latency))
        link_count += 1
        ext_links.append(ExtLink(link_id=link_count, ext_node=dir_nodes[3],
                                int_node=routers[num_routers - 1],
                                latency = link_latency))
        link_count += 1

        # Connect the dma nodes to router 0.  These should only be DMA nodes.
        for (i, node) in enumerate(dma_nodes):
            assert(node.type == 'DMA_Controller')
            ext_links.append(ExtLink(link_id=link_count, ext_node=node,
                                     int_node=routers[0],
                                     latency = link_latency))

        network.ext_links = ext_links

        # Create the mesh links.
        int_links = []

        # Smaller weight means higher priority
        weightX = 1
        weightY = 2
        if options.routing_YX:
            weightX = 2
            weightY = 1

        # East output to West input links (weight = 1)
        for row in range(num_rows):
            for col in range(num_columns):
                if (col + 1 < num_columns):
                    east_out = col + (row * num_columns)
                    west_in = (col + 1) + (row * num_columns)
                    int_links.append(IntLink(link_id=link_count,
                                             src_node=routers[east_out],
                                             dst_node=routers[west_in],
                                             src_outport="East",
                                             dst_inport="West",
                                             latency = link_latency,
                                             weight=weightX))
                    link_count += 1

        # West output to East input links (weight = 1)
        for row in range(num_rows):
            for col in range(num_columns):
                if (col + 1 < num_columns):
                    east_in = col + (row * num_columns)
                    west_out = (col + 1) + (row * num_columns)
                    int_links.append(IntLink(link_id=link_count,
                                             src_node=routers[west_out],
                                             dst_node=routers[east_in],
                                             src_outport="West",
                                             dst_inport="East",
                                             latency = link_latency,
                                             weight=weightX))
                    link_count += 1

        # North output to South input links (weight = 2)
        for col in range(num_columns):
            for row in range(num_rows):
                if (row + 1 < num_rows):
                    north_out = col + (row * num_columns)
                    south_in = col + ((row + 1) * num_columns)
                    int_links.append(IntLink(link_id=link_count,
                                             src_node=routers[north_out],
                                             dst_node=routers[south_in],
                                             src_outport="North",
                                             dst_inport="South",
                                             latency = link_latency,
                                             weight=weightY))
                    link_count += 1

        # South output to North input links (weight = 2)
        for col in range(num_columns):
            for row in range(num_rows):
                if (row + 1 < num_rows):
                    north_in = col + (row * num_columns)
                    south_out = col + ((row + 1) * num_columns)
                    int_links.append(IntLink(link_id=link_count,
                                             src_node=routers[south_out],
                                             dst_node=routers[north_in],
                                             src_outport="South",
                                             dst_inport="North",
                                             latency = link_latency,
                                             weight=weightY))
                    link_count += 1


        network.int_links = int_links

    # Register nodes with filesystem
    def registerTopology(self, options):
        i = 0
        for n in self.numa_nodes:
            if n:
                FileSystemConfig.register_node(n,
                    MemorySize(options.mem_size) / self.num_numa_nodes, i)
            i += 1
<|MERGE_RESOLUTION|>--- conflicted
+++ resolved
@@ -104,13 +104,8 @@
 
         # NUMA Node for each quadrant
         # With odd columns or rows, the nodes will be unequal
-<<<<<<< HEAD
         self.numa_nodes = [[], [], [], []]
-        for i in xrange(num_routers):
-=======
-        numa_nodes = [ [], [], [], []]
         for i in range(num_routers):
->>>>>>> b1b8af04
             if i % num_columns < num_columns / 2  and \
                i < num_routers / 2:
                 self.numa_nodes[0].append(i)
