--- conflicted
+++ resolved
@@ -58,16 +58,11 @@
         dir_nodes = []
         dma_nodes = []
         for node in nodes:
-<<<<<<< HEAD
-            if node.type == 'L1Cache_Controller' or \
-                node.type == 'L2Cache_Controller' or \
-                node.type == 'L0Cache_Controller':
-=======
             if (
-                node.type == "L1Cache_Controller"
-                or node.type == "L2Cache_Controller"
+                node.type == 'L1Cache_Controller'
+                or node.type == 'L2Cache_Controller'
+                or node.type == 'L0Cache_Controller'
             ):
->>>>>>> 5fa484e2
                 cache_nodes.append(node)
             elif node.type == "Directory_Controller":
                 dir_nodes.append(node)
@@ -115,28 +110,14 @@
 
         # NUMA Node for each quadrant
         # With odd columns or rows, the nodes will be unequal
-<<<<<<< HEAD
         self.numa_nodes = [[], [], [], []]
         for i in range(num_routers):
-            if i % num_columns < num_columns / 2  and \
-               i < num_routers / 2:
+            if i % num_columns < num_columns / 2  and i < num_routers / 2:
                 self.numa_nodes[0].append(i)
-            elif i % num_columns >= num_columns / 2  and \
-               i < num_routers / 2:
+            elif i % num_columns >= num_columns / 2  and i < num_routers / 2:
                 self.numa_nodes[1].append(i)
-            elif i % num_columns < num_columns / 2  and \
-               i >= num_routers / 2:
+            elif i % num_columns < num_columns / 2  and i >= num_routers / 2:
                 self.numa_nodes[2].append(i)
-=======
-        numa_nodes = [[], [], [], []]
-        for i in range(num_routers):
-            if i % num_columns < num_columns / 2 and i < num_routers / 2:
-                numa_nodes[0].append(i)
-            elif i % num_columns >= num_columns / 2 and i < num_routers / 2:
-                numa_nodes[1].append(i)
-            elif i % num_columns < num_columns / 2 and i >= num_routers / 2:
-                numa_nodes[2].append(i)
->>>>>>> 5fa484e2
             else:
                 self.numa_nodes[3].append(i)
 
@@ -217,15 +198,6 @@
                 if col + 1 < num_columns:
                     east_out = col + (row * num_columns)
                     west_in = (col + 1) + (row * num_columns)
-<<<<<<< HEAD
-                    int_links.append(IntLink(link_id=link_count,
-                                             src_node=routers[east_out],
-                                             dst_node=routers[west_in],
-                                             src_outport="East",
-                                             dst_inport="West",
-                                             latency = link_latency,
-                                             weight=weightX))
-=======
                     int_links.append(
                         IntLink(
                             link_id=link_count,
@@ -234,10 +206,9 @@
                             src_outport="East",
                             dst_inport="West",
                             latency=link_latency,
-                            weight=1,
-                        )
-                    )
->>>>>>> 5fa484e2
+                            weight=weightX,
+                        )
+                    )
                     link_count += 1
 
         # West output to East input links (weight = 1)
@@ -246,15 +217,6 @@
                 if col + 1 < num_columns:
                     east_in = col + (row * num_columns)
                     west_out = (col + 1) + (row * num_columns)
-<<<<<<< HEAD
-                    int_links.append(IntLink(link_id=link_count,
-                                             src_node=routers[west_out],
-                                             dst_node=routers[east_in],
-                                             src_outport="West",
-                                             dst_inport="East",
-                                             latency = link_latency,
-                                             weight=weightX))
-=======
                     int_links.append(
                         IntLink(
                             link_id=link_count,
@@ -263,10 +225,9 @@
                             src_outport="West",
                             dst_inport="East",
                             latency=link_latency,
-                            weight=1,
-                        )
-                    )
->>>>>>> 5fa484e2
+                            weight=weightX,
+                        )
+                    )
                     link_count += 1
 
         # North output to South input links (weight = 2)
@@ -275,15 +236,6 @@
                 if row + 1 < num_rows:
                     north_out = col + (row * num_columns)
                     south_in = col + ((row + 1) * num_columns)
-<<<<<<< HEAD
-                    int_links.append(IntLink(link_id=link_count,
-                                             src_node=routers[north_out],
-                                             dst_node=routers[south_in],
-                                             src_outport="North",
-                                             dst_inport="South",
-                                             latency = link_latency,
-                                             weight=weightY))
-=======
                     int_links.append(
                         IntLink(
                             link_id=link_count,
@@ -292,10 +244,9 @@
                             src_outport="North",
                             dst_inport="South",
                             latency=link_latency,
-                            weight=2,
-                        )
-                    )
->>>>>>> 5fa484e2
+                            weight=weightY,
+                        )
+                    )
                     link_count += 1
 
         # South output to North input links (weight = 2)
@@ -304,15 +255,6 @@
                 if row + 1 < num_rows:
                     north_in = col + (row * num_columns)
                     south_out = col + ((row + 1) * num_columns)
-<<<<<<< HEAD
-                    int_links.append(IntLink(link_id=link_count,
-                                             src_node=routers[south_out],
-                                             dst_node=routers[north_in],
-                                             src_outport="South",
-                                             dst_inport="North",
-                                             latency = link_latency,
-                                             weight=weightY))
-=======
                     int_links.append(
                         IntLink(
                             link_id=link_count,
@@ -321,10 +263,9 @@
                             src_outport="South",
                             dst_inport="North",
                             latency=link_latency,
-                            weight=2,
-                        )
-                    )
->>>>>>> 5fa484e2
+                            weight=weightY,
+                        )
+                    )
                     link_count += 1
 
         network.int_links = int_links
@@ -334,13 +275,7 @@
         i = 0
         for n in self.numa_nodes:
             if n:
-<<<<<<< HEAD
-                FileSystemConfig.register_node(n,
-                    MemorySize(options.mem_size) // self.num_numa_nodes, i)
-            i += 1
-=======
                 FileSystemConfig.register_node(
-                    n, MemorySize(options.mem_size) // num_numa_nodes, i
+                    n, MemorySize(options.mem_size) // self.num_numa_nodes, i
                 )
-            i += 1
->>>>>>> 5fa484e2
+            i += 1