# Copyright (c) 2012, 2017-2018 ARM Limited
# All rights reserved.
#
# The license below extends only to copyright in the software and shall
# not be construed as granting a license to any other intellectual
# property including but not limited to intellectual property relating
# to a hardware implementation of the functionality of the software
# licensed hereunder.  You may use the software subject to the license
# terms below provided that you ensure that this notice is replicated
# unmodified and in its entirety in all distributions of the software,
# modified or unmodified, in source code or in binary form.
#
# Copyright (c) 2006-2007 The Regents of The University of Michigan
# Copyright (c) 2009 Advanced Micro Devices, Inc.
# All rights reserved.
#
# Redistribution and use in source and binary forms, with or without
# modification, are permitted provided that the following conditions are
# met: redistributions of source code must retain the above copyright
# notice, this list of conditions and the following disclaimer;
# redistributions in binary form must reproduce the above copyright
# notice, this list of conditions and the following disclaimer in the
# documentation and/or other materials provided with the distribution;
# neither the name of the copyright holders nor the names of its
# contributors may be used to endorse or promote products derived from
# this software without specific prior written permission.
#
# THIS SOFTWARE IS PROVIDED BY THE COPYRIGHT HOLDERS AND CONTRIBUTORS
# "AS IS" AND ANY EXPRESS OR IMPLIED WARRANTIES, INCLUDING, BUT NOT
# LIMITED TO, THE IMPLIED WARRANTIES OF MERCHANTABILITY AND FITNESS FOR
# A PARTICULAR PURPOSE ARE DISCLAIMED. IN NO EVENT SHALL THE COPYRIGHT
# OWNER OR CONTRIBUTORS BE LIABLE FOR ANY DIRECT, INDIRECT, INCIDENTAL,
# SPECIAL, EXEMPLARY, OR CONSEQUENTIAL DAMAGES (INCLUDING, BUT NOT
# LIMITED TO, PROCUREMENT OF SUBSTITUTE GOODS OR SERVICES; LOSS OF USE,
# DATA, OR PROFITS; OR BUSINESS INTERRUPTION) HOWEVER CAUSED AND ON ANY
# THEORY OF LIABILITY, WHETHER IN CONTRACT, STRICT LIABILITY, OR TORT
# (INCLUDING NEGLIGENCE OR OTHERWISE) ARISING IN ANY WAY OUT OF THE USE
# OF THIS SOFTWARE, EVEN IF ADVISED OF THE POSSIBILITY OF SUCH DAMAGE.

from __future__ import print_function

import math
import m5
from m5.objects import *
from m5.defines import buildEnv
from m5.util import addToPath, fatal

addToPath('../')

from common import ObjectList
from common import MemConfig
from common import FileSystemConfig

from topologies import *
from network import Network

def define_options(parser):
    # By default, ruby uses the simple timing cpu
    parser.set_defaults(cpu_type="TimingSimpleCPU")

    parser.add_option("--ruby-clock", action="store", type="string",
                      default='2GHz',
                      help="Clock for blocks running at Ruby system's speed")

    parser.add_option("--access-backing-store", action="store_true", default=False,
                      help="Should ruby maintain a second copy of memory")

    # Options related to cache structure
    parser.add_option("--ports", action="store", type="int", default=4,
                      help="used of transitions per cycle which is a proxy \
                            for the number of ports.")

    # network options are in network/Network.py

    # ruby mapping options
    parser.add_option("--numa-high-bit", type="int", default=0,
                      help="high order address bit to use for numa mapping. " \
                           "0 = highest bit, not specified = lowest bit")
    parser.add_option("--interleaving-bits", type="int", default=0,
                      help="number of bits to specify interleaving " \
                           "in directory, memory controllers and caches. "
                           "0 = not specified")
    parser.add_option("--xor-low-bit", type="int", default=20,
                      help="hashing bit for channel selection" \
                           "see MemConfig for explanation of the default"\
                           "parameter. If set to 0, xor_high_bit is also"\
                           "set to 0.")

    parser.add_option("--recycle-latency", type="int", default=10,
                      help="Recycle latency for ruby controller input buffers")

    # Options related to MeshDir_XY.py to control how dir is placed.
    parser.add_option('--ruby-mesh-dir-location', type='choice', default='corner',
                      choices=['corner', 'middle', 'tile', 'diag'],
                      help='How to place directories in the mesh network.')

    protocol = buildEnv['PROTOCOL']
    exec("from . import %s" % protocol)
    eval("%s.define_options(parser)" % protocol)
    Network.define_options(parser)

def setup_memory_controllers(system, ruby, dir_cntrls, options):
    if (options.numa_high_bit):
        block_size_bits = options.numa_high_bit + 1 - \
                          int(math.log(options.num_dirs, 2))
        ruby.block_size_bytes = 2 ** (block_size_bits)
    else:
        ruby.block_size_bytes = options.cacheline_size

    ruby.memory_size_bits = 48

    index = 0
    mem_ctrls = []
    crossbars = []

    if options.numa_high_bit:
        dir_bits = int(math.log(options.num_dirs, 2))
        intlv_size = 2 ** (options.numa_high_bit - dir_bits + 1)
    else:
        # if the numa_bit is not specified, set the directory bits as the
        # lowest bits above the block offset bits
        intlv_size = options.cacheline_size

    # Sets bits to be used for interleaving.  Creates memory controllers
    # attached to a directory controller.  A separate controller is created
    # for each address range as the abstract memory can handle only one
    # contiguous address range as of now.
    for dir_cntrl in dir_cntrls:
        crossbar = None
        if len(system.mem_ranges) > 1:
            crossbar = IOXBar()
            crossbars.append(crossbar)
            dir_cntrl.memory = crossbar.slave

        dir_ranges = []
        for r in system.mem_ranges:
            mem_type = ObjectList.mem_list.get(options.mem_type)
            dram_intf = MemConfig.create_mem_intf(mem_type, r, index,
                options.num_dirs, int(math.log(options.num_dirs, 2)),
<<<<<<< HEAD
                intlv_size, options)
=======
                intlv_size, options.xor_low_bit)
            mem_ctrl = m5.objects.MemCtrl(dram = dram_intf)
>>>>>>> 0d703041

            if options.access_backing_store:
                dram_intf.kvm_map=False

            mem_ctrls.append(mem_ctrl)
            dir_ranges.append(mem_ctrl.dram.range)

            if crossbar != None:
                mem_ctrl.port = crossbar.master
            else:
                mem_ctrl.port = dir_cntrl.memory

            # Enable low-power DRAM states if option is set
            if issubclass(mem_type, DRAMInterface):
                mem_ctrl.dram.enable_dram_powerdown = \
                        options.enable_dram_powerdown

        index += 1
        dir_cntrl.addr_ranges = dir_ranges

    system.mem_ctrls = mem_ctrls

    if len(crossbars) > 0:
        ruby.crossbars = crossbars


def create_topology(controllers, options):
    """ Called from create_system in configs/ruby/<protocol>.py
        Must return an object which is a subclass of BaseTopology
        found in configs/topologies/BaseTopology.py
        This is a wrapper for the legacy topologies.
    """
    exec("import topologies.%s as Topo" % options.topology)
    topology = eval("Topo.%s(controllers)" % options.topology)
    return topology

def create_system(options, full_system, system, piobus = None, dma_ports = [],
                  bootmem=None):

    system.ruby = RubySystem()
    ruby = system.ruby

    # Generate pseudo filesystem
    print(f'No file system {options.no_file_system}')
    if not options.no_file_system:
        FileSystemConfig.config_filesystem(system, options)

    # Create the network object
    (network, IntLinkClass, ExtLinkClass, RouterClass, InterfaceClass) = \
        Network.create_network(options, ruby)
    ruby.network = network

    protocol = buildEnv['PROTOCOL']
    exec("from . import %s" % protocol)
    try:
        (cpu_sequencers, dir_cntrls, topology) = \
             eval("%s.create_system(options, full_system, system, dma_ports,\
                                    bootmem, ruby)"
                  % protocol)
    except Exception as e:
        print(e)
        print("Error: could not create sytem for ruby protocol %s" % protocol)
        raise

    # Create the network topology
    topology.makeTopology(options, network, IntLinkClass, ExtLinkClass,
            RouterClass)

    # Register the topology elements with faux filesystem (SE mode only)
    if not full_system:
        topology.registerTopology(options)


    # Initialize network based on topology
    Network.init_network(options, network, InterfaceClass)

    # Create a port proxy for connecting the system port. This is
    # independent of the protocol and kept in the protocol-agnostic
    # part (i.e. here).
    sys_port_proxy = RubyPortProxy(ruby_system = ruby)
    if piobus is not None:
        sys_port_proxy.pio_master_port = piobus.slave

    # Give the system port proxy a SimObject parent without creating a
    # full-fledged controller
    system.sys_port_proxy = sys_port_proxy

    # Connect the system port for loading of binaries etc
    system.system_port = system.sys_port_proxy.slave

    setup_memory_controllers(system, ruby, dir_cntrls, options)

    # Connect the cpu sequencers and the piobus
    if piobus != None:
        for cpu_seq in cpu_sequencers:
            cpu_seq.pio_master_port = piobus.slave
            cpu_seq.mem_master_port = piobus.slave

            if buildEnv['TARGET_ISA'] == "x86":
                cpu_seq.pio_slave_port = piobus.master

    ruby.number_of_virtual_networks = ruby.network.number_of_virtual_networks
    ruby._cpu_ports = cpu_sequencers
    ruby.num_of_sequencers = len(cpu_sequencers)

    # Create a backing copy of physical memory in case required
    if options.access_backing_store:
        ruby.access_backing_store = True
        ruby.phys_mem = SimpleMemory(range=system.mem_ranges[0],
                                     in_addr_map=False)

def create_directories(options, bootmem, ruby_system, system):
    dir_cntrl_nodes = []
    for i in range(options.num_dirs):
        dir_cntrl = Directory_Controller()
        dir_cntrl.version = i
        dir_cntrl.directory = RubyDirectoryMemory()
        dir_cntrl.ruby_system = ruby_system

        exec("ruby_system.dir_cntrl%d = dir_cntrl" % i)
        dir_cntrl_nodes.append(dir_cntrl)

    if bootmem is not None:
        rom_dir_cntrl = Directory_Controller()
        rom_dir_cntrl.directory = RubyDirectoryMemory()
        rom_dir_cntrl.ruby_system = ruby_system
        rom_dir_cntrl.version = i + 1
        rom_dir_cntrl.memory = bootmem.port
        rom_dir_cntrl.addr_ranges = bootmem.range
        return (dir_cntrl_nodes, rom_dir_cntrl)

    return (dir_cntrl_nodes, None)

def send_evicts(options):
    # currently, 2 scenarios warrant forwarding evictions to the CPU:
    # 1. The O3 model must keep the LSQ coherent with the caches
    # 2. The x86 mwait instruction is built on top of coherence invalidations
    # 3. The local exclusive monitor in ARM systems
    if options.cpu_type == "DerivO3CPU" or \
       buildEnv['TARGET_ISA'] in ('x86', 'arm'):
        return True
    return False<|MERGE_RESOLUTION|>--- conflicted
+++ resolved
@@ -100,13 +100,7 @@
     Network.define_options(parser)
 
 def setup_memory_controllers(system, ruby, dir_cntrls, options):
-    if (options.numa_high_bit):
-        block_size_bits = options.numa_high_bit + 1 - \
-                          int(math.log(options.num_dirs, 2))
-        ruby.block_size_bytes = 2 ** (block_size_bits)
-    else:
-        ruby.block_size_bytes = options.cacheline_size
-
+    ruby.block_size_bytes = options.cacheline_size
     ruby.memory_size_bits = 48
 
     index = 0
@@ -130,30 +124,31 @@
         if len(system.mem_ranges) > 1:
             crossbar = IOXBar()
             crossbars.append(crossbar)
-            dir_cntrl.memory = crossbar.slave
+            dir_cntrl.memory_out_port = crossbar.slave
 
         dir_ranges = []
         for r in system.mem_ranges:
             mem_type = ObjectList.mem_list.get(options.mem_type)
             dram_intf = MemConfig.create_mem_intf(mem_type, r, index,
                 options.num_dirs, int(math.log(options.num_dirs, 2)),
-<<<<<<< HEAD
                 intlv_size, options)
-=======
-                intlv_size, options.xor_low_bit)
-            mem_ctrl = m5.objects.MemCtrl(dram = dram_intf)
->>>>>>> 0d703041
+            if issubclass(mem_type, m5.objects.DRAMsim3):
+                # DRAMsim3 is used as the mem_ctrl
+                mem_ctrl = dram_intf
+                dir_ranges.append(mem_ctrl.range)
+            else:
+                mem_ctrl = m5.objects.MemCtrl(dram = dram_intf)
+                dir_ranges.append(mem_ctrl.dram.range)
 
             if options.access_backing_store:
                 dram_intf.kvm_map=False
 
             mem_ctrls.append(mem_ctrl)
-            dir_ranges.append(mem_ctrl.dram.range)
 
             if crossbar != None:
                 mem_ctrl.port = crossbar.master
             else:
-                mem_ctrl.port = dir_cntrl.memory
+                mem_ctrl.port = dir_cntrl.memory_out_port
 
             # Enable low-power DRAM states if option is set
             if issubclass(mem_type, DRAMInterface):
@@ -231,7 +226,7 @@
     system.sys_port_proxy = sys_port_proxy
 
     # Connect the system port for loading of binaries etc
-    system.system_port = system.sys_port_proxy.slave
+    system.system_port = system.sys_port_proxy.in_ports
 
     setup_memory_controllers(system, ruby, dir_cntrls, options)
 
