--- conflicted
+++ resolved
@@ -161,11 +161,7 @@
     ruby = system.ruby
 
     # Generate pseudo filesystem
-<<<<<<< HEAD
-    FileSystemConfig.config_filesystem(options)
-=======
     FileSystemConfig.config_filesystem(system, options)
->>>>>>> a56ab045
 
     # Create the network object
     (network, IntLinkClass, ExtLinkClass, RouterClass, InterfaceClass) = \
