# Copyright (c) 2012, 2017-2018, 2021 ARM Limited
# All rights reserved.
#
# The license below extends only to copyright in the software and shall
# not be construed as granting a license to any other intellectual
# property including but not limited to intellectual property relating
# to a hardware implementation of the functionality of the software
# licensed hereunder.  You may use the software subject to the license
# terms below provided that you ensure that this notice is replicated
# unmodified and in its entirety in all distributions of the software,
# modified or unmodified, in source code or in binary form.
#
# Copyright (c) 2006-2007 The Regents of The University of Michigan
# Copyright (c) 2009 Advanced Micro Devices, Inc.
# All rights reserved.
#
# Redistribution and use in source and binary forms, with or without
# modification, are permitted provided that the following conditions are
# met: redistributions of source code must retain the above copyright
# notice, this list of conditions and the following disclaimer;
# redistributions in binary form must reproduce the above copyright
# notice, this list of conditions and the following disclaimer in the
# documentation and/or other materials provided with the distribution;
# neither the name of the copyright holders nor the names of its
# contributors may be used to endorse or promote products derived from
# this software without specific prior written permission.
#
# THIS SOFTWARE IS PROVIDED BY THE COPYRIGHT HOLDERS AND CONTRIBUTORS
# "AS IS" AND ANY EXPRESS OR IMPLIED WARRANTIES, INCLUDING, BUT NOT
# LIMITED TO, THE IMPLIED WARRANTIES OF MERCHANTABILITY AND FITNESS FOR
# A PARTICULAR PURPOSE ARE DISCLAIMED. IN NO EVENT SHALL THE COPYRIGHT
# OWNER OR CONTRIBUTORS BE LIABLE FOR ANY DIRECT, INDIRECT, INCIDENTAL,
# SPECIAL, EXEMPLARY, OR CONSEQUENTIAL DAMAGES (INCLUDING, BUT NOT
# LIMITED TO, PROCUREMENT OF SUBSTITUTE GOODS OR SERVICES; LOSS OF USE,
# DATA, OR PROFITS; OR BUSINESS INTERRUPTION) HOWEVER CAUSED AND ON ANY
# THEORY OF LIABILITY, WHETHER IN CONTRACT, STRICT LIABILITY, OR TORT
# (INCLUDING NEGLIGENCE OR OTHERWISE) ARISING IN ANY WAY OUT OF THE USE
# OF THIS SOFTWARE, EVEN IF ADVISED OF THE POSSIBILITY OF SUCH DAMAGE.

import math
import m5
from m5.objects import *
from m5.defines import buildEnv
from m5.util import addToPath, fatal
from gem5.isas import ISA
from gem5.runtime import get_runtime_isa

addToPath("../")

from common import ObjectList
from common import MemConfig
from common import FileSystemConfig

from topologies import *
from network import Network


def define_options(parser):
    # By default, ruby uses the simple timing cpu
    parser.set_defaults(cpu_type="TimingSimpleCPU")

    parser.add_argument(
        "--ruby-clock",
        action="store",
        type=str,
        default="2GHz",
        help="Clock for blocks running at Ruby system's speed",
    )

    parser.add_argument(
        "--access-backing-store",
        action="store_true",
        default=False,
        help="Should ruby maintain a second copy of memory",
    )

    # Options related to cache structure
    parser.add_argument(
        "--ports",
        action="store",
        type=int,
        default=4,
        help="used of transitions per cycle which is a proxy \
            for the number of ports.",
    )

    # network options are in network/Network.py

    # ruby mapping options
<<<<<<< HEAD
    parser.add_option("--numa-high-bit", type="int", default=0,
                      help="high order address bit to use for numa mapping. " \
                           "0 = highest bit, not specified = lowest bit")
    parser.add_option("--interleaving-bits", type="int", default=0,
                      help="number of bits to specify interleaving " \
                           "in directory, memory controllers and caches. "
                           "0 = not specified")
    parser.add_option("--xor-low-bit", type="int", default=20,
                      help="hashing bit for channel selection" \
                           "see MemConfig for explanation of the default"\
                           "parameter. If set to 0, xor_high_bit is also"\
                           "set to 0.")

    parser.add_option("--recycle-latency", type="int", default=10,
                      help="Recycle latency for ruby controller input buffers")

    # Options related to MeshDir_XY.py to control how dir is placed.
    parser.add_option('--ruby-mesh-dir-location', type='choice', default='corner',
                      choices=['corner', 'middle', 'tile', 'diag'],
                      help='How to place directories in the mesh network.')

    protocol = buildEnv['PROTOCOL']
=======
    parser.add_argument(
        "--numa-high-bit",
        type=int,
        default=0,
        help="high order address bit to use for numa mapping. "
        "0 = highest bit, not specified = lowest bit",
    )
    parser.add_argument(
        "--interleaving-bits",
        type=int,
        default=0,
        help="number of bits to specify interleaving "
        "in directory, memory controllers and caches. "
        "0 = not specified",
    )
    parser.add_argument(
        "--xor-low-bit",
        type=int,
        default=20,
        help="hashing bit for channel selection"
        "see MemConfig for explanation of the default"
        "parameter. If set to 0, xor_high_bit is also"
        "set to 0.",
    )

    parser.add_argument(
        "--recycle-latency",
        type=int,
        default=10,
        help="Recycle latency for ruby controller input buffers",
    )

    protocol = buildEnv["PROTOCOL"]
>>>>>>> 5fa484e2
    exec("from . import %s" % protocol)
    eval("%s.define_options(parser)" % protocol)
    Network.define_options(parser)


def setup_memory_controllers(system, ruby, dir_cntrls, options):
<<<<<<< HEAD
    ruby.block_size_bytes = options.cacheline_size
=======
    if options.numa_high_bit:
        block_size_bits = (
            options.numa_high_bit + 1 - int(math.log(options.num_dirs, 2))
        )
        ruby.block_size_bytes = 2 ** (block_size_bits)
    else:
        ruby.block_size_bytes = options.cacheline_size

>>>>>>> 5fa484e2
    ruby.memory_size_bits = 48

    index = 0
    mem_ctrls = []
    crossbars = []

    if options.numa_high_bit:
        dir_bits = int(math.log(options.num_dirs, 2))
        intlv_size = 2 ** (options.numa_high_bit - dir_bits + 1)
    else:
        # if the numa_bit is not specified, set the directory bits as the
        # lowest bits above the block offset bits
        intlv_size = options.cacheline_size

    # Sets bits to be used for interleaving.  Creates memory controllers
    # attached to a directory controller.  A separate controller is created
    # for each address range as the abstract memory can handle only one
    # contiguous address range as of now.
    for dir_cntrl in dir_cntrls:
        crossbar = None
        if len(system.mem_ranges) > 1:
            crossbar = IOXBar()
            crossbars.append(crossbar)
<<<<<<< HEAD
            dir_cntrl.memory_out_port = crossbar.slave
=======
            dir_cntrl.memory_out_port = crossbar.cpu_side_ports
>>>>>>> 5fa484e2

        dir_ranges = []
        for r in system.mem_ranges:
            mem_type = ObjectList.mem_list.get(options.mem_type)
<<<<<<< HEAD
            dram_intf = MemConfig.create_mem_intf(mem_type, r, index,
                options.num_dirs, int(math.log(options.num_dirs, 2)),
                intlv_size, options)
            if issubclass(mem_type, m5.objects.DRAMsim3):
                # DRAMsim3 is used as the mem_ctrl
                mem_ctrl = dram_intf
                dir_ranges.append(mem_ctrl.range)
            else:
                mem_ctrl = m5.objects.MemCtrl(dram = dram_intf)
                dir_ranges.append(mem_ctrl.dram.range)
=======
            dram_intf = MemConfig.create_mem_intf(
                mem_type,
                r,
                index,
                int(math.log(options.num_dirs, 2)),
                intlv_size,
                options.xor_low_bit,
            )
            if issubclass(mem_type, DRAMInterface):
                mem_ctrl = m5.objects.MemCtrl(dram=dram_intf)
            else:
                mem_ctrl = dram_intf
>>>>>>> 5fa484e2

            if options.access_backing_store:
                dram_intf.kvm_map = False

            mem_ctrls.append(mem_ctrl)
<<<<<<< HEAD
=======
            dir_ranges.append(dram_intf.range)
>>>>>>> 5fa484e2

            if crossbar != None:
                mem_ctrl.port = crossbar.mem_side_ports
            else:
                mem_ctrl.port = dir_cntrl.memory_out_port

            # Enable low-power DRAM states if option is set
            if issubclass(mem_type, DRAMInterface):
                mem_ctrl.dram.enable_dram_powerdown = (
                    options.enable_dram_powerdown
                )

        index += 1
        dir_cntrl.addr_ranges = dir_ranges

    system.mem_ctrls = mem_ctrls

    if len(crossbars) > 0:
        ruby.crossbars = crossbars


def create_topology(controllers, options):
    """Called from create_system in configs/ruby/<protocol>.py
    Must return an object which is a subclass of BaseTopology
    found in configs/topologies/BaseTopology.py
    This is a wrapper for the legacy topologies.
    """
    exec("import topologies.%s as Topo" % options.topology)
    topology = eval("Topo.%s(controllers)" % options.topology)
    return topology


def create_system(
    options,
    full_system,
    system,
    piobus=None,
    dma_ports=[],
    bootmem=None,
    cpus=None,
):

    system.ruby = RubySystem()
    ruby = system.ruby

    # Generate pseudo filesystem
    print(f'No file system {options.no_file_system}')
    if not options.no_file_system:
        FileSystemConfig.config_filesystem(system, options)

    # Create the network object
    (
        network,
        IntLinkClass,
        ExtLinkClass,
        RouterClass,
        InterfaceClass,
    ) = Network.create_network(options, ruby)
    ruby.network = network

    if cpus is None:
        cpus = system.cpu

    protocol = buildEnv["PROTOCOL"]
    exec("from . import %s" % protocol)
    try:
<<<<<<< HEAD
        (cpu_sequencers, dir_cntrls, topology) = \
             eval("%s.create_system(options, full_system, system, dma_ports,\
                                    bootmem, ruby)"
                  % protocol)
    except Exception as e:
        print(e)
=======
        (cpu_sequencers, dir_cntrls, topology) = eval(
            "%s.create_system(options, full_system, system, dma_ports,\
                                    bootmem, ruby, cpus)"
            % protocol
        )
    except:
>>>>>>> 5fa484e2
        print("Error: could not create sytem for ruby protocol %s" % protocol)
        raise

    # Create the network topology
    topology.makeTopology(
        options, network, IntLinkClass, ExtLinkClass, RouterClass
    )

    # Register the topology elements with faux filesystem (SE mode only)
    if not full_system:
        topology.registerTopology(options)

    # Initialize network based on topology
    Network.init_network(options, network, InterfaceClass)

    # Create a port proxy for connecting the system port. This is
    # independent of the protocol and kept in the protocol-agnostic
    # part (i.e. here).
    sys_port_proxy = RubyPortProxy(ruby_system=ruby)
    if piobus is not None:
        sys_port_proxy.pio_request_port = piobus.cpu_side_ports

    # Give the system port proxy a SimObject parent without creating a
    # full-fledged controller
    system.sys_port_proxy = sys_port_proxy

    # Connect the system port for loading of binaries etc
    system.system_port = system.sys_port_proxy.in_ports

    setup_memory_controllers(system, ruby, dir_cntrls, options)

    # Connect the cpu sequencers and the piobus
    if piobus != None:
        for cpu_seq in cpu_sequencers:
            cpu_seq.connectIOPorts(piobus)

    ruby.number_of_virtual_networks = ruby.network.number_of_virtual_networks
    ruby._cpu_ports = cpu_sequencers
    ruby.num_of_sequencers = len(cpu_sequencers)

    # Create a backing copy of physical memory in case required
    if options.access_backing_store:
        ruby.access_backing_store = True
        ruby.phys_mem = SimpleMemory(
            range=system.mem_ranges[0], in_addr_map=False
        )


def create_directories(options, bootmem, ruby_system, system):
    dir_cntrl_nodes = []
    for i in range(options.num_dirs):
        dir_cntrl = Directory_Controller()
        dir_cntrl.version = i
        dir_cntrl.directory = RubyDirectoryMemory()
        dir_cntrl.ruby_system = ruby_system

        exec("ruby_system.dir_cntrl%d = dir_cntrl" % i)
        dir_cntrl_nodes.append(dir_cntrl)

    if bootmem is not None:
        rom_dir_cntrl = Directory_Controller()
        rom_dir_cntrl.directory = RubyDirectoryMemory()
        rom_dir_cntrl.ruby_system = ruby_system
        rom_dir_cntrl.version = i + 1
        rom_dir_cntrl.memory = bootmem.port
        rom_dir_cntrl.addr_ranges = bootmem.range
        return (dir_cntrl_nodes, rom_dir_cntrl)

    return (dir_cntrl_nodes, None)


def send_evicts(options):
    # currently, 2 scenarios warrant forwarding evictions to the CPU:
    # 1. The O3 model must keep the LSQ coherent with the caches
    # 2. The x86 mwait instruction is built on top of coherence invalidations
    # 3. The local exclusive monitor in ARM systems
    if options.cpu_type == "DerivO3CPU" or get_runtime_isa() in (
        ISA.X86,
        ISA.ARM,
    ):
        return True
    return False<|MERGE_RESOLUTION|>--- conflicted
+++ resolved
@@ -87,30 +87,6 @@
     # network options are in network/Network.py
 
     # ruby mapping options
-<<<<<<< HEAD
-    parser.add_option("--numa-high-bit", type="int", default=0,
-                      help="high order address bit to use for numa mapping. " \
-                           "0 = highest bit, not specified = lowest bit")
-    parser.add_option("--interleaving-bits", type="int", default=0,
-                      help="number of bits to specify interleaving " \
-                           "in directory, memory controllers and caches. "
-                           "0 = not specified")
-    parser.add_option("--xor-low-bit", type="int", default=20,
-                      help="hashing bit for channel selection" \
-                           "see MemConfig for explanation of the default"\
-                           "parameter. If set to 0, xor_high_bit is also"\
-                           "set to 0.")
-
-    parser.add_option("--recycle-latency", type="int", default=10,
-                      help="Recycle latency for ruby controller input buffers")
-
-    # Options related to MeshDir_XY.py to control how dir is placed.
-    parser.add_option('--ruby-mesh-dir-location', type='choice', default='corner',
-                      choices=['corner', 'middle', 'tile', 'diag'],
-                      help='How to place directories in the mesh network.')
-
-    protocol = buildEnv['PROTOCOL']
-=======
     parser.add_argument(
         "--numa-high-bit",
         type=int,
@@ -143,26 +119,23 @@
         help="Recycle latency for ruby controller input buffers",
     )
 
+    # Options related to MeshDir_XY.py to control how dir is placed.
+    parser.add_argument(
+        '--ruby-mesh-dir-location',
+        type=str,
+        default='corner',
+        choices=['corner', 'middle', 'tile', 'diag'],
+        help='How to place directories in the mesh network.',
+    )
+
     protocol = buildEnv["PROTOCOL"]
->>>>>>> 5fa484e2
     exec("from . import %s" % protocol)
     eval("%s.define_options(parser)" % protocol)
     Network.define_options(parser)
 
 
 def setup_memory_controllers(system, ruby, dir_cntrls, options):
-<<<<<<< HEAD
     ruby.block_size_bytes = options.cacheline_size
-=======
-    if options.numa_high_bit:
-        block_size_bits = (
-            options.numa_high_bit + 1 - int(math.log(options.num_dirs, 2))
-        )
-        ruby.block_size_bytes = 2 ** (block_size_bits)
-    else:
-        ruby.block_size_bytes = options.cacheline_size
-
->>>>>>> 5fa484e2
     ruby.memory_size_bits = 48
 
     index = 0
@@ -186,49 +159,29 @@
         if len(system.mem_ranges) > 1:
             crossbar = IOXBar()
             crossbars.append(crossbar)
-<<<<<<< HEAD
-            dir_cntrl.memory_out_port = crossbar.slave
-=======
             dir_cntrl.memory_out_port = crossbar.cpu_side_ports
->>>>>>> 5fa484e2
 
         dir_ranges = []
         for r in system.mem_ranges:
             mem_type = ObjectList.mem_list.get(options.mem_type)
-<<<<<<< HEAD
-            dram_intf = MemConfig.create_mem_intf(mem_type, r, index,
-                options.num_dirs, int(math.log(options.num_dirs, 2)),
-                intlv_size, options)
-            if issubclass(mem_type, m5.objects.DRAMsim3):
-                # DRAMsim3 is used as the mem_ctrl
-                mem_ctrl = dram_intf
-                dir_ranges.append(mem_ctrl.range)
-            else:
-                mem_ctrl = m5.objects.MemCtrl(dram = dram_intf)
-                dir_ranges.append(mem_ctrl.dram.range)
-=======
             dram_intf = MemConfig.create_mem_intf(
                 mem_type,
                 r,
                 index,
                 int(math.log(options.num_dirs, 2)),
                 intlv_size,
-                options.xor_low_bit,
+                options,
             )
             if issubclass(mem_type, DRAMInterface):
                 mem_ctrl = m5.objects.MemCtrl(dram=dram_intf)
             else:
                 mem_ctrl = dram_intf
->>>>>>> 5fa484e2
 
             if options.access_backing_store:
                 dram_intf.kvm_map = False
 
             mem_ctrls.append(mem_ctrl)
-<<<<<<< HEAD
-=======
             dir_ranges.append(dram_intf.range)
->>>>>>> 5fa484e2
 
             if crossbar != None:
                 mem_ctrl.port = crossbar.mem_side_ports
@@ -295,21 +248,13 @@
     protocol = buildEnv["PROTOCOL"]
     exec("from . import %s" % protocol)
     try:
-<<<<<<< HEAD
-        (cpu_sequencers, dir_cntrls, topology) = \
-             eval("%s.create_system(options, full_system, system, dma_ports,\
-                                    bootmem, ruby)"
-                  % protocol)
-    except Exception as e:
-        print(e)
-=======
         (cpu_sequencers, dir_cntrls, topology) = eval(
             "%s.create_system(options, full_system, system, dma_ports,\
                                     bootmem, ruby, cpus)"
             % protocol
         )
-    except:
->>>>>>> 5fa484e2
+    except Exception as e:
+        print(e)
         print("Error: could not create sytem for ruby protocol %s" % protocol)
         raise
 
