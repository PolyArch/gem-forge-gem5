--- conflicted
+++ resolved
@@ -139,9 +139,6 @@
         l1_cntrl.triggerQueue = MessageBuffer(ordered = True)
 
 
-<<<<<<< HEAD
-    l2_index_start = block_size_bits + l2_bits
-=======
     # Create the L2s interleaved addr ranges
     l2_addr_ranges = []
     l2_bits = int(math.log(options.num_l2caches, 2))
@@ -157,7 +154,6 @@
                                     intlvMatch = i)
             ranges.append(addr_range)
         l2_addr_ranges.append(ranges)
->>>>>>> a56ab045
 
     for i in range(options.num_l2caches):
         #
