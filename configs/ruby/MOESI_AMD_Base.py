--- conflicted
+++ resolved
@@ -328,10 +328,6 @@
 
     # Register CPUs and caches for each CorePair and directory (SE mode only)
     if not full_system:
-<<<<<<< HEAD
-        FileSystemConfig.config_filesystem(options)
-=======
->>>>>>> a56ab045
         for i in xrange((options.num_cpus + 1) // 2):
             FileSystemConfig.register_cpu(physical_package_id = 0,
                                           core_siblings =
