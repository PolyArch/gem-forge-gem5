# Copyright (c) 2006-2007 The Regents of The University of Michigan
# Copyright (c) 2009 Advanced Micro Devices, Inc.
# All rights reserved.
#
# Redistribution and use in source and binary forms, with or without
# modification, are permitted provided that the following conditions are
# met: redistributions of source code must retain the above copyright
# notice, this list of conditions and the following disclaimer;
# redistributions in binary form must reproduce the above copyright
# notice, this list of conditions and the following disclaimer in the
# documentation and/or other materials provided with the distribution;
# neither the name of the copyright holders nor the names of its
# contributors may be used to endorse or promote products derived from
# this software without specific prior written permission.
#
# THIS SOFTWARE IS PROVIDED BY THE COPYRIGHT HOLDERS AND CONTRIBUTORS
# "AS IS" AND ANY EXPRESS OR IMPLIED WARRANTIES, INCLUDING, BUT NOT
# LIMITED TO, THE IMPLIED WARRANTIES OF MERCHANTABILITY AND FITNESS FOR
# A PARTICULAR PURPOSE ARE DISCLAIMED. IN NO EVENT SHALL THE COPYRIGHT
# OWNER OR CONTRIBUTORS BE LIABLE FOR ANY DIRECT, INDIRECT, INCIDENTAL,
# SPECIAL, EXEMPLARY, OR CONSEQUENTIAL DAMAGES (INCLUDING, BUT NOT
# LIMITED TO, PROCUREMENT OF SUBSTITUTE GOODS OR SERVICES; LOSS OF USE,
# DATA, OR PROFITS; OR BUSINESS INTERRUPTION) HOWEVER CAUSED AND ON ANY
# THEORY OF LIABILITY, WHETHER IN CONTRACT, STRICT LIABILITY, OR TORT
# (INCLUDING NEGLIGENCE OR OTHERWISE) ARISING IN ANY WAY OUT OF THE USE
# OF THIS SOFTWARE, EVEN IF ADVISED OF THE POSSIBILITY OF SUCH DAMAGE.
#
# Authors: Brad Beckmann

import math
import m5
from m5.objects import *
from m5.defines import buildEnv
from Ruby import create_topology, create_directories
from Ruby import send_evicts
from common import FileSystemConfig

#
# Declare caches used by the protocol
#
class L1Cache(RubyCache): pass
class L2Cache(RubyCache): pass
#
# Probe filter is a cache
#
class ProbeFilter(RubyCache): pass

def define_options(parser):
    parser.add_option("--allow-atomic-migration", action="store_true",
          help="allow migratory sharing for atomic only accessed blocks")
    parser.add_option("--pf-on", action="store_true",
          help="Hammer: enable Probe Filter")
    parser.add_option("--dir-on", action="store_true",
          help="Hammer: enable Full-bit Directory")

def create_system(options, full_system, system, dma_ports, bootmem,
                  ruby_system):

    if buildEnv['PROTOCOL'] != 'MOESI_hammer':
        panic("This script requires the MOESI_hammer protocol to be built.")

    cpu_sequencers = []

    #
    # The ruby network creation expects the list of nodes in the system to be
    # consistent with the NetDest list.  Therefore the l1 controller nodes must be
    # listed before the directory nodes and directory nodes before dma nodes, etc.
    #
    l1_cntrl_nodes = []
    dma_cntrl_nodes = []

    #
    # Must create the individual controllers before the network to ensure the
    # controller constructors are called before the network constructor
    #
    block_size_bits = int(math.log(options.cacheline_size, 2))

    for i in range(options.num_cpus):
        #
        # First create the Ruby objects associated with this cpu
        #
        l1i_cache = L1Cache(size = options.l1i_size,
                            assoc = options.l1i_assoc,
                            start_index_bit = block_size_bits,
                            is_icache = True)
        l1d_cache = L1Cache(size = options.l1d_size,
                            assoc = options.l1d_assoc,
                            start_index_bit = block_size_bits)
        l2_cache = L2Cache(size = options.l2_size,
                           assoc = options.l2_assoc,
                           start_index_bit = block_size_bits)

        # the ruby random tester reuses num_cpus to specify the
        # number of cpu ports connected to the tester object, which
        # is stored in system.cpu. because there is only ever one
        # tester object, num_cpus is not necessarily equal to the
        # size of system.cpu; therefore if len(system.cpu) == 1
        # we use system.cpu[0] to set the clk_domain, thereby ensuring
        # we don't index off the end of the cpu list.
        if len(system.cpu) == 1:
            clk_domain = system.cpu[0].clk_domain
        else:
            clk_domain = system.cpu[i].clk_domain

        l1_cntrl = L1Cache_Controller(version=i, L1Icache=l1i_cache,
                                      L1Dcache=l1d_cache, L2cache=l2_cache,
                                      no_mig_atomic=not \
                                      options.allow_atomic_migration,
                                      send_evictions=send_evicts(options),
                                      transitions_per_cycle=options.ports,
                                      clk_domain=clk_domain,
                                      ruby_system=ruby_system)

        cpu_seq = RubySequencer(version=i, icache=l1i_cache,
                                dcache=l1d_cache,clk_domain=clk_domain,
                                ruby_system=ruby_system)

        l1_cntrl.sequencer = cpu_seq
        if options.recycle_latency:
            l1_cntrl.recycle_latency = options.recycle_latency

        exec("ruby_system.l1_cntrl%d = l1_cntrl" % i)

        # Add controllers and sequencers to the appropriate lists
        cpu_sequencers.append(cpu_seq)
        l1_cntrl_nodes.append(l1_cntrl)

        # Connect the L1 controller and the network
        # Connect the buffers from the controller to network
        l1_cntrl.requestFromCache = MessageBuffer()
        l1_cntrl.requestFromCache.master = ruby_system.network.slave
        l1_cntrl.responseFromCache = MessageBuffer()
        l1_cntrl.responseFromCache.master = ruby_system.network.slave
        l1_cntrl.unblockFromCache = MessageBuffer()
        l1_cntrl.unblockFromCache.master = ruby_system.network.slave

        l1_cntrl.triggerQueue = MessageBuffer()

        # Connect the buffers from the network to the controller
        l1_cntrl.mandatoryQueue = MessageBuffer()
        l1_cntrl.forwardToCache = MessageBuffer()
        l1_cntrl.forwardToCache.slave = ruby_system.network.master
        l1_cntrl.responseToCache = MessageBuffer()
        l1_cntrl.responseToCache.slave = ruby_system.network.master


    #
    # determine size and index bits for probe filter
    # By default, the probe filter size is configured to be twice the
    # size of the L2 cache.
    #
    pf_size = MemorySize(options.l2_size)
    pf_size.value = pf_size.value * 2
    dir_bits = int(math.log(options.num_dirs, 2))
    pf_bits = int(math.log(pf_size.value, 2))
    if options.numa_high_bit:
        if options.pf_on or options.dir_on:
            # if numa high bit explicitly set, make sure it does not overlap
            # with the probe filter index
            assert(options.numa_high_bit - dir_bits > pf_bits)

        # set the probe filter start bit to just above the block offset
        pf_start_bit = block_size_bits
    else:
        if dir_bits > 0:
            pf_start_bit = dir_bits + block_size_bits - 1
        else:
            pf_start_bit = block_size_bits

    # Run each of the ruby memory controllers at a ratio of the frequency of
    # the ruby system
    # clk_divider value is a fix to pass regression.
    ruby_system.memctrl_clk_domain = DerivedClockDomain(
                                          clk_domain=ruby_system.clk_domain,
                                          clk_divider=3)

    mem_dir_cntrl_nodes, rom_dir_cntrl_node = create_directories(
        options, bootmem, ruby_system, system)
    dir_cntrl_nodes = mem_dir_cntrl_nodes[:]
    if rom_dir_cntrl_node is not None:
        dir_cntrl_nodes.append(rom_dir_cntrl_node)
    for dir_cntrl in dir_cntrl_nodes:
        pf = ProbeFilter(size = pf_size, assoc = 4,
                         start_index_bit = pf_start_bit)

        dir_cntrl.probeFilter = pf
        dir_cntrl.probe_filter_enabled = options.pf_on
        dir_cntrl.full_bit_dir_enabled = options.dir_on

        if options.recycle_latency:
            dir_cntrl.recycle_latency = options.recycle_latency

        # Connect the directory controller to the network
        dir_cntrl.forwardFromDir = MessageBuffer()
        dir_cntrl.forwardFromDir.master = ruby_system.network.slave
        dir_cntrl.responseFromDir = MessageBuffer()
        dir_cntrl.responseFromDir.master = ruby_system.network.slave
        dir_cntrl.dmaResponseFromDir = MessageBuffer(ordered = True)
        dir_cntrl.dmaResponseFromDir.master = ruby_system.network.slave

        dir_cntrl.triggerQueue = MessageBuffer(ordered = True)

        dir_cntrl.unblockToDir = MessageBuffer()
        dir_cntrl.unblockToDir.slave = ruby_system.network.master
        dir_cntrl.responseToDir = MessageBuffer()
        dir_cntrl.responseToDir.slave = ruby_system.network.master
        dir_cntrl.requestToDir = MessageBuffer()
        dir_cntrl.requestToDir.slave = ruby_system.network.master
        dir_cntrl.dmaRequestToDir = MessageBuffer(ordered = True)
        dir_cntrl.dmaRequestToDir.slave = ruby_system.network.master
        dir_cntrl.responseFromMemory = MessageBuffer()


    for i, dma_port in enumerate(dma_ports):
        #
        # Create the Ruby objects associated with the dma controller
        #
        dma_seq = DMASequencer(version = i,
                               ruby_system = ruby_system,
                               slave = dma_port)

        dma_cntrl = DMA_Controller(version = i,
                                   dma_sequencer = dma_seq,
                                   transitions_per_cycle = options.ports,
                                   ruby_system = ruby_system)

        exec("ruby_system.dma_cntrl%d = dma_cntrl" % i)
        dma_cntrl_nodes.append(dma_cntrl)

        if options.recycle_latency:
            dma_cntrl.recycle_latency = options.recycle_latency

        # Connect the dma controller to the network
        dma_cntrl.responseFromDir = MessageBuffer(ordered = True)
        dma_cntrl.responseFromDir.slave = ruby_system.network.master
        dma_cntrl.requestToDir = MessageBuffer()
        dma_cntrl.requestToDir.master = ruby_system.network.slave
        dma_cntrl.mandatoryQueue = MessageBuffer()

    all_cntrls = l1_cntrl_nodes + dir_cntrl_nodes + dma_cntrl_nodes

    # Create the io controller and the sequencer
    if full_system:
        io_seq = DMASequencer(version=len(dma_ports), ruby_system=ruby_system)
        ruby_system._io_port = io_seq
        io_controller = DMA_Controller(version = len(dma_ports),
                                       dma_sequencer = io_seq,
                                       ruby_system = ruby_system)
        ruby_system.io_controller = io_controller

        # Connect the dma controller to the network
        io_controller.responseFromDir = MessageBuffer(ordered = True)
        io_controller.responseFromDir.slave = ruby_system.network.master
        io_controller.requestToDir = MessageBuffer()
        io_controller.requestToDir.master = ruby_system.network.slave
        io_controller.mandatoryQueue = MessageBuffer()

        all_cntrls = all_cntrls + [io_controller]
    # Register configuration with filesystem
    else:
<<<<<<< HEAD
        FileSystemConfig.config_filesystem(options)

=======
>>>>>>> a56ab045
        for i in xrange(options.num_cpus):
            FileSystemConfig.register_cpu(physical_package_id = 0,
                                          core_siblings = [],
                                          core_id = i,
                                          thread_siblings = [])

            FileSystemConfig.register_cache(level = 1,
                                            idu_type = 'Instruction',
                                            size = options.l1i_size,
                                            line_size = options.cacheline_size,
                                            assoc = options.l1i_assoc,
                                            cpus = [i])
            FileSystemConfig.register_cache(level = 1,
                                            idu_type = 'Data',
                                            size = options.l1d_size,
                                            line_size = options.cacheline_size,
                                            assoc = options.l1d_assoc,
                                            cpus = [i])

            FileSystemConfig.register_cache(level = 2,
                                            idu_type = 'Unified',
                                            size = options.l2_size,
                                            line_size = options.cacheline_size,
                                            assoc = options.l2_assoc,
                                            cpus = [i])

    ruby_system.network.number_of_virtual_networks = 6
    topology = create_topology(all_cntrls, options)
    return (cpu_sequencers, mem_dir_cntrl_nodes, topology)<|MERGE_RESOLUTION|>--- conflicted
+++ resolved
@@ -258,11 +258,6 @@
         all_cntrls = all_cntrls + [io_controller]
     # Register configuration with filesystem
     else:
-<<<<<<< HEAD
-        FileSystemConfig.config_filesystem(options)
-
-=======
->>>>>>> a56ab045
         for i in xrange(options.num_cpus):
             FileSystemConfig.register_cpu(physical_package_id = 0,
                                           core_siblings = [],
