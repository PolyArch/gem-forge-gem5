--- conflicted
+++ resolved
@@ -263,11 +263,6 @@
         all_cntrls = all_cntrls + [io_controller]
     # Register configuration with filesystem
     else:
-<<<<<<< HEAD
-        FileSystemConfig.config_filesystem(options)
-
-=======
->>>>>>> a56ab045
         for i in xrange(options.num_clusters):
             for j in xrange(num_cpus_per_cluster):
                 FileSystemConfig.register_cpu(physical_package_id = 0,
