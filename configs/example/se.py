--- conflicted
+++ resolved
@@ -278,14 +278,11 @@
     MemConfig.config_mem(options, system)
     config_filesystem(system, options)
 
-<<<<<<< HEAD
 if options.llvm_mcpat == 1:
     system.mcpat_manager = McPATManager()
-=======
 if options.wait_gdb:
     for cpu in system.cpu:
         cpu.wait_for_remote_gdb = True
->>>>>>> b1b8af04
 
 root = Root(full_system = False, system = system)
 Simulation.run(options, root, system, FutureClass)