# Copyright (c) 2016 Georgia Institute of Technology
# All rights reserved.
#
# Redistribution and use in source and binary forms, with or without
# modification, are permitted provided that the following conditions are
# met: redistributions of source code must retain the above copyright
# notice, this list of conditions and the following disclaimer;
# redistributions in binary form must reproduce the above copyright
# notice, this list of conditions and the following disclaimer in the
# documentation and/or other materials provided with the distribution;
# neither the name of the copyright holders nor the names of its
# contributors may be used to endorse or promote products derived from
# this software without specific prior written permission.
#
# THIS SOFTWARE IS PROVIDED BY THE COPYRIGHT HOLDERS AND CONTRIBUTORS
# "AS IS" AND ANY EXPRESS OR IMPLIED WARRANTIES, INCLUDING, BUT NOT
# LIMITED TO, THE IMPLIED WARRANTIES OF MERCHANTABILITY AND FITNESS FOR
# A PARTICULAR PURPOSE ARE DISCLAIMED. IN NO EVENT SHALL THE COPYRIGHT
# OWNER OR CONTRIBUTORS BE LIABLE FOR ANY DIRECT, INDIRECT, INCIDENTAL,
# SPECIAL, EXEMPLARY, OR CONSEQUENTIAL DAMAGES (INCLUDING, BUT NOT
# LIMITED TO, PROCUREMENT OF SUBSTITUTE GOODS OR SERVICES; LOSS OF USE,
# DATA, OR PROFITS; OR BUSINESS INTERRUPTION) HOWEVER CAUSED AND ON ANY
# THEORY OF LIABILITY, WHETHER IN CONTRACT, STRICT LIABILITY, OR TORT
# (INCLUDING NEGLIGENCE OR OTHERWISE) ARISING IN ANY WAY OUT OF THE USE
# OF THIS SOFTWARE, EVEN IF ADVISED OF THE POSSIBILITY OF SUCH DAMAGE.

from __future__ import print_function
from __future__ import absolute_import

import math
import m5
from m5.objects import *
from m5.defines import buildEnv
from m5.util import addToPath, fatal, warn

def define_options(parser):
    # By default, ruby uses the simple timing cpu
    parser.set_defaults(cpu_type="TimingSimpleCPU")

    parser.add_option("--topology", type="string", default="Crossbar",
                      help="check configs/topologies for complete set")
    parser.add_option("--mesh-rows", type="int", default=0,
                      help="the number of rows in the mesh topology")
    parser.add_option("--network", type="choice", default="simple",
                      choices=['simple', 'garnet'],
                      help="""'simple'|'garnet' (garnet2.0 will be
                      deprecated.)""")
    parser.add_option("--router-latency", action="store", type="int",
                      default=1,
                      help="""number of pipeline stages in the garnet router.
                            Has to be >= 1.
                            Can be over-ridden on a per router basis
                            in the topology file.""")
    parser.add_option("--link-latency", action="store", type="int", default=1,
                      help="""latency of each link the simple/garnet networks.
                            Has to be >= 1.
                            Can be over-ridden on a per link basis
                            in the topology file.""")
    parser.add_option("--link-width-bits", action="store", type="int",
                      default=128,
                      help="width in bits for all links inside garnet.")
    parser.add_option("--vcs-per-vnet", action="store", type="int", default=4,
                      help="""number of virtual channels per virtual network
                            inside garnet network.""")
    parser.add_option("--routing-algorithm", action="store", type="int",
                      default=0,
                      help="""routing algorithm in network.
                            0: weight-based table
<<<<<<< HEAD
                            1: XY (for Mesh. see garnet2.0/RoutingUnit.cc)
                            2: Custom (see garnet2.0/RoutingUnit.cc""")
    parser.add_option("--routing-YX", action="store_true", default=False,
                      help="Switch XY to YX, used in MeshDirCorners_XY only.")
=======
                            1: XY (for Mesh. see garnet/RoutingUnit.cc)
                            2: Custom (see garnet/RoutingUnit.cc""")
>>>>>>> 0d703041
    parser.add_option("--network-fault-model", action="store_true",
                      default=False,
                      help="""enable network fault model:
                            see src/mem/ruby/network/fault_model/""")
    parser.add_option("--garnet-deadlock-threshold", action="store",
                      type="int", default=500000,
                      help="network-level deadlock threshold.")
    parser.add_option("--garnet-enable-multicast", action="store_true",
                      default=False,
                      help="""enable multicast""")
    parser.add_option("--garnet-ideal-noc-hops", action="store",
                      type="int", default=-1,
                      help="""ideal NoC hops (-1 to disable)""")
    parser.add_option("--garnet-ideal-noc-msg", action="store",
                      type="string", default="all",
                      help="""apply ideal NoC hops to which message type.""")
    parser.add_option("--garnet-ctrl-flit-buffer-size", action="store",
                      type="int", default=1,
                      help="""Flit buffer size for ctrl vnet""")
    parser.add_option("--garnet-data-flit-buffer-size", action="store",
                      type="int", default=4,
                      help="""Flit buffer size for data vnet""")

def create_network(options, ruby):

    # Allow legacy users to use garnet through garnet2.0 option
    # until next gem5 release.
    if options.network == "garnet2.0":
        warn("Usage of option 'garnet2.0' will be depracated. " \
            "Please use 'garnet' for using the latest garnet " \
            "version. Current version: 3.0")
        options.network = "garnet"

    # Set the network classes based on the command line options
    if options.network == "garnet":
        NetworkClass = GarnetNetwork
        IntLinkClass = GarnetIntLink
        ExtLinkClass = GarnetExtLink
        RouterClass = GarnetRouter
        InterfaceClass = GarnetNetworkInterface

    else:
        NetworkClass = SimpleNetwork
        IntLinkClass = SimpleIntLink
        ExtLinkClass = SimpleExtLink
        RouterClass = Switch
        InterfaceClass = None

    # Instantiate the network object
    # so that the controllers can connect to it.
    network = NetworkClass(ruby_system = ruby, topology = options.topology,
            routers = [], ext_links = [], int_links = [], netifs = [])

    return (network, IntLinkClass, ExtLinkClass, RouterClass, InterfaceClass)

def init_network(options, network, InterfaceClass):

    if options.network == "garnet":
        network.num_rows = options.mesh_rows
        network.vcs_per_vnet = options.vcs_per_vnet
        network.ni_flit_size = options.link_width_bits / 8
        network.routing_algorithm = options.routing_algorithm
        network.garnet_deadlock_threshold = options.garnet_deadlock_threshold
        network.enable_multicast = options.garnet_enable_multicast
        network.ideal_noc_hops = options.garnet_ideal_noc_hops
        network.ideal_noc_msg = options.garnet_ideal_noc_msg
        network.buffers_per_data_vc = options.garnet_data_flit_buffer_size
        network.buffers_per_ctrl_vc = options.garnet_ctrl_flit_buffer_size

        # Create Bridges and connect them to the corresponding links
        for intLink in network.int_links:
            intLink.src_net_bridge = NetworkBridge(
                                     link = intLink.network_link,
                                     vtype = 'OBJECT_LINK',
                                     width = intLink.src_node.width)
            intLink.src_cred_bridge = NetworkBridge(
                                    link = intLink.credit_link,
                                    vtype = 'LINK_OBJECT',
                                    width = intLink.src_node.width)
            intLink.dst_net_bridge = NetworkBridge(
                                   link = intLink.network_link,
                                   vtype = 'LINK_OBJECT',
                                     width = intLink.dst_node.width)
            intLink.dst_cred_bridge = NetworkBridge(
                                    link = intLink.credit_link,
                                    vtype = 'OBJECT_LINK',
                                    width = intLink.dst_node.width)

        for extLink in network.ext_links:
            ext_net_bridges = []
            ext_net_bridges.append(NetworkBridge(link =
                                 extLink.network_links[0],
                                 vtype = 'OBJECT_LINK',
                                 width = extLink.width))
            ext_net_bridges.append(NetworkBridge(link =
                                 extLink.network_links[1],
                                 vtype = 'LINK_OBJECT',
                                 width = extLink.width))
            extLink.ext_net_bridge = ext_net_bridges

            ext_credit_bridges = []
            ext_credit_bridges.append(NetworkBridge(link =
                                    extLink.credit_links[0],
                                    vtype = 'LINK_OBJECT',
                                    width = extLink.width))
            ext_credit_bridges.append(NetworkBridge(link =
                                    extLink.credit_links[1],
                                    vtype = 'OBJECT_LINK',
                                    width = extLink.width))
            extLink.ext_cred_bridge = ext_credit_bridges

            int_net_bridges = []
            int_net_bridges.append(NetworkBridge(link =
                                 extLink.network_links[0],
                                 vtype = 'LINK_OBJECT',
                                 width = extLink.int_node.width))
            int_net_bridges.append(NetworkBridge(link =
                                 extLink.network_links[1],
                                 vtype = 'OBJECT_LINK',
                                 width = extLink.int_node.width))
            extLink.int_net_bridge = int_net_bridges

            int_cred_bridges = []
            int_cred_bridges.append(NetworkBridge(link =
                                  extLink.credit_links[0],
                                  vtype = 'OBJECT_LINK',
                                  width = extLink.int_node.width))
            int_cred_bridges.append(NetworkBridge(link =
                                  extLink.credit_links[1],
                                  vtype = 'LINK_OBJECT',
                                  width = extLink.int_node.width))
            extLink.int_cred_bridge = int_cred_bridges

    if options.network == "simple":
        network.setup_buffers()

    if InterfaceClass != None:
        netifs = [InterfaceClass(id=i) \
                  for (i,n) in enumerate(network.ext_links)]
        network.netifs = netifs

    if options.network_fault_model:
        assert(options.network == "garnet")
        network.enable_fault_model = True
        network.fault_model = FaultModel()<|MERGE_RESOLUTION|>--- conflicted
+++ resolved
@@ -66,15 +66,10 @@
                       default=0,
                       help="""routing algorithm in network.
                             0: weight-based table
-<<<<<<< HEAD
-                            1: XY (for Mesh. see garnet2.0/RoutingUnit.cc)
-                            2: Custom (see garnet2.0/RoutingUnit.cc""")
+                            1: XY (for Mesh. see garnet/RoutingUnit.cc)
+                            2: Custom (see garnet/RoutingUnit.cc""")
     parser.add_option("--routing-YX", action="store_true", default=False,
                       help="Switch XY to YX, used in MeshDirCorners_XY only.")
-=======
-                            1: XY (for Mesh. see garnet/RoutingUnit.cc)
-                            2: Custom (see garnet/RoutingUnit.cc""")
->>>>>>> 0d703041
     parser.add_option("--network-fault-model", action="store_true",
                       default=False,
                       help="""enable network fault model:
