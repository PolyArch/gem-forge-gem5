# Copyright (c) 2012-2013, 2015-2016 ARM Limited
# All rights reserved
#
# The license below extends only to copyright in the software and shall
# not be construed as granting a license to any other intellectual
# property including but not limited to intellectual property relating
# to a hardware implementation of the functionality of the software
# licensed hereunder.  You may use the software subject to the license
# terms below provided that you ensure that this notice is replicated
# unmodified and in its entirety in all distributions of the software,
# modified or unmodified, in source code or in binary form.
#
# Copyright (c) 2010 Advanced Micro Devices, Inc.
# All rights reserved.
#
# Redistribution and use in source and binary forms, with or without
# modification, are permitted provided that the following conditions are
# met: redistributions of source code must retain the above copyright
# notice, this list of conditions and the following disclaimer;
# redistributions in binary form must reproduce the above copyright
# notice, this list of conditions and the following disclaimer in the
# documentation and/or other materials provided with the distribution;
# neither the name of the copyright holders nor the names of its
# contributors may be used to endorse or promote products derived from
# this software without specific prior written permission.
#
# THIS SOFTWARE IS PROVIDED BY THE COPYRIGHT HOLDERS AND CONTRIBUTORS
# "AS IS" AND ANY EXPRESS OR IMPLIED WARRANTIES, INCLUDING, BUT NOT
# LIMITED TO, THE IMPLIED WARRANTIES OF MERCHANTABILITY AND FITNESS FOR
# A PARTICULAR PURPOSE ARE DISCLAIMED. IN NO EVENT SHALL THE COPYRIGHT
# OWNER OR CONTRIBUTORS BE LIABLE FOR ANY DIRECT, INDIRECT, INCIDENTAL,
# SPECIAL, EXEMPLARY, OR CONSEQUENTIAL DAMAGES (INCLUDING, BUT NOT
# LIMITED TO, PROCUREMENT OF SUBSTITUTE GOODS OR SERVICES; LOSS OF USE,
# DATA, OR PROFITS; OR BUSINESS INTERRUPTION) HOWEVER CAUSED AND ON ANY
# THEORY OF LIABILITY, WHETHER IN CONTRACT, STRICT LIABILITY, OR TORT
# (INCLUDING NEGLIGENCE OR OTHERWISE) ARISING IN ANY WAY OUT OF THE USE
# OF THIS SOFTWARE, EVEN IF ADVISED OF THE POSSIBILITY OF SUCH DAMAGE.
#
# Authors: Lisa Hsu

# Configure the M5 cache hierarchy config in one place
#

from __future__ import print_function
from __future__ import absolute_import

import m5
from m5.objects import *
from .Caches import *
from . import HWPConfig

def config_cache(options, system):
    if options.external_memory_system and (options.caches or options.l2cache):
        print("External caches and internal caches are exclusive options.\n")
        sys.exit(1)

    if options.external_memory_system:
        ExternalCache = ExternalCacheFactory(options.external_memory_system)

    if options.cpu_type == "O3_ARM_v7a_3":
        try:
            import cores.arm.O3_ARM_v7a as core
<<<<<<< HEAD
        except:
            print("O3_ARM_v7a_3 is unavailable. Did you compile the O3 model?")
            sys.exit(1)

        dcache_class, icache_class, l2_cache_class, walk_cache_class = \
            core.O3_ARM_v7a_DCache, core.O3_ARM_v7a_ICache, \
            core.O3_ARM_v7aL2, \
            core.O3_ARM_v7aWalkCache
    elif options.cpu_type == "HPI":
        try:
            import cores.arm.HPI as core
        except:
            print("HPI is unavailable.")
            sys.exit(1)

        dcache_class, icache_class, l2_cache_class, walk_cache_class = \
=======
        except:
            print("O3_ARM_v7a_3 is unavailable. Did you compile the O3 model?")
            sys.exit(1)

        dcache_class, icache_class, l2_cache_class, walk_cache_class = \
            core.O3_ARM_v7a_DCache, core.O3_ARM_v7a_ICache, \
            core.O3_ARM_v7aL2, \
            core.O3_ARM_v7aWalkCache
    elif options.cpu_type == "HPI":
        try:
            import cores.arm.HPI as core
        except:
            print("HPI is unavailable.")
            sys.exit(1)

        dcache_class, icache_class, l2_cache_class, walk_cache_class = \
>>>>>>> a56ab045
            core.HPI_DCache, core.HPI_ICache, core.HPI_L2, core.HPI_WalkCache
    else:
        dcache_class, icache_class, l2_cache_class, walk_cache_class = \
            L1_DCache, L1_ICache, L2Cache, None

        if buildEnv['TARGET_ISA'] == 'x86':
            walk_cache_class = PageTableWalkerCache

    # Set the cache line size of the system
    system.cache_line_size = options.cacheline_size

    # If elastic trace generation is enabled, make sure the memory system is
    # minimal so that compute delays do not include memory access latencies.
    # Configure the compulsory L1 caches for the O3CPU, do not configure
    # any more caches.
    if options.l2cache and options.elastic_trace_en:
        fatal("When elastic trace is enabled, do not configure L2 caches.")

    if options.l2cache:
        # Provide a clock for the L2 and the L1-to-L2 bus here as they
        # are not connected using addTwoLevelCacheHierarchy. Use the
        # same clock as the CPUs.
        system.l2 = l2_cache_class(clk_domain=system.cpu_clk_domain,
                                   size=options.l2_size,
                                   assoc=options.l2_assoc,
                                   mshrs=options.l2_mshrs,
                                   tag_latency=options.l2_lat,
                                   data_latency=options.l2_lat,
                                   response_latency=options.l2_lat
                                   )

        if options.no_l2bus:
            assert(options.num_cpus == 1)
        else:
            system.tol2bus = L2XBar(
                clk_domain=system.cpu_clk_domain,
                width=options.l2bus_width)
            system.l2.cpu_side = system.tol2bus.master
        system.l2.mem_side = system.membus.slave
        if options.l2_hwp_type:
            hwpClass = HWPConfig.get(options.l2_hwp_type)
            if system.l2.prefetcher != "Null":
                print("Warning: l2-hwp-type is set (", hwpClass, "), but",
                      "the current l2 has a default Hardware Prefetcher",
                      "of type", type(system.l2.prefetcher), ", using the",
                      "specified by the flag option.")
            system.l2.prefetcher = hwpClass()

    if options.memchecker:
        system.memchecker = MemChecker()

    for i in range(options.num_cpus):
        if options.caches:
            icache = icache_class(size=options.l1i_size,
                                  assoc=options.l1i_assoc)
            dcache = dcache_class(size=options.l1d_size,
                                  assoc=options.l1d_assoc,
                                  mshrs=options.l1d_mshrs,
                                  tag_latency=options.l1d_lat,
                                  data_latency=options.l1d_lat,
                                  response_latency=options.l1d_lat,
                                  )

            # If we have a walker cache specified, instantiate two
            # instances here
            if walk_cache_class:
                iwalkcache = walk_cache_class()
                dwalkcache = walk_cache_class()
            else:
                iwalkcache = None
                dwalkcache = None

            if options.memchecker:
                dcache_mon = MemCheckerMonitor(warn_only=True)
                dcache_real = dcache

                # Do not pass the memchecker into the constructor of
                # MemCheckerMonitor, as it would create a copy; we require
                # exactly one MemChecker instance.
                dcache_mon.memchecker = system.memchecker

                # Connect monitor
                dcache_mon.mem_side = dcache.cpu_side

                # Let CPU connect to monitors
                dcache = dcache_mon

<<<<<<< HEAD
            # Create the L1_5DCache.
            if options.l1_5dcache:
                l1_5dcache = L1_5DCache(
                    assoc=options.l1_5d_assoc,
                    mshrs=options.l1_5d_mshrs,
                    size=options.l1_5d_size,
                )
            else:
                l1_5dcache = None
=======
>>>>>>> a56ab045
            if options.l1d_hwp_type:
                hwpClass = HWPConfig.get(options.l1d_hwp_type)
                if dcache.prefetcher != m5.params.NULL:
                    print("Warning: l1d-hwp-type is set (", hwpClass, "), but",
                          "the current l1d has a default Hardware Prefetcher",
                          "of type", type(dcache.prefetcher), ", using the",
                          "specified by the flag option.")
                dcache.prefetcher = hwpClass()

            if options.l1i_hwp_type:
                hwpClass = HWPConfig.get(options.l1i_hwp_type)
                if icache.prefetcher != m5.params.NULL:
                    print("Warning: l1i-hwp-type is set (", hwpClass, "), but",
                          "the current l1i has a default Hardware Prefetcher",
                          "of type", type(icache.prefetcher), ", using the",
                          "specified by the flag option.")
                icache.prefetcher = hwpClass()

            # When connecting the caches, the clock is also inherited
            # from the CPU in question
            system.cpu[i].addPrivateSplitL1Caches(
                icache, dcache,
                iwalkcache, dwalkcache,
                l1_5dcache)

            if options.memchecker:
                # The mem_side ports of the caches haven't been connected yet.
                # Make sure connectAllPorts connects the right objects.
                system.cpu[i].dcache = dcache_real
                system.cpu[i].dcache_mon = dcache_mon


        elif options.external_memory_system:
            # These port names are presented to whatever 'external' system
            # gem5 is connecting to.  Its configuration will likely depend
            # on these names.  For simplicity, we would advise configuring
            # it to use this naming scheme; if this isn't possible, change
            # the names below.
            if buildEnv['TARGET_ISA'] in ['x86', 'arm']:
                system.cpu[i].addPrivateSplitL1Caches(
                        ExternalCache("cpu%d.icache" % i),
                        ExternalCache("cpu%d.dcache" % i),
                        ExternalCache("cpu%d.itb_walker_cache" % i),
                        ExternalCache("cpu%d.dtb_walker_cache" % i))
            else:
                system.cpu[i].addPrivateSplitL1Caches(
                        ExternalCache("cpu%d.icache" % i),
                        ExternalCache("cpu%d.dcache" % i))

        system.cpu[i].createInterruptController()
        if options.l2cache:
            if options.no_l2bus:
                system.cpu[i].connectAllPortsNoL2Bus(
                    system.l2.cpu_side,
                    system.membus,
                )
            else:
                system.cpu[i].connectAllPorts(
                    system.tol2bus.slave,
                    system.membus,
                )
        elif options.external_memory_system:
            system.cpu[i].connectUncachedPorts(system.membus)
        else:
            system.cpu[i].connectAllPorts(system.membus)

    return system

# ExternalSlave provides a "port", but when that port connects to a cache,
# the connecting CPU SimObject wants to refer to its "cpu_side".
# The 'ExternalCache' class provides this adaptation by rewriting the name,
# eliminating distracting changes elsewhere in the config code.
class ExternalCache(ExternalSlave):
    def __getattr__(cls, attr):
        if (attr == "cpu_side"):
            attr = "port"
        return super(ExternalSlave, cls).__getattr__(attr)

    def __setattr__(cls, attr, value):
        if (attr == "cpu_side"):
            attr = "port"
        return super(ExternalSlave, cls).__setattr__(attr, value)

def ExternalCacheFactory(port_type):
    def make(name):
        return ExternalCache(port_data=name, port_type=port_type,
                             addr_ranges=[AllMemory])
    return make<|MERGE_RESOLUTION|>--- conflicted
+++ resolved
@@ -60,7 +60,6 @@
     if options.cpu_type == "O3_ARM_v7a_3":
         try:
             import cores.arm.O3_ARM_v7a as core
-<<<<<<< HEAD
         except:
             print("O3_ARM_v7a_3 is unavailable. Did you compile the O3 model?")
             sys.exit(1)
@@ -77,24 +76,6 @@
             sys.exit(1)
 
         dcache_class, icache_class, l2_cache_class, walk_cache_class = \
-=======
-        except:
-            print("O3_ARM_v7a_3 is unavailable. Did you compile the O3 model?")
-            sys.exit(1)
-
-        dcache_class, icache_class, l2_cache_class, walk_cache_class = \
-            core.O3_ARM_v7a_DCache, core.O3_ARM_v7a_ICache, \
-            core.O3_ARM_v7aL2, \
-            core.O3_ARM_v7aWalkCache
-    elif options.cpu_type == "HPI":
-        try:
-            import cores.arm.HPI as core
-        except:
-            print("HPI is unavailable.")
-            sys.exit(1)
-
-        dcache_class, icache_class, l2_cache_class, walk_cache_class = \
->>>>>>> a56ab045
             core.HPI_DCache, core.HPI_ICache, core.HPI_L2, core.HPI_WalkCache
     else:
         dcache_class, icache_class, l2_cache_class, walk_cache_class = \
@@ -182,7 +163,6 @@
                 # Let CPU connect to monitors
                 dcache = dcache_mon
 
-<<<<<<< HEAD
             # Create the L1_5DCache.
             if options.l1_5dcache:
                 l1_5dcache = L1_5DCache(
@@ -192,8 +172,6 @@
                 )
             else:
                 l1_5dcache = None
-=======
->>>>>>> a56ab045
             if options.l1d_hwp_type:
                 hwpClass = HWPConfig.get(options.l1d_hwp_type)
                 if dcache.prefetcher != m5.params.NULL:
@@ -252,7 +230,7 @@
                 )
             else:
                 system.cpu[i].connectAllPorts(
-                    system.tol2bus.slave,
+                    system.tol2bus,
                     system.membus,
                 )
         elif options.external_memory_system:
