# Copyright (c) 2012-2013, 2015-2016 ARM Limited
# Copyright (c) 2020 Barkhausen Institut
# All rights reserved
#
# The license below extends only to copyright in the software and shall
# not be construed as granting a license to any other intellectual
# property including but not limited to intellectual property relating
# to a hardware implementation of the functionality of the software
# licensed hereunder.  You may use the software subject to the license
# terms below provided that you ensure that this notice is replicated
# unmodified and in its entirety in all distributions of the software,
# modified or unmodified, in source code or in binary form.
#
# Copyright (c) 2010 Advanced Micro Devices, Inc.
# All rights reserved.
#
# Redistribution and use in source and binary forms, with or without
# modification, are permitted provided that the following conditions are
# met: redistributions of source code must retain the above copyright
# notice, this list of conditions and the following disclaimer;
# redistributions in binary form must reproduce the above copyright
# notice, this list of conditions and the following disclaimer in the
# documentation and/or other materials provided with the distribution;
# neither the name of the copyright holders nor the names of its
# contributors may be used to endorse or promote products derived from
# this software without specific prior written permission.
#
# THIS SOFTWARE IS PROVIDED BY THE COPYRIGHT HOLDERS AND CONTRIBUTORS
# "AS IS" AND ANY EXPRESS OR IMPLIED WARRANTIES, INCLUDING, BUT NOT
# LIMITED TO, THE IMPLIED WARRANTIES OF MERCHANTABILITY AND FITNESS FOR
# A PARTICULAR PURPOSE ARE DISCLAIMED. IN NO EVENT SHALL THE COPYRIGHT
# OWNER OR CONTRIBUTORS BE LIABLE FOR ANY DIRECT, INDIRECT, INCIDENTAL,
# SPECIAL, EXEMPLARY, OR CONSEQUENTIAL DAMAGES (INCLUDING, BUT NOT
# LIMITED TO, PROCUREMENT OF SUBSTITUTE GOODS OR SERVICES; LOSS OF USE,
# DATA, OR PROFITS; OR BUSINESS INTERRUPTION) HOWEVER CAUSED AND ON ANY
# THEORY OF LIABILITY, WHETHER IN CONTRACT, STRICT LIABILITY, OR TORT
# (INCLUDING NEGLIGENCE OR OTHERWISE) ARISING IN ANY WAY OUT OF THE USE
# OF THIS SOFTWARE, EVEN IF ADVISED OF THE POSSIBILITY OF SUCH DAMAGE.

# Configure the M5 cache hierarchy config in one place
#

import m5
from m5.objects import *
from gem5.isas import ISA
from gem5.runtime import get_runtime_isa

from common.Caches import *
from common import ObjectList


def _get_hwp(hwp_option):
    if hwp_option == None:
        return NULL

    hwpClass = ObjectList.hwp_list.get(hwp_option)
    return hwpClass()


def _get_cache_opts(level, options):
    opts = {}

    size_attr = "{}_size".format(level)
    if hasattr(options, size_attr):
        opts["size"] = getattr(options, size_attr)

    assoc_attr = "{}_assoc".format(level)
    if hasattr(options, assoc_attr):
        opts["assoc"] = getattr(options, assoc_attr)

    prefetcher_attr = "{}_hwp_type".format(level)
    if hasattr(options, prefetcher_attr):
        opts["prefetcher"] = _get_hwp(getattr(options, prefetcher_attr))

    return opts


def config_cache(options, system):
    if options.external_memory_system and (options.caches or options.l2cache):
        print("External caches and internal caches are exclusive options.\n")
        sys.exit(1)

    if options.external_memory_system:
        ExternalCache = ExternalCacheFactory(options.external_memory_system)

    if options.cpu_type == "O3_ARM_v7a_3":
        try:
            import cores.arm.O3_ARM_v7a as core
        except:
            print("O3_ARM_v7a_3 is unavailable. Did you compile the O3 model?")
            sys.exit(1)

        dcache_class, icache_class, l2_cache_class, walk_cache_class = (
            core.O3_ARM_v7a_DCache,
            core.O3_ARM_v7a_ICache,
            core.O3_ARM_v7aL2,
            None,
        )
    elif options.cpu_type == "HPI":
        try:
            import cores.arm.HPI as core
        except:
            print("HPI is unavailable.")
            sys.exit(1)

        dcache_class, icache_class, l2_cache_class, walk_cache_class = (
            core.HPI_DCache,
            core.HPI_ICache,
            core.HPI_L2,
            None,
        )
    else:
        dcache_class, icache_class, l2_cache_class, walk_cache_class = (
            L1_DCache,
            L1_ICache,
            L2Cache,
            None,
        )

        if get_runtime_isa() in [ISA.X86, ISA.RISCV]:
            walk_cache_class = PageTableWalkerCache

    # Set the cache line size of the system
    system.cache_line_size = options.cacheline_size

    # If elastic trace generation is enabled, make sure the memory system is
    # minimal so that compute delays do not include memory access latencies.
    # Configure the compulsory L1 caches for the O3CPU, do not configure
    # any more caches.
    if options.l2cache and options.elastic_trace_en:
        fatal("When elastic trace is enabled, do not configure L2 caches.")

    if options.l2cache:
        # Provide a clock for the L2 and the L1-to-L2 bus here as they
        # are not connected using addTwoLevelCacheHierarchy. Use the
        # same clock as the CPUs.
<<<<<<< HEAD
        system.l2 = l2_cache_class(clk_domain=system.cpu_clk_domain,
                                   size=options.l2_size,
                                   assoc=options.l2_assoc,
                                   mshrs=options.l2_mshrs,
                                   tag_latency=options.l2_lat,
                                   data_latency=options.l2_lat,
                                   response_latency=options.l2_lat
                                   )

        if options.no_l2bus:
            assert(options.num_cpus == 1)
        else:
            system.tol2bus = L2XBar(
                clk_domain=system.cpu_clk_domain,
                width=options.l2bus_width)
            system.l2.cpu_side = system.tol2bus.master
        system.l2.mem_side = system.membus.slave
        if options.l2_hwp_type:
            hwpClass = ObjectList.hwp_list.get(options.l2_hwp_type)
            if system.l2.prefetcher != "Null":
                print("Warning: l2-hwp-type is set (", hwpClass, "), but",
                      "the current l2 has a default Hardware Prefetcher",
                      "of type", type(system.l2.prefetcher), ", using the",
                      "specified by the flag option.")
            system.l2.prefetcher = hwpClass()
=======
        system.l2 = l2_cache_class(
            clk_domain=system.cpu_clk_domain, **_get_cache_opts("l2", options)
        )

        system.tol2bus = L2XBar(clk_domain=system.cpu_clk_domain)
        system.l2.cpu_side = system.tol2bus.mem_side_ports
        system.l2.mem_side = system.membus.cpu_side_ports
>>>>>>> 5fa484e2

    if options.memchecker:
        system.memchecker = MemChecker()

    for i in range(options.num_cpus):
        if options.caches:
<<<<<<< HEAD
            icache = icache_class(size=options.l1i_size,
                                  assoc=options.l1i_assoc)
            dcache = dcache_class(size=options.l1d_size,
                                  assoc=options.l1d_assoc,
                                  mshrs=options.l1d_mshrs,
                                  tag_latency=options.l1d_lat,
                                  data_latency=options.l1d_lat,
                                  response_latency=options.l1d_lat,
                                  )
=======
            icache = icache_class(**_get_cache_opts("l1i", options))
            dcache = dcache_class(**_get_cache_opts("l1d", options))
>>>>>>> 5fa484e2

            # If we have a walker cache specified, instantiate two
            # instances here
            if walk_cache_class:
                iwalkcache = walk_cache_class()
                dwalkcache = walk_cache_class()
            else:
                iwalkcache = None
                dwalkcache = None

            if options.memchecker:
                dcache_mon = MemCheckerMonitor(warn_only=True)
                dcache_real = dcache

                # Do not pass the memchecker into the constructor of
                # MemCheckerMonitor, as it would create a copy; we require
                # exactly one MemChecker instance.
                dcache_mon.memchecker = system.memchecker

                # Connect monitor
                dcache_mon.mem_side = dcache.cpu_side

                # Let CPU connect to monitors
                dcache = dcache_mon

<<<<<<< HEAD
            # Create the L1_5DCache.
            if options.l1_5dcache:
                l1_5dcache = L1_5DCache(
                    assoc=options.l1_5d_assoc,
                    mshrs=options.l1_5d_mshrs,
                    size=options.l1_5d_size,
                )
            else:
                l1_5dcache = None
            if options.l1d_hwp_type:
                hwpClass = ObjectList.hwp_list.get(options.l1d_hwp_type)
                if dcache.prefetcher != m5.params.NULL:
                    print("Warning: l1d-hwp-type is set (", hwpClass, "), but",
                          "the current l1d has a default Hardware Prefetcher",
                          "of type", type(dcache.prefetcher), ", using the",
                          "specified by the flag option.")
                dcache.prefetcher = hwpClass()

            if options.l1i_hwp_type:
                hwpClass = ObjectList.hwp_list.get(options.l1i_hwp_type)
                if icache.prefetcher != m5.params.NULL:
                    print("Warning: l1i-hwp-type is set (", hwpClass, "), but",
                          "the current l1i has a default Hardware Prefetcher",
                          "of type", type(icache.prefetcher), ", using the",
                          "specified by the flag option.")
                icache.prefetcher = hwpClass()

            # When connecting the caches, the clock is also inherited
            # from the CPU in question
            system.cpu[i].addPrivateSplitL1Caches(
                icache, dcache,
                iwalkcache, dwalkcache,
                l1_5dcache)
=======
            # When connecting the caches, the clock is also inherited
            # from the CPU in question
            system.cpu[i].addPrivateSplitL1Caches(
                icache, dcache, iwalkcache, dwalkcache
            )
>>>>>>> 5fa484e2

            if options.memchecker:
                # The mem_side ports of the caches haven't been connected yet.
                # Make sure connectAllPorts connects the right objects.
                system.cpu[i].dcache = dcache_real
                system.cpu[i].dcache_mon = dcache_mon


        elif options.external_memory_system:
            # These port names are presented to whatever 'external' system
            # gem5 is connecting to.  Its configuration will likely depend
            # on these names.  For simplicity, we would advise configuring
            # it to use this naming scheme; if this isn't possible, change
            # the names below.
            if get_runtime_isa() in [ISA.X86, ISA.ARM, ISA.RISCV]:
                system.cpu[i].addPrivateSplitL1Caches(
                    ExternalCache("cpu%d.icache" % i),
                    ExternalCache("cpu%d.dcache" % i),
                    ExternalCache("cpu%d.itb_walker_cache" % i),
                    ExternalCache("cpu%d.dtb_walker_cache" % i),
                )
            else:
                system.cpu[i].addPrivateSplitL1Caches(
                    ExternalCache("cpu%d.icache" % i),
                    ExternalCache("cpu%d.dcache" % i),
                )

        system.cpu[i].createInterruptController()
        if options.l2cache:
<<<<<<< HEAD
            if options.no_l2bus:
                system.cpu[i].connectAllPortsNoL2Bus(
                    system.l2.cpu_side,
                    system.membus,
                )
            else:
                system.cpu[i].connectAllPorts(
                    system.tol2bus,
                    system.membus,
                )
=======
            system.cpu[i].connectAllPorts(
                system.tol2bus.cpu_side_ports,
                system.membus.cpu_side_ports,
                system.membus.mem_side_ports,
            )
>>>>>>> 5fa484e2
        elif options.external_memory_system:
            system.cpu[i].connectUncachedPorts(
                system.membus.cpu_side_ports, system.membus.mem_side_ports
            )
        else:
            system.cpu[i].connectBus(system.membus)

    return system


# ExternalSlave provides a "port", but when that port connects to a cache,
# the connecting CPU SimObject wants to refer to its "cpu_side".
# The 'ExternalCache' class provides this adaptation by rewriting the name,
# eliminating distracting changes elsewhere in the config code.
class ExternalCache(ExternalSlave):
    def __getattr__(cls, attr):
        if attr == "cpu_side":
            attr = "port"
        return super(ExternalSlave, cls).__getattr__(attr)

    def __setattr__(cls, attr, value):
        if attr == "cpu_side":
            attr = "port"
        return super(ExternalSlave, cls).__setattr__(attr, value)


def ExternalCacheFactory(port_type):
    def make(name):
        return ExternalCache(
            port_data=name, port_type=port_type, addr_ranges=[AllMemory]
        )

    return make<|MERGE_RESOLUTION|>--- conflicted
+++ resolved
@@ -134,7 +134,6 @@
         # Provide a clock for the L2 and the L1-to-L2 bus here as they
         # are not connected using addTwoLevelCacheHierarchy. Use the
         # same clock as the CPUs.
-<<<<<<< HEAD
         system.l2 = l2_cache_class(clk_domain=system.cpu_clk_domain,
                                    size=options.l2_size,
                                    assoc=options.l2_assoc,
@@ -150,8 +149,8 @@
             system.tol2bus = L2XBar(
                 clk_domain=system.cpu_clk_domain,
                 width=options.l2bus_width)
-            system.l2.cpu_side = system.tol2bus.master
-        system.l2.mem_side = system.membus.slave
+            system.l2.cpu_side = system.tol2bus.mem_side_ports
+        system.l2.mem_side = system.membus.cpu_side_ports
         if options.l2_hwp_type:
             hwpClass = ObjectList.hwp_list.get(options.l2_hwp_type)
             if system.l2.prefetcher != "Null":
@@ -160,22 +159,12 @@
                       "of type", type(system.l2.prefetcher), ", using the",
                       "specified by the flag option.")
             system.l2.prefetcher = hwpClass()
-=======
-        system.l2 = l2_cache_class(
-            clk_domain=system.cpu_clk_domain, **_get_cache_opts("l2", options)
-        )
-
-        system.tol2bus = L2XBar(clk_domain=system.cpu_clk_domain)
-        system.l2.cpu_side = system.tol2bus.mem_side_ports
-        system.l2.mem_side = system.membus.cpu_side_ports
->>>>>>> 5fa484e2
 
     if options.memchecker:
         system.memchecker = MemChecker()
 
     for i in range(options.num_cpus):
         if options.caches:
-<<<<<<< HEAD
             icache = icache_class(size=options.l1i_size,
                                   assoc=options.l1i_assoc)
             dcache = dcache_class(size=options.l1d_size,
@@ -185,10 +174,6 @@
                                   data_latency=options.l1d_lat,
                                   response_latency=options.l1d_lat,
                                   )
-=======
-            icache = icache_class(**_get_cache_opts("l1i", options))
-            dcache = dcache_class(**_get_cache_opts("l1d", options))
->>>>>>> 5fa484e2
 
             # If we have a walker cache specified, instantiate two
             # instances here
@@ -214,7 +199,6 @@
                 # Let CPU connect to monitors
                 dcache = dcache_mon
 
-<<<<<<< HEAD
             # Create the L1_5DCache.
             if options.l1_5dcache:
                 l1_5dcache = L1_5DCache(
@@ -248,13 +232,6 @@
                 icache, dcache,
                 iwalkcache, dwalkcache,
                 l1_5dcache)
-=======
-            # When connecting the caches, the clock is also inherited
-            # from the CPU in question
-            system.cpu[i].addPrivateSplitL1Caches(
-                icache, dcache, iwalkcache, dwalkcache
-            )
->>>>>>> 5fa484e2
 
             if options.memchecker:
                 # The mem_side ports of the caches haven't been connected yet.
@@ -284,7 +261,6 @@
 
         system.cpu[i].createInterruptController()
         if options.l2cache:
-<<<<<<< HEAD
             if options.no_l2bus:
                 system.cpu[i].connectAllPortsNoL2Bus(
                     system.l2.cpu_side,
@@ -292,16 +268,10 @@
                 )
             else:
                 system.cpu[i].connectAllPorts(
-                    system.tol2bus,
-                    system.membus,
-                )
-=======
-            system.cpu[i].connectAllPorts(
-                system.tol2bus.cpu_side_ports,
-                system.membus.cpu_side_ports,
-                system.membus.mem_side_ports,
-            )
->>>>>>> 5fa484e2
+                    system.tol2bus.cpu_side_ports,
+                    system.membus.cpu_side_ports,
+                    system.membus.mem_side_ports,
+                )
         elif options.external_memory_system:
             system.cpu[i].connectUncachedPorts(
                 system.membus.cpu_side_ports, system.membus.mem_side_ports
