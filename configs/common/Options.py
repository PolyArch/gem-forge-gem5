--- conflicted
+++ resolved
@@ -64,13 +64,10 @@
     HWPConfig.print_hwp_list()
     sys.exit(0)
 
-<<<<<<< HEAD
-=======
 def _listIndirectBPTypes(option, opt, value, parser):
     BPConfig.print_indirect_bp_list()
     sys.exit(0)
 
->>>>>>> a56ab045
 def _listMemTypes(option, opt, value, parser):
     MemConfig.print_mem_list()
     sys.exit(0)
@@ -190,25 +187,19 @@
     parser.add_option("--list-bp-types",
                       action="callback", callback=_listBPTypes,
                       help="List available branch predictor types")
-<<<<<<< HEAD
-=======
     parser.add_option("--list-indirect-bp-types",
                       action="callback", callback=_listIndirectBPTypes,
                       help="List available indirect branch predictor types")
->>>>>>> a56ab045
     parser.add_option("--bp-type", type="choice", default=None,
                       choices=BPConfig.bp_names(),
                       help = """
                       type of branch predictor to run with
                       (if not set, use the default branch predictor of
                       the selected CPU)""")
-<<<<<<< HEAD
-=======
     parser.add_option("--indirect-bp-type", type="choice",
                       default="SimpleIndirectPredictor",
                       choices=BPConfig.indirect_bp_names(),
                       help = "type of indirect branch predictor to run with")
->>>>>>> a56ab045
     parser.add_option("--list-hwp-types",
                       action="callback", callback=_listHWPTypes,
                       help="List available hardware prefetcher types")
