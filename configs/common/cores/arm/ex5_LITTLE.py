--- conflicted
+++ resolved
@@ -149,8 +149,4 @@
     # Simple stride prefetcher
     prefetcher = StridePrefetcher(degree=1, latency = 1)
     tags = BaseSetAssoc()
-<<<<<<< HEAD
-    repl_policy = RandomRP()
-=======
-    replacement_policy = RandomRP()
->>>>>>> a56ab045
+    replacement_policy = RandomRP()