#!/usr/bin/env python3
#
# Copyright (c) 2014, 2016 ARM Limited
# All rights reserved
#
# The license below extends only to copyright in the software and shall
# not be construed as granting a license to any other intellectual
# property including but not limited to intellectual property relating
# to a hardware implementation of the functionality of the software
# licensed hereunder.  You may use the software subject to the license
# terms below provided that you ensure that this notice is replicated
# unmodified and in its entirety in all distributions of the software,
# modified or unmodified, in source code or in binary form.
#
# Copyright (c) 2006 The Regents of The University of Michigan
# Copyright (c) 2007,2011 The Hewlett-Packard Development Company
# Copyright (c) 2016 Advanced Micro Devices, Inc.
# All rights reserved.
#
# Redistribution and use in source and binary forms, with or without
# modification, are permitted provided that the following conditions are
# met: redistributions of source code must retain the above copyright
# notice, this list of conditions and the following disclaimer;
# redistributions in binary form must reproduce the above copyright
# notice, this list of conditions and the following disclaimer in the
# documentation and/or other materials provided with the distribution;
# neither the name of the copyright holders nor the names of its
# contributors may be used to endorse or promote products derived from
# this software without specific prior written permission.
#
# THIS SOFTWARE IS PROVIDED BY THE COPYRIGHT HOLDERS AND CONTRIBUTORS
# "AS IS" AND ANY EXPRESS OR IMPLIED WARRANTIES, INCLUDING, BUT NOT
# LIMITED TO, THE IMPLIED WARRANTIES OF MERCHANTABILITY AND FITNESS FOR
# A PARTICULAR PURPOSE ARE DISCLAIMED. IN NO EVENT SHALL THE COPYRIGHT
# OWNER OR CONTRIBUTORS BE LIABLE FOR ANY DIRECT, INDIRECT, INCIDENTAL,
# SPECIAL, EXEMPLARY, OR CONSEQUENTIAL DAMAGES (INCLUDING, BUT NOT
# LIMITED TO, PROCUREMENT OF SUBSTITUTE GOODS OR SERVICES; LOSS OF USE,
# DATA, OR PROFITS; OR BUSINESS INTERRUPTION) HOWEVER CAUSED AND ON ANY
# THEORY OF LIABILITY, WHETHER IN CONTRACT, STRICT LIABILITY, OR TORT
# (INCLUDING NEGLIGENCE OR OTHERWISE) ARISING IN ANY WAY OUT OF THE USE
# OF THIS SOFTWARE, EVEN IF ADVISED OF THE POSSIBILITY OF SUCH DAMAGE.

from abc import ABCMeta, abstractmethod
from difflib import SequenceMatcher
import inspect
import os
import re
import sys

from . import style
from . import sort_includes
from .region import *
from .file_types import lang_type


def safefix(fix_func):
    """Decorator for the fix functions of the Verifier class.
    This function wraps the fix function and creates a backup file
    just in case there is an error.
    """

    def safefix_wrapper(*args, **kwargs):
        # Check to be sure that this is decorating a function we expect:
        # a class method with filename as the first argument (after self)
        assert os.path.exists(args[1])
        self = args[0]
        assert is_verifier(self.__class__)
        filename = args[1]

        # Now, Let's make a backup file.
        from shutil import copyfile

        backup_name = filename + ".bak"
        copyfile(filename, backup_name)

        # Try to apply the fix. If it fails, then we revert the file
        # Either way, we need to clean up our backup file
        try:
            fix_func(*args, **kwargs)
        except Exception as e:
            # Restore the original file to the backup file
            self.ui.write("Error! Restoring the original file.\n")
            copyfile(backup_name, filename)
            raise
        finally:
            # Clean up the backup file
            os.remove(backup_name)

    return safefix_wrapper


def _modified_regions(old, new):
    try:
        m = SequenceMatcher(a=old, b=new, autojunk=False)
    except TypeError:
        # autojunk was introduced in Python 2.7. We need a fallback
        # mechanism to support old Python versions.
        m = SequenceMatcher(a=old, b=new)
    regions = Regions()
    for tag, i1, i2, j1, j2 in m.get_opcodes():
        if tag != "equal":
            regions.extend(Region(i1, i2))
    return regions


class Verifier(object, metaclass=ABCMeta):
    """Base class for style verifiers

    Verifiers check for style violations and optionally fix such
    violations. Implementations should either inherit from this class
    (Verifier) if they need to work on entire files or LineVerifier if
    they operate on a line-by-line basis.

    Subclasses must define these class attributes:
      languages = set of strings identifying applicable languages
      test_name = long descriptive name of test, will be used in
                  messages such as "error in <foo>" or "invalid <foo>"
      opt_name = short name used to generate command-line options to
                 control the test (--fix-<foo>, --ignore-<foo>, etc.)

    """

    def __init__(self, ui, opts, base=None):
        self.ui = ui
        self.base = base

        # opt_name must be defined as a class attribute of derived classes.
        # Check test-specific opts first as these have precedence.
        self.opt_fix = opts.get("fix_" + self.opt_name, False)
        self.opt_ignore = opts.get("ignore_" + self.opt_name, False)
        self.opt_skip = opts.get("skip_" + self.opt_name, False)
        # If no test-specific opts were set, then set based on "-all" opts.
        if not (self.opt_fix or self.opt_ignore or self.opt_skip):
            self.opt_fix = opts.get("fix_all", False)
            self.opt_ignore = opts.get("ignore_all", False)
            self.opt_skip = opts.get("skip_all", False)

    def normalize_filename(self, name):
        abs_name = os.path.abspath(name)
        if self.base is None:
            return abs_name

        abs_base = os.path.abspath(self.base)
        return os.path.relpath(abs_name, start=abs_base)

    def open(self, filename, mode):
        try:
            f = open(filename, mode)
        except OSError as msg:
            print("could not open file {}: {}".format(filename, msg))
            return None

        return f

    def skip(self, filename):
        # We never want to handle symlinks, so always skip them: If the
        # location pointed to is a directory, skip it. If the location is a
        # file inside the gem5 directory, it will be checked as a file, so
        # symlink can be skipped. If the location is a file outside gem5, we
        # don't want to check it anyway.
        if os.path.islink(filename):
            return True
        return lang_type(filename) not in self.languages

    def apply(self, filename, regions=all_regions):
        """Possibly apply to specified regions of file 'filename'.

        Verifier is skipped if --skip-<test> option was provided or if
        file is not of an applicable type.  Otherwise file is checked
        and error messages printed.  Errors are fixed or ignored if
        the corresponding --fix-<test> or --ignore-<test> options were
        provided.  If neither, the user is prompted for an action.

        Returns True to abort, False otherwise.
        """
        if not (self.opt_skip or self.skip(filename)):
            errors = self.check(filename, regions)
            if errors and not self.opt_ignore:
                if self.opt_fix:
                    self.fix(filename, regions)
                else:
                    result = self.ui.prompt(
                        "(a)bort, (i)gnore, or (f)ix?", "aif", "a"
                    )
                    if result == "f":
                        self.fix(filename, regions)
                    elif result == "a":
                        return True  # abort

        return False

    @abstractmethod
    def check(self, filename, regions=all_regions, fobj=None, silent=False):
        """Check specified regions of file 'filename'.

        Given that it is possible that the current contents of the file
        differ from the file as 'staged to commit', for those cases, and
        maybe others, the argument fobj should be a file object open and reset
        with the contents matching what the file would look like after the
        commit. This is needed keep the messages using 'filename' meaningful.

        The argument silent is useful to prevent output when we run check in
        the staged file vs the actual file to detect if the user forgot
        staging fixes to the commit. This way, we prevent reporting errors
        twice in stderr.

        Line-by-line checks can simply provide a check_line() method
        that returns True if the line is OK and False if it has an
        error.  Verifiers that need a multi-line view (like
        SortedIncludes) must override this entire function.

        Returns a count of errors (0 if none), though actual non-zero
        count value is not currently used anywhere.
        """
        pass

    @abstractmethod
    def fix(self, filename, regions=all_regions):
        """Fix specified regions of file 'filename'.

        Line-by-line fixes can simply provide a fix_line() method that
        returns the fixed line. Verifiers that need a multi-line view
        (like SortedIncludes) must override this entire function.
        """
        pass


class LineVerifier(Verifier):
    def check(self, filename, regions=all_regions, fobj=None, silent=False):
        close = False
        if fobj is None:
            fobj = self.open(filename, "rb")
            close = True

        lang = lang_type(filename)
        assert lang in self.languages

        errors = 0
        for num, line in enumerate(fobj):
            if num not in regions:
                continue
            s_line = line.decode("utf-8").rstrip("\n")
            if not self.check_line(s_line, language=lang):
                if not silent:
                    self.ui.write(
                        "invalid %s in %s:%d\n"
                        % (self.test_name, filename, num + 1)
                    )
                    if self.ui.verbose:
                        self.ui.write(">>%s<<\n" % s_line[:-1])
                errors += 1
        if close:
            fobj.close()
        return errors

    @safefix
    def fix(self, filename, regions=all_regions):
        f = self.open(filename, "r+")

        lang = lang_type(filename)
        assert lang in self.languages

        lines = list(f)

        f.seek(0)
        f.truncate()

        for i, line in enumerate(lines):
            line = line.rstrip("\n")
            if i in regions:
                line = self.fix_line(line, language=lang)

            f.write(line)
            f.write("\n")
        f.close()
        self.current_language = None

    @abstractmethod
    def check_line(self, line, **kwargs):
        pass

    @abstractmethod
    def fix_line(self, line, **kwargs):
        pass


class Whitespace(LineVerifier):
    """Check whitespace.

    Specifically:
    - No tabs used for indent
    - No trailing whitespace
    """

    languages = set(
        ("C", "C++", "swig", "python", "asm", "isa", "scons", "make", "dts")
    )
    trail_only = set(("make", "dts"))

    test_name = "whitespace"
    opt_name = "white"

    _lead = re.compile(r"^([ \t]+)")
    _trail = re.compile(r"([ \t]+)$")

    def skip_lead(self, language):
        return language in Whitespace.trail_only

    def check_line(self, line, language):
        if not self.skip_lead(language):
            match = Whitespace._lead.search(line)
            if match and match.group(1).find("\t") != -1:
                return False

        match = Whitespace._trail.search(line)
        if match:
            return False

        return True

    def fix_line(self, line, language):
        if not self.skip_lead(language) and Whitespace._lead.search(line):
            newline = ""
            for i, c in enumerate(line):
                if c == " ":
                    newline += " "
                elif c == "\t":
                    newline += " " * (
                        style.tabsize - len(newline) % style.tabsize
                    )
                else:
                    newline += line[i:]
                    break

            line = newline

        return line.rstrip()


class SortedIncludes(Verifier):
    """Check for proper sorting of include statements"""

    languages = sort_includes.default_languages
    test_name = "include file order"
    opt_name = "include"

    def __init__(self, *args, **kwargs):
        super(SortedIncludes, self).__init__(*args, **kwargs)
        self.sort_includes = sort_includes.SortIncludes()

    def check(self, filename, regions=all_regions, fobj=None, silent=False):
        close = False
        if fobj is None:
            fobj = self.open(filename, "rb")
            close = True
        norm_fname = self.normalize_filename(filename)

        old = [l.decode("utf-8").rstrip("\n") for l in fobj]
        if close:
            fobj.close()

        if len(old) == 0:
            return 0

        language = lang_type(filename, old[0])
        new = list(self.sort_includes(old, norm_fname, language))

        modified = _modified_regions(old, new) & regions

        # HACK: SEAN: DISABLE THE SORT INCLUDE CHECKER.
        return 0

        if modified:
            if not silent:
<<<<<<< HEAD
                self.ui.write("invalid sorting of includes in %s\n"
                                % (filename))
                # if self.ui.verbose:
                if True:
=======
                self.ui.write(
                    "invalid sorting of includes in %s. Note: If "
                    "there is more than one empty line under the "
                    "#include region, please reduce it to one.\n" % (filename)
                )
                if self.ui.verbose:
>>>>>>> 5fa484e2
                    for start, end in modified.regions:
                        self.ui.write("bad region [%d, %d)\n" % (start, end))
            return 1

        return 0

    @safefix
    def fix(self, filename, regions=all_regions):
        f = self.open(filename, "r+")
        norm_fname = self.normalize_filename(filename)

        old = f.readlines()
        lines = [l.rstrip("\n") for l in old]
        language = lang_type(filename, lines[0])
        sort_lines = list(self.sort_includes(lines, norm_fname, language))
        new = "".join(line + "\n" for line in sort_lines)

        f.seek(0)
        f.truncate()

        for i, line in enumerate(sort_lines):
            f.write(line)
            f.write("\n")
        f.close()


class ControlSpace(LineVerifier):
    """Check for exactly one space after if/while/for"""

    languages = set(("C", "C++"))
    test_name = "spacing after if/while/for"
    opt_name = "control"

    _any_control = re.compile(r"\b(if|while|for)([ \t]*)\(")

    def check_line(self, line, **kwargs):
        match = ControlSpace._any_control.search(line)
        return not (match and match.group(2) != " ")

    def fix_line(self, line, **kwargs):
        new_line = ControlSpace._any_control.sub(r"\1 (", line)
        return new_line


class LineLength(LineVerifier):
    languages = set(("C", "C++", "swig", "python", "asm", "isa", "scons"))
    test_name = "line length"
    opt_name = "length"

    def check_line(self, line, **kwargs):
        return style.normalized_len(line) <= 100

    def fix(self, filename, regions=all_regions, **kwargs):
        self.ui.write("Warning: cannot automatically fix overly long lines.\n")

    def fix_line(self, line):
        pass


class ControlCharacters(LineVerifier):
    languages = set(("C", "C++", "swig", "python", "asm", "isa", "scons"))
    test_name = "control character"
    opt_name = "ascii"

    invalid = "".join(
        [chr(i) for i in range(0, 0x20) if chr(i) not in ("\n", "\t")]
    )

    def check_line(self, line, **kwargs):
        return self.fix_line(line) == line

    def fix_line(self, line, **kwargs):
        return "".join(c for c in line if c not in ControlCharacters.invalid)


class BoolCompare(LineVerifier):
    languages = set(("C", "C++", "python"))
    test_name = "boolean comparison"
    opt_name = "boolcomp"

    regex = re.compile(r"\s*==\s*([Tt]rue|[Ff]alse)\b")

    def check_line(self, line, **kwargs):
        return self.regex.search(line) == None

    def fix_line(self, line, **kwargs):
        match = self.regex.search(line)
        if match:
            if match.group(1) in ("true", "True"):
                line = self.regex.sub("", line)
            else:
                self.ui.write(
                    "Warning: cannot automatically fix "
                    "comparisons with false/False.\n"
                )
        return line


class StructureBraces(LineVerifier):
    """Check if the opening braces of structures are not on the same line of
    the structure name. This includes classes, structs, enums and unions.

    This verifier matches lines starting in optional indent, followed by
    an optional typedef and the structure's keyword, followed by any
    character until the first opening brace is seen. Any extra characters
    after the opening brace are saved for a recursive check, if needed.

    This fixes, for example:
        1) "struct A {"
        2) "enum{"
        3) "    class B { // This is a class"
        4) "union { struct C {"
    to:
        1) "struct A\n{"
        2) "enum\n{"
        3) "    class B\n    {\n        // This is a class"
        4) "union\n{\n        struct C\n        {"

    @todo Make this work for multi-line structure declarations. e.g.,

        class MultiLineClass
          : public BaseClass {
    """

    languages = set(("C", "C++"))
    test_name = "structure opening brace position"
    opt_name = "structurebrace"

    # Matches the indentation of the line
    regex_indentation = "(?P<indentation>\s*)"
    # Matches an optional "typedef" before the keyword
    regex_typedef = "(?P<typedef>(typedef\s+)?)"
    # Matches the structure's keyword
    regex_keyword = "(?P<keyword>class|struct|enum|union)"
    # A negative lookahead to avoid incorrect matches with variable's names
    # e.g., "classifications = {" should not be fixed here.
    regex_avoid = "(?![^\{\s])"
    # Matches anything after the keyword and before the opening brace.
    # e.g., structure name, base type, type of inheritance, etc
    regex_name = "(?P<name>[^\{]*)"
    # Matches anything after the opening brace, which should be
    # parsed recursively
    regex_extra = "(?P<extra>.*)$"
    regex = re.compile(
        r"^"
        + regex_indentation
        + regex_typedef
        + regex_keyword
        + regex_avoid
        + regex_name
        + "\{"
        + regex_extra
    )

    def check_line(self, line, **kwargs):
        return (self.regex.search(line) == None) or (
            line.count("{") == line.count("};")
        )

    def fix_line(self, line, **kwargs):
        match = self.regex.search(line)

        if match:
            # Move the opening brace to the next line
            match_indentation = match.group("indentation")
            match_typedef = match.group("typedef")
            match_keyword = match.group("keyword")
            match_name = match.group("name").rstrip()
            match_extra = match.group("extra").lstrip()
            line = (
                match_indentation
                + match_typedef
                + match_keyword
                + match_name
                + "\n"
                + match_indentation
                + "{"
            )

            # The opening brace should be alone in its own line, so move any
            # extra contents to the next line
            if match_extra != "":
                # Check if the extra line obeys the opening brace rule
                # (in case there are nested declarations)
                line_extra = match_indentation + "    " + match_extra
                if not self.check_line(line_extra):
                    line_extra = self.fix_line(line_extra)
                line += "\n" + line_extra

        return line


def is_verifier(cls):
    """Determine if a class is a Verifier that can be instantiated"""

    return (
        inspect.isclass(cls)
        and issubclass(cls, Verifier)
        and not inspect.isabstract(cls)
    )


# list of all verifier classes
all_verifiers = [
    v for n, v in inspect.getmembers(sys.modules[__name__], is_verifier)
]<|MERGE_RESOLUTION|>--- conflicted
+++ resolved
@@ -372,19 +372,12 @@
 
         if modified:
             if not silent:
-<<<<<<< HEAD
-                self.ui.write("invalid sorting of includes in %s\n"
-                                % (filename))
-                # if self.ui.verbose:
-                if True:
-=======
                 self.ui.write(
                     "invalid sorting of includes in %s. Note: If "
                     "there is more than one empty line under the "
                     "#include region, please reduce it to one.\n" % (filename)
                 )
                 if self.ui.verbose:
->>>>>>> 5fa484e2
                     for start, end in modified.regions:
                         self.ui.write("bad region [%d, %d)\n" % (start, end))
             return 1
