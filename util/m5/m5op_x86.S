--- conflicted
+++ resolved
@@ -33,8 +33,6 @@
 #include <gem5/asm/generic/m5ops.h>
 
 #if defined(M5OP_ADDR) && defined(M5OP_PIC)
-<<<<<<< HEAD
-=======
 /* Use the memory mapped m5op interface */
 #define TWO_BYTE_OP(name, number)         \
         .globl name;                      \
@@ -49,7 +47,6 @@
         .endfunc;
 
 #elif defined(M5OP_ADDR) && !defined(M5OP_PIC)
->>>>>>> a56ab045
 /* Use the memory mapped m5op interface */
 #define TWO_BYTE_OP(name, number)         \
         .globl name;                      \
