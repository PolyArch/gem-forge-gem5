--- conflicted
+++ resolved
@@ -77,13 +77,9 @@
 void statsDump()
 {
     bool desc = true;
-<<<<<<< HEAD
     bool dumpZero = false;
-    Stats::Output *output = Stats::initText(filename, desc, dumpZero);
-=======
     gem5::statistics::Output *output =
-        gem5::statistics::initText(filename, desc, true);
->>>>>>> 5fa484e2
+        gem5::statistics::initText(filename, desc, dumpZero);
 
     gem5::statistics::processDumpQueue();
 
