# Copyright (c) 2020 ARM Limited
# All rights reserved
#
# The license below extends only to copyright in the software and shall
# not be construed as granting a license to any other intellectual
# property including but not limited to intellectual property relating
# to a hardware implementation of the functionality of the software
# licensed hereunder.  You may use the software subject to the license
# terms below provided that you ensure that this notice is replicated
# unmodified and in its entirety in all distributions of the software,
# modified or unmodified, in source code or in binary form.
#
# Copyright (c) 2017 Mark D. Hill and David A. Wood
# All rights reserved.
#
# Redistribution and use in source and binary forms, with or without
# modification, are permitted provided that the following conditions are
# met: redistributions of source code must retain the above copyright
# notice, this list of conditions and the following disclaimer;
# redistributions in binary form must reproduce the above copyright
# notice, this list of conditions and the following disclaimer in the
# documentation and/or other materials provided with the distribution;
# neither the name of the copyright holders nor the names of its
# contributors may be used to endorse or promote products derived from
# this software without specific prior written permission.
#
# THIS SOFTWARE IS PROVIDED BY THE COPYRIGHT HOLDERS AND CONTRIBUTORS
# "AS IS" AND ANY EXPRESS OR IMPLIED WARRANTIES, INCLUDING, BUT NOT
# LIMITED TO, THE IMPLIED WARRANTIES OF MERCHANTABILITY AND FITNESS FOR
# A PARTICULAR PURPOSE ARE DISCLAIMED. IN NO EVENT SHALL THE COPYRIGHT
# OWNER OR CONTRIBUTORS BE LIABLE FOR ANY DIRECT, INDIRECT, INCIDENTAL,
# SPECIAL, EXEMPLARY, OR CONSEQUENTIAL DAMAGES (INCLUDING, BUT NOT
# LIMITED TO, PROCUREMENT OF SUBSTITUTE GOODS OR SERVICES; LOSS OF USE,
# DATA, OR PROFITS; OR BUSINESS INTERRUPTION) HOWEVER CAUSED AND ON ANY
# THEORY OF LIABILITY, WHETHER IN CONTRACT, STRICT LIABILITY, OR TORT
# (INCLUDING NEGLIGENCE OR OTHERWISE) ARISING IN ANY WAY OUT OF THE USE
# OF THIS SOFTWARE, EVEN IF ADVISED OF THE POSSIBILITY OF SUCH DAMAGE.
'''
Test file for the util m5 exit assembly instruction.
'''
import re
import os
from testlib import *
m5_exit_regex = re.compile(
r'Exiting @ tick \d* because m5_exit instruction encountered'
)
<<<<<<< HEAD
if config.bin_path:
    path = config.bin_path
else:
    path = joinpath(absdirpath(__file__), '..',
                    'test-progs', 'hello', 'bin', 'x86', 'linux')
=======

path = joinpath(config.bin_path, 'test-progs', 'hello', 'bin', 'x86', 'linux')
>>>>>>> 0d703041
filename = 'm5_exit'
url = (config.resource_url + '/test-progs/m5-exit/bin/x86/linux/m5_exit')
test_program = DownloadedProgram(url, path, filename)
a = verifier.MatchRegex(m5_exit_regex)
gem5_verify_config(
    name='m5_exit_test',
    verifiers=[a],
    fixtures=(test_program,),
    config=os.path.join(config.base_dir, 'configs', 'example','se.py'),
    config_args=['--cmd', joinpath(test_program.path, filename)],
    valid_isas=('X86',)
)<|MERGE_RESOLUTION|>--- conflicted
+++ resolved
@@ -44,16 +44,8 @@
 m5_exit_regex = re.compile(
 r'Exiting @ tick \d* because m5_exit instruction encountered'
 )
-<<<<<<< HEAD
-if config.bin_path:
-    path = config.bin_path
-else:
-    path = joinpath(absdirpath(__file__), '..',
-                    'test-progs', 'hello', 'bin', 'x86', 'linux')
-=======
 
 path = joinpath(config.bin_path, 'test-progs', 'hello', 'bin', 'x86', 'linux')
->>>>>>> 0d703041
 filename = 'm5_exit'
 url = (config.resource_url + '/test-progs/m5-exit/bin/x86/linux/m5_exit')
 test_program = DownloadedProgram(url, path, filename)
