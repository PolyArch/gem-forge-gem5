--- conflicted
+++ resolved
@@ -35,12 +35,8 @@
 # THEORY OF LIABILITY, WHETHER IN CONTRACT, STRICT LIABILITY, OR TORT
 # (INCLUDING NEGLIGENCE OR OTHERWISE) ARISING IN ANY WAY OUT OF THE USE
 # OF THIS SOFTWARE, EVEN IF ADVISED OF THE POSSIBILITY OF SUCH DAMAGE.
-<<<<<<< HEAD
-'''
-=======
 
 """
->>>>>>> 5fa484e2
 Test file for the util m5 exit assembly instruction.
 """
 import re
@@ -49,18 +45,11 @@
     r"Exiting @ tick \d* because m5_exit instruction encountered"
 )
 
-<<<<<<< HEAD
-path = joinpath(config.bin_path, 'test-progs', 'hello', 'bin', 'x86', 'linux')
-filename = 'm5_exit'
-url = (config.resource_url + '/test-progs/m5-exit/bin/x86/linux/m5_exit')
-test_program = DownloadedProgram(url, path, filename)
-=======
 if config.bin_path:
     resource_path = config.bin_path
 else:
     resource_path = joinpath(absdirpath(__file__), "..", "resources")
 
->>>>>>> 5fa484e2
 a = verifier.MatchRegex(m5_exit_regex)
 gem5_verify_config(
     name="m5_exit_test",
