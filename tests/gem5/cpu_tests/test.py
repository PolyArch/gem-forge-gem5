--- conflicted
+++ resolved
@@ -46,16 +46,9 @@
     'arm': ('AtomicSimpleCPU', 'TimingSimpleCPU', 'MinorCPU', 'DerivO3CPU'),
     'riscv': ('AtomicSimpleCPU', 'TimingSimpleCPU', 'MinorCPU', 'DerivO3CPU'),
 }
-<<<<<<< HEAD
-if config.bin_path:
-    base_path = config.bin_path
-else:
-    base_path = joinpath(absdirpath(__file__), 'benchmarks', 'bin')
-=======
 
 base_path = joinpath(config.bin_path, 'cpu_tests')
 
->>>>>>> 0d703041
 base_url = config.resource_url + '/gem5/cpu_tests/benchmarks/bin/'
 for isa in valid_isas:
     path = joinpath(base_path, isa)
