# Copyright (c) 2020 ARM Limited
# All rights reserved
#
# The license below extends only to copyright in the software and shall
# not be construed as granting a license to any other intellectual
# property including but not limited to intellectual property relating
# to a hardware implementation of the functionality of the software
# licensed hereunder.  You may use the software subject to the license
# terms below provided that you ensure that this notice is replicated
# unmodified and in its entirety in all distributions of the software,
# modified or unmodified, in source code or in binary form.
#
# Copyright (c) 2018 The Regents of the University of California
# All Rights Reserved.
#
# Redistribution and use in source and binary forms, with or without
# modification, are permitted provided that the following conditions are
# met: redistributions of source code must retain the above copyright
# notice, this list of conditions and the following disclaimer;
# redistributions in binary form must reproduce the above copyright
# notice, this list of conditions and the following disclaimer in the
# documentation and/or other materials provided with the distribution;
# neither the name of the copyright holders nor the names of its
# contributors may be used to endorse or promote products derived from
# this software without specific prior written permission.
#
# THIS SOFTWARE IS PROVIDED BY THE COPYRIGHT HOLDERS AND CONTRIBUTORS
# "AS IS" AND ANY EXPRESS OR IMPLIED WARRANTIES, INCLUDING, BUT NOT
# LIMITED TO, THE IMPLIED WARRANTIES OF MERCHANTABILITY AND FITNESS FOR
# A PARTICULAR PURPOSE ARE DISCLAIMED. IN NO EVENT SHALL THE COPYRIGHT
# OWNER OR CONTRIBUTORS BE LIABLE FOR ANY DIRECT, INDIRECT, INCIDENTAL,
# SPECIAL, EXEMPLARY, OR CONSEQUENTIAL DAMAGES (INCLUDING, BUT NOT
# LIMITED TO, PROCUREMENT OF SUBSTITUTE GOODS OR SERVICES; LOSS OF USE,
# DATA, OR PROFITS; OR BUSINESS INTERRUPTION) HOWEVER CAUSED AND ON ANY
# THEORY OF LIABILITY, WHETHER IN CONTRACT, STRICT LIABILITY, OR TORT
# (INCLUDING NEGLIGENCE OR OTHERWISE) ARISING IN ANY WAY OUT OF THE USE
# OF THIS SOFTWARE, EVEN IF ADVISED OF THE POSSIBILITY OF SUCH DAMAGE.
<<<<<<< HEAD
'''
Test file containing simple workloads to run on CPU models.
Each test takes ~10 seconds to run.
'''
from testlib import *
workloads = ('Bubblesort','FloatMM')
=======

"""
Test file containing simple workloads to run on CPU models.
Each test takes ~10 seconds to run.
"""

from testlib import *

workloads = ("Bubblesort", "FloatMM")

>>>>>>> 5fa484e2
valid_isas = {
    constants.vega_x86_tag: (
        "X86AtomicSimpleCPU",
        "X86TimingSimpleCPU",
        "X86DerivO3CPU",
    ),
    constants.arm_tag: (
        "ArmAtomicSimpleCPU",
        "ArmTimingSimpleCPU",
        "ArmMinorCPU",
        "ArmDerivO3CPU",
    ),
    constants.riscv_tag: (
        "RiscvAtomicSimpleCPU",
        "RiscvTimingSimpleCPU",
        "RiscvMinorCPU",
        "RiscvDerivO3CPU",
    ),
}


base_path = joinpath(config.bin_path, "cpu_tests")

base_url = config.resource_url + "/test-progs/cpu-tests/bin/"

isa_url = {
    constants.vega_x86_tag: base_url + "x86",
    constants.arm_tag: base_url + "arm",
    constants.riscv_tag: base_url + "riscv",
}

for isa in valid_isas:
    path = joinpath(base_path, isa.lower())
    for workload in workloads:
<<<<<<< HEAD
        ref_path = joinpath(getcwd(), 'ref', workload)
        verifiers = (
                verifier.MatchStdout(ref_path),
        )
        url = base_url + isa + '/' + workload
=======
        ref_path = joinpath(getcwd(), "ref", workload)
        verifiers = (verifier.MatchStdout(ref_path),)

        url = isa_url[isa] + "/" + workload
>>>>>>> 5fa484e2
        workload_binary = DownloadedProgram(url, path, workload)
        binary = joinpath(workload_binary.path, workload)
        for cpu in valid_isas[isa]:
            gem5_verify_config(
                name="cpu_test_{}_{}".format(cpu, workload),
                verifiers=verifiers,
                config=joinpath(getcwd(), "run.py"),
                config_args=["--cpu={}".format(cpu), binary],
                valid_isas=(constants.all_compiled_tag,),
                fixtures=[workload_binary],
            )<|MERGE_RESOLUTION|>--- conflicted
+++ resolved
@@ -35,14 +35,6 @@
 # THEORY OF LIABILITY, WHETHER IN CONTRACT, STRICT LIABILITY, OR TORT
 # (INCLUDING NEGLIGENCE OR OTHERWISE) ARISING IN ANY WAY OUT OF THE USE
 # OF THIS SOFTWARE, EVEN IF ADVISED OF THE POSSIBILITY OF SUCH DAMAGE.
-<<<<<<< HEAD
-'''
-Test file containing simple workloads to run on CPU models.
-Each test takes ~10 seconds to run.
-'''
-from testlib import *
-workloads = ('Bubblesort','FloatMM')
-=======
 
 """
 Test file containing simple workloads to run on CPU models.
@@ -53,7 +45,6 @@
 
 workloads = ("Bubblesort", "FloatMM")
 
->>>>>>> 5fa484e2
 valid_isas = {
     constants.vega_x86_tag: (
         "X86AtomicSimpleCPU",
@@ -88,18 +79,10 @@
 for isa in valid_isas:
     path = joinpath(base_path, isa.lower())
     for workload in workloads:
-<<<<<<< HEAD
-        ref_path = joinpath(getcwd(), 'ref', workload)
-        verifiers = (
-                verifier.MatchStdout(ref_path),
-        )
-        url = base_url + isa + '/' + workload
-=======
         ref_path = joinpath(getcwd(), "ref", workload)
         verifiers = (verifier.MatchStdout(ref_path),)
 
         url = isa_url[isa] + "/" + workload
->>>>>>> 5fa484e2
         workload_binary = DownloadedProgram(url, path, workload)
         binary = joinpath(workload_binary.path, workload)
         for cpu in valid_isas[isa]:
