--- conflicted
+++ resolved
@@ -43,13 +43,9 @@
 import threading
 import gzip
 
-<<<<<<< HEAD
-from six.moves import urllib
-=======
 import urllib.error
 import urllib.request
 
->>>>>>> 5fa484e2
 from testlib.fixture import Fixture
 from testlib.configuration import config, constants
 from testlib.helper import log_call, cacheresult, joinpath, absdirpath
@@ -63,13 +59,9 @@
     def __init__(self):
         self.path = None
         super(TempdirFixture, self).__init__(
-<<<<<<< HEAD
-                name=constants.tempdir_fixture_name)
-=======
             name=constants.tempdir_fixture_name
         )
 
->>>>>>> 5fa484e2
     def setup(self, testitem):
         self.path = tempfile.mkdtemp(prefix="gem5out")
 
@@ -93,11 +85,8 @@
     def teardown(self, testitem):
         if testitem.result == Result.Passed:
             shutil.rmtree(self.path)
-<<<<<<< HEAD
-=======
-
-
->>>>>>> 5fa484e2
+
+
 class UniqueFixture(Fixture):
     """
     Base class for fixtures that generate a target in the
@@ -107,13 +96,9 @@
     once. Devired classses should override the _init and _setup
     functions.
     :param target: The absolute path of the target in the filesystem.
-<<<<<<< HEAD
-    '''
-=======
-
-    """
-
->>>>>>> 5fa484e2
+
+    """
+
     fixtures = {}
     def __new__(cls, target):
         if target in cls.fixtures:
@@ -144,12 +129,8 @@
     targets.
     :param directory: The directory which scons will -C (cd) into before
         executing. If None is provided, will choose the config base_dir.
-<<<<<<< HEAD
-    '''
-=======
-    """
-
->>>>>>> 5fa484e2
+    """
+
     def __new__(cls, target):
         obj = super(SConsFixture, cls).__new__(cls, target)
         return obj
@@ -178,14 +159,6 @@
             )
             log.test_log.message("%s" % (", ".join(self.targets)))
             log.test_log.message(
-<<<<<<< HEAD
-                    "You may want to run with only a single ISA"
-                    "(--isa=), use --skip-build, or use 'rerun'.")
-        command.extend(self.targets)
-        if self.options:
-            command.extend(self.options)
-        log_call(log.test_log, command, stderr=sys.stderr)
-=======
                 "You may want to run with only a single ISA"
                 "(--isa=), use --skip-build, or use 'rerun'."
             )
@@ -196,7 +169,6 @@
         log_call(log.test_log, command, time=None, stderr=sys.stderr)
 
 
->>>>>>> 5fa484e2
 class Gem5Fixture(SConsFixture):
     def __new__(cls, isa, variant, protocol=None):
         target_dir = joinpath(config.build_dir, isa.upper())
@@ -214,11 +186,8 @@
         if protocol:
             self.options = ["--default=" + isa.upper(), "PROTOCOL=" + protocol]
         self.set_global()
-<<<<<<< HEAD
-=======
-
-
->>>>>>> 5fa484e2
+
+
 class MakeFixture(Fixture):
     def __init__(self, directory, *args, **kwargs):
         name = "make -C %s" % directory
@@ -247,15 +216,9 @@
         self.target = self.name
         if make_fixture is None:
             make_fixture = MakeFixture(
-<<<<<<< HEAD
-                    absdirpath(target),
-                    lazy_init=True,
-                    build_once=False)
-=======
                 absdirpath(target), lazy_init=True, build_once=False
             )
 
->>>>>>> 5fa484e2
         self.make_fixture = make_fixture
         # Add our self to the required targets of the main MakeFixture
         self.require(self.make_fixture)
@@ -263,11 +226,8 @@
         super(MakeTarget, self).setup()
         self.make_fixture.setup()
         return self
-<<<<<<< HEAD
-=======
-
-
->>>>>>> 5fa484e2
+
+
 class TestProgram(MakeTarget):
     def __init__(self, program, isa, os, recompile=False):
         make_dir = joinpath(config.bin_dir, program)
@@ -283,11 +243,8 @@
             super(MakeTarget, self).setup()
         elif not os.path.exists(self.path):
             super(MakeTarget, self).setup()
-<<<<<<< HEAD
-=======
-
-
->>>>>>> 5fa484e2
+
+
 class DownloadedProgram(UniqueFixture):
     """Like TestProgram, but checks the version in the gem5 binary repository
     and downloads an updated version if it is needed.
@@ -339,13 +296,6 @@
 
     def _getremotetime(self):
         import datetime, time
-<<<<<<< HEAD
-        import _strptime # Needed for python threading bug
-        u = urllib.request.urlopen(self.url, timeout=10)
-        return time.mktime(datetime.datetime.strptime( \
-                    u.info()["Last-Modified"],
-                    "%a, %d %b %Y %X GMT").timetuple())
-=======
         import _strptime  # Needed for python threading bug
 
         u = urllib.request.urlopen(self.url, timeout=10)
@@ -356,7 +306,6 @@
             ).timetuple()
         )
 
->>>>>>> 5fa484e2
     def _setup(self, testitem):
         # Check to see if there is a file downloaded
         if not os.path.exists(self.filename):
@@ -373,11 +322,8 @@
             # If the server version is more recent, download it
             if t > os.path.getmtime(self.filename):
                 self._download()
-<<<<<<< HEAD
-=======
-
-
->>>>>>> 5fa484e2
+
+
 class DownloadedArchive(DownloadedProgram):
     """Like TestProgram, but checks the version in the gem5 binary repository
     and downloads an updated version if it is needed.
@@ -386,9 +332,6 @@
         import tarfile
 
         with tarfile.open(self.filename) as tf:
-<<<<<<< HEAD
-            tf.extractall(self.path)
-=======
 
             def is_within_directory(directory, target):
 
@@ -412,7 +355,6 @@
 
             safe_extract(tf, self.path)
 
->>>>>>> 5fa484e2
     def _setup(self, testitem):
         # Check to see if there is a file downloaded
         if not os.path.exists(self.filename):
