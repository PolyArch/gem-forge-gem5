--- conflicted
+++ resolved
@@ -338,15 +338,6 @@
     main.Append(PSHLINKFLAGS=shared_partial_flags)
     main.Append(PLINKFLAGS=shared_partial_flags)
 
-<<<<<<< HEAD
-    # Treat warnings as errors but white list some warnings that we
-    # want to allow (e.g., deprecation warnings).
-    # main.Append(CCFLAGS=['-Werror',
-    #                      '-Wno-error=deprecated-declarations',
-    #                      '-Wno-error=deprecated',
-    #                     ])
-=======
->>>>>>> 0d703041
 else:
     error('\n'.join((
           "Don't know what compiler options to use for your compiler.",
@@ -370,7 +361,6 @@
 
     main['GCC_VERSION'] = gcc_version
 
-<<<<<<< HEAD
     if compareVersions(gcc_version, '4.9') >= 0 and\
        compareVersions(gcc_version, '8.1') < 0:
         # Incremental linking with LTO is currently broken in gcc versions
@@ -379,15 +369,6 @@
         #
         # https://gcc.gnu.org/bugzilla/show_bug.cgi?id=67548
         main['BROKEN_INCREMENTAL_LTO'] = True
-=======
-    # Incremental linking with LTO is currently broken in gcc versions
-    # 4.9 and above. A version where everything works completely hasn't
-    # yet been identified.
-    #
-    # https://gcc.gnu.org/bugzilla/show_bug.cgi?id=67548
-    main['BROKEN_INCREMENTAL_LTO'] = True
-
->>>>>>> 0d703041
     if compareVersions(gcc_version, '6.0') >= 0:
         # gcc versions 6.0 and greater accept an -flinker-output flag which
         # selects what type of output the linker should generate. This is
