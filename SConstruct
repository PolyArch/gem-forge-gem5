# -*- mode:python -*-

# Copyright (c) 2013, 2015-2020 ARM Limited
# All rights reserved.
#
# The license below extends only to copyright in the software and shall
# not be construed as granting a license to any other intellectual
# property including but not limited to intellectual property relating
# to a hardware implementation of the functionality of the software
# licensed hereunder.  You may use the software subject to the license
# terms below provided that you ensure that this notice is replicated
# unmodified and in its entirety in all distributions of the software,
# modified or unmodified, in source code or in binary form.
#
# Copyright (c) 2011 Advanced Micro Devices, Inc.
# Copyright (c) 2009 The Hewlett-Packard Development Company
# Copyright (c) 2004-2005 The Regents of The University of Michigan
# All rights reserved.
#
# Redistribution and use in source and binary forms, with or without
# modification, are permitted provided that the following conditions are
# met: redistributions of source code must retain the above copyright
# notice, this list of conditions and the following disclaimer;
# redistributions in binary form must reproduce the above copyright
# notice, this list of conditions and the following disclaimer in the
# documentation and/or other materials provided with the distribution;
# neither the name of the copyright holders nor the names of its
# contributors may be used to endorse or promote products derived from
# this software without specific prior written permission.
#
# THIS SOFTWARE IS PROVIDED BY THE COPYRIGHT HOLDERS AND CONTRIBUTORS
# "AS IS" AND ANY EXPRESS OR IMPLIED WARRANTIES, INCLUDING, BUT NOT
# LIMITED TO, THE IMPLIED WARRANTIES OF MERCHANTABILITY AND FITNESS FOR
# A PARTICULAR PURPOSE ARE DISCLAIMED. IN NO EVENT SHALL THE COPYRIGHT
# OWNER OR CONTRIBUTORS BE LIABLE FOR ANY DIRECT, INDIRECT, INCIDENTAL,
# SPECIAL, EXEMPLARY, OR CONSEQUENTIAL DAMAGES (INCLUDING, BUT NOT
# LIMITED TO, PROCUREMENT OF SUBSTITUTE GOODS OR SERVICES; LOSS OF USE,
# DATA, OR PROFITS; OR BUSINESS INTERRUPTION) HOWEVER CAUSED AND ON ANY
# THEORY OF LIABILITY, WHETHER IN CONTRACT, STRICT LIABILITY, OR TORT
# (INCLUDING NEGLIGENCE OR OTHERWISE) ARISING IN ANY WAY OUT OF THE USE
# OF THIS SOFTWARE, EVEN IF ADVISED OF THE POSSIBILITY OF SUCH DAMAGE.

###################################################
#
# SCons top-level build description (SConstruct) file.
#
# While in this directory ('gem5'), just type 'scons' to build the default
# configuration (see below), or type 'scons build/<CONFIG>/<binary>'
# to build some other configuration (e.g., 'build/X86/gem5.opt' for
# the optimized X86 version).
#
# You can build gem5 in a different directory as long as there is a
# 'build/<CONFIG>' somewhere along the target path.  The build system
# expects that all configs under the same build directory are being
# built for the same host system.
#
# Examples:
#
#   The following two commands are equivalent.  The '-u' option tells
#   scons to search up the directory tree for this SConstruct file.
#   % cd <path-to-src>/gem5 ; scons build/X86/gem5.debug
#   % cd <path-to-src>/gem5/build/X86; scons -u gem5.debug
#
#   The following two commands are equivalent and demonstrate building
#   in a directory outside of the source tree.  The '-C' option tells
#   scons to chdir to the specified directory to find this SConstruct
#   file.
#   % cd <path-to-src>/gem5 ; scons /local/foo/build/X86/gem5.debug
#   % cd /local/foo/build/X86; scons -C <path-to-src>/gem5 gem5.debug
#
# You can use 'scons -H' to print scons options.  If you're in this
# 'gem5' directory (or use -u or -C to tell scons where to find this
# file), you can use 'scons -h' to print all the gem5-specific build
# options as well.
#
###################################################

# Global Python imports
import atexit
import os
import sys

from os import mkdir, remove, environ
from os.path import abspath, dirname, expanduser
from os.path import isdir, isfile
from os.path import join, split

import logging
logging.basicConfig()

# SCons imports
import SCons
import SCons.Node
import SCons.Node.FS
import SCons.Tool

if getattr(SCons, '__version__', None) in ('3.0.0', '3.0.1'):
    # Monkey patch a fix which appears in version 3.0.2, since we only
    # require version 3.0.0
    def __hash__(self):
        return hash(self.lstr)
    import SCons.Subst
    SCons.Subst.Literal.__hash__ = __hash__


########################################################################
#
# Command line options.
#
########################################################################

linker_options = ('bfd', 'gold', 'lld', 'mold')

AddOption('--no-colors', dest='use_colors', action='store_false',
          help="Don't add color to abbreviated scons output")
AddOption('--with-cxx-config', action='store_true',
          help="Build with support for C++-based configuration")
AddOption('--default',
          help='Override which build_opts file to use for defaults')
AddOption('--ignore-style', action='store_true',
          help='Disable style checking hooks')
AddOption('--linker', action='store', default=None, choices=linker_options,
          help=f'Select which linker to use ({", ".join(linker_options)})')
AddOption('--gold-linker', action='store_const', const='gold', dest='linker',
          help='Use the gold linker. Deprecated: Use --linker=gold')
AddOption('--no-compress-debug', action='store_true',
          help="Don't compress debug info in build files")
AddOption('--with-lto', action='store_true',
          help='Enable Link-Time Optimization')
AddOption('--verbose', action='store_true',
          help='Print full tool command lines')
AddOption('--without-python', action='store_true',
          help='Build without Python configuration support')
AddOption('--without-tcmalloc', action='store_true',
          help='Disable linking against tcmalloc')
AddOption('--with-ubsan', action='store_true',
          help='Build with Undefined Behavior Sanitizer if available')
AddOption('--with-asan', action='store_true',
          help='Build with Address Sanitizer if available')
AddOption('--with-systemc-tests', action='store_true',
          help='Build systemc tests')
AddOption('--install-hooks', action='store_true',
          help='Install revision control hooks non-interactively')
AddOption('--gprof', action='store_true',
          help='Enable support for the gprof profiler')
AddOption('--pprof', action='store_true',
          help='Enable support for the pprof profiler')

# Inject the built_tools directory into the python path.
sys.path[1:1] = [ Dir('#build_tools').abspath ]

# Imports of gem5_scons happen here since it depends on some options which are
# declared above.
from gem5_scons import error, warning, summarize_warnings, parse_build_path
from gem5_scons import TempFileSpawn, EnvDefaults, MakeAction, MakeActionTool
import gem5_scons
from gem5_scons.builders import ConfigFile, AddLocalRPATH, SwitchingHeaders
from gem5_scons.builders import Blob
from gem5_scons.sources import TagImpliesTool
from gem5_scons.util import compareVersions, readCommand

# Disable warnings when targets can be built with multiple environments but
# with the same actions. This can happen intentionally if, for instance, a
# generated source file is used to build object files in different ways in
# different environments, but generating the source file itself is exactly the
# same. This can be re-enabled from the command line if desired.
SetOption('warn', 'no-duplicate-environment')

Export('MakeAction')

########################################################################
#
# Set up the main build environment.
#
########################################################################

<<<<<<< HEAD
main = Environment(ENV = os.environ)
=======
main = Environment(tools=[
        'default', 'git', TempFileSpawn, EnvDefaults, MakeActionTool,
        ConfigFile, AddLocalRPATH, SwitchingHeaders, TagImpliesTool, Blob
    ])

main.Tool(SCons.Tool.FindTool(['gcc', 'clang'], main))
main.Tool(SCons.Tool.FindTool(['g++', 'clang++'], main))

Export('main')
>>>>>>> 5fa484e2

from gem5_scons.util import get_termcap
termcap = get_termcap()

# Check that we have a C/C++ compiler
if not ('CC' in main and 'CXX' in main):
    error("No C++ compiler installed (package g++ on Ubuntu and RedHat)")

# Find default configuration & binary.
Default(environ.get('M5_DEFAULT_BINARY', 'build/ARM/gem5.debug'))


########################################################################
#
# Figure out which configurations to set up based on the path(s) of
# the target(s).
#
########################################################################

# helper function: find last occurrence of element in list
def rfind(l, elt, offs = -1):
    for i in range(len(l)+offs, 0, -1):
        if l[i] == elt:
            return i
    raise ValueError("element not found")

# Take a list of paths (or SCons Nodes) and return a list with all
# paths made absolute and ~-expanded.  Paths will be interpreted
# relative to the launch directory unless a different root is provided
def makePathListAbsolute(path_list, root=GetLaunchDir()):
    return [abspath(os.path.join(root, expanduser(str(p))))
            for p in path_list]

# Each target must have 'build' in the interior of the path; the
# directory below this will determine the build parameters.  For
# example, for target 'foo/bar/build/X86/arch/x86/blah.do' we
# recognize that X86 specifies the configuration because it
# follow 'build' in the build path.

# The funky assignment to "[:]" is needed to replace the list contents
# in place rather than reassign the symbol to a new list, which
# doesn't work (obviously!).
BUILD_TARGETS[:] = makePathListAbsolute(BUILD_TARGETS)

# Generate a list of the unique build roots and configs that the
# collected targets reference.
variant_paths = set()
build_root = None
for t in BUILD_TARGETS:
    this_build_root, variant = parse_build_path(t)

    # Make sure all targets use the same build root.
    if not build_root:
        build_root = this_build_root
    elif this_build_root != build_root:
        error("build targets not under same build root\n  %s\n  %s" %
            (build_root, this_build_root))

    # Collect all the variants into a set.
    variant_paths.add(os.path.join('/', build_root, variant))

# Make sure build_root exists (might not if this is the first build there)
if not isdir(build_root):
    mkdir(build_root)
main['BUILDROOT'] = build_root


########################################################################
#
# Set up various paths.
#
########################################################################

base_dir = Dir('#src').abspath
Export('base_dir')

# the ext directory should be on the #includes path
main.Append(CPPPATH=[Dir('ext')])

# Add shared top-level headers
main.Prepend(CPPPATH=Dir('include'))


########################################################################
#
# Set command line options based on the configuration of the host and
# build settings.
#
########################################################################

# Initialize the Link-Time Optimization (LTO) flags
main['LTO_CCFLAGS'] = []
main['LTO_LINKFLAGS'] = []

# According to the readme, tcmalloc works best if the compiler doesn't
# assume that we're using the builtin malloc and friends. These flags
# are compiler-specific, so we need to set them after we detect which
# compiler we're using.
main['TCMALLOC_CCFLAGS'] = []

CXX_version = readCommand([main['CXX'], '--version'], exception=False)

main['GCC'] = CXX_version and CXX_version.find('g++') >= 0
main['CLANG'] = CXX_version and CXX_version.find('clang') >= 0
if main['GCC'] + main['CLANG'] > 1:
    error('Two compilers enabled at once?')

<<<<<<< HEAD
# Set up default C++ compiler flags
if main['GCC'] or main['CLANG']:
    # As gcc and clang share many flags, do the common parts here
    main.Append(CCFLAGS=['-pipe'])
    main.Append(CCFLAGS=['-fno-strict-aliasing'])
    # Enable -Wall and -Wextra and then disable the few warnings that
    # we consistently violate
    main.Append(CCFLAGS=['-Wall', '-Wundef', '-Wextra',
                         '-Wno-sign-compare', '-Wno-unused-parameter',
                         '-Wno-undef'])
    # We always compile using C++11
    main.Append(CXXFLAGS=['-std=c++11'])
    if sys.platform.startswith('freebsd'):
        main.Append(CCFLAGS=['-I/usr/local/include'])
        main.Append(CXXFLAGS=['-I/usr/local/include'])

    # On Mac OS X/Darwin the default linker doesn't support the
    # option --as-needed
    if sys.platform != "darwin":
        main.Append(LINKFLAGS='-Wl,--as-needed')
    main['FILTER_PSHLINKFLAGS'] = lambda x: str(x).replace(' -shared', '')
    main['PSHLINKFLAGS'] = main.subst('${FILTER_PSHLINKFLAGS(SHLINKFLAGS)}')
    if GetOption('gold_linker'):
        main.Append(LINKFLAGS='-fuse-ld=gold')
    main['PLINKFLAGS'] = main.get('LINKFLAGS')
    shared_partial_flags = ['-r', '-nostdlib']
    main.Append(PSHLINKFLAGS=shared_partial_flags)
    main.Append(PLINKFLAGS=shared_partial_flags)

else:
    error('\n'.join((
          "Don't know what compiler options to use for your compiler.",
          "compiler: " + main['CXX'],
          "version: " + CXX_version.replace('\n', '<nl>') if
                CXX_version else 'COMMAND NOT FOUND!',
          "If you're trying to use a compiler other than GCC",
          "or clang, there appears to be something wrong with your",
          "environment.",
          "",
          "If you are trying to use a compiler other than those listed",
          "above you will need to ease fix SConstruct and ",
          "src/SConscript to support that compiler.")))

if main['GCC']:
    gcc_version = readCommand([main['CXX'], '-dumpversion'], exception=False)
    if compareVersions(gcc_version, "5") < 0:
        error('gcc version 5 or newer required.\n'
              'Installed version:', gcc_version)
        Exit(1)

    main['GCC_VERSION'] = gcc_version

    if compareVersions(gcc_version, '4.9') >= 0 and\
       compareVersions(gcc_version, '8.1') < 0:
        # Incremental linking with LTO is currently broken in gcc versions
        # 4.9 and above. A version where everything works completely hasn't
        # yet been identified.
        #
        # https://gcc.gnu.org/bugzilla/show_bug.cgi?id=67548
        main['BROKEN_INCREMENTAL_LTO'] = True
    if compareVersions(gcc_version, '6.0') >= 0:
        # gcc versions 6.0 and greater accept an -flinker-output flag which
        # selects what type of output the linker should generate. This is
        # necessary for incremental lto to work, but is also broken in
        # current versions of gcc. It may not be necessary in future
        # versions. We add it here since it might be, and as a reminder that
        # it exists. It's excluded if lto is being forced.
        #
        # https://gcc.gnu.org/gcc-6/changes.html
        # https://gcc.gnu.org/ml/gcc-patches/2015-11/msg03161.html
        # https://gcc.gnu.org/bugzilla/show_bug.cgi?id=69866
        if not GetOption('force_lto'):
            main.Append(PSHLINKFLAGS='-flinker-output=rel')
            main.Append(PLINKFLAGS='-flinker-output=rel')

    disable_lto = GetOption('no_lto')
    if not disable_lto and main.get('BROKEN_INCREMENTAL_LTO', False) and \
            not GetOption('force_lto'):
        warning('Your compiler doesn\'t support incremental linking and lto '
                'at the same time, so lto is being disabled. To force lto on '
                'anyway, use the --force-lto option. That will disable '
                'partial linking.')
        disable_lto = True

    # Add the appropriate Link-Time Optimization (LTO) flags
    # unless LTO is explicitly turned off. Note that these flags
    # are only used by the fast target.
    if not disable_lto:
        # Pass the LTO flag when compiling to produce GIMPLE
        # output, we merely create the flags here and only append
        # them later
        main['LTO_CCFLAGS'] = ['-flto=%d' % GetOption('num_jobs')]

        # Use the same amount of jobs for LTO as we are running
        # scons with
        main['LTO_LDFLAGS'] = ['-flto=%d' % GetOption('num_jobs')]

    main.Append(TCMALLOC_CCFLAGS=['-fno-builtin-malloc', '-fno-builtin-calloc',
                                  '-fno-builtin-realloc', '-fno-builtin-free'])

elif main['CLANG']:
    clang_version_re = re.compile(".* version (\d+\.\d+)")
    clang_version_match = clang_version_re.search(CXX_version)
    if (clang_version_match):
        clang_version = clang_version_match.groups()[0]
        if compareVersions(clang_version, "3.1") < 0:
            error('clang version 3.1 or newer required.\n'
                  'Installed version:', clang_version)
    else:
        error('Unable to determine clang version.')

    # clang has a few additional warnings that we disable, extraneous
    # parantheses are allowed due to Ruby's printing of the AST,
    # finally self assignments are allowed as the generated CPU code
    # is relying on this
    main.Append(CCFLAGS=['-Wno-parentheses',
                         '-Wno-self-assign',
                         # Some versions of libstdc++ (4.8?) seem to
                         # use struct hash and class hash
                         # interchangeably.
                         '-Wno-mismatched-tags',
                         ])
    if sys.platform != "darwin" and \
       compareVersions(clang_version, "10.0") >= 0:
        main.Append(CCFLAGS=['-Wno-c99-designator'])

    if compareVersions(clang_version, "8.0") >= 0:
        main.Append(CCFLAGS=['-Wno-defaulted-function-deleted'])

    main.Append(TCMALLOC_CCFLAGS=['-fno-builtin'])

    # On Mac OS X/Darwin we need to also use libc++ (part of XCode) as
    # opposed to libstdc++, as the later is dated.
    if sys.platform == "darwin":
        main.Append(CXXFLAGS=['-stdlib=libc++'])
        main.Append(LIBS=['c++'])

    # On FreeBSD we need libthr.
    if sys.platform.startswith('freebsd'):
        main.Append(LIBS=['thr'])

# Add sanitizers flags
sanitizers=[]
if GetOption('with_ubsan'):
    sanitizers.append('undefined')
if GetOption('with_asan'):
    # Available for gcc >= 5 or llvm >= 3.1 both a requirement
    # by the build system
    sanitizers.append('address')
    suppressions_file = Dir('util').File('lsan-suppressions').get_abspath()
    suppressions_opt = 'suppressions=%s' % suppressions_file
    main['ENV']['LSAN_OPTIONS'] = ':'.join([suppressions_opt,
                                            'print_suppressions=0'])
    print()
    warning('To suppress false positive leaks, set the LSAN_OPTIONS '
            'environment variable to "%s" when running gem5' %
            suppressions_opt)
    warning('LSAN_OPTIONS=suppressions=%s' % suppressions_opt)
    print()
if sanitizers:
    sanitizers = ','.join(sanitizers)
    if main['GCC'] or main['CLANG']:
        main.Append(CCFLAGS=['-fsanitize=%s' % sanitizers,
                             '-fno-omit-frame-pointer'],
                    LINKFLAGS='-fsanitize=%s' % sanitizers)
    else:
        warning("Don't know how to enable %s sanitizer(s) for your "
                "compiler." % sanitizers)

# Set up common yacc/bison flags (needed for Ruby)
main['YACCFLAGS'] = '-d'
main['YACCHXXFILESUFFIX'] = '.hh'

# Do this after we save setting back, or else we'll tack on an
# extra 'qdo' every time we run scons.
if main['BATCH']:
    main['CC']     = main['BATCH_CMD'] + ' ' + main['CC']
    main['CXX']    = main['BATCH_CMD'] + ' ' + main['CXX']
    main['AS']     = main['BATCH_CMD'] + ' ' + main['AS']
    main['AR']     = main['BATCH_CMD'] + ' ' + main['AR']
    main['RANLIB'] = main['BATCH_CMD'] + ' ' + main['RANLIB']

if sys.platform == 'cygwin':
    # cygwin has some header file issues...
    main.Append(CCFLAGS=["-Wno-uninitialized"])


have_pkg_config = readCommand(['pkg-config', '--version'], exception='')

# Check for the protobuf compiler
try:
    main['HAVE_PROTOC'] = True
    protoc_version = readCommand([main['PROTOC'], '--version']).split()

    # First two words should be "libprotoc x.y.z"
    if len(protoc_version) < 2 or protoc_version[0] != 'libprotoc':
        warning('Protocol buffer compiler (protoc) not found.\n'
                'Please install protobuf-compiler for tracing support.')
        main['HAVE_PROTOC'] = False
    else:
        # Based on the availability of the compress stream wrappers,
        # require 2.1.0
        min_protoc_version = '2.1.0'
        if compareVersions(protoc_version[1], min_protoc_version) < 0:
            warning('protoc version', min_protoc_version,
                    'or newer required.\n'
                    'Installed version:', protoc_version[1])
            main['HAVE_PROTOC'] = False
        else:
            # Attempt to determine the appropriate include path and
            # library path using pkg-config, that means we also need to
            # check for pkg-config. Note that it is possible to use
            # protobuf without the involvement of pkg-config. Later on we
            # check go a library config check and at that point the test
            # will fail if libprotobuf cannot be found.
            if have_pkg_config:
                try:
                    # Attempt to establish what linking flags to add for
                    # protobuf
                    # using pkg-config
                    main.ParseConfig(
                            'pkg-config --cflags --libs-only-L protobuf')
                except:
                    warning('pkg-config could not get protobuf flags.')
except Exception as e:
    warning('While checking protoc version:', str(e))
    main['HAVE_PROTOC'] = False

# Check for 'timeout' from GNU coreutils. If present, regressions will
# be run with a time limit. We require version 8.13 since we rely on
# support for the '--foreground' option.
if sys.platform.startswith('freebsd'):
    timeout_lines = readCommand(['gtimeout', '--version'],
                                exception='').splitlines()
else:
    timeout_lines = readCommand(['timeout', '--version'],
                                exception='').splitlines()
# Get the first line and tokenize it
timeout_version = timeout_lines[0].split() if timeout_lines else []
main['TIMEOUT'] =  timeout_version and \
    compareVersions(timeout_version[-1], '8.13') >= 0

# Add a custom Check function to test for structure members.
def CheckMember(context, include, decl, member, include_quotes="<>"):
    context.Message("Checking for member %s in %s..." %
                    (member, decl))
    text = """
#include %(header)s
int main(){
  %(decl)s test;
  (void)test.%(member)s;
  return 0;
};
""" % { "header" : include_quotes[0] + include + include_quotes[1],
        "decl" : decl,
        "member" : member,
        }

    ret = context.TryCompile(text, extension=".cc")
    context.Result(ret)
    return ret

# Platform-specific configuration.  Note again that we assume that all
# builds under a given build root run on the same host platform.
conf = Configure(main,
                 conf_dir = joinpath(build_root, '.scons_config'),
                 log_file = joinpath(build_root, 'scons_config.log'),
                 custom_tests = {
        'CheckMember' : CheckMember,
        })

# Check if we should compile a 64 bit binary on Mac OS X/Darwin
try:
    import platform
    uname = platform.uname()
    if uname[0] == 'Darwin' and compareVersions(uname[2], '9.0.0') >= 0:
        if int(readCommand('sysctl -n hw.cpu64bit_capable')[0]):
            main.Append(CCFLAGS=['-arch', 'x86_64'])
            main.Append(CFLAGS=['-arch', 'x86_64'])
            main.Append(LINKFLAGS=['-arch', 'x86_64'])
            main.Append(ASFLAGS=['-arch', 'x86_64'])
except:
    pass

# Recent versions of scons substitute a "Null" object for Configure()
# when configuration isn't necessary, e.g., if the "--help" option is
# present.  Unfortuantely this Null object always returns false,
# breaking all our configuration checks.  We replace it with our own
# more optimistic null object that returns True instead.
if not conf:
    def NullCheck(*args, **kwargs):
        return True

    class NullConf:
        def __init__(self, env):
            self.env = env
        def Finish(self):
            return self.env
        def __getattr__(self, mname):
            return NullCheck

    conf = NullConf(main)

# Cache build files in the supplied directory.
if main['M5_BUILD_CACHE']:
    print('Using build cache located at', main['M5_BUILD_CACHE'])
    CacheDir(main['M5_BUILD_CACHE'])

main['USE_PYTHON'] = not GetOption('without_python')
if main['USE_PYTHON']:
    # Find Python include and library directories for embedding the
    # interpreter. We rely on python-config to resolve the appropriate
    # includes and linker flags. ParseConfig does not seem to understand
    # the more exotic linker flags such as -Xlinker and -export-dynamic so
    # we add them explicitly below. If you want to link in an alternate
    # version of python, see above for instructions on how to invoke
    # scons with the appropriate PATH set.

    python_config = main.Detect(main['PYTHON_CONFIG'])
    if python_config is None:
        error("Can't find a suitable python-config, tried %s" % \
              main['PYTHON_CONFIG'])

    print("Info: Using Python config: %s" % (python_config, ))
    if python_config != 'python3-config':
        warning('python3-config could not be found.\n'
                'Future releases of gem5 will drop support for python2.')

    py_includes = readCommand([python_config, '--includes'],
                              exception='').split()
    py_includes = list(filter(
        lambda s: match(r'.*\/include\/.*',s), py_includes))
    # Strip the -I from the include folders before adding them to the
    # CPPPATH
    py_includes = list(map(
        lambda s: s[2:] if s.startswith('-I') else s, py_includes))
    main.Append(CPPPATH=py_includes)

    # Read the linker flags and split them into libraries and other link
    # flags. The libraries are added later through the call the CheckLib.
    # Note: starting in Python 3.8 the --embed flag is required to get the
    # -lpython3.8 linker flag
    retcode, cmd_stdout = readCommandWithReturn(
        [python_config, '--ldflags', '--embed'], exception='')
    if retcode != 0:
        # If --embed isn't detected then we're running python <3.8
        retcode, cmd_stdout = readCommandWithReturn(
            [python_config, '--ldflags'], exception='')

    # Checking retcode again
    if retcode != 0:
        error("Failing on python-config --ldflags command")

    py_ld_flags = cmd_stdout.split()

    py_libs = []
    for lib in py_ld_flags:
         if not lib.startswith('-l'):
             main.Append(LINKFLAGS=[lib])
         else:
             lib = lib[2:]
             if lib not in py_libs:
                 py_libs.append(lib)

    # verify that this stuff works
    if not conf.CheckHeader('Python.h', '<>'):
        error("Check failed for Python.h header in",
                ' '.join(py_includes), "\n"
              "Two possible reasons:\n"
              "1. Python headers are not installed (You can install the "
              "package python-dev on Ubuntu and RedHat)\n"
              "2. SCons is using a wrong C compiler. This can happen if "
              "CC has the wrong value.\n"
              "CC = %s" % main['CC'])

    for lib in py_libs:
        if not conf.CheckLib(lib):
            error("Can't find library %s required by python." % lib)

main.Prepend(CPPPATH=Dir('ext/pybind11/include/'))
# Bare minimum environment that only includes python
marshal_env = main.Clone()
marshal_env.Append(CCFLAGS='$MARSHAL_CCFLAGS_EXTRA')
marshal_env.Append(LINKFLAGS='$MARSHAL_LDFLAGS_EXTRA')

# On Solaris you need to use libsocket for socket ops
if not conf.CheckLibWithHeader(None, 'sys/socket.h', 'C++', 'accept(0,0,0);'):
   if not conf.CheckLibWithHeader('socket', 'sys/socket.h',
                                  'C++', 'accept(0,0,0);'):
       error("Can't find library with socket calls (e.g. accept()).")

# Check for zlib.  If the check passes, libz will be automatically
# added to the LIBS environment variable.
if not conf.CheckLibWithHeader('z', 'zlib.h', 'C++','zlibVersion();'):
    error('Did not find needed zlib compression library '
          'and/or zlib.h header file.\n'
          'Please install zlib and try again.')

# If we have the protobuf compiler, also make sure we have the
# development libraries. If the check passes, libprotobuf will be
# automatically added to the LIBS environment variable. After
# this, we can use the HAVE_PROTOBUF flag to determine if we have
# got both protoc and libprotobuf available.
main['HAVE_PROTOBUF'] = main['HAVE_PROTOC'] and \
    conf.CheckLibWithHeader('protobuf', 'google/protobuf/message.h',
                            'C++', 'GOOGLE_PROTOBUF_VERIFY_VERSION;')

# Valgrind gets much less confused if you tell it when you're using
# alternative stacks.
main['HAVE_VALGRIND'] = conf.CheckCHeader('valgrind/valgrind.h')

# If we have the compiler but not the library, print another warning.
if main['HAVE_PROTOC'] and not main['HAVE_PROTOBUF']:
    warning('Did not find protocol buffer library and/or headers.\n'
            'Please install libprotobuf-dev for tracing support.')

# Check for librt.
have_posix_clock = \
    conf.CheckLibWithHeader(None, 'time.h', 'C',
                            'clock_nanosleep(0,0,NULL,NULL);') or \
    conf.CheckLibWithHeader('rt', 'time.h', 'C',
                            'clock_nanosleep(0,0,NULL,NULL);')

have_posix_timers = \
    conf.CheckLibWithHeader([None, 'rt'], [ 'time.h', 'signal.h' ], 'C',
                            'timer_create(CLOCK_MONOTONIC, NULL, NULL);')

if not GetOption('without_tcmalloc'):
    if conf.CheckLib('tcmalloc'):
        main.Append(CCFLAGS=main['TCMALLOC_CCFLAGS'])
    elif conf.CheckLib('tcmalloc_minimal'):
        main.Append(CCFLAGS=main['TCMALLOC_CCFLAGS'])
    else:
        warning("You can get a 12% performance improvement by "
                "installing tcmalloc (libgoogle-perftools-dev package "
                "on Ubuntu or RedHat).")


# Detect back trace implementations. The last implementation in the
# list will be used by default.
backtrace_impls = [ "none" ]

backtrace_checker = 'char temp;' + \
    ' backtrace_symbols_fd((void*)&temp, 0, 0);'
if conf.CheckLibWithHeader(None, 'execinfo.h', 'C', backtrace_checker):
    backtrace_impls.append("glibc")
elif conf.CheckLibWithHeader('execinfo', 'execinfo.h', 'C',
                             backtrace_checker):
    # NetBSD and FreeBSD need libexecinfo.
    backtrace_impls.append("glibc")
    main.Append(LIBS=['execinfo'])

if backtrace_impls[-1] == "none":
    default_backtrace_impl = "none"
    warning("No suitable back trace implementation found.")

if not have_posix_clock:
    warning("Can't find library for POSIX clocks.")

# Check for <fenv.h> (C99 FP environment control)
have_fenv = conf.CheckHeader('fenv.h', '<>')
if not have_fenv:
    warning("Header file <fenv.h> not found.\n"
            "This host has no IEEE FP rounding mode control.")

# Check for <png.h> (libpng library needed if wanting to dump
# frame buffer image in png format)
have_png = conf.CheckHeader('png.h', '<>')
if not have_png:
    warning("Header file <png.h> not found.\n"
            "This host has no libpng library.\n"
            "Disabling support for PNG framebuffers.")

# Check if we should enable KVM-based hardware virtualization. The API
# we rely on exists since version 2.6.36 of the kernel, but somehow
# the KVM_API_VERSION does not reflect the change. We test for one of
# the types as a fall back.
have_kvm = conf.CheckHeader('linux/kvm.h', '<>')
if not have_kvm:
    print("Info: Compatible header file <linux/kvm.h> not found, "
          "disabling KVM support.")

# Check if the TUN/TAP driver is available.
have_tuntap = conf.CheckHeader('linux/if_tun.h', '<>')
if not have_tuntap:
    print("Info: Compatible header file <linux/if_tun.h> not found.")

# x86 needs support for xsave. We test for the structure here since we
# won't be able to run new tests by the time we know which ISA we're
# targeting.
have_kvm_xsave = conf.CheckTypeSize('struct kvm_xsave',
                                    '#include <linux/kvm.h>') != 0

# Check if the requested target ISA is compatible with the host
def is_isa_kvm_compatible(isa):
    try:
        import platform
        host_isa = platform.machine()
    except:
        warning("Failed to determine host ISA.")
        return False

    if not have_posix_timers:
        warning("Can not enable KVM, host seems to lack support "
                "for POSIX timers")
        return False

    if isa == "arm":
        return host_isa in ( "armv7l", "aarch64" )
    elif isa == "x86":
        if host_isa != "x86_64":
            return False

        if not have_kvm_xsave:
            warning("KVM on x86 requires xsave support in kernel headers.")
            return False

        return True
    else:
        return False


# Check if the exclude_host attribute is available. We want this to
# get accurate instruction counts in KVM.
main['HAVE_PERF_ATTR_EXCLUDE_HOST'] = conf.CheckMember(
    'linux/perf_event.h', 'struct perf_event_attr', 'exclude_host')

def check_hdf5():
    return \
        conf.CheckLibWithHeader('hdf5', 'hdf5.h', 'C',
                                'H5Fcreate("", 0, 0, 0);') and \
        conf.CheckLibWithHeader('hdf5_cpp', 'H5Cpp.h', 'C++',
                                'H5::H5File("", 0);')

def check_hdf5_pkg(name):
    print("Checking for %s using pkg-config..." % name, end="")
    if not have_pkg_config:
        print(" pkg-config not found")
        return False

    try:
        main.ParseConfig('pkg-config --cflags-only-I --libs-only-L %s' % name)
        print(" yes")
        return True
    except:
        print(" no")
        return False

# Check if there is a pkg-config configuration for hdf5. If we find
# it, setup the environment to enable linking and header inclusion. We
# don't actually try to include any headers or link with hdf5 at this
# stage.
if not check_hdf5_pkg('hdf5-serial'):
    check_hdf5_pkg('hdf5')

# Check if the HDF5 libraries can be found. This check respects the
# include path and library path provided by pkg-config. We perform
# this check even if there isn't a pkg-config configuration for hdf5
# since some installations don't use pkg-config.
have_hdf5 = check_hdf5()
if not have_hdf5:
    print("Warning: Couldn't find any HDF5 C++ libraries. Disabling")
    print("         HDF5 support.")

######################################################################
#
# Finish the configuration
#
main = conf.Finish()
=======
>>>>>>> 5fa484e2

########################################################################
#
# Detect and configure external dependencies.
#
########################################################################

main['USE_PYTHON'] = not GetOption('without_python')

def config_embedded_python(env):
    # Find Python include and library directories for embedding the
    # interpreter. We rely on python-config to resolve the appropriate
    # includes and linker flags. If you want to link in an alternate version
    # of python, override the PYTHON_CONFIG variable.

    python_config = env.Detect(env['PYTHON_CONFIG'])
    if python_config is None:
        error("Can't find a suitable python-config, tried "
              f"{env['PYTHON_CONFIG']}")

    print(f"Info: Using Python config: {python_config}")

    cmd = [python_config, '--ldflags', '--includes']

    # Starting in Python 3.8 the --embed flag is required. Use it if supported.
    with gem5_scons.Configure(env) as conf:
        if conf.TryAction(f'@{python_config} --embed')[0]:
            cmd.append('--embed')

    def flag_filter(env, cmd_output, unique=True):
        # Since this function does not use the `unique` param, one should not
        # pass any value to this param.
        assert(unique==True)
        flags = cmd_output.split()
        prefixes = ('-l', '-L', '-I')
        is_useful = lambda x: any(x.startswith(prefix) for prefix in prefixes)
        useful_flags = list(filter(is_useful, flags))
        env.MergeFlags(' '.join(useful_flags))

    env.ParseConfig(cmd, flag_filter)

    env.Prepend(CPPPATH=Dir('ext/pybind11/include/'))

    with gem5_scons.Configure(env) as conf:
        # verify that this stuff works
        if not conf.CheckHeader('Python.h', '<>'):
            error("Check failed for Python.h header.\n",
                  "Two possible reasons:\n"
                  "1. Python headers are not installed (You can install the "
                  "package python-dev on Ubuntu and RedHat)\n"
                  "2. SCons is using a wrong C compiler. This can happen if "
                  "CC has the wrong value.\n"
                  f"CC = {env['CC']}")
        py_version = conf.CheckPythonLib()
        if not py_version:
            error("Can't find a working Python installation")

    # Found a working Python installation. Check if it meets minimum
    # requirements.
    ver_string = '.'.join(map(str, py_version))
    if py_version[0] < 3 or (py_version[0] == 3 and py_version[1] < 6):
        error('Embedded python library 3.6 or newer required, found '
              f'{ver_string}.')
    elif py_version[0] > 3:
        warning('Embedded python library too new. '
                f'Python 3 expected, found {ver_string}.')


########################################################################
#
# Define build environments for required variants.
#
########################################################################

for variant_path in variant_paths:
    # Make a copy of the build-root environment to use for this config.
    env = main.Clone()
    env['BUILDDIR'] = variant_path

    gem5_build = os.path.join(build_root, variant_path, 'gem5.build')
    env['GEM5BUILD'] = gem5_build
    Execute(Mkdir(gem5_build))

    env.SConsignFile(os.path.join(gem5_build, 'sconsign'))

    # Set up default C++ compiler flags
    if env['GCC'] or env['CLANG']:
        # As gcc and clang share many flags, do the common parts here
        env.Append(CCFLAGS=['-pipe'])
        env.Append(CCFLAGS=['-fno-strict-aliasing'])

        # Enable -Wall and -Wextra and then disable the few warnings that
        # we consistently violate
        env.Append(CCFLAGS=['-Wall', '-Wundef', '-Wextra',
                            '-Wno-sign-compare', '-Wno-unused-parameter'])

        # We always compile using C++17
        env.Append(CXXFLAGS=['-std=c++17'])

        if sys.platform.startswith('freebsd'):
            env.Append(CCFLAGS=['-I/usr/local/include'])
            env.Append(CXXFLAGS=['-I/usr/local/include'])
            # On FreeBSD we need libthr.
            env.Append(LIBS=['thr'])

        with gem5_scons.Configure(env) as conf:
            conf.CheckLinkFlag('-Wl,--as-needed')

        linker = GetOption('linker')
        if linker:
            with gem5_scons.Configure(env) as conf:
                if not conf.CheckLinkFlag(f'-fuse-ld={linker}'):
                    # check mold support for gcc older than 12.1.0
                    if linker == 'mold' and \
                       (env['GCC'] and \
                           compareVersions(env['CXXVERSION'],
                                           "12.1.0") < 0) and \
                       ((isdir('/usr/libexec/mold') and \
                           conf.CheckLinkFlag('-B/usr/libexec/mold')) or \
                       (isdir('/usr/local/libexec/mold') and \
                           conf.CheckLinkFlag('-B/usr/local/libexec/mold'))):
                        pass # support mold
                    else:
                        error(f'Linker "{linker}" is not supported')
                if linker == 'gold' and not GetOption('with_lto'):
                    # Tell the gold linker to use threads. The gold linker
                    # segfaults if both threads and LTO are enabled.
                    conf.CheckLinkFlag('-Wl,--threads')
                    conf.CheckLinkFlag(
                            '-Wl,--thread-count=%d' % GetOption('num_jobs'))
    else:
        error('\n'.join((
              "Don't know what compiler options to use for your compiler.",
              "compiler: " + env['CXX'],
              "version: " + CXX_version.replace('\n', '<nl>') if
                    CXX_version else 'COMMAND NOT FOUND!',
              "If you're trying to use a compiler other than GCC",
              "or clang, there appears to be something wrong with your",
              "environment.",
              "",
              "If you are trying to use a compiler other than those listed",
              "above you will need to ease fix SConstruct and ",
              "src/SConscript to support that compiler.")))

    if env['GCC']:
        if compareVersions(env['CXXVERSION'], "7") < 0:
            error('gcc version 7 or newer required.\n'
                  'Installed version:', env['CXXVERSION'])

        with gem5_scons.Configure(env) as conf:
            # This warning has a false positive in the systemc in g++ 11.1.
            conf.CheckCxxFlag('-Wno-free-nonheap-object')

        # Add the appropriate Link-Time Optimization (LTO) flags if
        # `--with-lto` is set.
        if GetOption('with_lto'):
            # g++ uses "make" to parallelize LTO. The program can be overriden
            # with the environment variable "MAKE", but we currently make no
            # attempt to plumb that variable through.
            parallelism = ''
            if env.Detect('make'):
                parallelism = '=%d' % GetOption('num_jobs')
            else:
                warning('"make" not found, link time optimization will be '
                        'single threaded.')

            for var in 'LTO_CCFLAGS', 'LTO_LINKFLAGS':
                # Use the same amount of jobs for LTO as scons.
                env[var] = ['-flto%s' % parallelism]

        env.Append(TCMALLOC_CCFLAGS=[
            '-fno-builtin-malloc', '-fno-builtin-calloc',
            '-fno-builtin-realloc', '-fno-builtin-free'])

    elif env['CLANG']:
        if compareVersions(env['CXXVERSION'], "6") < 0:
            error('clang version 6 or newer required.\n'
                  'Installed version:', env['CXXVERSION'])

        # Set the Link-Time Optimization (LTO) flags if enabled.
        if GetOption('with_lto'):
            for var in 'LTO_CCFLAGS', 'LTO_LINKFLAGS':
                env[var] = ['-flto']

        # clang has a few additional warnings that we disable.
        with gem5_scons.Configure(env) as conf:
            conf.CheckCxxFlag('-Wno-c99-designator')
            conf.CheckCxxFlag('-Wno-defaulted-function-deleted')

        env.Append(TCMALLOC_CCFLAGS=['-fno-builtin'])

        # On Mac OS X/Darwin we need to also use libc++ (part of XCode) as
        # opposed to libstdc++, as the later is dated.
        if sys.platform == "darwin":
            env.Append(CXXFLAGS=['-stdlib=libc++'])
            env.Append(LIBS=['c++'])

    # Add sanitizers flags
    sanitizers=[]
    if GetOption('with_ubsan'):
        sanitizers.append('undefined')
    if GetOption('with_asan'):
        # Available for gcc >= 5 or llvm >= 3.1 both a requirement
        # by the build system
        sanitizers.append('address')
        suppressions_file = Dir('util').File('lsan-suppressions').get_abspath()
        suppressions_opt = 'suppressions=%s' % suppressions_file
        suppressions_opts = ':'.join([suppressions_opt,
                                      'print_suppressions=0'])
        env['ENV']['LSAN_OPTIONS'] = suppressions_opts
        print()
        warning('To suppress false positive leaks, set the LSAN_OPTIONS '
                'environment variable to "%s" when running gem5' %
                suppressions_opts)
        warning('LSAN_OPTIONS=%s' % suppressions_opts)
        print()
    if sanitizers:
        sanitizers = ','.join(sanitizers)
        if env['GCC'] or env['CLANG']:
            env.Append(CCFLAGS=['-fsanitize=%s' % sanitizers,
                                 '-fno-omit-frame-pointer'],
                        LINKFLAGS='-fsanitize=%s' % sanitizers)
        else:
            warning("Don't know how to enable %s sanitizer(s) for your "
                    "compiler." % sanitizers)

    if sys.platform == 'cygwin':
        # cygwin has some header file issues...
        env.Append(CCFLAGS=["-Wno-uninitialized"])


    if not GetOption('no_compress_debug'):
        with gem5_scons.Configure(env) as conf:
            if not conf.CheckCxxFlag('-gz'):
                warning("Can't enable object file debug section compression")
            if not conf.CheckLinkFlag('-gz'):
                warning("Can't enable executable debug section compression")

    if env['USE_PYTHON']:
        config_embedded_python(env)
        gem5py_env = env.Clone()
    else:
        gem5py_env = env.Clone()
        config_embedded_python(gem5py_env)

    # Bare minimum environment that only includes python
    gem5py_env.Append(CCFLAGS=['${GEM5PY_CCFLAGS_EXTRA}'])
    gem5py_env.Append(LINKFLAGS=['${GEM5PY_LINKFLAGS_EXTRA}'])

    if GetOption('gprof') and GetOption('pprof'):
        error('Only one type of profiling should be enabled at a time')
    if GetOption('gprof'):
        env.Append(CCFLAGS=['-g', '-pg'], LINKFLAGS=['-pg'])
    if GetOption('pprof'):
        env.Append(CCFLAGS=['-g'],
                LINKFLAGS=['-Wl,--no-as-needed', '-lprofiler',
                    '-Wl,--as-needed'])

    env['HAVE_PKG_CONFIG'] = env.Detect('pkg-config')

    with gem5_scons.Configure(env) as conf:
        # On Solaris you need to use libsocket for socket ops
        if not conf.CheckLibWithHeader(
                [None, 'socket'], 'sys/socket.h', 'C++', 'accept(0,0,0);'):
           error("Can't find library with socket calls (e.g. accept()).")

        if not conf.CheckLibWithHeader('z', 'zlib.h', 'C++','zlibVersion();'):
            error('Did not find needed zlib compression library '
                  'and/or zlib.h header file.\n'
                  'Please install zlib and try again.')

    if not GetOption('without_tcmalloc'):
        with gem5_scons.Configure(env) as conf:
            if conf.CheckLib('tcmalloc'):
                conf.env.Append(CCFLAGS=conf.env['TCMALLOC_CCFLAGS'])
            elif conf.CheckLib('tcmalloc_minimal'):
                conf.env.Append(CCFLAGS=conf.env['TCMALLOC_CCFLAGS'])
            else:
                warning("You can get a 12% performance improvement by "
                        "installing tcmalloc (libgoogle-perftools-dev package "
                        "on Ubuntu or RedHat).")

    if not GetOption('silent'):
        print("Building in", variant_path)

    # variant_dir is the tail component of build path, and is used to
    # determine the build parameters (e.g., 'X86')
    (build_root, variant_dir) = os.path.split(variant_path)

    ####################################################################
    #
    # Read and process SConsopts files. These can add new settings which
    # affect each variant directory independently.
    #
    ####################################################################

    # Register a callback to call after all SConsopts files have been read.
    after_sconsopts_callbacks = []
    def AfterSConsopts(cb):
        after_sconsopts_callbacks.append(cb)
    Export('AfterSConsopts')

    # Sticky variables get saved in the variables file so they persist from
    # one invocation to the next (unless overridden, in which case the new
    # value becomes sticky).
    sticky_vars = Variables(args=ARGUMENTS)
    Export('sticky_vars')

    # EXTRAS is special since it affects what SConsopts need to be read.
    sticky_vars.Add(('EXTRAS', 'Add extra directories to the compilation', ''))

    # Set env variables according to the build directory config.
    sticky_vars.files = []
    # Variables for $BUILD_ROOT/$VARIANT_DIR are stored in
    # $BUILD_ROOT/$VARIANT_DIR/gem5.build/variables

    gem5_build_vars = os.path.join(gem5_build, 'variables')
    build_root_vars = os.path.join(build_root, 'variables', variant_dir)
    current_vars_files = [gem5_build_vars, build_root_vars]
    existing_vars_files = list(filter(isfile, current_vars_files))
    if existing_vars_files:
        sticky_vars.files.extend(existing_vars_files)
        if not GetOption('silent'):
            print('Using saved variables file(s) %s' %
                    ', '.join(existing_vars_files))
    else:
        # Variant specific variables file doesn't exist.

        # Get default build variables from source tree.  Variables are
        # normally determined by name of $VARIANT_DIR, but can be
        # overridden by '--default=' arg on command line.
        default = GetOption('default')
        opts_dir = Dir('#build_opts').abspath
        if default:
            default_vars_files = [
                    gem5_build_vars,
                    build_root_vars,
                    os.path.join(opts_dir, default)
                ]
        else:
            default_vars_files = [os.path.join(opts_dir, variant_dir)]
        existing_default_files = list(filter(isfile, default_vars_files))
        if existing_default_files:
            default_vars_file = existing_default_files[0]
            sticky_vars.files.append(default_vars_file)
            print("Variables file(s) %s not found,\n  using defaults in %s" %
                    (' or '.join(current_vars_files), default_vars_file))
        else:
            error("Cannot find variables file(s) %s or default file(s) %s" %
                    (' or '.join(current_vars_files),
                     ' or '.join(default_vars_files)))
            Exit(1)

    # Apply current settings for EXTRAS to env.
    sticky_vars.Update(env)

    # Parse EXTRAS variable to build list of all directories where we're
    # look for sources etc.  This list is exported as extras_dir_list.
    if env['EXTRAS']:
        extras_dir_list = makePathListAbsolute(env['EXTRAS'].split(':'))
    else:
        extras_dir_list = []

    Export('extras_dir_list')

    # Variables which were determined with Configure.
    env['CONF'] = {}

    # Walk the tree and execute all SConsopts scripts that wil add to the
    # above variables
    if GetOption('verbose'):
        print("Reading SConsopts")

    def trySConsopts(dir):
        sconsopts_path = os.path.join(dir, 'SConsopts')
        if not isfile(sconsopts_path):
            return
        if GetOption('verbose'):
            print("Reading", sconsopts_path)
        SConscript(sconsopts_path, exports={'main': env})

    trySConsopts(Dir('#').abspath)
    for bdir in [ base_dir ] + extras_dir_list:
        if not isdir(bdir):
            error("Directory '%s' does not exist." % bdir)
        for root, dirs, files in os.walk(bdir):
            trySConsopts(root)

    # Call any callbacks which the SConsopts files registered.
    for cb in after_sconsopts_callbacks:
        cb()

    # Update env for new variables added by the SConsopts.
    sticky_vars.Update(env)

    Help('''
Build variables for {dir}:
{help}
'''.format(dir=variant_dir, help=sticky_vars.GenerateHelpText(env)),
         append=True)

    # If the old vars file exists, delete it to avoid confusion/stale values.
    if isfile(build_root_vars):
        warning(f'Deleting old variant variables file "{build_root_vars}"')
        remove(build_root_vars)
    # Save sticky variables back to the gem5.build variant variables file.
    sticky_vars.Save(gem5_build_vars, env)

    # Pull all the sticky variables into the CONF dict.
    env['CONF'].update({key: env[key] for key in sticky_vars.keys()})

    # Do this after we save setting back, or else we'll tack on an
    # extra 'qdo' every time we run scons.
    if env['CONF']['BATCH']:
        env['CC']     = env['CONF']['BATCH_CMD'] + ' ' + env['CC']
        env['CXX']    = env['CONF']['BATCH_CMD'] + ' ' + env['CXX']
        env['AS']     = env['CONF']['BATCH_CMD'] + ' ' + env['AS']
        env['AR']     = env['CONF']['BATCH_CMD'] + ' ' + env['AR']
        env['RANLIB'] = env['CONF']['BATCH_CMD'] + ' ' + env['RANLIB']

    # Cache build files in the supplied directory.
    if env['CONF']['M5_BUILD_CACHE']:
        print('Using build cache located at', env['CONF']['M5_BUILD_CACHE'])
        CacheDir(env['CONF']['M5_BUILD_CACHE'])


    env.Append(CCFLAGS='$CCFLAGS_EXTRA')
    env.Append(LINKFLAGS='$LINKFLAGS_EXTRA')

    exports=['env', 'gem5py_env']

    ext_dir = Dir('#ext').abspath
    variant_ext = os.path.join(variant_path, 'ext')
    for root, dirs, files in os.walk(ext_dir):
        if 'SConscript' in files:
            build_dir = os.path.relpath(root, ext_dir)
            SConscript(os.path.join(root, 'SConscript'),
                       variant_dir=os.path.join(variant_ext, build_dir),
                       exports=exports)

    # The src/SConscript file sets up the build rules in 'env' according
    # to the configured variables.  It returns a list of environments,
    # one for each variant build (debug, opt, etc.)
    SConscript('src/SConscript', variant_dir=variant_path, exports=exports)

atexit.register(summarize_warnings)<|MERGE_RESOLUTION|>--- conflicted
+++ resolved
@@ -174,19 +174,17 @@
 #
 ########################################################################
 
-<<<<<<< HEAD
-main = Environment(ENV = os.environ)
-=======
 main = Environment(tools=[
         'default', 'git', TempFileSpawn, EnvDefaults, MakeActionTool,
         ConfigFile, AddLocalRPATH, SwitchingHeaders, TagImpliesTool, Blob
-    ])
+    ],
+    ENV=os.environ
+)
 
 main.Tool(SCons.Tool.FindTool(['gcc', 'clang'], main))
 main.Tool(SCons.Tool.FindTool(['g++', 'clang++'], main))
 
 Export('main')
->>>>>>> 5fa484e2
 
 from gem5_scons.util import get_termcap
 termcap = get_termcap()
@@ -294,578 +292,9 @@
 if main['GCC'] + main['CLANG'] > 1:
     error('Two compilers enabled at once?')
 
-<<<<<<< HEAD
-# Set up default C++ compiler flags
-if main['GCC'] or main['CLANG']:
-    # As gcc and clang share many flags, do the common parts here
-    main.Append(CCFLAGS=['-pipe'])
-    main.Append(CCFLAGS=['-fno-strict-aliasing'])
-    # Enable -Wall and -Wextra and then disable the few warnings that
-    # we consistently violate
-    main.Append(CCFLAGS=['-Wall', '-Wundef', '-Wextra',
-                         '-Wno-sign-compare', '-Wno-unused-parameter',
-                         '-Wno-undef'])
-    # We always compile using C++11
-    main.Append(CXXFLAGS=['-std=c++11'])
-    if sys.platform.startswith('freebsd'):
-        main.Append(CCFLAGS=['-I/usr/local/include'])
-        main.Append(CXXFLAGS=['-I/usr/local/include'])
-
-    # On Mac OS X/Darwin the default linker doesn't support the
-    # option --as-needed
-    if sys.platform != "darwin":
-        main.Append(LINKFLAGS='-Wl,--as-needed')
-    main['FILTER_PSHLINKFLAGS'] = lambda x: str(x).replace(' -shared', '')
-    main['PSHLINKFLAGS'] = main.subst('${FILTER_PSHLINKFLAGS(SHLINKFLAGS)}')
-    if GetOption('gold_linker'):
-        main.Append(LINKFLAGS='-fuse-ld=gold')
-    main['PLINKFLAGS'] = main.get('LINKFLAGS')
-    shared_partial_flags = ['-r', '-nostdlib']
-    main.Append(PSHLINKFLAGS=shared_partial_flags)
-    main.Append(PLINKFLAGS=shared_partial_flags)
-
-else:
-    error('\n'.join((
-          "Don't know what compiler options to use for your compiler.",
-          "compiler: " + main['CXX'],
-          "version: " + CXX_version.replace('\n', '<nl>') if
-                CXX_version else 'COMMAND NOT FOUND!',
-          "If you're trying to use a compiler other than GCC",
-          "or clang, there appears to be something wrong with your",
-          "environment.",
-          "",
-          "If you are trying to use a compiler other than those listed",
-          "above you will need to ease fix SConstruct and ",
-          "src/SConscript to support that compiler.")))
-
-if main['GCC']:
-    gcc_version = readCommand([main['CXX'], '-dumpversion'], exception=False)
-    if compareVersions(gcc_version, "5") < 0:
-        error('gcc version 5 or newer required.\n'
-              'Installed version:', gcc_version)
-        Exit(1)
-
-    main['GCC_VERSION'] = gcc_version
-
-    if compareVersions(gcc_version, '4.9') >= 0 and\
-       compareVersions(gcc_version, '8.1') < 0:
-        # Incremental linking with LTO is currently broken in gcc versions
-        # 4.9 and above. A version where everything works completely hasn't
-        # yet been identified.
-        #
-        # https://gcc.gnu.org/bugzilla/show_bug.cgi?id=67548
-        main['BROKEN_INCREMENTAL_LTO'] = True
-    if compareVersions(gcc_version, '6.0') >= 0:
-        # gcc versions 6.0 and greater accept an -flinker-output flag which
-        # selects what type of output the linker should generate. This is
-        # necessary for incremental lto to work, but is also broken in
-        # current versions of gcc. It may not be necessary in future
-        # versions. We add it here since it might be, and as a reminder that
-        # it exists. It's excluded if lto is being forced.
-        #
-        # https://gcc.gnu.org/gcc-6/changes.html
-        # https://gcc.gnu.org/ml/gcc-patches/2015-11/msg03161.html
-        # https://gcc.gnu.org/bugzilla/show_bug.cgi?id=69866
-        if not GetOption('force_lto'):
-            main.Append(PSHLINKFLAGS='-flinker-output=rel')
-            main.Append(PLINKFLAGS='-flinker-output=rel')
-
-    disable_lto = GetOption('no_lto')
-    if not disable_lto and main.get('BROKEN_INCREMENTAL_LTO', False) and \
-            not GetOption('force_lto'):
-        warning('Your compiler doesn\'t support incremental linking and lto '
-                'at the same time, so lto is being disabled. To force lto on '
-                'anyway, use the --force-lto option. That will disable '
-                'partial linking.')
-        disable_lto = True
-
-    # Add the appropriate Link-Time Optimization (LTO) flags
-    # unless LTO is explicitly turned off. Note that these flags
-    # are only used by the fast target.
-    if not disable_lto:
-        # Pass the LTO flag when compiling to produce GIMPLE
-        # output, we merely create the flags here and only append
-        # them later
-        main['LTO_CCFLAGS'] = ['-flto=%d' % GetOption('num_jobs')]
-
-        # Use the same amount of jobs for LTO as we are running
-        # scons with
-        main['LTO_LDFLAGS'] = ['-flto=%d' % GetOption('num_jobs')]
-
-    main.Append(TCMALLOC_CCFLAGS=['-fno-builtin-malloc', '-fno-builtin-calloc',
-                                  '-fno-builtin-realloc', '-fno-builtin-free'])
-
-elif main['CLANG']:
-    clang_version_re = re.compile(".* version (\d+\.\d+)")
-    clang_version_match = clang_version_re.search(CXX_version)
-    if (clang_version_match):
-        clang_version = clang_version_match.groups()[0]
-        if compareVersions(clang_version, "3.1") < 0:
-            error('clang version 3.1 or newer required.\n'
-                  'Installed version:', clang_version)
-    else:
-        error('Unable to determine clang version.')
-
-    # clang has a few additional warnings that we disable, extraneous
-    # parantheses are allowed due to Ruby's printing of the AST,
-    # finally self assignments are allowed as the generated CPU code
-    # is relying on this
-    main.Append(CCFLAGS=['-Wno-parentheses',
-                         '-Wno-self-assign',
-                         # Some versions of libstdc++ (4.8?) seem to
-                         # use struct hash and class hash
-                         # interchangeably.
-                         '-Wno-mismatched-tags',
-                         ])
-    if sys.platform != "darwin" and \
-       compareVersions(clang_version, "10.0") >= 0:
-        main.Append(CCFLAGS=['-Wno-c99-designator'])
-
-    if compareVersions(clang_version, "8.0") >= 0:
-        main.Append(CCFLAGS=['-Wno-defaulted-function-deleted'])
-
-    main.Append(TCMALLOC_CCFLAGS=['-fno-builtin'])
-
-    # On Mac OS X/Darwin we need to also use libc++ (part of XCode) as
-    # opposed to libstdc++, as the later is dated.
-    if sys.platform == "darwin":
-        main.Append(CXXFLAGS=['-stdlib=libc++'])
-        main.Append(LIBS=['c++'])
-
-    # On FreeBSD we need libthr.
-    if sys.platform.startswith('freebsd'):
-        main.Append(LIBS=['thr'])
-
-# Add sanitizers flags
-sanitizers=[]
-if GetOption('with_ubsan'):
-    sanitizers.append('undefined')
-if GetOption('with_asan'):
-    # Available for gcc >= 5 or llvm >= 3.1 both a requirement
-    # by the build system
-    sanitizers.append('address')
-    suppressions_file = Dir('util').File('lsan-suppressions').get_abspath()
-    suppressions_opt = 'suppressions=%s' % suppressions_file
-    main['ENV']['LSAN_OPTIONS'] = ':'.join([suppressions_opt,
-                                            'print_suppressions=0'])
-    print()
-    warning('To suppress false positive leaks, set the LSAN_OPTIONS '
-            'environment variable to "%s" when running gem5' %
-            suppressions_opt)
-    warning('LSAN_OPTIONS=suppressions=%s' % suppressions_opt)
-    print()
-if sanitizers:
-    sanitizers = ','.join(sanitizers)
-    if main['GCC'] or main['CLANG']:
-        main.Append(CCFLAGS=['-fsanitize=%s' % sanitizers,
-                             '-fno-omit-frame-pointer'],
-                    LINKFLAGS='-fsanitize=%s' % sanitizers)
-    else:
-        warning("Don't know how to enable %s sanitizer(s) for your "
-                "compiler." % sanitizers)
-
-# Set up common yacc/bison flags (needed for Ruby)
-main['YACCFLAGS'] = '-d'
-main['YACCHXXFILESUFFIX'] = '.hh'
-
-# Do this after we save setting back, or else we'll tack on an
-# extra 'qdo' every time we run scons.
-if main['BATCH']:
-    main['CC']     = main['BATCH_CMD'] + ' ' + main['CC']
-    main['CXX']    = main['BATCH_CMD'] + ' ' + main['CXX']
-    main['AS']     = main['BATCH_CMD'] + ' ' + main['AS']
-    main['AR']     = main['BATCH_CMD'] + ' ' + main['AR']
-    main['RANLIB'] = main['BATCH_CMD'] + ' ' + main['RANLIB']
-
-if sys.platform == 'cygwin':
-    # cygwin has some header file issues...
-    main.Append(CCFLAGS=["-Wno-uninitialized"])
-
-
-have_pkg_config = readCommand(['pkg-config', '--version'], exception='')
-
-# Check for the protobuf compiler
-try:
-    main['HAVE_PROTOC'] = True
-    protoc_version = readCommand([main['PROTOC'], '--version']).split()
-
-    # First two words should be "libprotoc x.y.z"
-    if len(protoc_version) < 2 or protoc_version[0] != 'libprotoc':
-        warning('Protocol buffer compiler (protoc) not found.\n'
-                'Please install protobuf-compiler for tracing support.')
-        main['HAVE_PROTOC'] = False
-    else:
-        # Based on the availability of the compress stream wrappers,
-        # require 2.1.0
-        min_protoc_version = '2.1.0'
-        if compareVersions(protoc_version[1], min_protoc_version) < 0:
-            warning('protoc version', min_protoc_version,
-                    'or newer required.\n'
-                    'Installed version:', protoc_version[1])
-            main['HAVE_PROTOC'] = False
-        else:
-            # Attempt to determine the appropriate include path and
-            # library path using pkg-config, that means we also need to
-            # check for pkg-config. Note that it is possible to use
-            # protobuf without the involvement of pkg-config. Later on we
-            # check go a library config check and at that point the test
-            # will fail if libprotobuf cannot be found.
-            if have_pkg_config:
-                try:
-                    # Attempt to establish what linking flags to add for
-                    # protobuf
-                    # using pkg-config
-                    main.ParseConfig(
-                            'pkg-config --cflags --libs-only-L protobuf')
-                except:
-                    warning('pkg-config could not get protobuf flags.')
-except Exception as e:
-    warning('While checking protoc version:', str(e))
-    main['HAVE_PROTOC'] = False
-
-# Check for 'timeout' from GNU coreutils. If present, regressions will
-# be run with a time limit. We require version 8.13 since we rely on
-# support for the '--foreground' option.
-if sys.platform.startswith('freebsd'):
-    timeout_lines = readCommand(['gtimeout', '--version'],
-                                exception='').splitlines()
-else:
-    timeout_lines = readCommand(['timeout', '--version'],
-                                exception='').splitlines()
-# Get the first line and tokenize it
-timeout_version = timeout_lines[0].split() if timeout_lines else []
-main['TIMEOUT'] =  timeout_version and \
-    compareVersions(timeout_version[-1], '8.13') >= 0
-
-# Add a custom Check function to test for structure members.
-def CheckMember(context, include, decl, member, include_quotes="<>"):
-    context.Message("Checking for member %s in %s..." %
-                    (member, decl))
-    text = """
-#include %(header)s
-int main(){
-  %(decl)s test;
-  (void)test.%(member)s;
-  return 0;
-};
-""" % { "header" : include_quotes[0] + include + include_quotes[1],
-        "decl" : decl,
-        "member" : member,
-        }
-
-    ret = context.TryCompile(text, extension=".cc")
-    context.Result(ret)
-    return ret
-
-# Platform-specific configuration.  Note again that we assume that all
-# builds under a given build root run on the same host platform.
-conf = Configure(main,
-                 conf_dir = joinpath(build_root, '.scons_config'),
-                 log_file = joinpath(build_root, 'scons_config.log'),
-                 custom_tests = {
-        'CheckMember' : CheckMember,
-        })
-
-# Check if we should compile a 64 bit binary on Mac OS X/Darwin
-try:
-    import platform
-    uname = platform.uname()
-    if uname[0] == 'Darwin' and compareVersions(uname[2], '9.0.0') >= 0:
-        if int(readCommand('sysctl -n hw.cpu64bit_capable')[0]):
-            main.Append(CCFLAGS=['-arch', 'x86_64'])
-            main.Append(CFLAGS=['-arch', 'x86_64'])
-            main.Append(LINKFLAGS=['-arch', 'x86_64'])
-            main.Append(ASFLAGS=['-arch', 'x86_64'])
-except:
-    pass
-
-# Recent versions of scons substitute a "Null" object for Configure()
-# when configuration isn't necessary, e.g., if the "--help" option is
-# present.  Unfortuantely this Null object always returns false,
-# breaking all our configuration checks.  We replace it with our own
-# more optimistic null object that returns True instead.
-if not conf:
-    def NullCheck(*args, **kwargs):
-        return True
-
-    class NullConf:
-        def __init__(self, env):
-            self.env = env
-        def Finish(self):
-            return self.env
-        def __getattr__(self, mname):
-            return NullCheck
-
-    conf = NullConf(main)
-
-# Cache build files in the supplied directory.
-if main['M5_BUILD_CACHE']:
-    print('Using build cache located at', main['M5_BUILD_CACHE'])
-    CacheDir(main['M5_BUILD_CACHE'])
-
-main['USE_PYTHON'] = not GetOption('without_python')
-if main['USE_PYTHON']:
-    # Find Python include and library directories for embedding the
-    # interpreter. We rely on python-config to resolve the appropriate
-    # includes and linker flags. ParseConfig does not seem to understand
-    # the more exotic linker flags such as -Xlinker and -export-dynamic so
-    # we add them explicitly below. If you want to link in an alternate
-    # version of python, see above for instructions on how to invoke
-    # scons with the appropriate PATH set.
-
-    python_config = main.Detect(main['PYTHON_CONFIG'])
-    if python_config is None:
-        error("Can't find a suitable python-config, tried %s" % \
-              main['PYTHON_CONFIG'])
-
-    print("Info: Using Python config: %s" % (python_config, ))
-    if python_config != 'python3-config':
-        warning('python3-config could not be found.\n'
-                'Future releases of gem5 will drop support for python2.')
-
-    py_includes = readCommand([python_config, '--includes'],
-                              exception='').split()
-    py_includes = list(filter(
-        lambda s: match(r'.*\/include\/.*',s), py_includes))
-    # Strip the -I from the include folders before adding them to the
-    # CPPPATH
-    py_includes = list(map(
-        lambda s: s[2:] if s.startswith('-I') else s, py_includes))
-    main.Append(CPPPATH=py_includes)
-
-    # Read the linker flags and split them into libraries and other link
-    # flags. The libraries are added later through the call the CheckLib.
-    # Note: starting in Python 3.8 the --embed flag is required to get the
-    # -lpython3.8 linker flag
-    retcode, cmd_stdout = readCommandWithReturn(
-        [python_config, '--ldflags', '--embed'], exception='')
-    if retcode != 0:
-        # If --embed isn't detected then we're running python <3.8
-        retcode, cmd_stdout = readCommandWithReturn(
-            [python_config, '--ldflags'], exception='')
-
-    # Checking retcode again
-    if retcode != 0:
-        error("Failing on python-config --ldflags command")
-
-    py_ld_flags = cmd_stdout.split()
-
-    py_libs = []
-    for lib in py_ld_flags:
-         if not lib.startswith('-l'):
-             main.Append(LINKFLAGS=[lib])
-         else:
-             lib = lib[2:]
-             if lib not in py_libs:
-                 py_libs.append(lib)
-
-    # verify that this stuff works
-    if not conf.CheckHeader('Python.h', '<>'):
-        error("Check failed for Python.h header in",
-                ' '.join(py_includes), "\n"
-              "Two possible reasons:\n"
-              "1. Python headers are not installed (You can install the "
-              "package python-dev on Ubuntu and RedHat)\n"
-              "2. SCons is using a wrong C compiler. This can happen if "
-              "CC has the wrong value.\n"
-              "CC = %s" % main['CC'])
-
-    for lib in py_libs:
-        if not conf.CheckLib(lib):
-            error("Can't find library %s required by python." % lib)
-
-main.Prepend(CPPPATH=Dir('ext/pybind11/include/'))
-# Bare minimum environment that only includes python
-marshal_env = main.Clone()
-marshal_env.Append(CCFLAGS='$MARSHAL_CCFLAGS_EXTRA')
-marshal_env.Append(LINKFLAGS='$MARSHAL_LDFLAGS_EXTRA')
-
-# On Solaris you need to use libsocket for socket ops
-if not conf.CheckLibWithHeader(None, 'sys/socket.h', 'C++', 'accept(0,0,0);'):
-   if not conf.CheckLibWithHeader('socket', 'sys/socket.h',
-                                  'C++', 'accept(0,0,0);'):
-       error("Can't find library with socket calls (e.g. accept()).")
-
-# Check for zlib.  If the check passes, libz will be automatically
-# added to the LIBS environment variable.
-if not conf.CheckLibWithHeader('z', 'zlib.h', 'C++','zlibVersion();'):
-    error('Did not find needed zlib compression library '
-          'and/or zlib.h header file.\n'
-          'Please install zlib and try again.')
-
-# If we have the protobuf compiler, also make sure we have the
-# development libraries. If the check passes, libprotobuf will be
-# automatically added to the LIBS environment variable. After
-# this, we can use the HAVE_PROTOBUF flag to determine if we have
-# got both protoc and libprotobuf available.
-main['HAVE_PROTOBUF'] = main['HAVE_PROTOC'] and \
-    conf.CheckLibWithHeader('protobuf', 'google/protobuf/message.h',
-                            'C++', 'GOOGLE_PROTOBUF_VERIFY_VERSION;')
-
-# Valgrind gets much less confused if you tell it when you're using
-# alternative stacks.
-main['HAVE_VALGRIND'] = conf.CheckCHeader('valgrind/valgrind.h')
-
-# If we have the compiler but not the library, print another warning.
-if main['HAVE_PROTOC'] and not main['HAVE_PROTOBUF']:
-    warning('Did not find protocol buffer library and/or headers.\n'
-            'Please install libprotobuf-dev for tracing support.')
-
-# Check for librt.
-have_posix_clock = \
-    conf.CheckLibWithHeader(None, 'time.h', 'C',
-                            'clock_nanosleep(0,0,NULL,NULL);') or \
-    conf.CheckLibWithHeader('rt', 'time.h', 'C',
-                            'clock_nanosleep(0,0,NULL,NULL);')
-
-have_posix_timers = \
-    conf.CheckLibWithHeader([None, 'rt'], [ 'time.h', 'signal.h' ], 'C',
-                            'timer_create(CLOCK_MONOTONIC, NULL, NULL);')
-
-if not GetOption('without_tcmalloc'):
-    if conf.CheckLib('tcmalloc'):
-        main.Append(CCFLAGS=main['TCMALLOC_CCFLAGS'])
-    elif conf.CheckLib('tcmalloc_minimal'):
-        main.Append(CCFLAGS=main['TCMALLOC_CCFLAGS'])
-    else:
-        warning("You can get a 12% performance improvement by "
-                "installing tcmalloc (libgoogle-perftools-dev package "
-                "on Ubuntu or RedHat).")
-
-
-# Detect back trace implementations. The last implementation in the
-# list will be used by default.
-backtrace_impls = [ "none" ]
-
-backtrace_checker = 'char temp;' + \
-    ' backtrace_symbols_fd((void*)&temp, 0, 0);'
-if conf.CheckLibWithHeader(None, 'execinfo.h', 'C', backtrace_checker):
-    backtrace_impls.append("glibc")
-elif conf.CheckLibWithHeader('execinfo', 'execinfo.h', 'C',
-                             backtrace_checker):
-    # NetBSD and FreeBSD need libexecinfo.
-    backtrace_impls.append("glibc")
-    main.Append(LIBS=['execinfo'])
-
-if backtrace_impls[-1] == "none":
-    default_backtrace_impl = "none"
-    warning("No suitable back trace implementation found.")
-
-if not have_posix_clock:
-    warning("Can't find library for POSIX clocks.")
-
-# Check for <fenv.h> (C99 FP environment control)
-have_fenv = conf.CheckHeader('fenv.h', '<>')
-if not have_fenv:
-    warning("Header file <fenv.h> not found.\n"
-            "This host has no IEEE FP rounding mode control.")
-
-# Check for <png.h> (libpng library needed if wanting to dump
-# frame buffer image in png format)
-have_png = conf.CheckHeader('png.h', '<>')
-if not have_png:
-    warning("Header file <png.h> not found.\n"
-            "This host has no libpng library.\n"
-            "Disabling support for PNG framebuffers.")
-
-# Check if we should enable KVM-based hardware virtualization. The API
-# we rely on exists since version 2.6.36 of the kernel, but somehow
-# the KVM_API_VERSION does not reflect the change. We test for one of
-# the types as a fall back.
-have_kvm = conf.CheckHeader('linux/kvm.h', '<>')
-if not have_kvm:
-    print("Info: Compatible header file <linux/kvm.h> not found, "
-          "disabling KVM support.")
-
-# Check if the TUN/TAP driver is available.
-have_tuntap = conf.CheckHeader('linux/if_tun.h', '<>')
-if not have_tuntap:
-    print("Info: Compatible header file <linux/if_tun.h> not found.")
-
-# x86 needs support for xsave. We test for the structure here since we
-# won't be able to run new tests by the time we know which ISA we're
-# targeting.
-have_kvm_xsave = conf.CheckTypeSize('struct kvm_xsave',
-                                    '#include <linux/kvm.h>') != 0
-
-# Check if the requested target ISA is compatible with the host
-def is_isa_kvm_compatible(isa):
-    try:
-        import platform
-        host_isa = platform.machine()
-    except:
-        warning("Failed to determine host ISA.")
-        return False
-
-    if not have_posix_timers:
-        warning("Can not enable KVM, host seems to lack support "
-                "for POSIX timers")
-        return False
-
-    if isa == "arm":
-        return host_isa in ( "armv7l", "aarch64" )
-    elif isa == "x86":
-        if host_isa != "x86_64":
-            return False
-
-        if not have_kvm_xsave:
-            warning("KVM on x86 requires xsave support in kernel headers.")
-            return False
-
-        return True
-    else:
-        return False
-
-
-# Check if the exclude_host attribute is available. We want this to
-# get accurate instruction counts in KVM.
-main['HAVE_PERF_ATTR_EXCLUDE_HOST'] = conf.CheckMember(
-    'linux/perf_event.h', 'struct perf_event_attr', 'exclude_host')
-
-def check_hdf5():
-    return \
-        conf.CheckLibWithHeader('hdf5', 'hdf5.h', 'C',
-                                'H5Fcreate("", 0, 0, 0);') and \
-        conf.CheckLibWithHeader('hdf5_cpp', 'H5Cpp.h', 'C++',
-                                'H5::H5File("", 0);')
-
-def check_hdf5_pkg(name):
-    print("Checking for %s using pkg-config..." % name, end="")
-    if not have_pkg_config:
-        print(" pkg-config not found")
-        return False
-
-    try:
-        main.ParseConfig('pkg-config --cflags-only-I --libs-only-L %s' % name)
-        print(" yes")
-        return True
-    except:
-        print(" no")
-        return False
-
-# Check if there is a pkg-config configuration for hdf5. If we find
-# it, setup the environment to enable linking and header inclusion. We
-# don't actually try to include any headers or link with hdf5 at this
-# stage.
-if not check_hdf5_pkg('hdf5-serial'):
-    check_hdf5_pkg('hdf5')
-
-# Check if the HDF5 libraries can be found. This check respects the
-# include path and library path provided by pkg-config. We perform
-# this check even if there isn't a pkg-config configuration for hdf5
-# since some installations don't use pkg-config.
-have_hdf5 = check_hdf5()
-if not have_hdf5:
-    print("Warning: Couldn't find any HDF5 C++ libraries. Disabling")
-    print("         HDF5 support.")
-
-######################################################################
-#
-# Finish the configuration
-#
-main = conf.Finish()
-=======
->>>>>>> 5fa484e2
+main.Append(CCFLAGS=['-Wall', '-Wextra',
+                     '-Wno-sign-compare', '-Wno-unused-parameter',
+                     '-Wno-undef'])
 
 ########################################################################
 #
@@ -959,7 +388,7 @@
 
         # Enable -Wall and -Wextra and then disable the few warnings that
         # we consistently violate
-        env.Append(CCFLAGS=['-Wall', '-Wundef', '-Wextra',
+        env.Append(CCFLAGS=['-Wall', '-Wno-undef', '-Wextra',
                             '-Wno-sign-compare', '-Wno-unused-parameter'])
 
         # We always compile using C++17
