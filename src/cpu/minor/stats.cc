/*
 * Copyright (c) 2012-2014 ARM Limited
 * All rights reserved
 *
 * The license below extends only to copyright in the software and shall
 * not be construed as granting a license to any other intellectual
 * property including but not limited to intellectual property relating
 * to a hardware implementation of the functionality of the software
 * licensed hereunder.  You may use the software subject to the license
 * terms below provided that you ensure that this notice is replicated
 * unmodified and in its entirety in all distributions of the software,
 * modified or unmodified, in source code or in binary form.
 *
 * Redistribution and use in source and binary forms, with or without
 * modification, are permitted provided that the following conditions are
 * met: redistributions of source code must retain the above copyright
 * notice, this list of conditions and the following disclaimer;
 * redistributions in binary form must reproduce the above copyright
 * notice, this list of conditions and the following disclaimer in the
 * documentation and/or other materials provided with the distribution;
 * neither the name of the copyright holders nor the names of its
 * contributors may be used to endorse or promote products derived from
 * this software without specific prior written permission.
 *
 * THIS SOFTWARE IS PROVIDED BY THE COPYRIGHT HOLDERS AND CONTRIBUTORS
 * "AS IS" AND ANY EXPRESS OR IMPLIED WARRANTIES, INCLUDING, BUT NOT
 * LIMITED TO, THE IMPLIED WARRANTIES OF MERCHANTABILITY AND FITNESS FOR
 * A PARTICULAR PURPOSE ARE DISCLAIMED. IN NO EVENT SHALL THE COPYRIGHT
 * OWNER OR CONTRIBUTORS BE LIABLE FOR ANY DIRECT, INDIRECT, INCIDENTAL,
 * SPECIAL, EXEMPLARY, OR CONSEQUENTIAL DAMAGES (INCLUDING, BUT NOT
 * LIMITED TO, PROCUREMENT OF SUBSTITUTE GOODS OR SERVICES; LOSS OF USE,
 * DATA, OR PROFITS; OR BUSINESS INTERRUPTION) HOWEVER CAUSED AND ON ANY
 * THEORY OF LIABILITY, WHETHER IN CONTRACT, STRICT LIABILITY, OR TORT
 * (INCLUDING NEGLIGENCE OR OTHERWISE) ARISING IN ANY WAY OUT OF THE USE
 * OF THIS SOFTWARE, EVEN IF ADVISED OF THE POSSIBILITY OF SUCH DAMAGE.
 */

#include "cpu/minor/stats.hh"

<<<<<<< HEAD
#include "base/output.hh"
#include <cassert>

namespace Minor
{

MinorStats::MinorStats()
{ }

void MinorStats::updateLoadBlockedStat(Addr pc, int upc, uint64_t cycles)
{
    // Use (pc << 3) + upc as the key.
    if (upc > UPC_MASK) {
        panic("Overflow of upc at pc %#x, upc %d.\n", pc, upc);
    }
    assert(upc <= UPC_MASK && "Overflow of upc.");
    auto key = (pc << UPC_WIDTH) + upc;
    auto &stat = this->loadBlockedPCStat.emplace(
            std::piecewise_construct,
            std::forward_as_tuple(key), std::forward_as_tuple())
        .first->second;
    stat.times++;
    stat.cycles += cycles;
    this->loadBlockedIssueCycles += cycles;
    this->loadBlockedIssueInsts++;
}

void MinorStats::resetLoadBlockedStat()
{
    this->loadBlockedPCStat.clear();
}

void MinorStats::dumpLoadBlockedStat()
{
    std::string fn = std::to_string(this->cpuId);
    fn += ".";
    fn += std::to_string(this->dumped);
    fn += ".txt";
    auto outputStream = this->loadBlockedDir->findOrCreate(fn);
    auto &stream = *outputStream->stream();
    for (const auto &record : this->loadBlockedPCStat) {
        auto pc = record.first >> UPC_WIDTH;
        auto upc = record.first & UPC_MASK;
        auto cpi = static_cast<float>(record.second.cycles) /
            static_cast<float>(record.second.times);
        stream << std::hex << pc << ' ' << upc << ' ' << std::dec << cpi << ' '
            << record.second.times << '\n';
    }
    this->loadBlockedDir->close(outputStream);
    this->dumped++;
}

void
MinorStats::regStats(const std::string &name, BaseCPU &baseCpu)
{
    this->cpuId = baseCpu.cpuId();
    this->loadBlockedDir = simout.createSubdirectory("loadBlocked");

    Stats::registerDumpCallback(
        [this]() -> void { this->dumpLoadBlockedStat(); });
    Stats::registerResetCallback(
        [this]() -> void { this->resetLoadBlockedStat(); });

    numFetch2Branches
        .name(name + ".fetch2.branches")
        .desc("Number of branches fetched");

    numDecodedInsts
        .name(name + ".decode.insts")
        .desc("Number of instructions decoded");
    numDecodedOps
        .name(name + ".decode.ops")
        .desc("Number of ops (including micro ops) decoded");

    numLSQLoadOps
        .name(name + ".lsq.loads")
        .desc("Number of load ops executed");
    numLSQStoreOps
        .name(name + ".lsq.stores")
        .desc("Number of store ops executed");

    numIQIntReads
        .name(name + ".execute.iqIntReads")
        .desc("Number of reads to int iq");
    numIQIntWrites
        .name(name + ".execute.iqIntWrites")
        .desc("Number of writes to int iq");
    numIQIntWakeups
        .name(name + ".execute.iqIntWakeups")
        .desc("Number of wakeups to int iq");
    numIQFpReads
        .name(name + ".execute.iqFpReads")
        .desc("Number of reads to fp iq");
    numIQFpWrites
        .name(name + ".execute.iqFpWrites")
        .desc("Number of writes to fp iq");
    numIQFpWakeups
        .name(name + ".execute.iqFpWakeups")
        .desc("Number of wakeups to fp iq");

    numIntRegReads
        .name(name + ".execute.intRegReads")
        .desc("Number of reads to int regs");
    numIntRegWrites
        .name(name + ".execute.intRegWrites")
        .desc("Number of writes to int regs");
    numFpRegReads
        .name(name + ".execute.fpRegReads")
        .desc("Number of reads to fp regs");
    numFpRegWrites
        .name(name + ".execute.fpRegWrites")
        .desc("Number of writes to fp regs");

    numCommittedIntOps
        .name(name + ".commit.intOps")
        .desc("Number of int ops committed");
    numCommittedFpOps
        .name(name + ".commit.fpOps")
        .desc("Number of fp ops committed");
    numCommittedCallInsts
        .name(name + ".commit.callInsts")
        .desc("Number of call insts committed");

    numInsts
        .name(name + ".committedInsts")
        .desc("Number of instructions committed");

    numOps
        .name(name + ".committedOps")
        .desc("Number of ops (including micro ops) committed");

    numDiscardedOps
        .name(name + ".discardedOps")
        .desc("Number of ops (including micro ops) which were discarded "
            "before commit");
=======
namespace gem5
{

GEM5_DEPRECATED_NAMESPACE(Minor, minor);
namespace minor
{
>>>>>>> 5fa484e2

MinorStats::MinorStats(BaseCPU *base_cpu)
    : statistics::Group(base_cpu),
    ADD_STAT(numInsts, statistics::units::Count::get(),
             "Number of instructions committed"),
    ADD_STAT(numOps, statistics::units::Count::get(),
             "Number of ops (including micro ops) committed"),
    ADD_STAT(numDiscardedOps, statistics::units::Count::get(),
             "Number of ops (including micro ops) which were discarded before "
             "commit"),
    ADD_STAT(numFetchSuspends, statistics::units::Count::get(),
             "Number of times Execute suspended instruction fetching"),
    ADD_STAT(quiesceCycles, statistics::units::Cycle::get(),
             "Total number of cycles that CPU has spent quiesced or waiting "
             "for an interrupt"),
    ADD_STAT(cpi, statistics::units::Rate<
                statistics::units::Cycle, statistics::units::Count>::get(),
             "CPI: cycles per instruction"),
    ADD_STAT(ipc, statistics::units::Rate<
                statistics::units::Count, statistics::units::Cycle>::get(),
             "IPC: instructions per cycle"),
    ADD_STAT(committedInstType, statistics::units::Count::get(),
             "Class of committed instruction"),
    ADD_STAT(committedControl, statistics::units::Count::get(),
             "Class of control type instructions committed")

{
    quiesceCycles.prereq(quiesceCycles);

<<<<<<< HEAD
    loadBlockedIssueCycles
        .name(name + ".loadBlockedIssueCycles")
        .desc("Total number of cycles that CPU has blocked issue waiting "
              "for a load")
        .prereq(loadBlockedIssueCycles);
    loadBlockedIssueInsts
        .name(name + ".loadBlockedIssueInsts")
        .desc("Total number of insts that CPU has blocked issue waiting "
              "for a load")
        .prereq(loadBlockedIssueInsts);
    loadBlockedIssueCPI
        .name(name + ".loadBlockedCPI")
        .desc("LoadBlockedCPI: cycles per instruction")
        .precision(6);
    loadBlockedIssueCPI = loadBlockedIssueCycles / loadBlockedIssueInsts;
    loadBlockedIssueCyclesPercentage
        .name(name + ".loadBlockedCyclesPercengate")
        .desc("Percentage of cycles issue blocked by a load")
        .precision(6);
    loadBlockedIssueCyclesPercentage =
        loadBlockedIssueCycles / baseCpu.numCycles;

    ideaCycles
        .name(name + ".ideaCycles")
        .desc("Ideal inorder cpu cycles")
        .prereq(ideaCycles);
    ideaCyclesNoFUTiming
        .name(name + ".ideaCyclesNoFUTiming")
        .desc("Ideal inorder cpu cycles without FUTiming")
        .prereq(ideaCyclesNoFUTiming);
    ideaCyclesNoLDTiming
        .name(name + ".ideaCyclesNoLDTiming")
        .desc("Ideal inorder cpu cycles without LDTiming")
        .prereq(ideaCyclesNoLDTiming);

    cpi
        .name(name + ".cpi")
        .desc("CPI: cycles per instruction")
        .precision(6);
    cpi = baseCpu.numCycles / numInsts;
=======
    cpi.precision(6);
    cpi = base_cpu->baseStats.numCycles / numInsts;
>>>>>>> 5fa484e2

    ipc.precision(6);
    ipc = numInsts / base_cpu->baseStats.numCycles;

    committedInstType
        .init(base_cpu->numThreads, enums::Num_OpClass)
        .flags(statistics::total | statistics::pdf | statistics::dist);
    committedInstType.ysubnames(enums::OpClassStrings);

    committedControl
        .init(base_cpu->numThreads, StaticInstFlags::Flags::Num_Flags)
        .flags(statistics::nozero);
    committedControl.ysubnames(StaticInstFlags::FlagsStrings);
}

} // namespace minor
} // namespace gem5<|MERGE_RESOLUTION|>--- conflicted
+++ resolved
@@ -37,15 +37,15 @@
 
 #include "cpu/minor/stats.hh"
 
-<<<<<<< HEAD
 #include "base/output.hh"
 #include <cassert>
 
-namespace Minor
-{
-
-MinorStats::MinorStats()
-{ }
+namespace gem5
+{
+
+GEM5_DEPRECATED_NAMESPACE(Minor, minor);
+namespace minor
+{
 
 void MinorStats::updateLoadBlockedStat(Addr pc, int upc, uint64_t cycles)
 {
@@ -89,98 +89,6 @@
     this->loadBlockedDir->close(outputStream);
     this->dumped++;
 }
-
-void
-MinorStats::regStats(const std::string &name, BaseCPU &baseCpu)
-{
-    this->cpuId = baseCpu.cpuId();
-    this->loadBlockedDir = simout.createSubdirectory("loadBlocked");
-
-    Stats::registerDumpCallback(
-        [this]() -> void { this->dumpLoadBlockedStat(); });
-    Stats::registerResetCallback(
-        [this]() -> void { this->resetLoadBlockedStat(); });
-
-    numFetch2Branches
-        .name(name + ".fetch2.branches")
-        .desc("Number of branches fetched");
-
-    numDecodedInsts
-        .name(name + ".decode.insts")
-        .desc("Number of instructions decoded");
-    numDecodedOps
-        .name(name + ".decode.ops")
-        .desc("Number of ops (including micro ops) decoded");
-
-    numLSQLoadOps
-        .name(name + ".lsq.loads")
-        .desc("Number of load ops executed");
-    numLSQStoreOps
-        .name(name + ".lsq.stores")
-        .desc("Number of store ops executed");
-
-    numIQIntReads
-        .name(name + ".execute.iqIntReads")
-        .desc("Number of reads to int iq");
-    numIQIntWrites
-        .name(name + ".execute.iqIntWrites")
-        .desc("Number of writes to int iq");
-    numIQIntWakeups
-        .name(name + ".execute.iqIntWakeups")
-        .desc("Number of wakeups to int iq");
-    numIQFpReads
-        .name(name + ".execute.iqFpReads")
-        .desc("Number of reads to fp iq");
-    numIQFpWrites
-        .name(name + ".execute.iqFpWrites")
-        .desc("Number of writes to fp iq");
-    numIQFpWakeups
-        .name(name + ".execute.iqFpWakeups")
-        .desc("Number of wakeups to fp iq");
-
-    numIntRegReads
-        .name(name + ".execute.intRegReads")
-        .desc("Number of reads to int regs");
-    numIntRegWrites
-        .name(name + ".execute.intRegWrites")
-        .desc("Number of writes to int regs");
-    numFpRegReads
-        .name(name + ".execute.fpRegReads")
-        .desc("Number of reads to fp regs");
-    numFpRegWrites
-        .name(name + ".execute.fpRegWrites")
-        .desc("Number of writes to fp regs");
-
-    numCommittedIntOps
-        .name(name + ".commit.intOps")
-        .desc("Number of int ops committed");
-    numCommittedFpOps
-        .name(name + ".commit.fpOps")
-        .desc("Number of fp ops committed");
-    numCommittedCallInsts
-        .name(name + ".commit.callInsts")
-        .desc("Number of call insts committed");
-
-    numInsts
-        .name(name + ".committedInsts")
-        .desc("Number of instructions committed");
-
-    numOps
-        .name(name + ".committedOps")
-        .desc("Number of ops (including micro ops) committed");
-
-    numDiscardedOps
-        .name(name + ".discardedOps")
-        .desc("Number of ops (including micro ops) which were discarded "
-            "before commit");
-=======
-namespace gem5
-{
-
-GEM5_DEPRECATED_NAMESPACE(Minor, minor);
-namespace minor
-{
->>>>>>> 5fa484e2
 
 MinorStats::MinorStats(BaseCPU *base_cpu)
     : statistics::Group(base_cpu),
@@ -210,51 +118,43 @@
 {
     quiesceCycles.prereq(quiesceCycles);
 
-<<<<<<< HEAD
     loadBlockedIssueCycles
-        .name(name + ".loadBlockedIssueCycles")
+        .name(name() + ".loadBlockedIssueCycles")
         .desc("Total number of cycles that CPU has blocked issue waiting "
               "for a load")
         .prereq(loadBlockedIssueCycles);
     loadBlockedIssueInsts
-        .name(name + ".loadBlockedIssueInsts")
+        .name(name() + ".loadBlockedIssueInsts")
         .desc("Total number of insts that CPU has blocked issue waiting "
               "for a load")
         .prereq(loadBlockedIssueInsts);
     loadBlockedIssueCPI
-        .name(name + ".loadBlockedCPI")
+        .name(name() + ".loadBlockedCPI")
         .desc("LoadBlockedCPI: cycles per instruction")
         .precision(6);
     loadBlockedIssueCPI = loadBlockedIssueCycles / loadBlockedIssueInsts;
     loadBlockedIssueCyclesPercentage
-        .name(name + ".loadBlockedCyclesPercengate")
+        .name(name() + ".loadBlockedCyclesPercengate")
         .desc("Percentage of cycles issue blocked by a load")
         .precision(6);
     loadBlockedIssueCyclesPercentage =
-        loadBlockedIssueCycles / baseCpu.numCycles;
+        loadBlockedIssueCycles / base_cpu->baseStats.numCycles;
 
     ideaCycles
-        .name(name + ".ideaCycles")
+        .name(name() + ".ideaCycles")
         .desc("Ideal inorder cpu cycles")
         .prereq(ideaCycles);
     ideaCyclesNoFUTiming
-        .name(name + ".ideaCyclesNoFUTiming")
+        .name(name() + ".ideaCyclesNoFUTiming")
         .desc("Ideal inorder cpu cycles without FUTiming")
         .prereq(ideaCyclesNoFUTiming);
     ideaCyclesNoLDTiming
-        .name(name + ".ideaCyclesNoLDTiming")
+        .name(name() + ".ideaCyclesNoLDTiming")
         .desc("Ideal inorder cpu cycles without LDTiming")
         .prereq(ideaCyclesNoLDTiming);
 
-    cpi
-        .name(name + ".cpi")
-        .desc("CPI: cycles per instruction")
-        .precision(6);
-    cpi = baseCpu.numCycles / numInsts;
-=======
     cpi.precision(6);
     cpi = base_cpu->baseStats.numCycles / numInsts;
->>>>>>> 5fa484e2
 
     ipc.precision(6);
     ipc = numInsts / base_cpu->baseStats.numCycles;
@@ -268,6 +168,87 @@
         .init(base_cpu->numThreads, StaticInstFlags::Flags::Num_Flags)
         .flags(statistics::nozero);
     committedControl.ysubnames(StaticInstFlags::FlagsStrings);
+
+    this->cpuId = base_cpu->cpuId();
+    this->loadBlockedDir = simout.createSubdirectory("loadBlocked");
+
+    Stats::registerDumpCallback(
+        [this]() -> void { this->dumpLoadBlockedStat(); });
+    Stats::registerResetCallback(
+        [this]() -> void { this->resetLoadBlockedStat(); });
+
+    numFetch2Branches
+        .name(name() + ".fetch2.branches")
+        .desc("Number of branches fetched");
+
+    numDecodedInsts
+        .name(name() + ".decode.insts")
+        .desc("Number of instructions decoded");
+    numDecodedOps
+        .name(name() + ".decode.ops")
+        .desc("Number of ops (including micro ops) decoded");
+
+    numLSQLoadOps
+        .name(name() + ".lsq.loads")
+        .desc("Number of load ops executed");
+    numLSQStoreOps
+        .name(name() + ".lsq.stores")
+        .desc("Number of store ops executed");
+
+    numIQIntReads
+        .name(name() + ".execute.iqIntReads")
+        .desc("Number of reads to int iq");
+    numIQIntWrites
+        .name(name() + ".execute.iqIntWrites")
+        .desc("Number of writes to int iq");
+    numIQIntWakeups
+        .name(name() + ".execute.iqIntWakeups")
+        .desc("Number of wakeups to int iq");
+    numIQFpReads
+        .name(name() + ".execute.iqFpReads")
+        .desc("Number of reads to fp iq");
+    numIQFpWrites
+        .name(name() + ".execute.iqFpWrites")
+        .desc("Number of writes to fp iq");
+    numIQFpWakeups
+        .name(name() + ".execute.iqFpWakeups")
+        .desc("Number of wakeups to fp iq");
+
+    numIntRegReads
+        .name(name() + ".execute.intRegReads")
+        .desc("Number of reads to int regs");
+    numIntRegWrites
+        .name(name() + ".execute.intRegWrites")
+        .desc("Number of writes to int regs");
+    numFpRegReads
+        .name(name() + ".execute.fpRegReads")
+        .desc("Number of reads to fp regs");
+    numFpRegWrites
+        .name(name() + ".execute.fpRegWrites")
+        .desc("Number of writes to fp regs");
+
+    numCommittedIntOps
+        .name(name() + ".commit.intOps")
+        .desc("Number of int ops committed");
+    numCommittedFpOps
+        .name(name() + ".commit.fpOps")
+        .desc("Number of fp ops committed");
+    numCommittedCallInsts
+        .name(name() + ".commit.callInsts")
+        .desc("Number of call insts committed");
+
+    numInsts
+        .name(name() + ".committedInsts")
+        .desc("Number of instructions committed");
+
+    numOps
+        .name(name() + ".committedOps")
+        .desc("Number of ops (including micro ops) committed");
+
+    numDiscardedOps
+        .name(name() + ".discardedOps")
+        .desc("Number of ops (including micro ops) which were discarded "
+            "before commit");
 }
 
 } // namespace minor
