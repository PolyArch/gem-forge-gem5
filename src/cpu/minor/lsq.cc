/*
 * Copyright (c) 2013-2014,2017-2018 ARM Limited
 * All rights reserved
 *
 * The license below extends only to copyright in the software and shall
 * not be construed as granting a license to any other intellectual
 * property including but not limited to intellectual property relating
 * to a hardware implementation of the functionality of the software
 * licensed hereunder.  You may use the software subject to the license
 * terms below provided that you ensure that this notice is replicated
 * unmodified and in its entirety in all distributions of the software,
 * modified or unmodified, in source code or in binary form.
 *
 * Redistribution and use in source and binary forms, with or without
 * modification, are permitted provided that the following conditions are
 * met: redistributions of source code must retain the above copyright
 * notice, this list of conditions and the following disclaimer;
 * redistributions in binary form must reproduce the above copyright
 * notice, this list of conditions and the following disclaimer in the
 * documentation and/or other materials provided with the distribution;
 * neither the name of the copyright holders nor the names of its
 * contributors may be used to endorse or promote products derived from
 * this software without specific prior written permission.
 *
 * THIS SOFTWARE IS PROVIDED BY THE COPYRIGHT HOLDERS AND CONTRIBUTORS
 * "AS IS" AND ANY EXPRESS OR IMPLIED WARRANTIES, INCLUDING, BUT NOT
 * LIMITED TO, THE IMPLIED WARRANTIES OF MERCHANTABILITY AND FITNESS FOR
 * A PARTICULAR PURPOSE ARE DISCLAIMED. IN NO EVENT SHALL THE COPYRIGHT
 * OWNER OR CONTRIBUTORS BE LIABLE FOR ANY DIRECT, INDIRECT, INCIDENTAL,
 * SPECIAL, EXEMPLARY, OR CONSEQUENTIAL DAMAGES (INCLUDING, BUT NOT
 * LIMITED TO, PROCUREMENT OF SUBSTITUTE GOODS OR SERVICES; LOSS OF USE,
 * DATA, OR PROFITS; OR BUSINESS INTERRUPTION) HOWEVER CAUSED AND ON ANY
 * THEORY OF LIABILITY, WHETHER IN CONTRACT, STRICT LIABILITY, OR TORT
 * (INCLUDING NEGLIGENCE OR OTHERWISE) ARISING IN ANY WAY OUT OF THE USE
 * OF THIS SOFTWARE, EVEN IF ADVISED OF THE POSSIBILITY OF SUCH DAMAGE.
 *
 * Authors: Andrew Bardsley
 */

#include "cpu/minor/lsq.hh"

#include <iomanip>
#include <sstream>

#include "arch/locked_mem.hh"
#include "arch/mmapped_ipr.hh"
#include "base/logging.hh"
#include "cpu/minor/cpu.hh"
#include "cpu/minor/exec_context.hh"
#include "cpu/minor/execute.hh"
#include "cpu/minor/pipeline.hh"
#include "cpu/utils.hh"
#include "debug/Activity.hh"
#include "debug/MinorMem.hh"

namespace Minor
{

LSQ::LSQRequest::LSQRequest(LSQ &port_, MinorDynInstPtr inst_, bool isLoad_,
    PacketDataPtr data_, uint64_t *res_) :
    SenderState(),
    port(port_),
    inst(inst_),
    isLoad(isLoad_),
    data(data_),
    packet(NULL),
    request(),
    res(res_),
    skipped(false),
    issuedToMemory(false),
    isTranslationDelayed(false),
    state(NotIssued)
{
    request = std::make_shared<Request>();
}

void
<<<<<<< HEAD
=======
LSQ::LSQRequest::tryToSuppressFault()
{
    SimpleThread &thread = *port.cpu.threads[inst->id.threadId];
    TheISA::PCState old_pc = thread.pcState();
    ExecContext context(port.cpu, thread, port.execute, inst);
    Fault M5_VAR_USED fault = inst->translationFault;

    // Give the instruction a chance to suppress a translation fault
    inst->translationFault = inst->staticInst->initiateAcc(&context, nullptr);
    if (inst->translationFault == NoFault) {
        DPRINTFS(MinorMem, (&port),
                 "Translation fault suppressed for inst:%s\n", *inst);
    } else {
        assert(inst->translationFault == fault);
    }
    thread.pcState(old_pc);
}

void
LSQ::LSQRequest::completeDisabledMemAccess()
{
    DPRINTFS(MinorMem, (&port), "Complete disabled mem access for inst:%s\n",
             *inst);

    SimpleThread &thread = *port.cpu.threads[inst->id.threadId];
    TheISA::PCState old_pc = thread.pcState();

    ExecContext context(port.cpu, thread, port.execute, inst);

    context.setMemAccPredicate(false);
    inst->staticInst->completeAcc(nullptr, &context, inst->traceData);

    thread.pcState(old_pc);
}

void
>>>>>>> a56ab045
LSQ::LSQRequest::disableMemAccess()
{
    port.cpu.threads[inst->id.threadId]->setMemAccPredicate(false);
    DPRINTFS(MinorMem, (&port), "Disable mem access for inst:%s\n", *inst);
}

LSQ::AddrRangeCoverage
LSQ::LSQRequest::containsAddrRangeOf(
    Addr req1_addr, unsigned int req1_size,
    Addr req2_addr, unsigned int req2_size)
{
    /* 'end' here means the address of the byte just past the request
     *  blocks */
    Addr req2_end_addr = req2_addr + req2_size;
    Addr req1_end_addr = req1_addr + req1_size;

    AddrRangeCoverage ret;

    if (req1_addr >= req2_end_addr || req1_end_addr <= req2_addr)
        ret = NoAddrRangeCoverage;
    else if (req1_addr <= req2_addr && req1_end_addr >= req2_end_addr)
        ret = FullAddrRangeCoverage;
    else
        ret = PartialAddrRangeCoverage;

    return ret;
}

LSQ::AddrRangeCoverage
LSQ::LSQRequest::containsAddrRangeOf(LSQRequestPtr other_request)
{
    return containsAddrRangeOf(request->getPaddr(), request->getSize(),
        other_request->request->getPaddr(), other_request->request->getSize());
}

bool
LSQ::LSQRequest::isBarrier()
{
    return inst->isInst() && inst->staticInst->isMemBarrier();
}

bool
LSQ::LSQRequest::needsToBeSentToStoreBuffer()
{
    return state == StoreToStoreBuffer;
}

void
LSQ::LSQRequest::setState(LSQRequestState new_state)
{
    DPRINTFS(MinorMem, (&port), "Setting state from %d to %d for request:"
        " %s\n", state, new_state, *inst);
    state = new_state;
}

bool
LSQ::LSQRequest::isComplete() const
{
    /* @todo, There is currently only one 'completed' state.  This
     *  may not be a good choice */
    return state == Complete;
}

void
LSQ::LSQRequest::reportData(std::ostream &os) const
{
    os << (isLoad ? 'R' : 'W') << ';';
    inst->reportData(os);
    os << ';' << state;
}

std::ostream &
operator <<(std::ostream &os, LSQ::AddrRangeCoverage coverage)
{
    switch (coverage) {
      case LSQ::PartialAddrRangeCoverage:
        os << "PartialAddrRangeCoverage";
        break;
      case LSQ::FullAddrRangeCoverage:
        os << "FullAddrRangeCoverage";
        break;
      case LSQ::NoAddrRangeCoverage:
        os << "NoAddrRangeCoverage";
        break;
      default:
        os << "AddrRangeCoverage-" << static_cast<int>(coverage);
        break;
    }
    return os;
}

std::ostream &
operator <<(std::ostream &os, LSQ::LSQRequest::LSQRequestState state)
{
    switch (state) {
      case LSQ::LSQRequest::NotIssued:
        os << "NotIssued";
        break;
      case LSQ::LSQRequest::InTranslation:
        os << "InTranslation";
        break;
      case LSQ::LSQRequest::Translated:
        os << "Translated";
        break;
      case LSQ::LSQRequest::Failed:
        os << "Failed";
        break;
      case LSQ::LSQRequest::RequestIssuing:
        os << "RequestIssuing";
        break;
      case LSQ::LSQRequest::StoreToStoreBuffer:
        os << "StoreToStoreBuffer";
        break;
      case LSQ::LSQRequest::StoreInStoreBuffer:
        os << "StoreInStoreBuffer";
        break;
      case LSQ::LSQRequest::StoreBufferIssuing:
        os << "StoreBufferIssuing";
        break;
      case LSQ::LSQRequest::RequestNeedsRetry:
        os << "RequestNeedsRetry";
        break;
      case LSQ::LSQRequest::StoreBufferNeedsRetry:
        os << "StoreBufferNeedsRetry";
        break;
      case LSQ::LSQRequest::Complete:
        os << "Complete";
        break;
      default:
        os << "LSQRequestState-" << static_cast<int>(state);
        break;
    }
    return os;
}

void
LSQ::clearMemBarrier(MinorDynInstPtr inst)
{
    bool is_last_barrier =
        inst->id.execSeqNum >= lastMemBarrier[inst->id.threadId];

    DPRINTF(MinorMem, "Moving %s barrier out of store buffer inst: %s\n",
        (is_last_barrier ? "last" : "a"), *inst);

    if (is_last_barrier)
        lastMemBarrier[inst->id.threadId] = 0;
}

void
LSQ::SingleDataRequest::finish(const Fault &fault_, const RequestPtr &request_,
                               ThreadContext *tc, BaseTLB::Mode mode)
{
    port.numAccessesInDTLB--;

    DPRINTFS(MinorMem, (&port), "Received translation response for"
             " request: %s delayed:%d %s\n", *inst, isTranslationDelayed,
             fault_ != NoFault ? fault_->name() : "");

    if (fault_ != NoFault) {
        inst->translationFault = fault_;
        if (isTranslationDelayed) {
            tryToSuppressFault();
            if (inst->translationFault == NoFault) {
                completeDisabledMemAccess();
                setState(Complete);
            }
        }
        setState(Translated);
    } else {
        setState(Translated);
        makePacket();
    }
    port.tryToSendToTransfers(this);

    /* Let's try and wake up the processor for the next cycle */
    port.cpu.wakeupOnEvent(Pipeline::ExecuteStageId);
}

void
LSQ::SingleDataRequest::startAddrTranslation()
{
    ThreadContext *thread = port.cpu.getContext(
        inst->id.threadId);

    const auto &byteEnable = request->getByteEnable();
    if (byteEnable.size() == 0 ||
        isAnyActiveElement(byteEnable.cbegin(), byteEnable.cend())) {
        port.numAccessesInDTLB++;

        setState(LSQ::LSQRequest::InTranslation);

        DPRINTFS(MinorMem, (&port), "Submitting DTLB request\n");
        /* Submit the translation request.  The response will come through
         *  finish/markDelayed on the LSQRequest as it bears the Translation
         *  interface */
        thread->getDTBPtr()->translateTiming(
            request, thread, this, (isLoad ? BaseTLB::Read : BaseTLB::Write));
    } else {
        disableMemAccess();
        setState(LSQ::LSQRequest::Complete);
    }
}

void
LSQ::SingleDataRequest::retireResponse(PacketPtr packet_)
{
    DPRINTFS(MinorMem, (&port), "Retiring packet\n");
    packet = packet_;
    packetInFlight = false;
    setState(Complete);
}

void
LSQ::SplitDataRequest::finish(const Fault &fault_, const RequestPtr &request_,
                              ThreadContext *tc, BaseTLB::Mode mode)
{
    port.numAccessesInDTLB--;

    unsigned int M5_VAR_USED expected_fragment_index =
        numTranslatedFragments;

    numInTranslationFragments--;
    numTranslatedFragments++;

    DPRINTFS(MinorMem, (&port), "Received translation response for fragment"
             " %d of request: %s delayed:%d %s\n", expected_fragment_index,
             *inst, isTranslationDelayed,
             fault_ != NoFault ? fault_->name() : "");

    assert(request_ == fragmentRequests[expected_fragment_index]);

    /* Wake up next cycle to get things going again in case the
     *  tryToSendToTransfers does take */
    port.cpu.wakeupOnEvent(Pipeline::ExecuteStageId);

    if (fault_ != NoFault) {
        /* tryToSendToTransfers will handle the fault */
        inst->translationFault = fault_;

        DPRINTFS(MinorMem, (&port), "Faulting translation for fragment:"
            " %d of request: %s\n",
            expected_fragment_index, *inst);

        if (expected_fragment_index > 0 || isTranslationDelayed)
            tryToSuppressFault();
        if (expected_fragment_index == 0) {
            if (isTranslationDelayed && inst->translationFault == NoFault) {
                completeDisabledMemAccess();
                setState(Complete);
            } else {
                setState(Translated);
            }
        } else if (inst->translationFault == NoFault) {
            setState(Translated);
            numTranslatedFragments--;
            makeFragmentPackets();
        } else {
            setState(Translated);
        }
        port.tryToSendToTransfers(this);
    } else if (numTranslatedFragments == numFragments) {
        makeFragmentPackets();
        setState(Translated);
        port.tryToSendToTransfers(this);
    } else {
        /* Avoid calling translateTiming from within ::finish */
        assert(!translationEvent.scheduled());
        port.cpu.schedule(translationEvent, curTick());
    }
}

LSQ::SplitDataRequest::SplitDataRequest(LSQ &port_, MinorDynInstPtr inst_,
    bool isLoad_, PacketDataPtr data_, uint64_t *res_) :
    LSQRequest(port_, inst_, isLoad_, data_, res_),
    translationEvent([this]{ sendNextFragmentToTranslation(); },
                     "translationEvent"),
    numFragments(0),
    numInTranslationFragments(0),
    numTranslatedFragments(0),
    numIssuedFragments(0),
    numRetiredFragments(0),
    fragmentRequests(),
    fragmentPackets()
{
    /* Don't know how many elements are needed until the request is
     *  populated by the caller. */
}

LSQ::SplitDataRequest::~SplitDataRequest()
{
    for (auto i = fragmentPackets.begin();
         i != fragmentPackets.end(); i++)
    {
        delete *i;
    }
}

void
LSQ::SplitDataRequest::makeFragmentRequests()
{
    Addr base_addr = request->getVaddr();
    unsigned int whole_size = request->getSize();
    unsigned int line_width = port.lineWidth;

    unsigned int fragment_size;
    Addr fragment_addr;

    std::vector<bool> fragment_write_byte_en;

    /* Assume that this transfer is across potentially many block snap
     * boundaries:
     *
     * |      _|________|________|________|___     |
     * |     |0| 1      | 2      | 3      | 4 |    |
     * |     |_|________|________|________|___|    |
     * |       |        |        |        |        |
     *
     *  The first transfer (0) can be up to lineWidth in size.
     *  All the middle transfers (1-3) are lineWidth in size
     *  The last transfer (4) can be from zero to lineWidth - 1 in size
     */
    unsigned int first_fragment_offset =
        addrBlockOffset(base_addr, line_width);
    unsigned int last_fragment_size =
        addrBlockOffset(base_addr + whole_size, line_width);
    unsigned int first_fragment_size =
        line_width - first_fragment_offset;

    unsigned int middle_fragments_total_size =
        whole_size - (first_fragment_size + last_fragment_size);

    assert(addrBlockOffset(middle_fragments_total_size, line_width) == 0);

    unsigned int middle_fragment_count =
        middle_fragments_total_size / line_width;

    numFragments = 1 /* first */ + middle_fragment_count +
        (last_fragment_size == 0 ? 0 : 1);

    DPRINTFS(MinorMem, (&port), "Dividing transfer into %d fragmentRequests."
        " First fragment size: %d Last fragment size: %d\n",
        numFragments, first_fragment_size,
        (last_fragment_size == 0 ? line_width : last_fragment_size));

    assert(((middle_fragment_count * line_width) +
        first_fragment_size + last_fragment_size) == whole_size);

    fragment_addr = base_addr;
    fragment_size = first_fragment_size;

    /* Just past the last address in the request */
    Addr end_addr = base_addr + whole_size;

    auto& byte_enable = request->getByteEnable();
    unsigned int num_disabled_fragments = 0;

    for (unsigned int fragment_index = 0; fragment_index < numFragments;
         fragment_index++)
    {
        bool M5_VAR_USED is_last_fragment = false;

        if (fragment_addr == base_addr) {
            /* First fragment */
            fragment_size = first_fragment_size;
        } else {
            if ((fragment_addr + line_width) > end_addr) {
                /* Adjust size of last fragment */
                fragment_size = end_addr - fragment_addr;
                is_last_fragment = true;
            } else {
                /* Middle fragments */
                fragment_size = line_width;
            }
        }

        RequestPtr fragment = std::make_shared<Request>();
        bool disabled_fragment = false;

        fragment->setContext(request->contextId());
        if (byte_enable.empty()) {
            fragment->setVirt(0 /* asid */,
                fragment_addr, fragment_size, request->getFlags(),
                request->masterId(),
                request->getPC());
        } else {
            // Set up byte-enable mask for the current fragment
            auto it_start = byte_enable.begin() +
                (fragment_addr - base_addr);
            auto it_end = byte_enable.begin() +
                (fragment_addr - base_addr) + fragment_size;
            if (isAnyActiveElement(it_start, it_end)) {
                fragment->setVirt(0 /* asid */,
                    fragment_addr, fragment_size, request->getFlags(),
                    request->masterId(),
                    request->getPC());
                fragment->setByteEnable(std::vector<bool>(it_start, it_end));
            } else {
                disabled_fragment = true;
            }
        }

        if (!disabled_fragment) {
            DPRINTFS(MinorMem, (&port), "Generating fragment addr: 0x%x"
                " size: %d (whole request addr: 0x%x size: %d) %s\n",
                fragment_addr, fragment_size, base_addr, whole_size,
                (is_last_fragment ? "last fragment" : ""));

            fragmentRequests.push_back(fragment);
        } else {
            num_disabled_fragments++;
        }

        fragment_addr += fragment_size;
    }
    assert(numFragments >= num_disabled_fragments);
    numFragments -= num_disabled_fragments;
}

void
LSQ::SplitDataRequest::makeFragmentPackets()
{
    assert(numTranslatedFragments > 0);
    Addr base_addr = request->getVaddr();

    DPRINTFS(MinorMem, (&port), "Making packets for request: %s\n", *inst);

    for (unsigned int fragment_index = 0;
         fragment_index < numTranslatedFragments;
         fragment_index++)
    {
        RequestPtr fragment = fragmentRequests[fragment_index];

        DPRINTFS(MinorMem, (&port), "Making packet %d for request: %s"
            " (%d, 0x%x)\n",
            fragment_index, *inst,
            (fragment->hasPaddr() ? "has paddr" : "no paddr"),
            (fragment->hasPaddr() ? fragment->getPaddr() : 0));

        Addr fragment_addr = fragment->getVaddr();
        unsigned int fragment_size = fragment->getSize();

        uint8_t *request_data = NULL;

        if (!isLoad) {
            /* Split data for Packets.  Will become the property of the
             *  outgoing Packets */
            request_data = new uint8_t[fragment_size];
            std::memcpy(request_data, data + (fragment_addr - base_addr),
                fragment_size);
        }

        assert(fragment->hasPaddr());

        PacketPtr fragment_packet =
            makePacketForRequest(fragment, isLoad, this, request_data);

        fragmentPackets.push_back(fragment_packet);
        /* Accumulate flags in parent request */
        request->setFlags(fragment->getFlags());
    }

    /* Might as well make the overall/response packet here */
    /* Get the physical address for the whole request/packet from the first
     *  fragment */
    request->setPaddr(fragmentRequests[0]->getPaddr());
    makePacket();
}

void
LSQ::SplitDataRequest::startAddrTranslation()
{
    makeFragmentRequests();

    if (numFragments > 0) {
        setState(LSQ::LSQRequest::InTranslation);
        numInTranslationFragments = 0;
        numTranslatedFragments = 0;

        /* @todo, just do these in sequence for now with
         * a loop of:
         * do {
         *  sendNextFragmentToTranslation ; translateTiming ; finish
         * } while (numTranslatedFragments != numFragments);
         */

        /* Do first translation */
        sendNextFragmentToTranslation();
    } else {
        disableMemAccess();
        setState(LSQ::LSQRequest::Complete);
    }
}

PacketPtr
LSQ::SplitDataRequest::getHeadPacket()
{
    assert(numIssuedFragments < numTranslatedFragments);

    return fragmentPackets[numIssuedFragments];
}

void
LSQ::SplitDataRequest::stepToNextPacket()
{
    assert(numIssuedFragments < numTranslatedFragments);

    numIssuedFragments++;
}

void
LSQ::SplitDataRequest::retireResponse(PacketPtr response)
{
<<<<<<< HEAD
=======
    assert(inst->translationFault == NoFault);
>>>>>>> a56ab045
    assert(numRetiredFragments < numTranslatedFragments);

    DPRINTFS(MinorMem, (&port), "Retiring fragment addr: 0x%x size: %d"
        " offset: 0x%x (retired fragment num: %d)\n",
        response->req->getVaddr(), response->req->getSize(),
        request->getVaddr() - response->req->getVaddr(),
        numRetiredFragments);

    numRetiredFragments++;

    if (skipped) {
        /* Skip because we already knew the request had faulted or been
         *  skipped */
        DPRINTFS(MinorMem, (&port), "Skipping this fragment\n");
    } else if (response->isError()) {
        /* Mark up the error and leave to execute to handle it */
        DPRINTFS(MinorMem, (&port), "Fragment has an error, skipping\n");
        setSkipped();
        packet->copyError(response);
    } else {
        if (isLoad) {
            if (!data) {
                /* For a split transfer, a Packet must be constructed
                 *  to contain all returning data.  This is that packet's
                 *  data */
                data = new uint8_t[request->getSize()];
            }

            /* Populate the portion of the overall response data represented
             *  by the response fragment */
            std::memcpy(
                data + (response->req->getVaddr() - request->getVaddr()),
                response->getConstPtr<uint8_t>(),
                response->req->getSize());
        }
    }

    /* Complete early if we're skipping are no more in-flight accesses */
    if (skipped && !hasPacketsInMemSystem()) {
        DPRINTFS(MinorMem, (&port), "Completed skipped burst\n");
        setState(Complete);
        if (packet->needsResponse())
            packet->makeResponse();
    }

    if (numRetiredFragments == numTranslatedFragments)
        setState(Complete);

    if (!skipped && isComplete()) {
        DPRINTFS(MinorMem, (&port), "Completed burst %d\n", packet != NULL);

        DPRINTFS(MinorMem, (&port), "Retired packet isRead: %d isWrite: %d"
             " needsResponse: %d packetSize: %s requestSize: %s responseSize:"
             " %s\n", packet->isRead(), packet->isWrite(),
             packet->needsResponse(), packet->getSize(), request->getSize(),
             response->getSize());

        /* A request can become complete by several paths, this is a sanity
         *  check to make sure the packet's data is created */
        if (!data) {
            data = new uint8_t[request->getSize()];
        }

        if (isLoad) {
            DPRINTFS(MinorMem, (&port), "Copying read data\n");
            std::memcpy(packet->getPtr<uint8_t>(), data, request->getSize());
        }
        packet->makeResponse();
    }

    /* Packets are all deallocated together in ~SplitLSQRequest */
}

void
LSQ::SplitDataRequest::sendNextFragmentToTranslation()
{
    unsigned int fragment_index = numTranslatedFragments;

    ThreadContext *thread = port.cpu.getContext(
        inst->id.threadId);

    DPRINTFS(MinorMem, (&port), "Submitting DTLB request for fragment: %d\n",
        fragment_index);

    port.numAccessesInDTLB++;
    numInTranslationFragments++;

    thread->getDTBPtr()->translateTiming(
        fragmentRequests[fragment_index], thread, this, (isLoad ?
        BaseTLB::Read : BaseTLB::Write));
}

bool
LSQ::StoreBuffer::canInsert() const
{
    /* @todo, support store amalgamation */
    return slots.size() < numSlots;
}

void
LSQ::StoreBuffer::deleteRequest(LSQRequestPtr request)
{
    auto found = std::find(slots.begin(), slots.end(), request);

    if (found != slots.end()) {
        DPRINTF(MinorMem, "Deleting request: %s %s %s from StoreBuffer\n",
            request, *found, *(request->inst));
        slots.erase(found);

        delete request;
    }
}

void
LSQ::StoreBuffer::insert(LSQRequestPtr request)
{
    if (!canInsert()) {
        warn("%s: store buffer insertion without space to insert from"
            " inst: %s\n", name(), *(request->inst));
    }

    DPRINTF(MinorMem, "Pushing store: %s into store buffer\n", request);

    numUnissuedAccesses++;

    if (request->state != LSQRequest::Complete)
        request->setState(LSQRequest::StoreInStoreBuffer);

    slots.push_back(request);

    /* Let's try and wake up the processor for the next cycle to step
     *  the store buffer */
    lsq.cpu.wakeupOnEvent(Pipeline::ExecuteStageId);
}

LSQ::AddrRangeCoverage
LSQ::StoreBuffer::canForwardDataToLoad(LSQRequestPtr request,
    unsigned int &found_slot)
{
    unsigned int slot_index = slots.size() - 1;
    auto i = slots.rbegin();
    AddrRangeCoverage ret = NoAddrRangeCoverage;

    /* Traverse the store buffer in reverse order (most to least recent)
     *  and try to find a slot whose address range overlaps this request */
    while (ret == NoAddrRangeCoverage && i != slots.rend()) {
        LSQRequestPtr slot = *i;

        /* Cache maintenance instructions go down via the store path but
         * they carry no data and they shouldn't be considered
         * for forwarding */
        if (slot->packet &&
            slot->inst->id.threadId == request->inst->id.threadId &&
            !slot->packet->req->isCacheMaintenance()) {
            AddrRangeCoverage coverage = slot->containsAddrRangeOf(request);

            if (coverage != NoAddrRangeCoverage) {
                DPRINTF(MinorMem, "Forwarding: slot: %d result: %s thisAddr:"
                    " 0x%x thisSize: %d slotAddr: 0x%x slotSize: %d\n",
                    slot_index, coverage,
                    request->request->getPaddr(), request->request->getSize(),
                    slot->request->getPaddr(), slot->request->getSize());

                found_slot = slot_index;
                ret = coverage;
            }
        }

        i++;
        slot_index--;
    }

    return ret;
}

/** Fill the given packet with appropriate date from slot slot_number */
void
LSQ::StoreBuffer::forwardStoreData(LSQRequestPtr load,
    unsigned int slot_number)
{
    assert(slot_number < slots.size());
    assert(load->packet);
    assert(load->isLoad);

    LSQRequestPtr store = slots[slot_number];

    assert(store->packet);
    assert(store->containsAddrRangeOf(load) == FullAddrRangeCoverage);

    Addr load_addr = load->request->getPaddr();
    Addr store_addr = store->request->getPaddr();
    Addr addr_offset = load_addr - store_addr;

    unsigned int load_size = load->request->getSize();

    DPRINTF(MinorMem, "Forwarding %d bytes for addr: 0x%x from store buffer"
        " slot: %d addr: 0x%x addressOffset: 0x%x\n",
        load_size, load_addr, slot_number,
        store_addr, addr_offset);

    void *load_packet_data = load->packet->getPtr<void>();
    void *store_packet_data = store->packet->getPtr<uint8_t>() + addr_offset;

    std::memcpy(load_packet_data, store_packet_data, load_size);
}

void
LSQ::StoreBuffer::countIssuedStore(LSQRequestPtr request)
{
    /* Barriers are accounted for as they are cleared from
     *  the queue, not after their transfers are complete */
    if (!request->isBarrier())
        numUnissuedAccesses--;
}

void
LSQ::StoreBuffer::step()
{
    DPRINTF(MinorMem, "StoreBuffer step numUnissuedAccesses: %d\n",
        numUnissuedAccesses);

    if (numUnissuedAccesses != 0 && lsq.state == LSQ::MemoryRunning) {
        /* Clear all the leading barriers */
        while (!slots.empty() &&
            slots.front()->isComplete() && slots.front()->isBarrier())
        {
            LSQRequestPtr barrier = slots.front();

            DPRINTF(MinorMem, "Clearing barrier for inst: %s\n",
                *(barrier->inst));

            numUnissuedAccesses--;
            lsq.clearMemBarrier(barrier->inst);
            slots.pop_front();

            delete barrier;
        }

        auto i = slots.begin();
        bool issued = true;
        unsigned int issue_count = 0;

        /* Skip trying if the memory system is busy */
        if (lsq.state == LSQ::MemoryNeedsRetry)
            issued = false;

        /* Try to issue all stores in order starting from the head
         *  of the queue.  Responses are allowed to be retired
         *  out of order */
        while (issued &&
            issue_count < storeLimitPerCycle &&
            lsq.canSendToMemorySystem() &&
            i != slots.end())
        {
            LSQRequestPtr request = *i;

            DPRINTF(MinorMem, "Considering request: %s, sentAllPackets: %d"
                " state: %s\n",
                *(request->inst), request->sentAllPackets(),
                request->state);

            if (request->isBarrier() && request->isComplete()) {
                /* Give up at barriers */
                issued = false;
            } else if (!(request->state == LSQRequest::StoreBufferIssuing &&
                request->sentAllPackets()))
            {
                DPRINTF(MinorMem, "Trying to send request: %s to memory"
                    " system\n", *(request->inst));

                if (lsq.tryToSend(request)) {
                    countIssuedStore(request);
                    issue_count++;
                } else {
                    /* Don't step on to the next store buffer entry if this
                     *  one hasn't issued all its packets as the store
                     *  buffer must still enforce ordering */
                    issued = false;
                }
            }
            i++;
        }
    }
}

void
LSQ::completeMemBarrierInst(MinorDynInstPtr inst,
    bool committed)
{
    if (committed) {
        /* Not already sent to the store buffer as a store request? */
        if (!inst->inStoreBuffer) {
            /* Insert an entry into the store buffer to tick off barriers
             *  until there are none in flight */
            storeBuffer.insert(new BarrierDataRequest(*this, inst));
        }
    } else {
        /* Clear the barrier anyway if it wasn't actually committed */
        clearMemBarrier(inst);
    }
}

void
LSQ::StoreBuffer::minorTrace() const
{
    unsigned int size = slots.size();
    unsigned int i = 0;
    std::ostringstream os;

    while (i < size) {
        LSQRequestPtr request = slots[i];

        request->reportData(os);

        i++;
        if (i < numSlots)
            os << ',';
    }

    while (i < numSlots) {
        os << '-';

        i++;
        if (i < numSlots)
            os << ',';
    }

    MINORTRACE("addr=%s num_unissued_stores=%d\n", os.str(),
        numUnissuedAccesses);
}

void
LSQ::tryToSendToTransfers(LSQRequestPtr request)
{
    if (state == MemoryNeedsRetry) {
        DPRINTF(MinorMem, "Request needs retry, not issuing to"
            " memory until retry arrives\n");
        return;
    }

    if (request->state == LSQRequest::InTranslation) {
        DPRINTF(MinorMem, "Request still in translation, not issuing to"
            " memory\n");
        return;
    }

    assert(request->state == LSQRequest::Translated ||
        request->state == LSQRequest::RequestIssuing ||
        request->state == LSQRequest::Failed ||
        request->state == LSQRequest::Complete);

    if (requests.empty() || requests.front() != request) {
        DPRINTF(MinorMem, "Request not at front of requests queue, can't"
            " issue to memory\n");
        return;
    }

    if (transfers.unreservedRemainingSpace() == 0) {
        DPRINTF(MinorMem, "No space to insert request into transfers"
            " queue\n");
        return;
    }

    if (request->isComplete() || request->state == LSQRequest::Failed) {
        DPRINTF(MinorMem, "Passing a %s transfer on to transfers"
            " queue\n", (request->isComplete() ? "completed" : "failed"));
        request->setState(LSQRequest::Complete);
        request->setSkipped();
        moveFromRequestsToTransfers(request);
        return;
    }

    if (!execute.instIsRightStream(request->inst)) {
        /* Wrong stream, try to abort the transfer but only do so if
         *  there are no packets in flight */
        if (request->hasPacketsInMemSystem()) {
            DPRINTF(MinorMem, "Request's inst. is from the wrong stream,"
                " waiting for responses before aborting request\n");
        } else {
            DPRINTF(MinorMem, "Request's inst. is from the wrong stream,"
                " aborting request\n");
            request->setState(LSQRequest::Complete);
            request->setSkipped();
            moveFromRequestsToTransfers(request);
        }
        return;
    }

    if (request->inst->translationFault != NoFault) {
        if (request->inst->staticInst->isPrefetch()) {
            DPRINTF(MinorMem, "Not signalling fault for faulting prefetch\n");
        }
        DPRINTF(MinorMem, "Moving faulting request into the transfers"
            " queue\n");
        request->setState(LSQRequest::Complete);
        request->setSkipped();
        moveFromRequestsToTransfers(request);
        return;
    }

    bool is_load = request->isLoad;
    bool is_llsc = request->request->isLLSC();
    bool is_swap = request->request->isSwap();
    bool is_atomic = request->request->isAtomic();
    bool bufferable = !(request->request->isStrictlyOrdered() ||
                        is_llsc || is_swap || is_atomic);

    if (is_load) {
        if (numStoresInTransfers != 0) {
            DPRINTF(MinorMem, "Load request with stores still in transfers"
                " queue, stalling\n");
            return;
        }
    } else {
        /* Store.  Can it be sent to the store buffer? */
        if (bufferable && !request->request->isMmappedIpr()) {
            request->setState(LSQRequest::StoreToStoreBuffer);
            moveFromRequestsToTransfers(request);
            DPRINTF(MinorMem, "Moving store into transfers queue\n");
            return;
        }
    }

    /* Check if this is the head instruction (and so must be executable as
     *  its stream sequence number was checked above) for loads which must
     *  not be speculatively issued and stores which must be issued here */
    if (!bufferable) {
        if (!execute.instIsHeadInst(request->inst)) {
            DPRINTF(MinorMem, "Memory access not the head inst., can't be"
                " sure it can be performed, not issuing\n");
            return;
        }

        unsigned int forwarding_slot = 0;

        if (storeBuffer.canForwardDataToLoad(request, forwarding_slot) !=
            NoAddrRangeCoverage)
        {
            // There's at least another request that targets the same
            // address and is staying in the storeBuffer. Since our
            // request is non-bufferable (e.g., strictly ordered or atomic),
            // we must wait for the other request in the storeBuffer to
            // complete before we can issue this non-bufferable request.
            // This is to make sure that the order they access the cache is
            // correct.
            DPRINTF(MinorMem, "Memory access can receive forwarded data"
                " from the store buffer, but need to wait for store buffer"
                " to drain\n");
            return;
        }
    }

    /* True: submit this packet to the transfers queue to be sent to the
     * memory system.
     * False: skip the memory and push a packet for this request onto
     * requests */
    bool do_access = true;

    if (!is_llsc) {
        /* Check for match in the store buffer */
        if (is_load) {
            unsigned int forwarding_slot = 0;
            AddrRangeCoverage forwarding_result =
                storeBuffer.canForwardDataToLoad(request,
                forwarding_slot);

            switch (forwarding_result) {
              case FullAddrRangeCoverage:
                /* Forward data from the store buffer into this request and
                 *  repurpose this request's packet into a response packet */
                storeBuffer.forwardStoreData(request, forwarding_slot);
                request->packet->makeResponse();

                /* Just move between queues, no access */
                do_access = false;
                break;
              case PartialAddrRangeCoverage:
                DPRINTF(MinorMem, "Load partly satisfied by store buffer"
                    " data. Must wait for the store to complete\n");
                return;
                break;
              case NoAddrRangeCoverage:
                DPRINTF(MinorMem, "No forwardable data from store buffer\n");
                /* Fall through to try access */
                break;
            }
        }
    } else {
        if (!canSendToMemorySystem()) {
            DPRINTF(MinorMem, "Can't send request to memory system yet\n");
            return;
        }

        SimpleThread &thread = *cpu.threads[request->inst->id.threadId];

        TheISA::PCState old_pc = thread.pcState();
        ExecContext context(cpu, thread, execute, request->inst);

        /* Handle LLSC requests and tests */
        if (is_load) {
            TheISA::handleLockedRead(&context, request->request);
        } else {
            do_access = TheISA::handleLockedWrite(&context,
                request->request, cacheBlockMask);

            if (!do_access) {
                DPRINTF(MinorMem, "Not perfoming a memory "
                    "access for store conditional\n");
            }
        }
        thread.pcState(old_pc);
    }

    /* See the do_access comment above */
    if (do_access) {
        if (!canSendToMemorySystem()) {
            DPRINTF(MinorMem, "Can't send request to memory system yet\n");
            return;
        }

        /* Remember if this is an access which can't be idly
         *  discarded by an interrupt */
        if (!bufferable && !request->issuedToMemory) {
            numAccessesIssuedToMemory++;
            request->issuedToMemory = true;
        }

        if (tryToSend(request)) {
            moveFromRequestsToTransfers(request);
        }
    } else {
        request->setState(LSQRequest::Complete);
        moveFromRequestsToTransfers(request);
    }
}

bool
LSQ::tryToSend(LSQRequestPtr request)
{
    bool ret = false;

    if (!canSendToMemorySystem()) {
        DPRINTF(MinorMem, "Can't send request: %s yet, no space in memory\n",
            *(request->inst));
    } else {
        PacketPtr packet = request->getHeadPacket();

        DPRINTF(MinorMem, "Trying to send request: %s addr: 0x%x\n",
            *(request->inst), packet->req->getVaddr());

        /* The sender state of the packet *must* be an LSQRequest
         *  so the response can be correctly handled */
        assert(packet->findNextSenderState<LSQRequest>());

        if (request->request->isMmappedIpr()) {
            ThreadContext *thread =
                cpu.getContext(cpu.contextToThread(
                                request->request->contextId()));

            if (request->isLoad) {
                DPRINTF(MinorMem, "IPR read inst: %s\n", *(request->inst));
                TheISA::handleIprRead(thread, packet);
            } else {
                DPRINTF(MinorMem, "IPR write inst: %s\n", *(request->inst));
                TheISA::handleIprWrite(thread, packet);
            }

            request->stepToNextPacket();
            ret = request->sentAllPackets();

            if (!ret) {
                DPRINTF(MinorMem, "IPR access has another packet: %s\n",
                    *(request->inst));
            }

            if (ret)
                request->setState(LSQRequest::Complete);
            else
                request->setState(LSQRequest::RequestIssuing);
        } else if (dcachePort.sendTimingReq(packet)) {
            DPRINTF(MinorMem, "Sent data memory request\n");

            numAccessesInMemorySystem++;

            request->stepToNextPacket();

            ret = request->sentAllPackets();

            switch (request->state) {
              case LSQRequest::Translated:
              case LSQRequest::RequestIssuing:
                /* Fully or partially issued a request in the transfers
                 *  queue */
                request->setState(LSQRequest::RequestIssuing);
                break;
              case LSQRequest::StoreInStoreBuffer:
              case LSQRequest::StoreBufferIssuing:
                /* Fully or partially issued a request in the store
                 *  buffer */
                request->setState(LSQRequest::StoreBufferIssuing);
                break;
              default:
                panic("Unrecognized LSQ request state %d.", request->state);
            }

            state = MemoryRunning;
        } else {
            DPRINTF(MinorMem,
                "Sending data memory request - needs retry\n");

            /* Needs to be resent, wait for that */
            state = MemoryNeedsRetry;
            retryRequest = request;

            switch (request->state) {
              case LSQRequest::Translated:
              case LSQRequest::RequestIssuing:
                request->setState(LSQRequest::RequestNeedsRetry);
                break;
              case LSQRequest::StoreInStoreBuffer:
              case LSQRequest::StoreBufferIssuing:
                request->setState(LSQRequest::StoreBufferNeedsRetry);
                break;
              default:
                panic("Unrecognized LSQ request state %d.", request->state);
            }
        }
    }

    if (ret)
        threadSnoop(request);

    return ret;
}

void
LSQ::moveFromRequestsToTransfers(LSQRequestPtr request)
{
    assert(!requests.empty() && requests.front() == request);
    assert(transfers.unreservedRemainingSpace() != 0);

    /* Need to count the number of stores in the transfers
     *  queue so that loads know when their store buffer forwarding
     *  results will be correct (only when all those stores
     *  have reached the store buffer) */
    if (!request->isLoad)
        numStoresInTransfers++;

    requests.pop();
    transfers.push(request);
}

bool
LSQ::canSendToMemorySystem()
{
    return state == MemoryRunning &&
        numAccessesInMemorySystem < inMemorySystemLimit;
}

bool
LSQ::recvTimingResp(PacketPtr response)
{
    LSQRequestPtr request =
        safe_cast<LSQRequestPtr>(response->popSenderState());

    DPRINTF(MinorMem, "Received response packet inst: %s"
        " addr: 0x%x cmd: %s\n",
        *(request->inst), response->getAddr(),
        response->cmd.toString());

    numAccessesInMemorySystem--;

    if (response->isError()) {
        DPRINTF(MinorMem, "Received error response packet: %s\n",
            *request->inst);
    }

    switch (request->state) {
      case LSQRequest::RequestIssuing:
      case LSQRequest::RequestNeedsRetry:
        /* Response to a request from the transfers queue */
        request->retireResponse(response);

        DPRINTF(MinorMem, "Has outstanding packets?: %d %d\n",
            request->hasPacketsInMemSystem(), request->isComplete());

        break;
      case LSQRequest::StoreBufferIssuing:
      case LSQRequest::StoreBufferNeedsRetry:
        /* Response to a request from the store buffer */
        request->retireResponse(response);

        /* Remove completed requests unless they are barriers (which will
         *  need to be removed in order */
        if (request->isComplete()) {
            if (!request->isBarrier()) {
                storeBuffer.deleteRequest(request);
            } else {
                DPRINTF(MinorMem, "Completed transfer for barrier: %s"
                    " leaving the request as it is also a barrier\n",
                    *(request->inst));
            }
        }
        break;
      default:
        panic("Shouldn't be allowed to receive a response from another state");
    }

    /* We go to idle even if there are more things in the requests queue
     * as it's the job of step to actually step us on to the next
     * transaction */

    /* Let's try and wake up the processor for the next cycle */
    cpu.wakeupOnEvent(Pipeline::ExecuteStageId);

    /* Never busy */
    return true;
}

void
LSQ::recvReqRetry()
{
    DPRINTF(MinorMem, "Received retry request\n");

    assert(state == MemoryNeedsRetry);

    switch (retryRequest->state) {
      case LSQRequest::RequestNeedsRetry:
        /* Retry in the requests queue */
        retryRequest->setState(LSQRequest::Translated);
        break;
      case LSQRequest::StoreBufferNeedsRetry:
        /* Retry in the store buffer */
        retryRequest->setState(LSQRequest::StoreInStoreBuffer);
        break;
      default:
        panic("Unrecognized retry request state %d.", retryRequest->state);
    }

    /* Set state back to MemoryRunning so that the following
     *  tryToSend can actually send.  Note that this won't
     *  allow another transfer in as tryToSend should
     *  issue a memory request and either succeed for this
     *  request or return the LSQ back to MemoryNeedsRetry */
    state = MemoryRunning;

    /* Try to resend the request */
    if (tryToSend(retryRequest)) {
        /* Successfully sent, need to move the request */
        switch (retryRequest->state) {
          case LSQRequest::RequestIssuing:
            /* In the requests queue */
            moveFromRequestsToTransfers(retryRequest);
            break;
          case LSQRequest::StoreBufferIssuing:
            /* In the store buffer */
            storeBuffer.countIssuedStore(retryRequest);
            break;
          default:
            panic("Unrecognized retry request state %d.", retryRequest->state);
        }

        retryRequest = NULL;
    }
}

LSQ::LSQ(std::string name_, std::string dcache_port_name_,
    MinorCPU &cpu_, Execute &execute_,
    unsigned int in_memory_system_limit, unsigned int line_width,
    unsigned int requests_queue_size, unsigned int transfers_queue_size,
    unsigned int store_buffer_size,
    unsigned int store_buffer_cycle_store_limit) :
    Named(name_),
    cpu(cpu_),
    execute(execute_),
    dcachePort(dcache_port_name_, *this, cpu_),
    lastMemBarrier(cpu.numThreads, 0),
    state(MemoryRunning),
    inMemorySystemLimit(in_memory_system_limit),
    lineWidth((line_width == 0 ? cpu.cacheLineSize() : line_width)),
    requests(name_ + ".requests", "addr", requests_queue_size),
    transfers(name_ + ".transfers", "addr", transfers_queue_size),
    storeBuffer(name_ + ".storeBuffer",
        *this, store_buffer_size, store_buffer_cycle_store_limit),
    numAccessesInMemorySystem(0),
    numAccessesInDTLB(0),
    numStoresInTransfers(0),
    numAccessesIssuedToMemory(0),
    retryRequest(NULL),
    cacheBlockMask(~(cpu_.cacheLineSize() - 1))
{
    if (in_memory_system_limit < 1) {
        fatal("%s: executeMaxAccessesInMemory must be >= 1 (%d)\n", name_,
            in_memory_system_limit);
    }

    if (store_buffer_cycle_store_limit < 1) {
        fatal("%s: executeLSQMaxStoreBufferStoresPerCycle must be"
            " >= 1 (%d)\n", name_, store_buffer_cycle_store_limit);
    }

    if (requests_queue_size < 1) {
        fatal("%s: executeLSQRequestsQueueSize must be"
            " >= 1 (%d)\n", name_, requests_queue_size);
    }

    if (transfers_queue_size < 1) {
        fatal("%s: executeLSQTransfersQueueSize must be"
            " >= 1 (%d)\n", name_, transfers_queue_size);
    }

    if (store_buffer_size < 1) {
        fatal("%s: executeLSQStoreBufferSize must be"
            " >= 1 (%d)\n", name_, store_buffer_size);
    }

    if ((lineWidth & (lineWidth - 1)) != 0) {
        fatal("%s: lineWidth: %d must be a power of 2\n", name(), lineWidth);
    }
}

LSQ::~LSQ()
{ }

LSQ::LSQRequest::~LSQRequest()
{
    if (packet)
        delete packet;
    if (data)
        delete [] data;
}

/**
 *  Step the memory access mechanism on to its next state.  In reality, most
 *  of the stepping is done by the callbacks on the LSQ but this
 *  function is responsible for issuing memory requests lodged in the
 *  requests queue.
 */
void
LSQ::step()
{
    /* Try to move address-translated requests between queues and issue
     *  them */
    if (!requests.empty())
        tryToSendToTransfers(requests.front());

    storeBuffer.step();
}

LSQ::LSQRequestPtr
LSQ::findResponse(MinorDynInstPtr inst)
{
    LSQ::LSQRequestPtr ret = NULL;

    if (!transfers.empty()) {
        LSQRequestPtr request = transfers.front();

        /* Same instruction and complete access or a store that's
         *  capable of being moved to the store buffer */
        if (request->inst->id == inst->id) {
            bool complete = request->isComplete();
            bool can_store = storeBuffer.canInsert();
            bool to_store_buffer = request->state ==
                LSQRequest::StoreToStoreBuffer;

            if ((complete && !(request->isBarrier() && !can_store)) ||
                (to_store_buffer && can_store))
            {
                ret = request;
            }
        }
    }

    if (ret) {
        DPRINTF(MinorMem, "Found matching memory response for inst: %s\n",
            *inst);
    } else {
        DPRINTF(MinorMem, "No matching memory response for inst: %s\n",
            *inst);
    }

    return ret;
}

void
LSQ::popResponse(LSQ::LSQRequestPtr response)
{
    assert(!transfers.empty() && transfers.front() == response);

    transfers.pop();

    if (!response->isLoad)
        numStoresInTransfers--;

    if (response->issuedToMemory)
        numAccessesIssuedToMemory--;

    if (response->state != LSQRequest::StoreInStoreBuffer) {
        DPRINTF(MinorMem, "Deleting %s request: %s\n",
            (response->isLoad ? "load" : "store"),
            *(response->inst));

        delete response;
    }
}

void
LSQ::sendStoreToStoreBuffer(LSQRequestPtr request)
{
    assert(request->state == LSQRequest::StoreToStoreBuffer);

    DPRINTF(MinorMem, "Sending store: %s to store buffer\n",
        *(request->inst));

    request->inst->inStoreBuffer = true;

    storeBuffer.insert(request);
}

bool
LSQ::isDrained()
{
    return requests.empty() && transfers.empty() &&
        storeBuffer.isDrained();
}

bool
LSQ::needsToTick()
{
    bool ret = false;

    if (canSendToMemorySystem()) {
        bool have_translated_requests = !requests.empty() &&
            requests.front()->state != LSQRequest::InTranslation &&
            transfers.unreservedRemainingSpace() != 0;

        ret = have_translated_requests ||
            storeBuffer.numUnissuedStores() != 0;
    }

    if (ret)
        DPRINTF(Activity, "Need to tick\n");

    return ret;
}

Fault
LSQ::pushRequest(MinorDynInstPtr inst, bool isLoad, uint8_t *data,
                 unsigned int size, Addr addr, Request::Flags flags,
                 uint64_t *res, AtomicOpFunctor *amo_op,
                 const std::vector<bool>& byteEnable)
{
    assert(inst->translationFault == NoFault || inst->inLSQ);

    if (inst->inLSQ) {
        return inst->translationFault;
    }

    bool needs_burst = transferNeedsBurst(addr, size, lineWidth);

    if (needs_burst && inst->staticInst->isAtomic()) {
        // AMO requests that access across a cache line boundary are not
        // allowed since the cache does not guarantee AMO ops to be executed
        // atomically in two cache lines
        // For ISAs such as x86 that requires AMO operations to work on
        // accesses that cross cache-line boundaries, the cache needs to be
        // modified to support locking both cache lines to guarantee the
        // atomicity.
        panic("Do not expect cross-cache-line atomic memory request\n");
    }

    LSQRequestPtr request;

    /* Copy given data into the request.  The request will pass this to the
     *  packet and then it will own the data */
    uint8_t *request_data = NULL;

    DPRINTF(MinorMem, "Pushing request (%s) addr: 0x%x size: %d flags:"
        " 0x%x%s lineWidth : 0x%x\n",
        (isLoad ? "load" : "store/atomic"), addr, size, flags,
            (needs_burst ? " (needs burst)" : ""), lineWidth);

    if (!isLoad) {
        /* Request_data becomes the property of a ...DataRequest (see below)
         *  and destroyed by its destructor */
        request_data = new uint8_t[size];
        if (inst->staticInst->isAtomic() ||
            (flags & Request::STORE_NO_DATA)) {
            /* For atomic or store-no-data, just use zeroed data */
            std::memset(request_data, 0, size);
        } else {
            std::memcpy(request_data, data, size);
        }
    }

    if (needs_burst) {
        request = new SplitDataRequest(
            *this, inst, isLoad, request_data, res);
    } else {
        request = new SingleDataRequest(
            *this, inst, isLoad, request_data, res);
    }

    if (inst->traceData)
        inst->traceData->setMem(addr, size, flags);

    int cid = cpu.threads[inst->id.threadId]->getTC()->contextId();
    request->request->setContext(cid);
    request->request->setVirt(0 /* asid */,
        addr, size, flags, cpu.dataMasterId(),
        /* I've no idea why we need the PC, but give it */
        inst->pc.instAddr(), amo_op);
<<<<<<< HEAD
    if (!byteEnable.empty()) {
        request->request->setByteEnable(byteEnable);
    }
=======
    request->request->setByteEnable(byteEnable);
>>>>>>> a56ab045

    requests.push(request);
    inst->inLSQ = true;
    request->startAddrTranslation();

    return inst->translationFault;
}

void
LSQ::pushFailedRequest(MinorDynInstPtr inst)
{
    LSQRequestPtr request = new FailedDataRequest(*this, inst);
    requests.push(request);
}

void
LSQ::minorTrace() const
{
    MINORTRACE("state=%s in_tlb_mem=%d/%d stores_in_transfers=%d"
        " lastMemBarrier=%d\n",
        state, numAccessesInDTLB, numAccessesInMemorySystem,
        numStoresInTransfers, lastMemBarrier[0]);
    requests.minorTrace();
    transfers.minorTrace();
    storeBuffer.minorTrace();
}

LSQ::StoreBuffer::StoreBuffer(std::string name_, LSQ &lsq_,
    unsigned int store_buffer_size,
    unsigned int store_limit_per_cycle) :
    Named(name_), lsq(lsq_),
    numSlots(store_buffer_size),
    storeLimitPerCycle(store_limit_per_cycle),
    slots(),
    numUnissuedAccesses(0)
{
}

PacketPtr
makePacketForRequest(const RequestPtr &request, bool isLoad,
    Packet::SenderState *sender_state, PacketDataPtr data)
{
    PacketPtr ret = isLoad ? Packet::createRead(request)
                           : Packet::createWrite(request);

    if (sender_state)
        ret->pushSenderState(sender_state);

    if (isLoad) {
        ret->allocate();
    } else if (!request->isCacheMaintenance()) {
        // CMOs are treated as stores but they don't have data. All
        // stores otherwise need to allocate for data.
        ret->dataDynamic(data);
    }

    return ret;
}

void
LSQ::issuedMemBarrierInst(MinorDynInstPtr inst)
{
    assert(inst->isInst() && inst->staticInst->isMemBarrier());
    assert(inst->id.execSeqNum > lastMemBarrier[inst->id.threadId]);

    /* Remember the barrier.  We only have a notion of one
     *  barrier so this may result in some mem refs being
     *  delayed if they are between barriers */
    lastMemBarrier[inst->id.threadId] = inst->id.execSeqNum;
}

void
LSQ::LSQRequest::makePacket()
{
    assert(inst->translationFault == NoFault);

    /* Make the function idempotent */
    if (packet)
        return;

    packet = makePacketForRequest(request, isLoad, this, data);
    /* Null the ret data so we know not to deallocate it when the
     * ret is destroyed.  The data now belongs to the ret and
     * the ret is responsible for its destruction */
    data = NULL;
}

std::ostream &
operator <<(std::ostream &os, LSQ::MemoryState state)
{
    switch (state) {
      case LSQ::MemoryRunning:
        os << "MemoryRunning";
        break;
      case LSQ::MemoryNeedsRetry:
        os << "MemoryNeedsRetry";
        break;
      default:
        os << "MemoryState-" << static_cast<int>(state);
        break;
    }
    return os;
}

void
LSQ::recvTimingSnoopReq(PacketPtr pkt)
{
    /* LLSC operations in Minor can't be speculative and are executed from
     * the head of the requests queue.  We shouldn't need to do more than
     * this action on snoops. */
    for (ThreadID tid = 0; tid < cpu.numThreads; tid++) {
        if (cpu.getCpuAddrMonitor(tid)->doMonitor(pkt)) {
            cpu.wakeup(tid);
        }
    }

    if (pkt->isInvalidate() || pkt->isWrite()) {
        for (ThreadID tid = 0; tid < cpu.numThreads; tid++) {
            TheISA::handleLockedSnoop(cpu.getContext(tid), pkt,
                                      cacheBlockMask);
        }
    }
}

void
LSQ::threadSnoop(LSQRequestPtr request)
{
    /* LLSC operations in Minor can't be speculative and are executed from
     * the head of the requests queue.  We shouldn't need to do more than
     * this action on snoops. */
    ThreadID req_tid = request->inst->id.threadId;
    PacketPtr pkt = request->packet;

    for (ThreadID tid = 0; tid < cpu.numThreads; tid++) {
        if (tid != req_tid) {
            if (cpu.getCpuAddrMonitor(tid)->doMonitor(pkt)) {
                cpu.wakeup(tid);
            }

            if (pkt->isInvalidate() || pkt->isWrite()) {
                TheISA::handleLockedSnoop(cpu.getContext(tid), pkt,
                                          cacheBlockMask);
            }
        }
    }
}

}<|MERGE_RESOLUTION|>--- conflicted
+++ resolved
@@ -75,8 +75,6 @@
 }
 
 void
-<<<<<<< HEAD
-=======
 LSQ::LSQRequest::tryToSuppressFault()
 {
     SimpleThread &thread = *port.cpu.threads[inst->id.threadId];
@@ -113,7 +111,6 @@
 }
 
 void
->>>>>>> a56ab045
 LSQ::LSQRequest::disableMemAccess()
 {
     port.cpu.threads[inst->id.threadId]->setMemAccPredicate(false);
@@ -626,10 +623,7 @@
 void
 LSQ::SplitDataRequest::retireResponse(PacketPtr response)
 {
-<<<<<<< HEAD
-=======
     assert(inst->translationFault == NoFault);
->>>>>>> a56ab045
     assert(numRetiredFragments < numTranslatedFragments);
 
     DPRINTFS(MinorMem, (&port), "Retiring fragment addr: 0x%x size: %d"
@@ -1642,13 +1636,7 @@
         addr, size, flags, cpu.dataMasterId(),
         /* I've no idea why we need the PC, but give it */
         inst->pc.instAddr(), amo_op);
-<<<<<<< HEAD
-    if (!byteEnable.empty()) {
-        request->request->setByteEnable(byteEnable);
-    }
-=======
     request->request->setByteEnable(byteEnable);
->>>>>>> a56ab045
 
     requests.push(request);
     inst->inLSQ = true;
