--- conflicted
+++ resolved
@@ -236,15 +236,9 @@
         staticInst(NULL), id(id_), traceData(NULL),
         pc(TheISA::PCState(0)), fault(fault_),
         triedToPredict(false), predictedTaken(false),
-<<<<<<< HEAD
-        fuIndex(0), inLSQ(false), inStoreBuffer(false),
-        canEarlyIssue(false), predicate(true), memAccPredicate(true),
-        instToWaitFor(0), extraCommitDelay(Cycles(0)),
-=======
         fuIndex(0), inLSQ(false), translationFault(NoFault),
         inStoreBuffer(false), canEarlyIssue(false), predicate(true),
         memAccPredicate(true), instToWaitFor(0), extraCommitDelay(Cycles(0)),
->>>>>>> a56ab045
         extraCommitDelayExpr(NULL), minimumCommitCycle(Cycles(0))
     { }
 
