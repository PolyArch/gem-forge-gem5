--- conflicted
+++ resolved
@@ -51,17 +51,12 @@
 namespace gem5
 {
 
-<<<<<<< HEAD
-Pipeline::Pipeline(MinorCPU &cpu_, MinorCPUParams &params) :
-    Ticked(cpu_, cpu_.name() + ".pipeline", &(cpu_.BaseCPU::numCycles)),
-=======
 GEM5_DEPRECATED_NAMESPACE(Minor, minor);
 namespace minor
 {
 
 Pipeline::Pipeline(MinorCPU &cpu_, const BaseMinorCPUParams &params) :
     Ticked(cpu_, &(cpu_.BaseCPU::baseStats.numCycles)),
->>>>>>> 5fa484e2
     cpu(cpu_),
     allow_idling(params.enableIdling),
     f1ToF2(cpu.name() + ".f1ToF2", "lines",
