/*
 * Copyright (c) 2011-2014, 2016-2018 ARM Limited
 * Copyright (c) 2013 Advanced Micro Devices, Inc.
 * All rights reserved
 *
 * The license below extends only to copyright in the software and shall
 * not be construed as granting a license to any other intellectual
 * property including but not limited to intellectual property relating
 * to a hardware implementation of the functionality of the software
 * licensed hereunder.  You may use the software subject to the license
 * terms below provided that you ensure that this notice is replicated
 * unmodified and in its entirety in all distributions of the software,
 * modified or unmodified, in source code or in binary form.
 *
 * Copyright (c) 2002-2005 The Regents of The University of Michigan
 * All rights reserved.
 *
 * Redistribution and use in source and binary forms, with or without
 * modification, are permitted provided that the following conditions are
 * met: redistributions of source code must retain the above copyright
 * notice, this list of conditions and the following disclaimer;
 * redistributions in binary form must reproduce the above copyright
 * notice, this list of conditions and the following disclaimer in the
 * documentation and/or other materials provided with the distribution;
 * neither the name of the copyright holders nor the names of its
 * contributors may be used to endorse or promote products derived from
 * this software without specific prior written permission.
 *
 * THIS SOFTWARE IS PROVIDED BY THE COPYRIGHT HOLDERS AND CONTRIBUTORS
 * "AS IS" AND ANY EXPRESS OR IMPLIED WARRANTIES, INCLUDING, BUT NOT
 * LIMITED TO, THE IMPLIED WARRANTIES OF MERCHANTABILITY AND FITNESS FOR
 * A PARTICULAR PURPOSE ARE DISCLAIMED. IN NO EVENT SHALL THE COPYRIGHT
 * OWNER OR CONTRIBUTORS BE LIABLE FOR ANY DIRECT, INDIRECT, INCIDENTAL,
 * SPECIAL, EXEMPLARY, OR CONSEQUENTIAL DAMAGES (INCLUDING, BUT NOT
 * LIMITED TO, PROCUREMENT OF SUBSTITUTE GOODS OR SERVICES; LOSS OF USE,
 * DATA, OR PROFITS; OR BUSINESS INTERRUPTION) HOWEVER CAUSED AND ON ANY
 * THEORY OF LIABILITY, WHETHER IN CONTRACT, STRICT LIABILITY, OR TORT
 * (INCLUDING NEGLIGENCE OR OTHERWISE) ARISING IN ANY WAY OUT OF THE USE
 * OF THIS SOFTWARE, EVEN IF ADVISED OF THE POSSIBILITY OF SUCH DAMAGE.
 *
 * Authors: Steve Reinhardt
 *          Dave Greene
 *          Nathan Binkert
 *          Andrew Bardsley
 */

/**
 * @file
 *
 *  ExecContext bears the exec_context interface for Minor.
 */

#ifndef __CPU_MINOR_EXEC_CONTEXT_HH__
#define __CPU_MINOR_EXEC_CONTEXT_HH__

#include "cpu/exec_context.hh"
#include "cpu/minor/execute.hh"
#include "cpu/minor/pipeline.hh"
#include "cpu/base.hh"
#include "cpu/simple_thread.hh"
#include "mem/request.hh"
#include "debug/MinorExecute.hh"

namespace Minor
{

/* Forward declaration of Execute */
class Execute;

/** ExecContext bears the exec_context interface for Minor.  This nicely
 *  separates that interface from other classes such as Pipeline, MinorCPU
 *  and DynMinorInst and makes it easier to see what state is accessed by it.
 */
class ExecContext : public ::ExecContext
{
  public:
    MinorCPU &cpu;

    /** ThreadState object, provides all the architectural state. */
    SimpleThread &thread;

    /** The execute stage so we can peek at its contents. */
    Execute &execute;

    /** Instruction for the benefit of memory operations and for PC */
    MinorDynInstPtr inst;

    ExecContext (
        MinorCPU &cpu_,
        SimpleThread &thread_, Execute &execute_,
        MinorDynInstPtr inst_) :
        cpu(cpu_),
        thread(thread_),
        execute(execute_),
        inst(inst_)
    {
        DPRINTF(MinorExecute, "ExecContext setting PC: %s\n", inst->pc);
        pcState(inst->pc);
        setPredicate(inst->readPredicate());
        setMemAccPredicate(inst->readMemAccPredicate());
        thread.setIntReg(TheISA::ZeroReg, 0);
#if THE_ISA == ALPHA_ISA
        thread.setFloatReg(TheISA::ZeroReg, 0);
#endif
    }

    ~ExecContext()
    {
        inst->setPredicate(readPredicate());
        inst->setMemAccPredicate(readMemAccPredicate());
    }

    Fault
    initiateMemRead(Addr addr, unsigned int size,
                    Request::Flags flags,
                    const std::vector<bool>& byteEnable = std::vector<bool>())
        override
    {
<<<<<<< HEAD
        execute.getLSQ().pushRequest(inst, true /* load */, nullptr,
            size, addr, flags, nullptr, nullptr, byteEnable);
        return NoFault;
=======
        return execute.getLSQ().pushRequest(inst, true /* load */, nullptr,
            size, addr, flags, nullptr, nullptr, byteEnable);
>>>>>>> a56ab045
    }

    Fault
    writeMem(uint8_t *data, unsigned int size, Addr addr,
             Request::Flags flags, uint64_t *res,
             const std::vector<bool>& byteEnable = std::vector<bool>())
        override
    {
        assert(byteEnable.empty() || byteEnable.size() == size);
<<<<<<< HEAD
        execute.getLSQ().pushRequest(inst, false /* store */, data,
            size, addr, flags, res, nullptr, byteEnable);
        return NoFault;
=======
        return execute.getLSQ().pushRequest(inst, false /* store */, data,
            size, addr, flags, res, nullptr, byteEnable);
>>>>>>> a56ab045
    }

    Fault
    initiateMemAMO(Addr addr, unsigned int size, Request::Flags flags,
                   AtomicOpFunctor *amo_op) override
    {
        // AMO requests are pushed through the store path
<<<<<<< HEAD
        execute.getLSQ().pushRequest(inst, false /* amo */, nullptr,
            size, addr, flags, nullptr, amo_op);
        return NoFault;
=======
        return execute.getLSQ().pushRequest(inst, false /* amo */, nullptr,
            size, addr, flags, nullptr, amo_op);
>>>>>>> a56ab045
    }

    RegVal
    readIntRegOperand(const StaticInst *si, int idx) override
    {
        const RegId& reg = si->srcRegIdx(idx);
        assert(reg.isIntReg());
        return thread.readIntReg(reg.index());
    }

    RegVal
    readFloatRegOperandBits(const StaticInst *si, int idx) override
    {
        const RegId& reg = si->srcRegIdx(idx);
        assert(reg.isFloatReg());
        return thread.readFloatReg(reg.index());
    }

    const TheISA::VecRegContainer &
    readVecRegOperand(const StaticInst *si, int idx) const override
    {
        const RegId& reg = si->srcRegIdx(idx);
        assert(reg.isVecReg());
        return thread.readVecReg(reg);
    }

    TheISA::VecRegContainer &
    getWritableVecRegOperand(const StaticInst *si, int idx) override
    {
        const RegId& reg = si->destRegIdx(idx);
        assert(reg.isVecReg());
        return thread.getWritableVecReg(reg);
    }

    TheISA::VecElem
    readVecElemOperand(const StaticInst *si, int idx) const override
    {
        const RegId& reg = si->srcRegIdx(idx);
        assert(reg.isVecElem());
        return thread.readVecElem(reg);
    }

    const TheISA::VecPredRegContainer&
    readVecPredRegOperand(const StaticInst *si, int idx) const override
    {
        const RegId& reg = si->srcRegIdx(idx);
        assert(reg.isVecPredReg());
        return thread.readVecPredReg(reg);
    }

    TheISA::VecPredRegContainer&
    getWritableVecPredRegOperand(const StaticInst *si, int idx) override
    {
        const RegId& reg = si->destRegIdx(idx);
        assert(reg.isVecPredReg());
        return thread.getWritableVecPredReg(reg);
    }

    void
    setIntRegOperand(const StaticInst *si, int idx, RegVal val) override
    {
        const RegId& reg = si->destRegIdx(idx);
        assert(reg.isIntReg());
        thread.setIntReg(reg.index(), val);
    }

    void
    setFloatRegOperandBits(const StaticInst *si, int idx, RegVal val) override
    {
        const RegId& reg = si->destRegIdx(idx);
        assert(reg.isFloatReg());
        thread.setFloatReg(reg.index(), val);
    }

    void
    setVecRegOperand(const StaticInst *si, int idx,
                     const TheISA::VecRegContainer& val) override
    {
        const RegId& reg = si->destRegIdx(idx);
        assert(reg.isVecReg());
        thread.setVecReg(reg, val);
    }

    void
    setVecPredRegOperand(const StaticInst *si, int idx,
                         const TheISA::VecPredRegContainer& val) override
    {
        const RegId& reg = si->destRegIdx(idx);
        assert(reg.isVecPredReg());
        thread.setVecPredReg(reg, val);
    }

    /** Vector Register Lane Interfaces. */
    /** @{ */
    /** Reads source vector 8bit operand. */
    ConstVecLane8
    readVec8BitLaneOperand(const StaticInst *si, int idx) const
                            override
    {
        const RegId& reg = si->srcRegIdx(idx);
        assert(reg.isVecReg());
        return thread.readVec8BitLaneReg(reg);
    }

    /** Reads source vector 16bit operand. */
    ConstVecLane16
    readVec16BitLaneOperand(const StaticInst *si, int idx) const
                            override
    {
        const RegId& reg = si->srcRegIdx(idx);
        assert(reg.isVecReg());
        return thread.readVec16BitLaneReg(reg);
    }

    /** Reads source vector 32bit operand. */
    ConstVecLane32
    readVec32BitLaneOperand(const StaticInst *si, int idx) const
                            override
    {
        const RegId& reg = si->srcRegIdx(idx);
        assert(reg.isVecReg());
        return thread.readVec32BitLaneReg(reg);
    }

    /** Reads source vector 64bit operand. */
    ConstVecLane64
    readVec64BitLaneOperand(const StaticInst *si, int idx) const
                            override
    {
        const RegId& reg = si->srcRegIdx(idx);
        assert(reg.isVecReg());
        return thread.readVec64BitLaneReg(reg);
    }

    /** Write a lane of the destination vector operand. */
    template <typename LD>
    void
    setVecLaneOperandT(const StaticInst *si, int idx, const LD& val)
    {
        const RegId& reg = si->destRegIdx(idx);
        assert(reg.isVecReg());
        return thread.setVecLane(reg, val);
    }
    virtual void
    setVecLaneOperand(const StaticInst *si, int idx,
            const LaneData<LaneSize::Byte>& val) override
    {
        setVecLaneOperandT(si, idx, val);
    }
    virtual void
    setVecLaneOperand(const StaticInst *si, int idx,
            const LaneData<LaneSize::TwoByte>& val) override
    {
        setVecLaneOperandT(si, idx, val);
    }
    virtual void
    setVecLaneOperand(const StaticInst *si, int idx,
            const LaneData<LaneSize::FourByte>& val) override
    {
        setVecLaneOperandT(si, idx, val);
    }
    virtual void
    setVecLaneOperand(const StaticInst *si, int idx,
            const LaneData<LaneSize::EightByte>& val) override
    {
        setVecLaneOperandT(si, idx, val);
    }
    /** @} */

    void
    setVecElemOperand(const StaticInst *si, int idx,
                      const TheISA::VecElem val) override
    {
        const RegId& reg = si->destRegIdx(idx);
        assert(reg.isVecElem());
        thread.setVecElem(reg, val);
    }

    bool
    readPredicate() const override
    {
        return thread.readPredicate();
    }

    void
    setPredicate(bool val) override
    {
        thread.setPredicate(val);
    }

    bool
    readMemAccPredicate() const override
    {
        return thread.readMemAccPredicate();
    }

    void
    setMemAccPredicate(bool val) override
    {
        thread.setMemAccPredicate(val);
    }

    TheISA::PCState
    pcState() const override
    {
        return thread.pcState();
    }

    void
    pcState(const TheISA::PCState &val) override
    {
        thread.pcState(val);
    }

    RegVal
    readMiscRegNoEffect(int misc_reg) const
    {
        return thread.readMiscRegNoEffect(misc_reg);
    }

    RegVal
    readMiscReg(int misc_reg) override
    {
        return thread.readMiscReg(misc_reg);
    }

    void
    setMiscReg(int misc_reg, RegVal val) override
    {
        thread.setMiscReg(misc_reg, val);
    }

    RegVal
    readMiscRegOperand(const StaticInst *si, int idx) override
    {
        const RegId& reg = si->srcRegIdx(idx);
        assert(reg.isMiscReg());
        return thread.readMiscReg(reg.index());
    }

    void
    setMiscRegOperand(const StaticInst *si, int idx, RegVal val) override
    {
        const RegId& reg = si->destRegIdx(idx);
        assert(reg.isMiscReg());
        return thread.setMiscReg(reg.index(), val);
    }

    void
    syscall(int64_t callnum, Fault *fault) override
    {
        if (FullSystem)
            panic("Syscall emulation isn't available in FS mode.\n");

        thread.syscall(callnum, fault);
    }

    ThreadContext *tcBase() override { return thread.getTC(); }

    /* @todo, should make stCondFailures persistent somewhere */
    unsigned int readStCondFailures() const override { return 0; }
    void setStCondFailures(unsigned int st_cond_failures) override {}

    ContextID contextId() { return thread.contextId(); }
    /* ISA-specific (or at least currently ISA singleton) functions */

    /* X86: TLB twiddling */
    void
    demapPage(Addr vaddr, uint64_t asn) override
    {
        thread.getITBPtr()->demapPage(vaddr, asn);
        thread.getDTBPtr()->demapPage(vaddr, asn);
    }

    RegVal
    readCCRegOperand(const StaticInst *si, int idx) override
    {
        const RegId& reg = si->srcRegIdx(idx);
        assert(reg.isCCReg());
        return thread.readCCReg(reg.index());
    }

    void
    setCCRegOperand(const StaticInst *si, int idx, RegVal val) override
    {
        const RegId& reg = si->destRegIdx(idx);
        assert(reg.isCCReg());
        thread.setCCReg(reg.index(), val);
    }

    void
    demapInstPage(Addr vaddr, uint64_t asn)
    {
        thread.getITBPtr()->demapPage(vaddr, asn);
    }

    void
    demapDataPage(Addr vaddr, uint64_t asn)
    {
        thread.getDTBPtr()->demapPage(vaddr, asn);
    }

    BaseCPU *getCpuPtr() { return &cpu; }

  public:
    // monitor/mwait funtions
    void armMonitor(Addr address) override
    { getCpuPtr()->armMonitor(inst->id.threadId, address); }

    bool mwait(PacketPtr pkt) override
    { return getCpuPtr()->mwait(inst->id.threadId, pkt); }

    void mwaitAtomic(ThreadContext *tc) override
    { return getCpuPtr()->mwaitAtomic(inst->id.threadId, tc, thread.dtb); }

    AddressMonitor *getAddrMonitor() override
    { return getCpuPtr()->getCpuAddrMonitor(inst->id.threadId); }
};

}

#endif /* __CPU_MINOR_EXEC_CONTEXT_HH__ */<|MERGE_RESOLUTION|>--- conflicted
+++ resolved
@@ -116,14 +116,8 @@
                     const std::vector<bool>& byteEnable = std::vector<bool>())
         override
     {
-<<<<<<< HEAD
-        execute.getLSQ().pushRequest(inst, true /* load */, nullptr,
-            size, addr, flags, nullptr, nullptr, byteEnable);
-        return NoFault;
-=======
         return execute.getLSQ().pushRequest(inst, true /* load */, nullptr,
             size, addr, flags, nullptr, nullptr, byteEnable);
->>>>>>> a56ab045
     }
 
     Fault
@@ -133,14 +127,8 @@
         override
     {
         assert(byteEnable.empty() || byteEnable.size() == size);
-<<<<<<< HEAD
-        execute.getLSQ().pushRequest(inst, false /* store */, data,
-            size, addr, flags, res, nullptr, byteEnable);
-        return NoFault;
-=======
         return execute.getLSQ().pushRequest(inst, false /* store */, data,
             size, addr, flags, res, nullptr, byteEnable);
->>>>>>> a56ab045
     }
 
     Fault
@@ -148,14 +136,8 @@
                    AtomicOpFunctor *amo_op) override
     {
         // AMO requests are pushed through the store path
-<<<<<<< HEAD
-        execute.getLSQ().pushRequest(inst, false /* amo */, nullptr,
-            size, addr, flags, nullptr, amo_op);
-        return NoFault;
-=======
         return execute.getLSQ().pushRequest(inst, false /* amo */, nullptr,
             size, addr, flags, nullptr, amo_op);
->>>>>>> a56ab045
     }
 
     RegVal
