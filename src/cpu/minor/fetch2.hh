/*
 * Copyright (c) 2013-2014 ARM Limited
 * All rights reserved
 *
 * The license below extends only to copyright in the software and shall
 * not be construed as granting a license to any other intellectual
 * property including but not limited to intellectual property relating
 * to a hardware implementation of the functionality of the software
 * licensed hereunder.  You may use the software subject to the license
 * terms below provided that you ensure that this notice is replicated
 * unmodified and in its entirety in all distributions of the software,
 * modified or unmodified, in source code or in binary form.
 *
 * Redistribution and use in source and binary forms, with or without
 * modification, are permitted provided that the following conditions are
 * met: redistributions of source code must retain the above copyright
 * notice, this list of conditions and the following disclaimer;
 * redistributions in binary form must reproduce the above copyright
 * notice, this list of conditions and the following disclaimer in the
 * documentation and/or other materials provided with the distribution;
 * neither the name of the copyright holders nor the names of its
 * contributors may be used to endorse or promote products derived from
 * this software without specific prior written permission.
 *
 * THIS SOFTWARE IS PROVIDED BY THE COPYRIGHT HOLDERS AND CONTRIBUTORS
 * "AS IS" AND ANY EXPRESS OR IMPLIED WARRANTIES, INCLUDING, BUT NOT
 * LIMITED TO, THE IMPLIED WARRANTIES OF MERCHANTABILITY AND FITNESS FOR
 * A PARTICULAR PURPOSE ARE DISCLAIMED. IN NO EVENT SHALL THE COPYRIGHT
 * OWNER OR CONTRIBUTORS BE LIABLE FOR ANY DIRECT, INDIRECT, INCIDENTAL,
 * SPECIAL, EXEMPLARY, OR CONSEQUENTIAL DAMAGES (INCLUDING, BUT NOT
 * LIMITED TO, PROCUREMENT OF SUBSTITUTE GOODS OR SERVICES; LOSS OF USE,
 * DATA, OR PROFITS; OR BUSINESS INTERRUPTION) HOWEVER CAUSED AND ON ANY
 * THEORY OF LIABILITY, WHETHER IN CONTRACT, STRICT LIABILITY, OR TORT
 * (INCLUDING NEGLIGENCE OR OTHERWISE) ARISING IN ANY WAY OUT OF THE USE
 * OF THIS SOFTWARE, EVEN IF ADVISED OF THE POSSIBILITY OF SUCH DAMAGE.
 *
 * Authors: Andrew Bardsley
 */

/**
 * @file
 *
 *  Fetch2 receives lines of data from Fetch1, separates them into
 *  instructions and passes them to Decode
 */

#ifndef __CPU_MINOR_FETCH2_HH__
#define __CPU_MINOR_FETCH2_HH__

#include "cpu/minor/buffers.hh"
#include "cpu/minor/cpu.hh"
#include "cpu/minor/pipe_data.hh"
#include "cpu/pred/bpred_unit.hh"
#include "params/MinorCPU.hh"

namespace Minor
{

/** This stage receives lines of data from Fetch1, separates them into
 *  instructions and passes them to Decode */
class Fetch2 : public Named
{
  protected:
    /** Pointer back to the containing CPU */
    MinorCPU &cpu;

    /** Input port carrying lines from Fetch1 */
    Latch<ForwardLineData>::Output inp;

    /** Input port carrying branches from Execute.  This is a snoop of the
     *  data provided to F1. */
    Latch<BranchData>::Output branchInp;

    /** Output port carrying predictions back to Fetch1 */
    Latch<BranchData>::Input predictionOut;

    /** Output port carrying instructions into Decode */
    Latch<ForwardInstData>::Input out;

    /** Interface to reserve space in the next stage */
    std::vector<InputBuffer<ForwardInstData>> &nextStageReserve;

    /** Width of output of this stage/input of next in instructions */
    unsigned int outputWidth;

    /** If true, more than one input word can be processed each cycle if
     *  there is room in the output to contain its processed data */
    bool processMoreThanOneInput;

    /** Branch predictor passed from Python configuration */
    BPredUnit &branchPredictor;

  public:
    /* Public so that Pipeline can pass it to Fetch1 */
    std::vector<InputBuffer<ForwardLineData>> inputBuffer;

  protected:
    /** Data members after this line are cycle-to-cycle state */

    struct Fetch2ThreadInfo {

        /** Default constructor */
        Fetch2ThreadInfo() :
            inputIndex(0),
            pc(TheISA::PCState(0)),
            havePC(false),
            lastStreamSeqNum(InstId::firstStreamSeqNum),
            fetchSeqNum(InstId::firstFetchSeqNum),
            expectedStreamSeqNum(InstId::firstStreamSeqNum),
            predictionSeqNum(InstId::firstPredictionSeqNum),
            blocked(false)
        { }

        Fetch2ThreadInfo(const Fetch2ThreadInfo& other) :
            inputIndex(other.inputIndex),
            pc(other.pc),
            havePC(other.havePC),
            lastStreamSeqNum(other.lastStreamSeqNum),
            expectedStreamSeqNum(other.expectedStreamSeqNum),
            predictionSeqNum(other.predictionSeqNum),
            blocked(other.blocked)
        { }

        /** Index into an incompletely processed input line that instructions
         *  are to be extracted from */
        unsigned int inputIndex;


        /** Remembered program counter value.  Between contiguous lines, this
         *  is just updated with advancePC.  For lines following changes of
         *  stream, a new PC must be loaded and havePC be set.
         *  havePC is needed to accomodate instructions which span across
         *  lines meaning that Fetch2 and the decoder need to remember a PC
         *  value and a partially-offered instruction from the previous line */
        TheISA::PCState pc;

        /** PC is currently valid.  Initially false, gets set to true when a
         *  change-of-stream line is received and false again when lines are
         *  discarded for any reason */
        bool havePC;

        /** Stream sequence number of the last seen line used to identify
         *  changes of instruction stream */
        InstSeqNum lastStreamSeqNum;

        /** Fetch2 is the source of fetch sequence numbers.  These represent the
         *  sequence that instructions were extracted from fetched lines. */
        InstSeqNum fetchSeqNum;

        /** Stream sequence number remembered from last time the
         *  predictionSeqNum changed.  Lines should only be discarded when their
         *  predictionSeqNums disagree with Fetch2::predictionSeqNum *and* they
         *  are from the same stream that bore that prediction number */
        InstSeqNum expectedStreamSeqNum;

        /** Fetch2 is the source of prediction sequence numbers.  These
         *  represent predicted changes of control flow sources from branch
         *  prediction in Fetch2. */
        InstSeqNum predictionSeqNum;

        /** Blocked indication for report */
        bool blocked;
    };

    std::vector<Fetch2ThreadInfo> fetchInfo;
    ThreadID threadPriority;

    /** Stats */
    Stats::Scalar intInstructions;
    Stats::Scalar fpInstructions;
    Stats::Scalar vecInstructions;
    Stats::Scalar loadInstructions;
    Stats::Scalar storeInstructions;
    Stats::Scalar amoInstructions;

<<<<<<< HEAD
  public:
    /** Dump the whole contents of the input buffer.  Useful after a
     *  prediction changes control flow */
    void dumpAllInput(ThreadID tid);

=======
>>>>>>> a56ab045
  protected:
    /** Get a piece of data to work on from the inputBuffer, or 0 if there
     *  is no data. */
    const ForwardLineData *getInput(ThreadID tid);

    /** Pop an element off the input buffer, if there are any */
    void popInput(ThreadID tid);

    /** Update local branch prediction structures from feedback from
     *  Execute. */
    void updateBranchPrediction(const BranchData &branch);

    /** Predicts branches for the given instruction.  Updates the
     *  instruction's predicted... fields and also the branch which
     *  carries the prediction to Fetch1 */
    void predictBranch(MinorDynInstPtr inst, BranchData &branch);

    /** Use the current threading policy to determine the next thread to
     *  fetch from. */
    ThreadID getScheduledThread();

  public:
    Fetch2(const std::string &name,
        MinorCPU &cpu_,
        MinorCPUParams &params,
        Latch<ForwardLineData>::Output inp_,
        Latch<BranchData>::Output branchInp_,
        Latch<BranchData>::Input predictionOut_,
        Latch<ForwardInstData>::Input out_,
        std::vector<InputBuffer<ForwardInstData>> &next_stage_input_buffer);

  public:
    /** Pass on input/buffer data to the output if you can */
    void evaluate();

    void minorTrace() const;

    void regStats();

    /** Is this stage drained?  For Fetch2, draining is initiated by
     *  Execute halting Fetch1 causing Fetch2 to naturally drain.
     *  Branch predictions are ignored by Fetch1 during halt */
    bool isDrained();
};

}

#endif /* __CPU_MINOR_FETCH2_HH__ */<|MERGE_RESOLUTION|>--- conflicted
+++ resolved
@@ -173,14 +173,6 @@
     Stats::Scalar storeInstructions;
     Stats::Scalar amoInstructions;
 
-<<<<<<< HEAD
-  public:
-    /** Dump the whole contents of the input buffer.  Useful after a
-     *  prediction changes control flow */
-    void dumpAllInput(ThreadID tid);
-
-=======
->>>>>>> a56ab045
   protected:
     /** Get a piece of data to work on from the inputBuffer, or 0 if there
      *  is no data. */
@@ -188,6 +180,10 @@
 
     /** Pop an element off the input buffer, if there are any */
     void popInput(ThreadID tid);
+
+    /** Dump the whole contents of the input buffer.  Useful after a
+     *  prediction changes control flow */
+    void dumpAllInput(ThreadID tid);
 
     /** Update local branch prediction structures from feedback from
      *  Execute. */
