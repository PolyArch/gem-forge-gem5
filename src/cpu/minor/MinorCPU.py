--- conflicted
+++ resolved
@@ -23,357 +23,6 @@
 # (INCLUDING NEGLIGENCE OR OTHERWISE) ARISING IN ANY WAY OUT OF THE USE
 # OF THIS SOFTWARE, EVEN IF ADVISED OF THE POSSIBILITY OF SUCH DAMAGE.
 
-<<<<<<< HEAD
-from __future__ import print_function
-
-from m5.defines import buildEnv
-from m5.params import *
-from m5.proxy import *
-from m5.SimObject import SimObject
-from m5.objects.BaseCPU import BaseCPU
-from m5.objects.DummyChecker import DummyChecker
-from m5.objects.BranchPredictor import *
-from m5.objects.TimingExpr import TimingExpr
-
-from m5.objects.FuncUnit import OpClass
-
-class MinorOpClass(SimObject):
-    """Boxing of OpClass to get around build problems and provide a hook for
-    future additions to OpClass checks"""
-
-    type = 'MinorOpClass'
-    cxx_header = "cpu/minor/func_unit.hh"
-
-    opClass = Param.OpClass("op class to match")
-
-class MinorOpClassSet(SimObject):
-    """A set of matchable op classes"""
-
-    type = 'MinorOpClassSet'
-    cxx_header = "cpu/minor/func_unit.hh"
-
-    opClasses = VectorParam.MinorOpClass([], "op classes to be matched."
-        "  An empty list means any class")
-
-class MinorFUTiming(SimObject):
-    type = 'MinorFUTiming'
-    cxx_header = "cpu/minor/func_unit.hh"
-
-    mask = Param.UInt64(0, "mask for testing ExtMachInst")
-    match = Param.UInt64(0, "match value for testing ExtMachInst:"
-        " (ext_mach_inst & mask) == match")
-    suppress = Param.Bool(False, "if true, this inst. is not executed by"
-        " this FU")
-    extraCommitLat = Param.Cycles(0, "extra cycles to stall commit for"
-        " this inst.")
-    extraCommitLatExpr = Param.TimingExpr(NULL, "extra cycles as a"
-        " run-time evaluated expression")
-    extraAssumedLat = Param.Cycles(0, "extra cycles to add to scoreboard"
-        " retire time for this insts dest registers once it leaves the"
-        " functional unit.  For mem refs, if this is 0, the result's time"
-        " is marked as unpredictable and no forwarding can take place.")
-    srcRegsRelativeLats = VectorParam.Cycles("the maximum number of cycles"
-        " after inst. issue that each src reg can be available for this"
-        " inst. to issue")
-    opClasses = Param.MinorOpClassSet(MinorOpClassSet(),
-        "op classes to be considered for this decode.  An empty set means any"
-        " class")
-    description = Param.String('', "description string of the decoding/inst."
-        " class")
-
-def minorMakeOpClassSet(op_classes):
-    """Make a MinorOpClassSet from a list of OpClass enum value strings"""
-    def boxOpClass(op_class):
-        return MinorOpClass(opClass=op_class)
-
-    return MinorOpClassSet(opClasses=[ boxOpClass(o) for o in op_classes ])
-
-class MinorFU(SimObject):
-    type = 'MinorFU'
-    cxx_header = "cpu/minor/func_unit.hh"
-
-    opClasses = Param.MinorOpClassSet(MinorOpClassSet(), "type of operations"
-        " allowed on this functional unit")
-    opLat = Param.Cycles(1, "latency in cycles")
-    issueLat = Param.Cycles(1, "cycles until another instruction can be"
-        " issued")
-    timings = VectorParam.MinorFUTiming([], "extra decoding rules")
-
-    cantForwardFromFUIndices = VectorParam.Unsigned([],
-        "list of FU indices from which this FU can't receive and early"
-        " (forwarded) result")
-
-class MinorFUPool(SimObject):
-    type = 'MinorFUPool'
-    cxx_header = "cpu/minor/func_unit.hh"
-
-    funcUnits = VectorParam.MinorFU("functional units")
-
-class MinorDefaultIntFU(MinorFU):
-    opClasses = minorMakeOpClassSet(['IntAlu'])
-    timings = [MinorFUTiming(description="Int",
-        srcRegsRelativeLats=[2])]
-    opLat = 3
-
-class MinorSimpleIntFU(MinorFU):
-    opClasses = minorMakeOpClassSet(['IntAlu'])
-    timings = [MinorFUTiming(description="Int",
-        srcRegsRelativeLats=[0])]
-    opLat = 1
-
-class MinorDefaultIntMulFU(MinorFU):
-    opClasses = minorMakeOpClassSet(['IntMult'])
-    timings = [MinorFUTiming(description='Mul',
-        srcRegsRelativeLats=[0])]
-    opLat = 3
-
-class MinorDefaultIntDivFU(MinorFU):
-    opClasses = minorMakeOpClassSet(['IntDiv'])
-    # DIV and IDIV instructions in x86 are implemented using a loop which
-    # issues division microops.  The latency of these microops should really be
-    # one (or a small number) cycle each since each of these computes one bit
-    # of the quotient.
-    if buildEnv['TARGET_ISA'] in ('x86'):
-        issueLat = 1
-        opLat = 1
-    else:
-        issueLat = 9
-        opLat = 9
-
-class MinorDefaultFloatSimdFU(MinorFU):
-    opClasses = minorMakeOpClassSet([
-        'FloatAdd', 'FloatCmp', 'FloatCvt', 'FloatMisc', 'FloatMult',
-        'FloatMultAcc', 'FloatDiv', 'FloatSqrt',
-        'SimdAdd', 'SimdAddAcc', 'SimdAlu', 'SimdCmp', 'SimdCvt',
-        'SimdMisc', 'SimdMult', 'SimdMultAcc', 'SimdShift', 'SimdShiftAcc',
-        'SimdDiv', 'SimdSqrt', 'SimdFloatAdd', 'SimdFloatAlu', 'SimdFloatCmp',
-        'SimdFloatCvt', 'SimdFloatDiv', 'SimdFloatMisc', 'SimdFloatMult',
-        'SimdFloatMultAcc', 'SimdFloatSqrt', 'SimdReduceAdd', 'SimdReduceAlu',
-        'SimdReduceCmp', 'SimdFloatReduceAdd', 'SimdFloatReduceCmp',
-        'SimdAes', 'SimdAesMix',
-        'SimdSha1Hash', 'SimdSha1Hash2', 'SimdSha256Hash',
-        'SimdSha256Hash2', 'SimdShaSigma2', 'SimdShaSigma3'])
-
-    timings = [MinorFUTiming(description='FloatSimd',
-        srcRegsRelativeLats=[2])]
-    opLat = 6
-
-class MinorGemForgeFloatALU(MinorFU):
-    opClasses = minorMakeOpClassSet([
-        'FloatAdd', 'FloatCmp', 'FloatCvt',
-    ])
-    timings = [MinorFUTiming(description='FloatAlu',
-        srcRegsRelativeLats=[0])]
-    opLat = 2
-
-class MinorGemForgeFloatMult(MinorFU):
-    opClasses = minorMakeOpClassSet([
-        'FloatMult', 'FloatMultAcc', 'FloatMisc',
-    ])
-    timings = [MinorFUTiming(description='FloatMult',
-        srcRegsRelativeLats=[2])]
-    opLat = 4
-
-class MinorGemForgeFloatDiv(MinorFU):
-    opClasses = minorMakeOpClassSet([
-        'FloatDiv',
-    ])
-    timings = [MinorFUTiming(description='FloatDiv',
-        srcRegsRelativeLats=[0])]
-    opLat = 12
-    issueLat = 12
-
-class MinorGemForgeFloatSqrt(MinorFU):
-    opClasses = minorMakeOpClassSet([
-        'FloatSqrt',
-    ])
-    timings = [MinorFUTiming(description='FloatSqrt',
-        srcRegsRelativeLats=[0])]
-    opLat = 24
-    issueLat = 24
-
-class MinorGemForgeIntSimdFU(MinorFU):
-    opClasses = minorMakeOpClassSet([
-        'SimdAdd', 'SimdAddAcc', 'SimdAlu', 'SimdCmp', 'SimdCvt',
-        'SimdMisc', 'SimdMult', 'SimdMultAcc', 'SimdShift', 'SimdShiftAcc',
-        'SimdDiv', 'SimdSqrt'])
-
-    timings = [MinorFUTiming(description='IntSimd',
-        srcRegsRelativeLats=[0])]
-    opLat = 1
-
-class MinorGemForgeFpSimdFU(MinorFU):
-    opClasses = minorMakeOpClassSet([
-        'SimdFloatAdd', 'SimdFloatAlu', 'SimdFloatCmp',
-        'SimdFloatCvt', 'SimdFloatDiv', 'SimdFloatMisc', 'SimdFloatMult',
-        'SimdFloatMultAcc', 'SimdFloatSqrt', 'SimdReduceAdd', 'SimdReduceAlu',
-        'SimdReduceCmp', 'SimdFloatReduceAdd', 'SimdFloatReduceCmp',
-        'SimdAes', 'SimdAesMix',
-        'SimdSha1Hash', 'SimdSha1Hash2', 'SimdSha256Hash',
-        'SimdSha256Hash2', 'SimdShaSigma2', 'SimdShaSigma3'])
-
-    timings = [MinorFUTiming(description='FloatSimd',
-        srcRegsRelativeLats=[0])]
-    opLat = 2
-
-class MinorDefaultPredFU(MinorFU):
-    opClasses = minorMakeOpClassSet(['SimdPredAlu'])
-    timings = [MinorFUTiming(description="Pred",
-        srcRegsRelativeLats=[2])]
-    opLat = 3
-
-class MinorDefaultMemFU(MinorFU):
-    opClasses = minorMakeOpClassSet(['MemRead', 'MemWrite', 'FloatMemRead',
-                                     'FloatMemWrite'])
-    timings = [MinorFUTiming(description='Mem',
-        srcRegsRelativeLats=[1], extraAssumedLat=2)]
-    opLat = 1
-
-class MinorDefaultMiscFU(MinorFU):
-    opClasses = minorMakeOpClassSet(['IprAccess', 'InstPrefetch'])
-    opLat = 1
-
-class MinorDefaultFUPool(MinorFUPool):
-    funcUnits = [MinorDefaultIntFU(), MinorDefaultIntFU(),
-        MinorDefaultIntMulFU(), MinorDefaultIntDivFU(),
-        MinorDefaultFloatSimdFU(), MinorDefaultPredFU(),
-        MinorDefaultMemFU(), MinorDefaultMiscFU()]
-
-class MinorGemForgeI2FUPool(MinorFUPool):
-    funcUnits = [
-        MinorSimpleIntFU(), MinorSimpleIntFU(),
-        MinorDefaultIntMulFU(), MinorDefaultIntDivFU(),
-        MinorDefaultFloatSimdFU(), MinorDefaultPredFU(),
-        MinorDefaultMemFU(), MinorDefaultMiscFU()]
-
-class MinorGemForgeI4FUPool(MinorFUPool):
-    funcUnits = [
-        # MinorSimpleIntFU(), MinorSimpleIntFU(),
-        # MinorSimpleIntFU(), MinorSimpleIntFU(),
-        MinorDefaultIntFU(), MinorDefaultIntFU(),
-        MinorDefaultIntFU(), MinorDefaultIntFU(),
-        MinorDefaultIntMulFU(), MinorDefaultIntDivFU(),
-        MinorDefaultIntMulFU(), MinorDefaultIntDivFU(),
-        MinorGemForgeFloatALU(), MinorGemForgeFloatALU(),
-        MinorGemForgeFloatALU(), MinorGemForgeFloatALU(),
-        MinorGemForgeFloatMult(), MinorGemForgeFloatMult(),
-        MinorGemForgeFloatDiv(), MinorGemForgeFloatDiv(),
-        MinorGemForgeFloatSqrt(),
-        MinorGemForgeIntSimdFU(), MinorGemForgeIntSimdFU(),
-        MinorGemForgeFpSimdFU(), MinorGemForgeFpSimdFU(),
-        MinorDefaultPredFU(), MinorDefaultPredFU(),
-        MinorDefaultMemFU(), MinorDefaultMiscFU(),
-        MinorDefaultMemFU(), MinorDefaultMiscFU(),
-    ]
-
-class ThreadPolicy(Enum): vals = ['SingleThreaded', 'RoundRobin', 'Random']
-
-class MinorCPU(BaseCPU):
-    type = 'MinorCPU'
-    cxx_header = "cpu/minor/cpu.hh"
-
-    @classmethod
-    def memory_mode(cls):
-        return 'timing'
-
-    @classmethod
-    def require_caches(cls):
-        return True
-
-    @classmethod
-    def support_take_over(cls):
-        return True
-
-    threadPolicy = Param.ThreadPolicy('RoundRobin',
-            "Thread scheduling policy")
-    fetch1FetchLimit = Param.Unsigned(1,
-        "Number of line fetches allowable in flight at once")
-    fetch1LineSnapWidth = Param.Unsigned(0,
-        "Fetch1 'line' fetch snap size in bytes"
-        " (0 means use system cache line size)")
-    fetch1LineWidth = Param.Unsigned(0,
-        "Fetch1 maximum fetch size in bytes (0 means use system cache"
-        " line size)")
-    fetch1ToFetch2ForwardDelay = Param.Cycles(1,
-        "Forward cycle delay from Fetch1 to Fetch2 (1 means next cycle)")
-    fetch1ToFetch2BackwardDelay = Param.Cycles(1,
-        "Backward cycle delay from Fetch2 to Fetch1 for branch prediction"
-        " signalling (0 means in the same cycle, 1 mean the next cycle)")
-
-    fetch2InputBufferSize = Param.Unsigned(2,
-        "Size of input buffer to Fetch2 in cycles-worth of insts.")
-    fetch2ToDecodeForwardDelay = Param.Cycles(1,
-        "Forward cycle delay from Fetch2 to Decode (1 means next cycle)")
-    fetch2CycleInput = Param.Bool(True,
-        "Allow Fetch2 to cross input lines to generate full output each"
-        " cycle")
-
-    decodeInputBufferSize = Param.Unsigned(3,
-        "Size of input buffer to Decode in cycles-worth of insts.")
-    decodeToExecuteForwardDelay = Param.Cycles(1,
-        "Forward cycle delay from Decode to Execute (1 means next cycle)")
-    decodeInputWidth = Param.Unsigned(2,
-        "Width (in instructions) of input to Decode (and implicitly"
-        " Decode's own width)")
-    decodeCycleInput = Param.Bool(True,
-        "Allow Decode to pack instructions from more than one input cycle"
-        " to fill its output each cycle")
-
-    executeInputWidth = Param.Unsigned(2,
-        "Width (in instructions) of input to Execute")
-    executeCycleInput = Param.Bool(True,
-        "Allow Execute to use instructions from more than one input cycle"
-        " each cycle")
-    executeIssueLimit = Param.Unsigned(2,
-        "Number of issuable instructions in Execute each cycle")
-    executeMemoryIssueLimit = Param.Unsigned(1,
-        "Number of issuable memory instructions in Execute each cycle")
-    executeCommitLimit = Param.Unsigned(2,
-        "Number of committable instructions in Execute each cycle")
-    executeMemoryCommitLimit = Param.Unsigned(1,
-        "Number of committable memory references in Execute each cycle")
-    executeInputBufferSize = Param.Unsigned(7,
-        "Size of input buffer to Execute in cycles-worth of insts.")
-    executeMemoryWidth = Param.Unsigned(0,
-        "Width (and snap) in bytes of the data memory interface. (0 mean use"
-        " the system cacheLineSize)")
-    executeMaxAccessesInMemory = Param.Unsigned(2,
-        "Maximum number of concurrent accesses allowed to the memory system"
-        " from the dcache port")
-    executeLSQMaxStoreBufferStoresPerCycle = Param.Unsigned(2,
-        "Maximum number of stores that the store buffer can issue per cycle")
-    executeLSQRequestsQueueSize = Param.Unsigned(1,
-        "Size of LSQ requests queue (address translation queue)")
-    executeLSQTransfersQueueSize = Param.Unsigned(2,
-        "Size of LSQ transfers queue (memory transaction queue)")
-    executeLSQStoreBufferSize = Param.Unsigned(5,
-        "Size of LSQ store buffer")
-    executeBranchDelay = Param.Cycles(1,
-        "Delay from Execute deciding to branch and Fetch1 reacting"
-        " (1 means next cycle)")
-
-    executeFuncUnits = Param.MinorFUPool(MinorDefaultFUPool(),
-        "FUlines for this processor")
-
-    executeSetTraceTimeOnCommit = Param.Bool(True,
-        "Set inst. trace times to be commit times")
-    executeSetTraceTimeOnIssue = Param.Bool(False,
-        "Set inst. trace times to be issue times")
-
-    executeAllowEarlyMemoryIssue = Param.Bool(True,
-        "Allow mem refs to be issued to the LSQ before reaching the head of"
-        " the in flight insts queue")
-
-    enableIdling = Param.Bool(True,
-        "Enable cycle skipping when the processor is idle\n");
-
-    branchPred = Param.BranchPredictor(TournamentBP(
-        numThreads = Parent.numThreads), "Branch Predictor")
-
-    def addCheckerCpu(self):
-        print("Checker not yet supported by MinorCPU")
-        exit(1)
-=======
 import m5.defines
 
 arch_vars = [
@@ -392,5 +41,4 @@
     if arch == "USE_ARM_ISA":
         from m5.objects.ArmCPU import ArmMinorCPU as MinorCPU
     if arch == "USE_RISCV_ISA":
-        from m5.objects.RiscvCPU import RiscvMinorCPU as MinorCPU
->>>>>>> 5fa484e2
+        from m5.objects.RiscvCPU import RiscvMinorCPU as MinorCPU