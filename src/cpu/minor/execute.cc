/*
 * Copyright (c) 2013-2014,2018-2020 ARM Limited
 * All rights reserved
 *
 * The license below extends only to copyright in the software and shall
 * not be construed as granting a license to any other intellectual
 * property including but not limited to intellectual property relating
 * to a hardware implementation of the functionality of the software
 * licensed hereunder.  You may use the software subject to the license
 * terms below provided that you ensure that this notice is replicated
 * unmodified and in its entirety in all distributions of the software,
 * modified or unmodified, in source code or in binary form.
 *
 * Redistribution and use in source and binary forms, with or without
 * modification, are permitted provided that the following conditions are
 * met: redistributions of source code must retain the above copyright
 * notice, this list of conditions and the following disclaimer;
 * redistributions in binary form must reproduce the above copyright
 * notice, this list of conditions and the following disclaimer in the
 * documentation and/or other materials provided with the distribution;
 * neither the name of the copyright holders nor the names of its
 * contributors may be used to endorse or promote products derived from
 * this software without specific prior written permission.
 *
 * THIS SOFTWARE IS PROVIDED BY THE COPYRIGHT HOLDERS AND CONTRIBUTORS
 * "AS IS" AND ANY EXPRESS OR IMPLIED WARRANTIES, INCLUDING, BUT NOT
 * LIMITED TO, THE IMPLIED WARRANTIES OF MERCHANTABILITY AND FITNESS FOR
 * A PARTICULAR PURPOSE ARE DISCLAIMED. IN NO EVENT SHALL THE COPYRIGHT
 * OWNER OR CONTRIBUTORS BE LIABLE FOR ANY DIRECT, INDIRECT, INCIDENTAL,
 * SPECIAL, EXEMPLARY, OR CONSEQUENTIAL DAMAGES (INCLUDING, BUT NOT
 * LIMITED TO, PROCUREMENT OF SUBSTITUTE GOODS OR SERVICES; LOSS OF USE,
 * DATA, OR PROFITS; OR BUSINESS INTERRUPTION) HOWEVER CAUSED AND ON ANY
 * THEORY OF LIABILITY, WHETHER IN CONTRACT, STRICT LIABILITY, OR TORT
 * (INCLUDING NEGLIGENCE OR OTHERWISE) ARISING IN ANY WAY OUT OF THE USE
 * OF THIS SOFTWARE, EVEN IF ADVISED OF THE POSSIBILITY OF SUCH DAMAGE.
 */

#include "cpu/minor/execute.hh"

#include <functional>

#include "cpu/minor/cpu.hh"
#include "cpu/minor/exec_context.hh"
#include "cpu/minor/fetch1.hh"
#include "cpu/minor/lsq.hh"
#include "cpu/op_class.hh"
#include "debug/Activity.hh"
#include "debug/Branch.hh"
#include "debug/Drain.hh"
#include "debug/ExecFaulting.hh"
#include "debug/MinorExecute.hh"
#include "debug/MinorInterrupt.hh"
#include "debug/MinorMem.hh"
#include "debug/MinorTrace.hh"
#include "debug/PCEvent.hh"
// ! GemForge
#include "minor_cpu_delegator.hh"

namespace gem5
{

GEM5_DEPRECATED_NAMESPACE(Minor, minor);
namespace minor
{

Execute::Execute(const std::string &name_,
    MinorCPU &cpu_,
    const BaseMinorCPUParams &params,
    Latch<ForwardInstData>::Output inp_,
    Latch<BranchData>::Input out_) :
    Named(name_),
    inp(inp_),
    out(out_),
    cpu(cpu_),
    issueLimit(params.executeIssueLimit),
    memoryIssueLimit(params.executeMemoryIssueLimit),
    commitLimit(params.executeCommitLimit),
    memoryCommitLimit(params.executeMemoryCommitLimit),
    processMoreThanOneInput(params.executeCycleInput),
    fuDescriptions(*params.executeFuncUnits),
    numFuncUnits(fuDescriptions.funcUnits.size()),
    setTraceTimeOnCommit(params.executeSetTraceTimeOnCommit),
    setTraceTimeOnIssue(params.executeSetTraceTimeOnIssue),
    allowEarlyMemIssue(params.executeAllowEarlyMemoryIssue),
    noCostFUIndex(fuDescriptions.funcUnits.size() + 1),
    lsq(name_ + ".lsq", name_ + ".dcache_port",
        cpu_, *this,
        params.executeMaxAccessesInMemory,
        params.executeMemoryWidth,
        params.executeLSQRequestsQueueSize,
        params.executeLSQTransfersQueueSize,
        params.executeLSQStoreBufferSize,
        params.executeLSQMaxStoreBufferStoresPerCycle),
    executeInfo(params.numThreads,
            ExecuteThreadInfo(params.executeCommitLimit)),
    interruptPriority(0),
    issuePriority(0),
    commitPriority(0)
{
    if (commitLimit < 1) {
        fatal("%s: executeCommitLimit must be >= 1 (%d)\n", name_,
            commitLimit);
    }

    if (issueLimit < 1) {
        fatal("%s: executeCommitLimit must be >= 1 (%d)\n", name_,
            issueLimit);
    }

    if (memoryIssueLimit < 1) {
        fatal("%s: executeMemoryIssueLimit must be >= 1 (%d)\n", name_,
            memoryIssueLimit);
    }

    if (memoryCommitLimit > commitLimit) {
        fatal("%s: executeMemoryCommitLimit (%d) must be <="
            " executeCommitLimit (%d)\n",
            name_, memoryCommitLimit, commitLimit);
    }

    if (params.executeInputBufferSize < 1) {
        fatal("%s: executeInputBufferSize must be >= 1 (%d)\n", name_,
        params.executeInputBufferSize);
    }

    if (params.executeInputBufferSize < 1) {
        fatal("%s: executeInputBufferSize must be >= 1 (%d)\n", name_,
        params.executeInputBufferSize);
    }

    /* This should be large enough to count all the in-FU instructions
     *  which need to be accounted for in the inFlightInsts
     *  queue */
    unsigned int total_slots = 0;

    /* Make FUPipelines for each MinorFU */
    for (unsigned int i = 0; i < numFuncUnits; i++) {
        std::ostringstream fu_name;
        MinorFU *fu_description = fuDescriptions.funcUnits[i];

        /* Note the total number of instruction slots (for sizing
         *  the inFlightInst queue) and the maximum latency of any FU
         *  (for sizing the activity recorder) */
        total_slots += fu_description->opLat;

        fu_name << name_ << ".fu." << i;

        FUPipeline *fu = new FUPipeline(fu_name.str(), *fu_description, cpu);

        funcUnits.push_back(fu);
    }

    /** Check that there is a functional unit for all operation classes */
    for (int op_class = No_OpClass + 1; op_class < Num_OpClasses; op_class++) {
        bool found_fu = false;
        unsigned int fu_index = 0;

        while (fu_index < numFuncUnits && !found_fu)
        {
            if (funcUnits[fu_index]->provides(
                static_cast<OpClass>(op_class)))
            {
                found_fu = true;
            }
            fu_index++;
        }

        if (!found_fu) {
            warn("No functional unit for OpClass %s\n",
                enums::OpClassStrings[op_class]);
        }
    }

    /* Per-thread structures */
    for (ThreadID tid = 0; tid < params.numThreads; tid++) {
        std::string tid_str = std::to_string(tid);

        /* Input Buffers */
        inputBuffer.push_back(
            InputBuffer<ForwardInstData>(
                name_ + ".inputBuffer" + tid_str, "insts",
                params.executeInputBufferSize));

        const auto &regClasses = cpu.threads[tid]->getIsaPtr()->regClasses();

        /* Scoreboards */
        scoreboard.emplace_back(name_ + ".scoreboard" + tid_str, regClasses);

        /* In-flight instruction records */
        executeInfo[tid].inFlightInsts =  new Queue<QueuedInst,
            ReportTraitsAdaptor<QueuedInst> >(
            name_ + ".inFlightInsts" + tid_str, "insts", total_slots);

        executeInfo[tid].inFUMemInsts = new Queue<QueuedInst,
            ReportTraitsAdaptor<QueuedInst> >(
            name_ + ".inFUMemInsts" + tid_str, "insts", total_slots);
    }
}

const ForwardInstData *
Execute::getInput(ThreadID tid)
{
    /* Get a line from the inputBuffer to work with */
    if (!inputBuffer[tid].empty()) {
        const ForwardInstData &head = inputBuffer[tid].front();

        return (head.isBubble() ? NULL : &(inputBuffer[tid].front()));
    } else {
        return NULL;
    }
}

void
Execute::popInput(ThreadID tid)
{
    if (!inputBuffer[tid].empty())
        inputBuffer[tid].pop();

    executeInfo[tid].inputIndex = 0;
}

void
Execute::tryToBranch(MinorDynInstPtr inst, Fault fault, BranchData &branch)
{
    ThreadContext *thread = cpu.getContext(inst->id.threadId);
    const std::unique_ptr<PCStateBase> pc_before(inst->pc->clone());
    std::unique_ptr<PCStateBase> target(thread->pcState().clone());

    /* Force a branch for SerializeAfter/SquashAfter instructions
     * at the end of micro-op sequence when we're not suspended */
    bool force_branch = thread->status() != ThreadContext::Suspended &&
        !inst->isFault() &&
        inst->isLastOpInInst() &&
        (inst->staticInst->isSerializeAfter() ||
         inst->staticInst->isSquashAfter());

    DPRINTF(Branch, "tryToBranch before: %s after: %s%s\n",
        *pc_before, *target, (force_branch ? " (forcing)" : ""));

    /* Will we change the PC to something other than the next instruction? */
    bool must_branch = *pc_before != *target ||
        fault != NoFault ||
        force_branch;

    /* The reason for the branch data we're about to generate, set below */
    BranchData::Reason reason = BranchData::NoBranch;

    if (fault == NoFault) {
        inst->staticInst->advancePC(*target);
        thread->pcState(*target);

        DPRINTF(Branch, "Advancing current PC from: %s to: %s\n",
            *pc_before, *target);
    }

    if (thread->status() == ThreadContext::Suspended) {
        /* Thread got suspended */
        DPRINTF(Branch, "Thread got suspended: branch from 0x%x to 0x%x "
            "inst: %s\n",
            inst->pc.instAddr(), target.instAddr(), *inst);

        reason = BranchData::SuspendThread;
    } else if (inst->predictedTaken && !force_branch) {
        /* Predicted to branch */
        if (!must_branch) {
            /* No branch was taken, change stream to get us back to the
             *  intended PC value */
            DPRINTF(Branch, "Predicted a branch from 0x%x to 0x%x but"
                " none happened inst: %s\n",
                inst->pc->instAddr(), inst->predictedTarget->instAddr(),
                *inst);

            reason = BranchData::BadlyPredictedBranch;
        } else if (*inst->predictedTarget == *target) {
            /* Branch prediction got the right target, kill the branch and
             *  carry on.
             *  Note that this information to the branch predictor might get
             *  overwritten by a "real" branch during this cycle */
            DPRINTF(Branch, "Predicted a branch from 0x%x to 0x%x correctly"
                " inst: %s\n",
                inst->pc->instAddr(), inst->predictedTarget->instAddr(),
                *inst);

            reason = BranchData::CorrectlyPredictedBranch;
        } else {
            /* Branch prediction got the wrong target */
            DPRINTF(Branch, "Predicted a branch from 0x%x to 0x%x"
                    " but got the wrong target (actual: 0x%x) inst: %s\n",
                    inst->pc->instAddr(), inst->predictedTarget->instAddr(),
                    target->instAddr(), *inst);

            reason = BranchData::BadlyPredictedBranchTarget;
        }
    } else if (must_branch) {
        /* Unpredicted branch */
        DPRINTF(Branch, "Unpredicted branch from 0x%x to 0x%x inst: %s\n",
            inst->pc->instAddr(), target->instAddr(), *inst);

        reason = BranchData::UnpredictedBranch;
    } else {
        /* No branch at all */
        reason = BranchData::NoBranch;
    }

    updateBranchData(inst->id.threadId, reason, inst, *target, branch);
}

void
Execute::updateBranchData(
    ThreadID tid,
    BranchData::Reason reason,
    MinorDynInstPtr inst, const PCStateBase &target,
    BranchData &branch)
{
    if (reason != BranchData::NoBranch) {
        /* Bump up the stream sequence number on a real branch*/
        if (BranchData::isStreamChange(reason))
        {
            executeInfo[tid].streamSeqNum++;

            /**
             * ! GemForge
             * Notify GemForge the control misspeculation.
             */
            if (cpu.cpuDelegator) {
                DPRINTF(Branch, "Delegator StreamChange.\n");
                cpu.cpuDelegator->streamChange(executeInfo[tid].streamSeqNum);
            }
        }

        /* Branches (even mis-predictions) don't change the predictionSeqNum,
         *  just the streamSeqNum */
        branch = BranchData(reason, tid,
            executeInfo[tid].streamSeqNum,
            /* Maintaining predictionSeqNum if there's no inst is just a
             * courtesy and looks better on minorview */
            (inst->isBubble() ? executeInfo[tid].lastPredictionSeqNum
                : inst->id.predictionSeqNum),
            target, inst);

        DPRINTF(Branch, "Branch data signalled: %s\n", branch);
    }
}

void
Execute::handleMemResponse(MinorDynInstPtr inst,
    LSQ::LSQRequestPtr response, BranchData &branch, Fault &fault)
{
    ThreadID thread_id = inst->id.threadId;
    ThreadContext *thread = cpu.getContext(thread_id);

    ExecContext context(cpu, *cpu.threads[thread_id], *this, inst);

    PacketPtr packet = response->packet;

    bool is_load = inst->staticInst->isLoad();
    bool is_store = inst->staticInst->isStore();
    bool is_atomic = inst->staticInst->isAtomic();
    bool is_prefetch = inst->staticInst->isDataPrefetch();

    /* If true, the trace's predicate value will be taken from the exec
     *  context predicate, otherwise, it will be set to false */
    bool use_context_predicate = true;

    if (inst->translationFault != NoFault) {
        /* Invoke memory faults. */
        DPRINTF(MinorMem, "Completing fault from DTLB access: %s\n",
            inst->translationFault->name());

        if (inst->staticInst->isPrefetch()) {
            DPRINTF(MinorMem, "Not taking fault on prefetch: %s\n",
                inst->translationFault->name());

            /* Don't assign to fault */
        } else {
            /* Take the fault raised during the TLB/memory access */
            fault = inst->translationFault;

            fault->invoke(thread, inst->staticInst);
        }
    } else if (!packet) {
        DPRINTF(MinorMem, "Completing failed request inst: %s\n",
            *inst);
        use_context_predicate = false;
        if (!context.readMemAccPredicate())
            inst->staticInst->completeAcc(nullptr, &context, inst->traceData);
    } else if (packet->isError()) {
        DPRINTF(MinorMem, "Trying to commit error response: %s\n",
            *inst);

        fatal("Received error response packet for inst: %s\n", *inst);
    } else if (is_store || is_load || is_prefetch || is_atomic) {
        assert(packet);

        DPRINTF(MinorMem, "Memory response inst: %s addr: 0x%x size: %d\n",
            *inst, packet->getAddr(), packet->getSize());

        if (is_load && packet->getSize() > 0) {
            DPRINTF(MinorMem, "Memory data[0]: 0x%x\n",
                static_cast<unsigned int>(packet->getConstPtr<uint8_t>()[0]));
        }

        /* Complete the memory access instruction */
        fault = inst->staticInst->completeAcc(packet, &context,
            inst->traceData);

        if (fault != NoFault) {
            /* Invoke fault created by instruction completion */
            DPRINTF(MinorMem, "Fault in memory completeAcc: %s\n",
                fault->name());
            fault->invoke(thread, inst->staticInst);
        } else {
            /**
             * ! GemForge
             * Execute the mem-ref instruction.
             */
            if (cpu.cpuDelegator) {
                assert(cpu.cpuDelegator->canExecute(inst));
                cpu.cpuDelegator->execute(inst, context);
            }

            /* Stores need to be pushed into the store buffer to finish
             *  them off */
            if (response->needsToBeSentToStoreBuffer()) {
                lsq.sendStoreToStoreBuffer(response);
                /**
                 * ! GemForge
                 * Notify GemForge that CPU stores to a place.
                 */
                if (cpu.cpuDelegator) {
                    cpu.cpuDelegator->storeTo(
                        response->inst->id.execSeqNum,
                        response->request->getVaddr(),
                        response->request->getSize()
                    );
                }
            }
        }
    } else {
        fatal("There should only ever be reads, "
            "writes or faults at this point\n");
    }

    lsq.popResponse(response);

    if (inst->traceData) {
        inst->traceData->setPredicate((use_context_predicate ?
            context.readPredicate() : false));
    }

    doInstCommitAccounting(inst);

    /**
     * ! GemForge
     * We have to commit it before the branch.
     * So far for stream load this can always commit.
     */
    if (cpu.cpuDelegator) {
        assert(cpu.cpuDelegator->canCommit(inst));
        cpu.cpuDelegator->commit(inst);
    }

    /* Generate output to account for branches */
    tryToBranch(inst, fault, branch);
}

bool
Execute::isInterrupted(ThreadID thread_id) const
{
    return cpu.checkInterrupts(thread_id);
}

bool
Execute::takeInterrupt(ThreadID thread_id, BranchData &branch)
{
    DPRINTF(MinorInterrupt, "Considering interrupt status from PC: %s\n",
        cpu.getContext(thread_id)->pcState());

    Fault interrupt = cpu.getInterruptController(thread_id)->getInterrupt();

    if (interrupt != NoFault) {
        /* The interrupt *must* set pcState */
        cpu.getInterruptController(thread_id)->updateIntrInfo();
        interrupt->invoke(cpu.getContext(thread_id));

        assert(!lsq.accessesInFlight());

        DPRINTF(MinorInterrupt, "Invoking interrupt: %s to PC: %s\n",
            interrupt->name(), cpu.getContext(thread_id)->pcState());

        /* Assume that an interrupt *must* cause a branch.  Assert this? */

        updateBranchData(thread_id, BranchData::Interrupt,
            MinorDynInst::bubble(), cpu.getContext(thread_id)->pcState(),
            branch);
    }

    return interrupt != NoFault;
}

bool
Execute::executeMemRefInst(MinorDynInstPtr inst, BranchData &branch,
    bool &passed_predicate, Fault &fault)
{
    bool issued = false;

    /* Set to true if the mem op. is issued and sent to the mem system */
    passed_predicate = false;

    if (!lsq.canRequest()) {
        /* Not acting on instruction yet as the memory
         * queues are full */
        issued = false;
    } else if (cpu.cpuDelegator && !cpu.cpuDelegator->canInsertLSQ(inst)) {
        // ! GemForge
        // Requires GemForgeLSQCallback's addr/size to be ready, if any.
        issued = false;
    } else {
        ThreadContext *thread = cpu.getContext(inst->id.threadId);
        std::unique_ptr<PCStateBase> old_pc(thread->pcState().clone());

        ExecContext context(cpu, *cpu.threads[inst->id.threadId], *this, inst);

        DPRINTF(MinorExecute, "Initiating memRef inst: %s\n", *inst);

        Fault init_fault = inst->staticInst->initiateAcc(&context,
            inst->traceData);

        // ! GemForge
        if (cpu.cpuDelegator) {
            auto gemForgeFault = cpu.cpuDelegator->insertLSQ(inst);
            if (gemForgeFault != NoFault) {
                /**
                 * This should be a translation fault for our special inst.
                 * We need to suppress the init_fault.
                 */
                assert(init_fault == NoFault && "GemForgeInst InitiateAcc should not raise fault.");
                init_fault = gemForgeFault;
            }
        }

        if (inst->inLSQ) {
            if (init_fault != NoFault) {
                assert(inst->translationFault != NoFault);
                // Translation faults are dealt with in handleMemResponse()
                init_fault = NoFault;
            } else {
                // If we have a translation fault then it got suppressed  by
                // initateAcc()
                inst->translationFault = NoFault;
            }
        }

        if (init_fault != NoFault) {
            DPRINTF(MinorExecute, "Fault on memory inst: %s"
                " initiateAcc: %s\n", *inst, init_fault->name());
            fault = init_fault;
        } else {
            /* Only set this if the instruction passed its
             * predicate */
            if (!context.readMemAccPredicate()) {
                DPRINTF(MinorMem, "No memory access for inst: %s\n", *inst);
                assert(context.readPredicate());
            }
            passed_predicate = context.readPredicate();

            /* Set predicate in tracing */
            if (inst->traceData)
                inst->traceData->setPredicate(passed_predicate);

            /* If the instruction didn't pass its predicate
             * or it is a predicated vector instruction and the
             * associated predicate register is all-false (and so will not
             * progress from here)  Try to branch to correct and branch
             * mis-prediction. */
            if (!inst->inLSQ) {
                /* Leave it up to commit to handle the fault */
                lsq.pushFailedRequest(inst);
                inst->inLSQ = true;
            }
        }

        /* Restore thread PC */
        thread->pcState(*old_pc);
        issued = true;
    }

    return issued;
}

/** Increment a cyclic buffer index for indices [0, cycle_size-1] */
inline unsigned int
cyclicIndexInc(unsigned int index, unsigned int cycle_size)
{
    unsigned int ret = index + 1;

    if (ret == cycle_size)
        ret = 0;

    return ret;
}

/** Decrement a cyclic buffer index for indices [0, cycle_size-1] */
inline unsigned int
cyclicIndexDec(unsigned int index, unsigned int cycle_size)
{
    int ret = index - 1;

    if (ret < 0)
        ret = cycle_size - 1;

    return ret;
}

unsigned int
Execute::issue(ThreadID thread_id)
{
    const ForwardInstData *insts_in = getInput(thread_id);
    ExecuteThreadInfo &thread = executeInfo[thread_id];

    /* Early termination if we have no instructions */
    if (!insts_in)
        return 0;

    /* Start from the first FU */
    unsigned int fu_index = 0;

    /* Remains true while instructions are still being issued.  If any
     *  instruction fails to issue, this is set to false and we exit issue.
     *  This strictly enforces in-order issue.  For other issue behaviours,
     *  a more complicated test in the outer while loop below is needed. */
    bool issued = true;

    /* Number of insts issues this cycle to check for issueLimit */
    unsigned num_insts_issued = 0;

    /* Number of memory ops issues this cycle to check for memoryIssueLimit */
    unsigned num_mem_insts_issued = 0;

    /* Number of instructions discarded this cycle in order to enforce a
     *  discardLimit. @todo, add that parameter? */
    unsigned num_insts_discarded = 0;

    do {
        MinorDynInstPtr inst = insts_in->insts[thread.inputIndex];
        Fault fault = inst->fault;
        bool discarded = false;
        bool issued_mem_ref = false;

        /**
         * Since we try to issue here, we record reads to IQ here.
         */
        if (inst->isInst()) {
            if (inst->staticInst->isFloating()) {
                cpu.stats.numIQFpReads++;
            }
            if (inst->staticInst->isInteger()) {
                cpu.stats.numIQIntReads++;
            }
        }

        if (inst->isBubble()) {
            /* Skip */
            issued = true;
        } else if (cpu.getContext(thread_id)->status() ==
            ThreadContext::Suspended)
        {
            DPRINTF(MinorExecute, "Discarding inst: %s from suspended"
                " thread\n", *inst);

            issued = true;
            discarded = true;
        } else if (inst->id.streamSeqNum != thread.streamSeqNum) {
            DPRINTF(MinorExecute, "Discarding inst: %s as its stream"
                " state was unexpected, expected: %d\n",
                *inst, thread.streamSeqNum);
            issued = true;
            discarded = true;
        } else if (inst->isInst() && cpu.cpuDelegator && !cpu.cpuDelegator->canDispatch(inst)) {
            // ! GemForge
            // Check if GemForge is happy to dispatch it.
            issued = false;
        } else {
            /* Try and issue an instruction into an FU, assume we didn't and
             * fix that in the loop */
            issued = false;

            /* Try FU from 0 each instruction */
            fu_index = 0;

            /* Try and issue a single instruction stepping through the
             *  available FUs */
            do {

                FUPipeline *fu = funcUnits[fu_index];

                /* Does the examined fu have the OpClass-related capability
                 *  needed to execute this instruction?  Faults can always
                 *  issue to any FU but probably should just 'live' in the
                 *  inFlightInsts queue rather than having an FU. */
                bool fu_is_capable = (!inst->isFault() ?
                    fu->provides(inst->staticInst->opClass()) : true);

                if (inst->isNoCostInst()) {
                    /* Issue free insts. to a fake numbered FU */
                    fu_index = noCostFUIndex;

                    /* And start the countdown on activity to allow
                     *  this instruction to get to the end of its FU */
                    cpu.activityRecorder->activity();

                    /* Mark the destinations for this instruction as
                     *  busy */
                    scoreboard[thread_id].markupInstDests(inst, cpu.curCycle() +
                        Cycles(0), cpu.getContext(thread_id), false);

                    DPRINTF(MinorExecute, "Issuing NoOp %s to %d\n", *inst, noCostFUIndex);
                    inst->fuIndex = noCostFUIndex;
                    inst->extraCommitDelay = Cycles(0);
                    inst->extraCommitDelayExpr = NULL;

                    /* Push the instruction onto the inFlight queue so
                     *  it can be committed in order */
                    QueuedInst fu_inst(inst);
                    thread.inFlightInsts->push(fu_inst);

                    /**
                     * ! GemForge
                     * Notify the CPUDelegator that it is dispatched.
                     */
                    if (inst->isInst() && cpu.cpuDelegator) {
                        cpu.cpuDelegator->dispatch(inst);
                    }
                    issued = true;

                } else if (!fu_is_capable) {
                    /* Skip (No DPRINTF) */
                } else if (fu->alreadyPushed()) {
                    DPRINTF(MinorExecute, "Can't issue inst: %s into FU %d,"
                        " it's busy\n",
                        *inst, fu_index);
                } else if (fu->stalled) {
                    DPRINTF(MinorExecute, "Can't issue inst: %s into FU %d,"
                        " it's stalled\n",
                        *inst, fu_index);
                } else if (!fu->canInsert()) {
                    DPRINTF(MinorExecute, "Can't issue inst: %s to busy FU"
                        " for another: %d cycles\n",
                        *inst, fu->cyclesBeforeInsert());
                } else {
                    MinorFUTiming *timing = (!inst->isFault() ?
                        fu->findTiming(inst->staticInst) : NULL);

                    const std::vector<Cycles> *src_latencies =
                        (timing ? &(timing->srcRegsRelativeLats)
                            : NULL);

                    const std::vector<bool> *cant_forward_from_fu_indices =
                        &(fu->cantForwardFromFUIndices);

                    /**
                     * ! GemForge
                     */
                    bool isLoadBlocked = false;
                    if (timing && timing->suppress) {
                        DPRINTF(MinorExecute, "Can't issue inst: %s as extra"
                            " decoding is suppressing it\n",
                            *inst);
                    } else if (!scoreboard[thread_id].canInstIssue(inst,
                        src_latencies, cant_forward_from_fu_indices,
                        cpu.curCycle(), cpu.getContext(thread_id), isLoadBlocked))
                    {
                        /**
                         * ! GemForge
                         * Check if this is blocked by a load.
                         */
                        if (isLoadBlocked) {
                            auto execSeqNum = inst->id.execSeqNum;
                            if (this->prevLoadBlockedInstExecSeq != execSeqNum) {
                                this->prevLoadBlockedInstExecSeq = execSeqNum;
                                auto curCycle = cpu.curCycle();
                                this->prevLoadBlockedCycle =
                                    curCycle - Cycles(1);
                                // Debug::MinorExecute.enable();
                                // Debug::MinorMem.enable();
                                DPRINTF(MinorExecute,
                                // hack(
                                    "[%llu]: new load blocked inst %s, total %llu.\n",
                                    execSeqNum,
                                    *inst,
                                    cpu.stats.loadBlockedIssueInsts.result()
                                );
                            }
                        }
                        DPRINTF(MinorExecute, "Can't issue inst: %s yet, loadBlocked %d\n",
                            *inst, isLoadBlocked);
                    } else {
                        /* Can insert the instruction into this FU */
                        DPRINTF(MinorExecute, "Issuing inst %s into FU %d\n",
                            *inst, fu_index);

                        /**
                         * ! GemForge
                         * Don't forget to update the loadBlocked statistics.
                         */
                        if (this->prevLoadBlockedInstExecSeq == inst->id.execSeqNum) {
                            auto curCycle = cpu.curCycle();
                            auto deltaCycles = curCycle - this->prevLoadBlockedCycle - Cycles(1);
                            DPRINTF(MinorExecute,
                            // hack(
                                "[%llu]: issued loadblocked cycles cur %llu,"
                                " prev %llu, delta %llu, insts %llu.\n",
                                inst->id.execSeqNum,
                                curCycle,
                                this->prevLoadBlockedCycle,
                                deltaCycles,
                                cpu.stats.loadBlockedIssueInsts.result()
                            );
                            // Debug::MinorExecute.disable();
                            // Debug::MinorMem.disable();
                            cpu.stats.updateLoadBlockedStat(inst->pc.pc(),
                                inst->pc.upc(), deltaCycles);
                            // Clear it.
                            this->prevLoadBlockedInstExecSeq = InstId::firstExecSeqNum - 1;
                            this->prevLoadBlockedCycle = Cycles(0);
                        }

                        Cycles extra_dest_retire_lat = Cycles(0);
                        TimingExpr *extra_dest_retire_lat_expr = NULL;
                        Cycles extra_assumed_lat = Cycles(0);

                        /* Add the extraCommitDelay and extraAssumeLat to
                         *  the FU pipeline timings */
                        if (timing) {
                            extra_dest_retire_lat =
                                timing->extraCommitLat;
                            extra_dest_retire_lat_expr =
                                timing->extraCommitLatExpr;
                            extra_assumed_lat =
                                timing->extraAssumedLat;
                        }

                        /**
                         * ! GemForge
                         * Notify the CPUDelegator that it is dispatched.
                         * ! Evil hack: it may change StreamLoad to
                         * ! a non MemRef inst if it's not the first user.
                         */
                        if (inst->isInst() && cpu.cpuDelegator) {
                            cpu.cpuDelegator->dispatch(inst);
                        }

                        issued_mem_ref = inst->isMemRef();

                        QueuedInst fu_inst(inst);

                        /* Decorate the inst with FU details */
                        inst->fuIndex = fu_index;
                        inst->extraCommitDelay = extra_dest_retire_lat;
                        inst->extraCommitDelayExpr =
                            extra_dest_retire_lat_expr;

                        if (issued_mem_ref) {
                            /* Remember which instruction this memory op
                             *  depends on so that initiateAcc can be called
                             *  early */
                            if (allowEarlyMemIssue) {
                                inst->instToWaitFor =
                                    scoreboard[thread_id].execSeqNumToWaitFor(inst,
                                        cpu.getContext(thread_id));

                                if (lsq.getLastMemBarrier(thread_id) >
                                    inst->instToWaitFor)
                                {
                                    DPRINTF(MinorExecute, "A barrier will"
                                        " cause a delay in mem ref issue of"
                                        " inst: %s until after inst"
                                        " %d(exec)\n", *inst,
                                        lsq.getLastMemBarrier(thread_id));

                                    inst->instToWaitFor =
                                        lsq.getLastMemBarrier(thread_id);
                                } else {
                                    DPRINTF(MinorExecute, "Memory ref inst:"
                                        " %s must wait for inst %d(exec)"
                                        " before issuing\n",
                                        *inst, inst->instToWaitFor);
                                }

                                /**
                                 * ! GemForge
                                 * Check if there is any extra requirement.
                                 */
                                if (cpu.cpuDelegator) {
                                    auto extraWaitSeqNum =
                                        cpu.cpuDelegator
                                            ->getEarlyIssueMustWaitSeqNum(
                                            inst);
                                    if (extraWaitSeqNum > inst->instToWaitFor)
                                    {
                                        inst->instToWaitFor = extraWaitSeqNum;
                                    }
                                }

                                inst->canEarlyIssue = true;
                            }
                            /* Also queue this instruction in the memory ref
                             *  queue to ensure in-order issue to the LSQ */
                            DPRINTF(MinorExecute, "Pushing mem inst: %s\n",
                                *inst);
                            thread.inFUMemInsts->push(fu_inst);
                        }

                        /* Issue to FU */
                        fu->push(fu_inst);
                        /* And start the countdown on activity to allow
                         *  this instruction to get to the end of its FU */
                        cpu.activityRecorder->activity();

                        /* Mark the destinations for this instruction as
                         *  busy */

                        /**
                         * ! GemForge
                         * It seems to be that mem_ref should always be unpredictable.
                         * extra_assumed_lat seems to be a bug here causing mem_ref has
                         * deterministic latency.
                         */
                        bool mark_unpredictable = issued_mem_ref
                            && extra_assumed_lat == Cycles(0);
                        // bool mark_unpredictable = issued_mem_ref;
                        // if (inst->pc.pc() == 0x401086) {
                        //     hack("with oplat %d retire_lat %d extra_assume_lat %d.\n",
                        //         fu->description.opLat,
                        //         extra_dest_retire_lat,
                        //         extra_assumed_lat);
                        // }
                        scoreboard[thread_id].markupInstDests(inst, cpu.curCycle() +
                            fu->description.opLat +
                            extra_dest_retire_lat +
                            extra_assumed_lat,
                            cpu.getContext(thread_id),
                            mark_unpredictable);

                        /* Push the instruction onto the inFlight queue so
                         *  it can be committed in order */
                        thread.inFlightInsts->push(fu_inst);

                        issued = true;
                    }
                }

                fu_index++;
            } while (fu_index != numFuncUnits && !issued);

            if (!issued)
                DPRINTF(MinorExecute, "Didn't issue inst: %s\n", *inst);
        }

        if (issued) {
            /* Generate MinorTrace's MinorInst lines.  Do this at commit
             *  to allow better instruction annotation? */
            if (debug::MinorTrace && !inst->isBubble()) {
                inst->minorTraceInst(*this);
            }

            /* Mark up barriers in the LSQ */
            if (!discarded && inst->isInst() &&
                inst->staticInst->isFullMemBarrier())
            {
                DPRINTF(MinorMem, "Issuing memory barrier inst: %s\n", *inst);
                lsq.issuedMemBarrierInst(inst);
            }

            if (inst->traceData && setTraceTimeOnIssue) {
                inst->traceData->setWhen(curTick());
            }

            if (issued_mem_ref)
                num_mem_insts_issued++;

            if (discarded) {
                num_insts_discarded++;
            } else if (!inst->isBubble()) {
                num_insts_issued++;

                /**
                 * We record IQ writes here.
                 */
                if (inst->isInst()) {
                    if (inst->staticInst->isFloating()) {
                        cpu.stats.numIQFpWrites++;
                    }
                    if (inst->staticInst->isInteger()) {
                        cpu.stats.numIQIntWrites++;
                    }
                }

                if (num_insts_issued == issueLimit)
                    DPRINTF(MinorExecute, "Reached inst issue limit\n");
            }

            thread.inputIndex++;
            DPRINTF(MinorExecute, "Stepping to next inst inputIndex: %d\n",
                thread.inputIndex);
        }

        /* Got to the end of a line */
        if (thread.inputIndex == insts_in->width()) {
            popInput(thread_id);
            /* Set insts_in to null to force us to leave the surrounding
             *  loop */
            insts_in = NULL;

            if (processMoreThanOneInput) {
                DPRINTF(MinorExecute, "Wrapping\n");
                insts_in = getInput(thread_id);
            }
        }
    } while (insts_in && thread.inputIndex < insts_in->width() &&
        /* We still have instructions */
        fu_index != numFuncUnits && /* Not visited all FUs */
        issued && /* We've not yet failed to issue an instruction */
        num_insts_issued != issueLimit && /* Still allowed to issue */
        num_mem_insts_issued != memoryIssueLimit);

    return num_insts_issued;
}

bool
Execute::tryPCEvents(ThreadID thread_id)
{
    ThreadContext *thread = cpu.getContext(thread_id);
    unsigned int num_pc_event_checks = 0;

    /* Handle PC events on instructions */
    Addr oldPC;
    do {
        oldPC = thread->pcState().instAddr();
        cpu.threads[thread_id]->pcEventQueue.service(oldPC, thread);
        num_pc_event_checks++;
    } while (oldPC != thread->pcState().instAddr());

    if (num_pc_event_checks > 1) {
        DPRINTF(PCEvent, "Acting on PC Event to PC: %s\n",
            thread->pcState());
    }

    return num_pc_event_checks > 1;
}

void
Execute::doInstCommitAccounting(MinorDynInstPtr inst)
{
    assert(!inst->isFault());

    MinorThread *thread = cpu.threads[inst->id.threadId];

    /* Increment the many and various inst and op counts in the
     *  thread and system */
    if (!inst->staticInst->isMicroop() || inst->staticInst->isLastMicroop())
    {
        thread->numInst++;
        thread->threadStats.numInsts++;
        cpu.stats.numInsts++;

        if (inst->staticInst->isCall()) {
            cpu.stats.numCommittedCallInsts++;
        }

        /* Act on events related to instruction counts */
        thread->comInstEventQueue.serviceEvents(thread->numInst);
    }
    thread->numOp++;
    thread->threadStats.numOps++;
    cpu.stats.numOps++;
    cpu.stats.committedInstType[inst->id.threadId]
                               [inst->staticInst->opClass()]++;

<<<<<<< HEAD
    if (inst->staticInst->isFloating()) {
        cpu.stats.numCommittedFpOps++;
        cpu.stats.numFpRegReads += inst->staticInst->numSrcRegs();
        // We approximate IQ wake up here?
        cpu.stats.numIQFpWakeups++;
    }
    if (inst->staticInst->isInteger()) {
        cpu.stats.numCommittedIntOps++;
        cpu.stats.numIntRegReads += inst->staticInst->numSrcRegs();
        cpu.stats.numIQIntWakeups++;
    }
    cpu.stats.numFpRegWrites += inst->staticInst->numFPDestRegs();
    cpu.stats.numIntRegWrites += inst->staticInst->numIntDestRegs();
=======
    /** Add a count for every control instruction */
    if (inst->staticInst->isControl()) {
        if (inst->staticInst->isReturn()) {
            cpu.stats.committedControl[inst->id.threadId]
                        [gem5::StaticInstFlags::Flags::IsReturn]++;
        }
        if (inst->staticInst->isCall()) {
            cpu.stats.committedControl[inst->id.threadId]
                        [gem5::StaticInstFlags::Flags::IsCall]++;
        }
        if (inst->staticInst->isDirectCtrl()) {
            cpu.stats.committedControl[inst->id.threadId]
                        [gem5::StaticInstFlags::Flags::IsDirectControl]++;
        }
        if (inst->staticInst->isIndirectCtrl()) {
            cpu.stats.committedControl[inst->id.threadId]
                        [gem5::StaticInstFlags::Flags::IsIndirectControl]++;
        }
        if (inst->staticInst->isCondCtrl()) {
            cpu.stats.committedControl[inst->id.threadId]
                        [gem5::StaticInstFlags::Flags::IsCondControl]++;
        }
        if (inst->staticInst->isUncondCtrl()) {
            cpu.stats.committedControl[inst->id.threadId]
                        [gem5::StaticInstFlags::Flags::IsUncondControl]++;

        }
        cpu.stats.committedControl[inst->id.threadId]
                        [gem5::StaticInstFlags::Flags::IsControl]++;
    }


>>>>>>> 5fa484e2

    /* Set the CP SeqNum to the numOps commit number */
    if (inst->traceData)
        inst->traceData->setCPSeq(thread->numOp);

    cpu.probeInstCommit(inst->staticInst, inst->pc->instAddr());
}

bool
Execute::commitInst(MinorDynInstPtr inst, bool early_memory_issue,
    BranchData &branch, Fault &fault, bool &committed,
    bool &completed_mem_issue)
{
    ThreadID thread_id = inst->id.threadId;
    ThreadContext *thread = cpu.getContext(thread_id);

    bool completed_inst = true;
    fault = NoFault;

    /* Is the thread for this instruction suspended?  In that case, just
     *  stall as long as there are no pending interrupts */
    if (thread->status() == ThreadContext::Suspended &&
        !isInterrupted(thread_id))
    {
        panic("We should never hit the case where we try to commit from a "
              "suspended thread as the streamSeqNum should not match");
    } else if (inst->isFault()) {
        ExecContext context(cpu, *cpu.threads[thread_id], *this, inst);

        DPRINTF(MinorExecute, "Fault inst reached Execute: %s\n",
            inst->fault->name());

        fault = inst->fault;
        inst->fault->invoke(thread, NULL);

        tryToBranch(inst, fault, branch);
    } else if (inst->isMemRef()) {
        /**
         * ! GemForge
         * Use MinorDynInst::isMemRef() to allow forceNotMemRef.
         */

        /* Memory accesses are executed in two parts:
         *  executeMemRefInst -- calculates the EA and issues the access
         *      to memory.  This is done here.
         *  handleMemResponse -- handles the response packet, done by
         *      Execute::commit
         *
         *  While the memory access is in its FU, the EA is being
         *  calculated.  At the end of the FU, when it is ready to
         *  'commit' (in this function), the access is presented to the
         *  memory queues.  When a response comes back from memory,
         *  Execute::commit will commit it.
         */
        bool predicate_passed = false;
        bool completed_mem_inst = executeMemRefInst(inst, branch,
            predicate_passed, fault);

        if (completed_mem_inst && fault != NoFault) {
            if (early_memory_issue) {
                DPRINTF(MinorExecute, "Fault in early executing inst: %s\n",
                    fault->name());
                /* Don't execute the fault, just stall the instruction
                 *  until it gets to the head of inFlightInsts */
                inst->canEarlyIssue = false;
                /* Not completed as we'll come here again to pick up
                 * the fault when we get to the end of the FU */
                completed_inst = false;
            } else {
                DPRINTF(MinorExecute, "Fault in execute: %s\n",
                    fault->name());
                fault->invoke(thread, NULL);

                tryToBranch(inst, fault, branch);
                completed_inst = true;
            }
        } else {
            completed_inst = completed_mem_inst;
        }
        completed_mem_issue = completed_inst;
    } else if (inst->isInst() && inst->staticInst->isFullMemBarrier() &&
        !lsq.canPushIntoStoreBuffer())
    {
        DPRINTF(MinorExecute, "Can't commit data barrier inst: %s yet as"
            " there isn't space in the store buffer\n", *inst);

        completed_inst = false;
    } else if (inst->isInst() && inst->staticInst->isQuiesce()
            && !branch.isBubble()){
        /* This instruction can suspend, need to be able to communicate
         * backwards, so no other branches may evaluate this cycle*/
        completed_inst = false;
    } else if (cpu.cpuDelegator && !cpu.cpuDelegator->canExecute(inst)) {
        /**
         * ! GemForge complains that this inst can not execute/commit for now.
         */
        DPRINTF(MinorExecute, "Can't execute GemForge inst: %s.\n", *inst);
        completed_inst = false;
    } else if (cpu.cpuDelegator && !cpu.cpuDelegator->canCommit(inst)) {
        /**
         * ! GemForge complains that this inst can not commit for now.
         */
        DPRINTF(MinorExecute, "Can't commit GemForge inst: %s.\n", *inst);
        completed_inst = false;
    } else {
        ExecContext context(cpu, *cpu.threads[thread_id], *this, inst);

        DPRINTF(MinorExecute, "Committing inst: %s\n", *inst);

        /**
         * ! GemForge.
         * This is where MinorCPU execute and commit non-mem-ref inst.
         * Execute and commit happens at the same place.
         * StreamLoad will be handled as a special MemRef in LSQ.
         */
        if (cpu.cpuDelegator) {
            assert(cpu.cpuDelegator->canExecute(inst) &&
                "Cannot execute.");
            DPRINTF(MinorExecute, "Delegator Execute inst: %s\n", *inst);
            cpu.cpuDelegator->execute(inst, context);
        }

        DPRINTF(MinorExecute, "Execute inst: %s\n", *inst);
        fault = inst->staticInst->execute(&context,
            inst->traceData);

        /**
         * ! GemForge
         * Notify that inst is committed.
         */
        if (cpu.cpuDelegator) {
            DPRINTF(MinorExecute, "Delegator Commit inst: %s\n", *inst);
            cpu.cpuDelegator->commit(inst);
        }

        /* Set the predicate for tracing and dump */
        if (inst->traceData)
            inst->traceData->setPredicate(context.readPredicate());

        committed = true;

        if (fault != NoFault) {
            if (inst->traceData) {
                if (debug::ExecFaulting) {
                    inst->traceData->setFaulting(true);
                } else {
                    delete inst->traceData;
                    inst->traceData = NULL;
                }
            }

            DPRINTF(MinorExecute, "Fault in execute of inst: %s fault: %s\n",
                *inst, fault->name());
            fault->invoke(thread, inst->staticInst);
        }

        doInstCommitAccounting(inst);
        DPRINTF(MinorExecute, "Try to branch\n");
        tryToBranch(inst, fault, branch);
        DPRINTF(MinorExecute, "Committing inst done\n");
    }

    if (completed_inst) {
        /* Keep a copy of this instruction's predictionSeqNum just in case
         * we need to issue a branch without an instruction (such as an
         * interrupt) */
        executeInfo[thread_id].lastPredictionSeqNum = inst->id.predictionSeqNum;

        /* Check to see if this instruction suspended the current thread. */
        if (!inst->isFault() &&
            thread->status() == ThreadContext::Suspended &&
            branch.isBubble() && /* It didn't branch too */
            !isInterrupted(thread_id)) /* Don't suspend if we have
                interrupts */
        {
            auto &resume_pc = cpu.getContext(thread_id)->pcState();

            assert(resume_pc.microPC() == 0);

            DPRINTF(MinorInterrupt, "Suspending thread: %d from Execute"
                " inst: %s\n", thread_id, *inst);

            cpu.stats.numFetchSuspends++;

            updateBranchData(thread_id, BranchData::SuspendThread, inst,
                resume_pc, branch);
        }
    }

    return completed_inst;
}

void
Execute::commit(ThreadID thread_id, bool only_commit_microops, bool discard,
    BranchData &branch)
{
    Fault fault = NoFault;
    Cycles now = cpu.curCycle();
    ExecuteThreadInfo &ex_info = executeInfo[thread_id];

    /**
     * Try and execute as many instructions from the end of FU pipelines as
     *  possible.  This *doesn't* include actually advancing the pipelines.
     *
     * We do this by looping on the front of the inFlightInsts queue for as
     *  long as we can find the desired instruction at the end of the
     *  functional unit it was issued to without seeing a branch or a fault.
     *  In this function, these terms are used:
     *      complete -- The instruction has finished its passage through
     *          its functional unit and its fate has been decided
     *          (committed, discarded, issued to the memory system)
     *      commit -- The instruction is complete(d), not discarded and has
     *          its effects applied to the CPU state
     *      discard(ed) -- The instruction is complete but not committed
     *          as its streamSeqNum disagrees with the current
     *          Execute::streamSeqNum
     *
     *  Commits are also possible from two other places:
     *
     *  1) Responses returning from the LSQ
     *  2) Mem ops issued to the LSQ ('committed' from the FUs) earlier
     *      than their position in the inFlightInsts queue, but after all
     *      their dependencies are resolved.
     */

    /* Has an instruction been completed?  Once this becomes false, we stop
     *  trying to complete instructions. */
    bool completed_inst = true;

    /* Number of insts committed this cycle to check against commitLimit */
    unsigned int num_insts_committed = 0;

    /* Number of memory access instructions committed to check against
     *  memCommitLimit */
    unsigned int num_mem_refs_committed = 0;

    if (only_commit_microops && !ex_info.inFlightInsts->empty()) {
        DPRINTF(MinorInterrupt, "Only commit microops %s %d\n",
            *(ex_info.inFlightInsts->front().inst),
            ex_info.lastCommitWasEndOfMacroop);
    }

    while (!ex_info.inFlightInsts->empty() && /* Some more instructions to process */
        !branch.isStreamChange() && /* No real branch */
        fault == NoFault && /* No faults */
        completed_inst && /* Still finding instructions to execute */
        num_insts_committed != commitLimit /* Not reached commit limit */
        )
    {
        if (only_commit_microops) {
            DPRINTF(MinorInterrupt, "Committing tail of insts before"
                " interrupt: %s\n",
                *(ex_info.inFlightInsts->front().inst));
        }

        QueuedInst *head_inflight_inst = &(ex_info.inFlightInsts->front());

        InstSeqNum head_exec_seq_num =
            head_inflight_inst->inst->id.execSeqNum;

        /* The instruction we actually process if completed_inst
         *  remains true to the end of the loop body.
         *  Start by considering the the head of the in flight insts queue */
        MinorDynInstPtr inst = head_inflight_inst->inst;

        bool committed_inst = false;
        bool discard_inst = false;
        bool completed_mem_ref = false;
        bool issued_mem_ref = false;
        bool early_memory_issue = false;

        /* Must set this again to go around the loop */
        completed_inst = false;

        /* If we're just completing a macroop before an interrupt or drain,
         *  can we stil commit another microop (rather than a memory response)
         *  without crosing into the next full instruction? */
        bool can_commit_insts = !ex_info.inFlightInsts->empty() &&
            !(only_commit_microops && ex_info.lastCommitWasEndOfMacroop);

        /* Can we find a mem response for this inst */
        LSQ::LSQRequestPtr mem_response =
            (inst->inLSQ ? lsq.findResponse(inst) : NULL);

        DPRINTF(MinorExecute, "Trying to commit canCommitInsts: %d\n",
            can_commit_insts);

        /* Test for PC events after every instruction */
        if (isInbetweenInsts(thread_id) && tryPCEvents(thread_id)) {
            ThreadContext *thread = cpu.getContext(thread_id);

            /* Branch as there was a change in PC */
            updateBranchData(thread_id, BranchData::UnpredictedBranch,
                MinorDynInst::bubble(), thread->pcState(), branch);
        } else if (mem_response &&
            num_mem_refs_committed < memoryCommitLimit)
        {
            /* Try to commit from the memory responses next */
            discard_inst = inst->id.streamSeqNum !=
                           ex_info.streamSeqNum || discard;

            DPRINTF(MinorExecute, "Trying to commit mem response: %s\n",
                *inst);

            /* Complete or discard the response */
            if (discard_inst) {
                DPRINTF(MinorExecute, "Discarding mem inst: %s as its"
                    " stream state was unexpected, expected: %d\n",
                    *inst, ex_info.streamSeqNum);

                lsq.popResponse(mem_response);
            } else {
                handleMemResponse(inst, mem_response, branch, fault);
                committed_inst = true;

                /**
                 * ! GemForge
                 * MemRef instruction used to be committed here, but
                 * a TranslationFault may cause a streamSeqNum change.
                 * The delegator assumes that it will first commit then
                 * change the streamSeqNum, so we move it into handleMemResponse(),
                 * before the tryToBranch().
                 */
            }

            completed_mem_ref = true;
            completed_inst = true;
        } else if (can_commit_insts) {
            /* If true, this instruction will, subject to timing tweaks,
             *  be considered for completion.  try_to_commit flattens
             *  the `if' tree a bit and allows other tests for inst
             *  commit to be inserted here. */
            bool try_to_commit = false;

            /* Try and issue memory ops early if they:
             *  - Can push a request into the LSQ
             *  - Have reached the end of their FUs
             *  - Have had all their dependencies satisfied
             *  - Are from the right stream
             *
             *  For any other case, leave it to the normal instruction
             *  issue below to handle them.
             */
            if (!ex_info.inFUMemInsts->empty() && lsq.canRequest()) {
                DPRINTF(MinorExecute, "Trying to commit from mem FUs\n");

                const MinorDynInstPtr head_mem_ref_inst =
                    ex_info.inFUMemInsts->front().inst;
                FUPipeline *fu = funcUnits[head_mem_ref_inst->fuIndex];
                const MinorDynInstPtr &fu_inst = fu->front().inst;
                // ! GemForge
                // Confused, isn't head_mem_ref_inst the same as fu_inst?

                /* Use this, possibly out of order, inst as the one
                 *  to 'commit'/send to the LSQ */
                if (!fu_inst->isBubble() &&
                    !fu_inst->inLSQ &&
                    fu_inst->canEarlyIssue &&
                    ex_info.streamSeqNum == fu_inst->id.streamSeqNum &&
                    head_exec_seq_num > fu_inst->instToWaitFor)
                {
                    DPRINTF(MinorExecute, "Issuing mem ref early"
                        " inst: %s instToWaitFor: %llu, HeadExecSeqNum %llu.\n",
                        *(fu_inst), fu_inst->instToWaitFor, head_exec_seq_num);

                    inst = fu_inst;
                    try_to_commit = true;
                    early_memory_issue = true;
                    completed_inst = true;
                }
            }

            /* Try and commit FU-less insts */
            if (!completed_inst && inst->isNoCostInst()) {
                DPRINTF(MinorExecute, "Committing no cost inst: %s\n", *inst);

                try_to_commit = true;
                completed_inst = true;
            }

            /* Try to issue from the ends of FUs and the inFlightInsts
             *  queue */
            if (!completed_inst && !inst->inLSQ) {
                DPRINTF(MinorExecute, "Trying to commit from FUs\n");

                /* Try to commit from a functional unit */
                /* Is the head inst of the expected inst's FU actually the
                 *  expected inst? */
                QueuedInst &fu_inst =
                    funcUnits[inst->fuIndex]->front();
                InstSeqNum fu_inst_seq_num = fu_inst.inst->id.execSeqNum;

                if (fu_inst.inst->isBubble()) {
                    /* No instruction ready */
                    completed_inst = false;
                } else if (fu_inst_seq_num != head_exec_seq_num) {
                    /* Past instruction: we must have already executed it
                     * in the same cycle and so the head inst isn't
                     * actually at the end of its pipeline
                     * Future instruction: handled above and only for
                     * mem refs on their way to the LSQ */
                } else if (fu_inst.inst->id == inst->id)  {
                    /* All instructions can be committed if they have the
                     *  right execSeqNum and there are no in-flight
                     *  mem insts before us */
                    try_to_commit = true;
                    completed_inst = true;
                }
            }

            if (try_to_commit) {
                discard_inst = inst->id.streamSeqNum !=
                    ex_info.streamSeqNum || discard;

                /* Is this instruction discardable as its streamSeqNum
                 *  doesn't match? */
                if (!discard_inst) {
                    /* Try to commit or discard a non-memory instruction.
                     *  Memory ops are actually 'committed' from this FUs
                     *  and 'issued' into the memory system so we need to
                     *  account for them later (commit_was_mem_issue gets
                     *  set) */
                    if (inst->extraCommitDelayExpr) {
                        DPRINTF(MinorExecute, "Evaluating expression for"
                            " extra commit delay inst: %s\n", *inst);

                        ThreadContext *thread = cpu.getContext(thread_id);

                        TimingExprEvalContext context(inst->staticInst,
                            thread, NULL);

                        uint64_t extra_delay = inst->extraCommitDelayExpr->
                            eval(context);

                        DPRINTF(MinorExecute, "Extra commit delay expr"
                            " result: %d\n", extra_delay);

                        if (extra_delay < 128) {
                            inst->extraCommitDelay += Cycles(extra_delay);
                        } else {
                            DPRINTF(MinorExecute, "Extra commit delay was"
                                " very long: %d\n", extra_delay);
                        }
                        inst->extraCommitDelayExpr = NULL;
                    }

                    /* Move the extraCommitDelay from the instruction
                     *  into the minimumCommitCycle */
                    if (inst->extraCommitDelay != Cycles(0)) {
                        inst->minimumCommitCycle = cpu.curCycle() +
                            inst->extraCommitDelay;
                        inst->extraCommitDelay = Cycles(0);
                    }

                    /* @todo Think about making lastMemBarrier be
                     *  MAX_UINT_64 to avoid using 0 as a marker value */
                    if (!inst->isFault() && inst->isMemRef() &&
                        lsq.getLastMemBarrier(thread_id) <
                            inst->id.execSeqNum &&
                        lsq.getLastMemBarrier(thread_id) != 0)
                    {
                        DPRINTF(MinorExecute, "Not committing inst: %s yet"
                            " as there are incomplete barriers in flight\n",
                            *inst);
                        completed_inst = false;
                    } else if (inst->minimumCommitCycle > now) {
                        DPRINTF(MinorExecute, "Not committing inst: %s yet"
                            " as it wants to be stalled for %d more cycles\n",
                            *inst, inst->minimumCommitCycle - now);
                        completed_inst = false;
                    } else {
                        completed_inst = commitInst(inst,
                            early_memory_issue, branch, fault,
                            committed_inst, issued_mem_ref);
                    }
                } else {
                    /* Discard instruction */
                    completed_inst = true;
                }

                if (completed_inst) {
                    /* Allow the pipeline to advance.  If the FU head
                     *  instruction wasn't the inFlightInsts head
                     *  but had already been committed, it would have
                     *  unstalled the pipeline before here */
                    if (inst->fuIndex != noCostFUIndex) {
                        DPRINTF(MinorExecute, "Unstalling %d for inst %s\n",
                            inst->fuIndex, inst->id);
                        funcUnits[inst->fuIndex]->stalled = false;
                    }
                }
            }
        } else {
            DPRINTF(MinorExecute, "No instructions to commit\n");
            completed_inst = false;
        }

        /* All discardable instructions must also be 'completed' by now */
        assert(!(discard_inst && !completed_inst));

        /* Instruction committed but was discarded due to streamSeqNum
         *  mismatch */
        if (discard_inst) {
            DPRINTF(MinorExecute, "Discarding inst: %s as its stream"
                " state was unexpected, expected: %d\n",
                *inst, ex_info.streamSeqNum);

            if (fault == NoFault)
                cpu.stats.numDiscardedOps++;
        }

        /* Mark the mem inst as being in the LSQ */
        if (issued_mem_ref) {
            inst->fuIndex = 0;
            inst->inLSQ = true;
        }

        /* Pop issued (to LSQ) and discarded mem refs from the inFUMemInsts
         *  as they've *definitely* exited the FUs */
        if (completed_inst && inst->isMemRef()) {
            /* The MemRef could have been discarded from the FU or the memory
             *  queue, so just check an FU instruction */
            if (!ex_info.inFUMemInsts->empty() &&
                ex_info.inFUMemInsts->front().inst == inst)
            {
                ex_info.inFUMemInsts->pop();
            }
        }

        if (completed_inst && !(issued_mem_ref && fault == NoFault)) {
            /* Note that this includes discarded insts */
            DPRINTF(MinorExecute, "Completed inst: %s\n", *inst);

            /* Got to the end of a full instruction? */
            ex_info.lastCommitWasEndOfMacroop = inst->isFault() ||
                inst->isLastOpInInst();

            /* lastPredictionSeqNum is kept as a convenience to prevent its
             *  value from changing too much on the minorview display */
            ex_info.lastPredictionSeqNum = inst->id.predictionSeqNum;

            /* Finished with the inst, remove it from the inst queue and
             *  clear its dependencies */
            ex_info.inFlightInsts->pop();

            /* Complete barriers in the LSQ/move to store buffer */
            if (inst->isInst() && inst->staticInst->isFullMemBarrier()) {
                DPRINTF(MinorMem, "Completing memory barrier"
                    " inst: %s committed: %d\n", *inst, committed_inst);
                lsq.completeMemBarrierInst(inst, committed_inst);
            }

            scoreboard[thread_id].clearInstDests(inst, inst->isMemRef());
        }

        /* Handle per-cycle instruction counting */
        if (committed_inst) {
            bool is_no_cost_inst = inst->isNoCostInst();

            /* Don't show no cost instructions as having taken a commit
             *  slot */
            if (debug::MinorTrace && !is_no_cost_inst)
                ex_info.instsBeingCommitted.insts[num_insts_committed] = inst;

            if (!is_no_cost_inst)
                num_insts_committed++;

            if (num_insts_committed == commitLimit)
                DPRINTF(MinorExecute, "Reached inst commit limit\n");

            /* Re-set the time of the instruction if that's required for
             * tracing */
            if (inst->traceData) {
                if (setTraceTimeOnCommit)
                    inst->traceData->setWhen(curTick());
                inst->traceData->dump();
            }

            if (completed_mem_ref)
                num_mem_refs_committed++;

            if (num_mem_refs_committed == memoryCommitLimit)
                DPRINTF(MinorExecute, "Reached mem ref commit limit\n");
        }
    }
}

bool
Execute::isInbetweenInsts(ThreadID thread_id) const
{
    return executeInfo[thread_id].lastCommitWasEndOfMacroop &&
        !lsq.accessesInFlight();
}

void
Execute::evaluate()
{
    if (!inp.outputWire->isBubble())
        inputBuffer[inp.outputWire->threadId].setTail(*inp.outputWire);

    BranchData &branch = *out.inputWire;

    unsigned int num_issued = 0;

    /* Do all the cycle-wise activities for dcachePort here to potentially
     *  free up input spaces in the LSQ's requests queue */
    DPRINTF(Event, "Step LSQ.\n");
    lsq.step();

    /* Check interrupts first.  Will halt commit if interrupt found */
    bool interrupted = false;
    ThreadID interrupt_tid = checkInterrupts(branch, interrupted);

    if (interrupt_tid != InvalidThreadID) {
        /* Signalling an interrupt this cycle, not issuing/committing from
         * any other threads */
    } else if (!branch.isBubble()) {
        /* It's important that this is here to carry Fetch1 wakeups to Fetch1
         *  without overwriting them */
        DPRINTF(MinorInterrupt, "Execute skipping a cycle to allow old"
            " branch to complete\n");
    } else {
        ThreadID commit_tid = getCommittingThread();

        if (commit_tid != InvalidThreadID) {
            ExecuteThreadInfo& commit_info = executeInfo[commit_tid];

            DPRINTF(MinorExecute, "Attempting to commit [tid:%d]\n",
                    commit_tid);
            /* commit can set stalled flags observable to issue and so *must* be
             *  called first */
            if (commit_info.drainState != NotDraining) {
                if (commit_info.drainState == DrainCurrentInst) {
                    /* Commit only micro-ops, don't kill anything else */
                    commit(commit_tid, true, false, branch);

                    if (isInbetweenInsts(commit_tid))
                        setDrainState(commit_tid, DrainHaltFetch);

                    /* Discard any generated branch */
                    branch = BranchData::bubble();
                } else if (commit_info.drainState == DrainAllInsts) {
                    /* Kill all instructions */
                    while (getInput(commit_tid))
                        popInput(commit_tid);
                    commit(commit_tid, false, true, branch);
                }
            } else {
                /* Commit micro-ops only if interrupted.  Otherwise, commit
                 *  anything you like */
                DPRINTF(MinorExecute, "Committing micro-ops for interrupt[tid:%d]\n",
                        commit_tid);
                bool only_commit_microops = interrupted &&
                                            hasInterrupt(commit_tid);
                commit(commit_tid, only_commit_microops, false, branch);
            }

            /* Halt fetch, but don't do it until we have the current instruction in
             *  the bag */
            if (commit_info.drainState == DrainHaltFetch) {
                updateBranchData(commit_tid, BranchData::HaltFetch,
                        MinorDynInst::bubble(),
                        cpu.getContext(commit_tid)->pcState(), branch);

                cpu.wakeupOnEvent(Pipeline::ExecuteStageId);
                setDrainState(commit_tid, DrainAllInsts);
            }
        }
        ThreadID issue_tid = getIssuingThread();
        /* This will issue merrily even when interrupted in the sure and
         *  certain knowledge that the interrupt with change the stream */
        if (issue_tid != InvalidThreadID) {
            DPRINTF(MinorExecute, "Attempting to issue [tid:%d]\n",
                    issue_tid);
            num_issued = issue(issue_tid);
        }

    }

    /* Run logic to step functional units + decide if we are active on the next
     * clock cycle */
    std::vector<MinorDynInstPtr> next_issuable_insts;
    bool can_issue_next = false;

    for (ThreadID tid = 0; tid < cpu.numThreads; tid++) {
        /* Find the next issuable instruction for each thread and see if it can
           be issued */
        if (getInput(tid)) {
            unsigned int input_index = executeInfo[tid].inputIndex;
            MinorDynInstPtr inst = getInput(tid)->insts[input_index];
            if (inst->isFault()) {
                can_issue_next = true;
            } else if (!inst->isBubble()) {
                next_issuable_insts.push_back(inst);
            }
        }
    }

    bool becoming_stalled = true;

    /* Advance the pipelines and note whether they still need to be
     * advanced */
    for (unsigned int i = 0; i < numFuncUnits; i++) {
        FUPipeline *fu = funcUnits[i];
        fu->advance();

        /* If we need to tick again, the pipeline will have been left or set
         * to be unstalled */
        if (fu->occupancy !=0 && !fu->stalled)
            becoming_stalled = false;

        /* Could we possibly issue the next instruction from any thread?
         * This is quite an expensive test and is only used to determine
         * if the CPU should remain active, only run it if we aren't sure
         * we are active next cycle yet */
        for (auto inst : next_issuable_insts) {
            bool isLoadBlocked;
            if (!fu->stalled && fu->provides(inst->staticInst->opClass()) &&
                scoreboard[inst->id.threadId].canInstIssue(inst,
                    NULL, NULL, cpu.curCycle() + Cycles(1),
                    cpu.getContext(inst->id.threadId), isLoadBlocked)) {
                can_issue_next = true;
                break;
            }
        }
    }

    bool head_inst_might_commit = false;

    /* Could the head in flight insts be committed */
    for (auto const &info : executeInfo) {
        if (!info.inFlightInsts->empty()) {
            const QueuedInst &head_inst = info.inFlightInsts->front();

            if (head_inst.inst->isNoCostInst()) {
                head_inst_might_commit = true;
            } else {
                FUPipeline *fu = funcUnits[head_inst.inst->fuIndex];
                if ((fu->stalled &&
                     fu->front().inst->id == head_inst.inst->id) ||
                     lsq.findResponse(head_inst.inst))
                {
                    head_inst_might_commit = true;
                    break;
                }
            }
        }
    }

    DPRINTF(Activity, "Need to tick num issued insts: %s%s%s%s%s%s\n",
       (num_issued != 0 ? " (issued some insts)" : ""),
       (becoming_stalled ? "(becoming stalled)" : "(not becoming stalled)"),
       (can_issue_next ? " (can issued next inst)" : ""),
       (head_inst_might_commit ? "(head inst might commit)" : ""),
       (lsq.needsToTick() ? " (LSQ needs to tick)" : ""),
       (interrupted ? " (interrupted)" : ""));

    bool need_to_tick =
       num_issued != 0 || /* Issued some insts this cycle */
       !becoming_stalled || /* Some FU pipelines can still move */
       can_issue_next || /* Can still issue a new inst */
       head_inst_might_commit || /* Could possible commit the next inst */
       lsq.needsToTick() || /* Must step the dcache port */
       interrupted; /* There are pending interrupts */

    if (!need_to_tick) {
        DPRINTF(Activity, "The next cycle might be skippable as there are no"
            " advanceable FUs\n");
    }

    /* Wake up if we need to tick again */
    if (need_to_tick)
        cpu.wakeupOnEvent(Pipeline::ExecuteStageId);

    /* Note activity of following buffer */
    if (!branch.isBubble())
        cpu.activityRecorder->activity();

    /* Make sure the input (if any left) is pushed */
    if (!inp.outputWire->isBubble())
        inputBuffer[inp.outputWire->threadId].pushTail();
}

ThreadID
Execute::checkInterrupts(BranchData& branch, bool& interrupted)
{
    ThreadID tid = interruptPriority;
    /* Evaluate interrupts in round-robin based upon service */
    do {
        /* Has an interrupt been signalled?  This may not be acted on
         *  straighaway so this is different from took_interrupt */
        bool thread_interrupted = false;

        if (FullSystem && cpu.getInterruptController(tid)) {
            /* This is here because it seems that after drainResume the
             * interrupt controller isn't always set */
            thread_interrupted = executeInfo[tid].drainState == NotDraining &&
                isInterrupted(tid);
            interrupted = interrupted || thread_interrupted;
        } else {
            DPRINTF(MinorInterrupt, "No interrupt controller\n");
        }
        DPRINTF(MinorInterrupt, "[tid:%d] thread_interrupted?=%d isInbetweenInsts?=%d\n",
                tid, thread_interrupted, isInbetweenInsts(tid));
        /* Act on interrupts */
        if (thread_interrupted && isInbetweenInsts(tid)) {
            if (takeInterrupt(tid, branch)) {
                interruptPriority = tid;
                return tid;
            }
        } else {
            tid = (tid + 1) % cpu.numThreads;
        }
    } while (tid != interruptPriority);

    return InvalidThreadID;
}

bool
Execute::hasInterrupt(ThreadID thread_id)
{
    if (FullSystem && cpu.getInterruptController(thread_id)) {
        return executeInfo[thread_id].drainState == NotDraining &&
               isInterrupted(thread_id);
    }

    return false;
}

void
Execute::minorTrace() const
{
    std::ostringstream insts;
    std::ostringstream stalled;

    executeInfo[0].instsBeingCommitted.reportData(insts);
    lsq.minorTrace();
    inputBuffer[0].minorTrace();
    scoreboard[0].minorTrace();

    /* Report functional unit stalling in one string */
    unsigned int i = 0;
    while (i < numFuncUnits)
    {
        stalled << (funcUnits[i]->stalled ? '1' : 'E');
        i++;
        if (i != numFuncUnits)
            stalled << ',';
    }

    minor::minorTrace("insts=%s inputIndex=%d streamSeqNum=%d"
        " stalled=%s drainState=%d isInbetweenInsts=%d\n",
        insts.str(), executeInfo[0].inputIndex, executeInfo[0].streamSeqNum,
        stalled.str(), executeInfo[0].drainState, isInbetweenInsts(0));

    std::for_each(funcUnits.begin(), funcUnits.end(),
        std::mem_fn(&FUPipeline::minorTrace));

    executeInfo[0].inFlightInsts->minorTrace();
    executeInfo[0].inFUMemInsts->minorTrace();
}

inline ThreadID
Execute::getCommittingThread()
{
    std::vector<ThreadID> priority_list;

    switch (cpu.threadPolicy) {
      case enums::SingleThreaded:
          return 0;
      case enums::RoundRobin:
          priority_list = cpu.roundRobinPriority(commitPriority);
          break;
      case enums::Random:
          priority_list = cpu.randomPriority();
          break;
      default:
          panic("Invalid thread policy");
    }

    for (auto tid : priority_list) {
        ExecuteThreadInfo &ex_info = executeInfo[tid];

        bool is_thread_active =
                cpu.getContext(tid)->status() == ThreadContext::Active;
        bool can_commit_insts = !ex_info.inFlightInsts->empty() &&
                                is_thread_active;

        if (can_commit_insts) {
            QueuedInst *head_inflight_inst = &(ex_info.inFlightInsts->front());
            MinorDynInstPtr inst = head_inflight_inst->inst;

            can_commit_insts = can_commit_insts &&
                (!inst->inLSQ || (lsq.findResponse(inst) != NULL));

            if (!inst->inLSQ) {
                bool can_transfer_mem_inst = false;
                if (!ex_info.inFUMemInsts->empty() && lsq.canRequest()) {
                    const MinorDynInstPtr head_mem_ref_inst =
                        ex_info.inFUMemInsts->front().inst;
                    FUPipeline *fu = funcUnits[head_mem_ref_inst->fuIndex];
                    const MinorDynInstPtr &fu_inst = fu->front().inst;
                    can_transfer_mem_inst =
                        !fu_inst->isBubble() &&
                         fu_inst->id.threadId == tid &&
                         !fu_inst->inLSQ &&
                         fu_inst->canEarlyIssue &&
                         inst->id.execSeqNum > fu_inst->instToWaitFor;
                }

                bool can_execute_fu_inst = inst->fuIndex == noCostFUIndex;
                if (can_commit_insts && !can_transfer_mem_inst &&
                        inst->fuIndex != noCostFUIndex)
                {
                    QueuedInst& fu_inst = funcUnits[inst->fuIndex]->front();
                    can_execute_fu_inst = !fu_inst.inst->isBubble() &&
                        fu_inst.inst->id == inst->id;
                }

                can_commit_insts = can_commit_insts &&
                    (can_transfer_mem_inst || can_execute_fu_inst);
            }
        }


        if (can_commit_insts) {
            commitPriority = tid;
            return tid;
        }
    }

    return InvalidThreadID;
}

inline ThreadID
Execute::getIssuingThread()
{
    std::vector<ThreadID> priority_list;

    switch (cpu.threadPolicy) {
      case enums::SingleThreaded:
          return 0;
      case enums::RoundRobin:
          priority_list = cpu.roundRobinPriority(issuePriority);
          break;
      case enums::Random:
          priority_list = cpu.randomPriority();
          break;
      default:
          panic("Invalid thread scheduling policy.");
    }

    for (auto tid : priority_list) {
        if (cpu.getContext(tid)->status() == ThreadContext::Active &&
            getInput(tid)) {
            issuePriority = tid;
            return tid;
        }
    }

    return InvalidThreadID;
}

void
Execute::drainResume()
{
    DPRINTF(Drain, "MinorExecute drainResume\n");

    for (ThreadID tid = 0; tid < cpu.numThreads; tid++) {
        setDrainState(tid, NotDraining);
    }

    cpu.wakeupOnEvent(Pipeline::ExecuteStageId);
}

std::ostream &operator <<(std::ostream &os, Execute::DrainState state)
{
    switch (state)
    {
        case Execute::NotDraining:
          os << "NotDraining";
          break;
        case Execute::DrainCurrentInst:
          os << "DrainCurrentInst";
          break;
        case Execute::DrainHaltFetch:
          os << "DrainHaltFetch";
          break;
        case Execute::DrainAllInsts:
          os << "DrainAllInsts";
          break;
        default:
          os << "Drain-" << static_cast<int>(state);
          break;
    }

    return os;
}

void
Execute::setDrainState(ThreadID thread_id, DrainState state)
{
    DPRINTF(Drain, "setDrainState[%d]: %s\n", thread_id, state);
    executeInfo[thread_id].drainState = state;
}

unsigned int
Execute::drain()
{
    DPRINTF(Drain, "MinorExecute drain\n");

    for (ThreadID tid = 0; tid < cpu.numThreads; tid++) {
        if (executeInfo[tid].drainState == NotDraining) {
            cpu.wakeupOnEvent(Pipeline::ExecuteStageId);

            /* Go to DrainCurrentInst if we're between microops
             * or waiting on an unbufferable memory operation.
             * Otherwise we can go straight to DrainHaltFetch
             */
            if (isInbetweenInsts(tid))
                setDrainState(tid, DrainHaltFetch);
            else
                setDrainState(tid, DrainCurrentInst);
        }
    }
    return (isDrained() ? 0 : 1);
}

bool
Execute::isDrained()
{
    if (!lsq.isDrained())
        return false;

    for (ThreadID tid = 0; tid < cpu.numThreads; tid++) {
        if (!inputBuffer[tid].empty() ||
            !executeInfo[tid].inFlightInsts->empty()) {

            return false;
        }
    }

    return true;
}

Execute::~Execute()
{
    for (unsigned int i = 0; i < numFuncUnits; i++)
        delete funcUnits[i];

    for (ThreadID tid = 0; tid < cpu.numThreads; tid++)
        delete executeInfo[tid].inFlightInsts;
}

bool
Execute::instIsRightStream(MinorDynInstPtr inst)
{
    return inst->id.streamSeqNum == executeInfo[inst->id.threadId].streamSeqNum;
}

bool
Execute::instIsHeadInst(MinorDynInstPtr inst)
{
    bool ret = false;

    if (!executeInfo[inst->id.threadId].inFlightInsts->empty())
        ret = executeInfo[inst->id.threadId].inFlightInsts->front().inst->id == inst->id;

    return ret;
}

MinorCPU::MinorCPUPort &
Execute::getDcachePort()
{
    return lsq.getDcachePort();
}

} // namespace minor
} // namespace gem5<|MERGE_RESOLUTION|>--- conflicted
+++ resolved
@@ -257,7 +257,7 @@
         /* Thread got suspended */
         DPRINTF(Branch, "Thread got suspended: branch from 0x%x to 0x%x "
             "inst: %s\n",
-            inst->pc.instAddr(), target.instAddr(), *inst);
+            inst->pc->instAddr(), target->instAddr(), *inst);
 
         reason = BranchData::SuspendThread;
     } else if (inst->predictedTaken && !force_branch) {
@@ -818,8 +818,8 @@
                             );
                             // Debug::MinorExecute.disable();
                             // Debug::MinorMem.disable();
-                            cpu.stats.updateLoadBlockedStat(inst->pc.pc(),
-                                inst->pc.upc(), deltaCycles);
+                            cpu.stats.updateLoadBlockedStat(inst->pc->instAddr(),
+                                inst->pc->microPC(), deltaCycles);
                             // Clear it.
                             this->prevLoadBlockedInstExecSeq = InstId::firstExecSeqNum - 1;
                             this->prevLoadBlockedCycle = Cycles(0);
@@ -929,7 +929,7 @@
                         bool mark_unpredictable = issued_mem_ref
                             && extra_assumed_lat == Cycles(0);
                         // bool mark_unpredictable = issued_mem_ref;
-                        // if (inst->pc.pc() == 0x401086) {
+                        // if (inst->pc->instAddr() == 0x401086) {
                         //     hack("with oplat %d retire_lat %d extra_assume_lat %d.\n",
                         //         fu->description.opLat,
                         //         extra_dest_retire_lat,
@@ -1077,21 +1077,19 @@
     cpu.stats.committedInstType[inst->id.threadId]
                                [inst->staticInst->opClass()]++;
 
-<<<<<<< HEAD
     if (inst->staticInst->isFloating()) {
         cpu.stats.numCommittedFpOps++;
         cpu.stats.numFpRegReads += inst->staticInst->numSrcRegs();
         // We approximate IQ wake up here?
         cpu.stats.numIQFpWakeups++;
+        cpu.stats.numFpRegWrites += inst->staticInst->numDestRegs();
     }
     if (inst->staticInst->isInteger()) {
         cpu.stats.numCommittedIntOps++;
         cpu.stats.numIntRegReads += inst->staticInst->numSrcRegs();
         cpu.stats.numIQIntWakeups++;
-    }
-    cpu.stats.numFpRegWrites += inst->staticInst->numFPDestRegs();
-    cpu.stats.numIntRegWrites += inst->staticInst->numIntDestRegs();
-=======
+        cpu.stats.numIntRegWrites += inst->staticInst->numDestRegs();
+    }
     /** Add a count for every control instruction */
     if (inst->staticInst->isControl()) {
         if (inst->staticInst->isReturn()) {
@@ -1122,9 +1120,6 @@
         cpu.stats.committedControl[inst->id.threadId]
                         [gem5::StaticInstFlags::Flags::IsControl]++;
     }
-
-
->>>>>>> 5fa484e2
 
     /* Set the CP SeqNum to the numOps commit number */
     if (inst->traceData)
