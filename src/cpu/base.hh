--- conflicted
+++ resolved
@@ -52,11 +52,8 @@
 #else
 #include "arch/generic/interrupts.hh"
 #include "base/statistics.hh"
-<<<<<<< HEAD
 #include "cpu/function_tracer.hh"
-=======
 #include "mem/port_proxy.hh"
->>>>>>> 0d703041
 #include "sim/clocked_object.hh"
 #include "sim/eventq.hh"
 #include "sim/full_system.hh"
@@ -227,7 +224,6 @@
     // @todo remove me after debugging with legion done
     Tick instCount() { return instCnt; }
 
-<<<<<<< HEAD
     /**
      * ! GemForge
      */
@@ -241,10 +237,6 @@
      */
     virtual bool shouldCheckDeadlock() const;
 
-    TheISA::MicrocodeRom microcodeRom;
-
-=======
->>>>>>> 0d703041
   protected:
     std::vector<BaseInterrupts*> interrupts;
 
