--- conflicted
+++ resolved
@@ -38,18 +38,11 @@
     abstract = True
 
     numThreads = Param.Unsigned(Parent.numThreads, "Number of threads")
-<<<<<<< HEAD
-    BTBEntries = Param.Unsigned(4096, "Number of BTB entries")
-    BTBTagSize = Param.Unsigned(16, "Size of the BTB tags, in bits")
-    RASSize = Param.Unsigned(16, "RAS size")
-    instShiftAmt = Param.Unsigned(2, "Number of bits to shift instructions by")
-=======
 
 class SimpleIndirectPredictor(IndirectPredictor):
     type = 'SimpleIndirectPredictor'
     cxx_class = 'SimpleIndirectPredictor'
     cxx_header = "cpu/pred/simple_indirect.hh"
->>>>>>> a56ab045
 
     indirectHashGHR = Param.Bool(True, "Hash branch predictor GHR")
     indirectHashTargets = Param.Bool(True, "Hash path history targets")
@@ -59,10 +52,7 @@
     indirectPathLength = Param.Unsigned(3,
         "Previous indirect targets to use for path history")
     indirectGHRBits = Param.Unsigned(13, "Indirect GHR number of bits")
-<<<<<<< HEAD
-=======
     instShiftAmt = Param.Unsigned(2, "Number of bits to shift instructions by")
->>>>>>> a56ab045
 
 class BranchPredictor(SimObject):
     type = 'BranchPredictor'
@@ -143,10 +133,7 @@
     logUResetPeriod = Param.Unsigned(18,
         "Log period in number of branches to reset TAGE useful counters")
     numUseAltOnNa = Param.Unsigned(1, "Number of USE_ALT_ON_NA counters")
-<<<<<<< HEAD
-=======
     initialTCounterValue = Param.Int(1 << 17, "Initial value of tCounter")
->>>>>>> a56ab045
     useAltOnNaBits = Param.Unsigned(4, "Size of the USE_ALT_ON_NA counter(s)")
 
     maxNumAlloc = Param.Unsigned(1,
@@ -224,10 +211,7 @@
     pathHistBits = 27
     maxNumAlloc = 2
     logUResetPeriod = 10
-<<<<<<< HEAD
-=======
     initialTCounterValue = 1 << 9
->>>>>>> a56ab045
     useAltOnNaBits = 5
     # TODO No speculation implemented as of now
     speculativeHistUpdate = False
@@ -352,29 +336,20 @@
     bwnb = Param.Unsigned("Num global backward branch GEHL lengths")
     bwm = VectorParam.Int("Global backward branch GEHL lengths")
     logBwnb = Param.Unsigned("Log num of global backward branch GEHL entries")
-<<<<<<< HEAD
-=======
     bwWeightInitValue = Param.Int(
      "Initial value of the weights of the global backward branch GEHL entries")
->>>>>>> a56ab045
 
     lnb = Param.Unsigned("Num first local history GEHL lenghts")
     lm = VectorParam.Int("First local history GEHL lengths")
     logLnb = Param.Unsigned("Log number of first local history GEHL entries")
-<<<<<<< HEAD
-=======
     lWeightInitValue = Param.Int(
         "Initial value of the weights of the first local history GEHL entries")
->>>>>>> a56ab045
 
     inb = Param.Unsigned(1, "Num IMLI GEHL lenghts")
     im = VectorParam.Int([8], "IMLI history GEHL lengths")
     logInb = Param.Unsigned("Log number of IMLI GEHL entries")
-<<<<<<< HEAD
-=======
     iWeightInitValue = Param.Int(
         "Initial value of the weights of the IMLI history GEHL entries")
->>>>>>> a56ab045
 
     logBias = Param.Unsigned("Log size of Bias tables")
 
@@ -395,12 +370,9 @@
 
     scCountersWidth = Param.Unsigned(6, "Statistical corrector counters width")
 
-<<<<<<< HEAD
-=======
     initialUpdateThresholdValue = Param.Int(0,
         "Initial pUpdate threshold counter value")
 
->>>>>>> a56ab045
 # TAGE-SC-L branch predictor as desribed in
 # https://www.jilp.org/cbp2016/paper/AndreSeznecLimited.pdf
 # It is a modified LTAGE predictor plus a statistical corrector predictor
@@ -464,23 +436,15 @@
     bwnb = 3
     bwm = [40, 24, 10]
     logBwnb = 10
-<<<<<<< HEAD
-=======
     bwWeightInitValue = 7
->>>>>>> a56ab045
 
     lnb = 3
     lm = [11, 6, 3]
     logLnb = 10
-<<<<<<< HEAD
-
-    logInb = 8
-=======
     lWeightInitValue = 7
 
     logInb = 8
     iWeightInitValue = 7
->>>>>>> a56ab045
 
 class TAGE_SC_L_8KB_StatisticalCorrector(StatisticalCorrector):
     type = 'TAGE_SC_L_8KB_StatisticalCorrector'
@@ -497,23 +461,15 @@
     bwnb = 2
     logBwnb = 7
     bwm = [16, 8]
-<<<<<<< HEAD
-=======
     bwWeightInitValue = 7
->>>>>>> a56ab045
 
     lnb = 2
     logLnb = 7
     lm = [6, 3]
-<<<<<<< HEAD
-
-    logInb = 7
-=======
     lWeightInitValue = 7
 
     logInb = 7
     iWeightInitValue = 7
->>>>>>> a56ab045
 
 # 64KB TAGE-SC-L branch predictor as described in
 # http://www.jilp.org/cbp2016/paper/AndreSeznecLimited.pdf
@@ -535,9 +491,6 @@
 
     tage = TAGE_SC_L_TAGE_8KB()
     loop_predictor = TAGE_SC_L_8KB_LoopPredictor()
-<<<<<<< HEAD
-    statistical_corrector = TAGE_SC_L_8KB_StatisticalCorrector()
-=======
     statistical_corrector = TAGE_SC_L_8KB_StatisticalCorrector()
 
 class MultiperspectivePerceptron(BranchPredictor):
@@ -797,5 +750,4 @@
 
     tage = MPP_TAGE_8KB()
     loop_predictor = MPP_LoopPredictor_8KB()
-    statistical_corrector = MPP_StatisticalCorrector_8KB()
->>>>>>> a56ab045
+    statistical_corrector = MPP_StatisticalCorrector_8KB()