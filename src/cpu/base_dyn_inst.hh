/*
<<<<<<< HEAD
 * Copyright (c) 2011, 2013, 2016-2018 ARM Limited
=======
 * Copyright (c) 2011, 2013, 2016-2019 ARM Limited
>>>>>>> a56ab045
 * Copyright (c) 2013 Advanced Micro Devices, Inc.
 * All rights reserved.
 *
 * The license below extends only to copyright in the software and shall
 * not be construed as granting a license to any other intellectual
 * property including but not limited to intellectual property relating
 * to a hardware implementation of the functionality of the software
 * licensed hereunder.  You may use the software subject to the license
 * terms below provided that you ensure that this notice is replicated
 * unmodified and in its entirety in all distributions of the software,
 * modified or unmodified, in source code or in binary form.
 *
 * Copyright (c) 2004-2006 The Regents of The University of Michigan
 * Copyright (c) 2009 The University of Edinburgh
 * All rights reserved.
 *
 * Redistribution and use in source and binary forms, with or without
 * modification, are permitted provided that the following conditions are
 * met: redistributions of source code must retain the above copyright
 * notice, this list of conditions and the following disclaimer;
 * redistributions in binary form must reproduce the above copyright
 * notice, this list of conditions and the following disclaimer in the
 * documentation and/or other materials provided with the distribution;
 * neither the name of the copyright holders nor the names of its
 * contributors may be used to endorse or promote products derived from
 * this software without specific prior written permission.
 *
 * THIS SOFTWARE IS PROVIDED BY THE COPYRIGHT HOLDERS AND CONTRIBUTORS
 * "AS IS" AND ANY EXPRESS OR IMPLIED WARRANTIES, INCLUDING, BUT NOT
 * LIMITED TO, THE IMPLIED WARRANTIES OF MERCHANTABILITY AND FITNESS FOR
 * A PARTICULAR PURPOSE ARE DISCLAIMED. IN NO EVENT SHALL THE COPYRIGHT
 * OWNER OR CONTRIBUTORS BE LIABLE FOR ANY DIRECT, INDIRECT, INCIDENTAL,
 * SPECIAL, EXEMPLARY, OR CONSEQUENTIAL DAMAGES (INCLUDING, BUT NOT
 * LIMITED TO, PROCUREMENT OF SUBSTITUTE GOODS OR SERVICES; LOSS OF USE,
 * DATA, OR PROFITS; OR BUSINESS INTERRUPTION) HOWEVER CAUSED AND ON ANY
 * THEORY OF LIABILITY, WHETHER IN CONTRACT, STRICT LIABILITY, OR TORT
 * (INCLUDING NEGLIGENCE OR OTHERWISE) ARISING IN ANY WAY OUT OF THE USE
 * OF THIS SOFTWARE, EVEN IF ADVISED OF THE POSSIBILITY OF SUCH DAMAGE.
 *
 * Authors: Kevin Lim
 *          Timothy M. Jones
 */

#ifndef __CPU_BASE_DYN_INST_HH__
#define __CPU_BASE_DYN_INST_HH__

#include <array>
#include <bitset>
#include <deque>
#include <list>
#include <string>

#include "arch/generic/tlb.hh"
#include "arch/utility.hh"
#include "base/trace.hh"
#include "config/the_isa.hh"
#include "cpu/checker/cpu.hh"
#include "cpu/exec_context.hh"
#include "cpu/exetrace.hh"
#include "cpu/inst_res.hh"
#include "cpu/inst_seq.hh"
#include "cpu/op_class.hh"
#include "cpu/static_inst.hh"
#include "cpu/translation.hh"
#include "mem/packet.hh"
#include "mem/request.hh"
#include "sim/byteswap.hh"
#include "sim/system.hh"

/**
 * @file
 * Defines a dynamic instruction context.
 */

template <class Impl>
class BaseDynInst : public ExecContext, public RefCounted
{
  public:
    // Typedef for the CPU.
    typedef typename Impl::CPUType ImplCPU;
    typedef typename ImplCPU::ImplState ImplState;
    using VecRegContainer = TheISA::VecRegContainer;

    using LSQRequestPtr = typename Impl::CPUPol::LSQ::LSQRequest*;
    using LQIterator = typename Impl::CPUPol::LSQUnit::LQIterator;
    using SQIterator = typename Impl::CPUPol::LSQUnit::SQIterator;

    // The DynInstPtr type.
    typedef typename Impl::DynInstPtr DynInstPtr;
    typedef RefCountingPtr<BaseDynInst<Impl> > BaseDynInstPtr;

    // The list of instructions iterator type.
    typedef typename std::list<DynInstPtr>::iterator ListIt;

    enum {
        MaxInstSrcRegs = TheISA::MaxInstSrcRegs,        /// Max source regs
        MaxInstDestRegs = TheISA::MaxInstDestRegs       /// Max dest regs
    };

  protected:
    enum Status {
        IqEntry,                 /// Instruction is in the IQ
        RobEntry,                /// Instruction is in the ROB
        LsqEntry,                /// Instruction is in the LSQ
        Completed,               /// Instruction has completed
        ResultReady,             /// Instruction has its result
        CanIssue,                /// Instruction can issue and execute
        Issued,                  /// Instruction has issued
        Executed,                /// Instruction has executed
        CanCommit,               /// Instruction can commit
        AtCommit,                /// Instruction has reached commit
        Committed,               /// Instruction has committed
        Squashed,                /// Instruction is squashed
        SquashedInIQ,            /// Instruction is squashed in the IQ
        SquashedInLSQ,           /// Instruction is squashed in the LSQ
        SquashedInROB,           /// Instruction is squashed in the ROB
        PinnedRegsRenamed,       /// Pinned registers are renamed
        PinnedRegsWritten,       /// Pinned registers are written back
        PinnedRegsSquashDone,    /// Regs pinning status updated after squash
        RecoverInst,             /// Is a recover instruction
        BlockingInst,            /// Is a blocking instruction
        ThreadsyncWait,          /// Is a thread synchronization instruction
        SerializeBefore,         /// Needs to serialize on
                                 /// instructions ahead of it
        SerializeAfter,          /// Needs to serialize instructions behind it
        SerializeHandled,        /// Serialization has been handled
        NumStatus
    };

    enum Flags {
        NotAnInst,
        TranslationStarted,
        TranslationCompleted,
        PossibleLoadViolation,
        HitExternalSnoop,
        EffAddrValid,
        RecordResult,
        Predicate,
        MemAccPredicate,
        PredTaken,
        IsStrictlyOrdered,
        ReqMade,
        MemOpDone,
        MaxFlags
    };

  public:
    /** The sequence number of the instruction. */
    InstSeqNum seqNum;

    /** The StaticInst used by this BaseDynInst. */
    const StaticInstPtr staticInst;

    /** Pointer to the Impl's CPU object. */
    ImplCPU *cpu;

    BaseCPU *getCpuPtr() { return cpu; }

    /** Pointer to the thread state. */
    ImplState *thread;

    /** The kind of fault this instruction has generated. */
    Fault fault;

    /** InstRecord that tracks this instructions. */
    Trace::InstRecord *traceData;

  protected:
    /** The result of the instruction; assumes an instruction can have many
     *  destination registers.
     */
    std::queue<InstResult> instResult;

    /** PC state for this instruction. */
    TheISA::PCState pc;

  private:
    /* An amalgamation of a lot of boolean values into one */
    std::bitset<MaxFlags> instFlags;

    /** The status of this BaseDynInst.  Several bits can be set. */
    std::bitset<NumStatus> status;

  protected:
     /** Whether or not the source register is ready.
     *  @todo: Not sure this should be here vs the derived class.
     */
    std::bitset<MaxInstSrcRegs> _readySrcRegIdx;

  public:
    /** The thread this instruction is from. */
    ThreadID threadNumber;

    /** Iterator pointing to this BaseDynInst in the list of all insts. */
    ListIt instListIt;

    ////////////////////// Branch Data ///////////////
    /** Predicted PC state after this instruction. */
    TheISA::PCState predPC;

    /** The Macroop if one exists */
    const StaticInstPtr macroop;

    /** How many source registers are ready. */
    uint8_t readyRegs;

  public:
    /////////////////////// Load Store Data //////////////////////
    /** The effective virtual address (lds & stores only). */
    Addr effAddr;

    /** The effective physical address. */
    Addr physEffAddr;

    /** The memory request flags (from translation). */
    unsigned memReqFlags;

    /** data address space ID, for loads & stores. */
    short asid;

    /** The size of the request */
    unsigned effSize;

    /** Pointer to the data for the memory access. */
    uint8_t *memData;

    /** Load queue index. */
    int16_t lqIdx;
    LQIterator lqIt;

    /** Store queue index. */
    int16_t sqIdx;
    SQIterator sqIt;


    /////////////////////// TLB Miss //////////////////////
    /**
     * Saved memory request (needed when the DTB address translation is
     * delayed due to a hw page table walk).
     */
    LSQRequestPtr savedReq;

    /////////////////////// Checker //////////////////////
    // Need a copy of main request pointer to verify on writes.
    RequestPtr reqToVerify;

  protected:
    /** Flattened register index of the destination registers of this
     *  instruction.
     */
    std::array<RegId, TheISA::MaxInstDestRegs> _flatDestRegIdx;

    /** Physical register index of the destination registers of this
     *  instruction.
     */
    std::array<PhysRegIdPtr, TheISA::MaxInstDestRegs> _destRegIdx;

    /** Physical register index of the source registers of this
     *  instruction.
     */
    std::array<PhysRegIdPtr, TheISA::MaxInstSrcRegs> _srcRegIdx;

    /** Physical register index of the previous producers of the
     *  architected destinations.
     */
    std::array<PhysRegIdPtr, TheISA::MaxInstDestRegs> _prevDestRegIdx;


  public:
    /** Records changes to result? */
    void recordResult(bool f) { instFlags[RecordResult] = f; }

    /** Is the effective virtual address valid. */
    bool effAddrValid() const { return instFlags[EffAddrValid]; }
    void effAddrValid(bool b) { instFlags[EffAddrValid] = b; }

    /** Whether or not the memory operation is done. */
    bool memOpDone() const { return instFlags[MemOpDone]; }
    void memOpDone(bool f) { instFlags[MemOpDone] = f; }

    bool notAnInst() const { return instFlags[NotAnInst]; }
    void setNotAnInst() { instFlags[NotAnInst] = true; }


    ////////////////////////////////////////////
    //
    // INSTRUCTION EXECUTION
    //
    ////////////////////////////////////////////

    void demapPage(Addr vaddr, uint64_t asn)
    {
        cpu->demapPage(vaddr, asn);
    }
    void demapInstPage(Addr vaddr, uint64_t asn)
    {
        cpu->demapPage(vaddr, asn);
    }
    void demapDataPage(Addr vaddr, uint64_t asn)
    {
        cpu->demapPage(vaddr, asn);
    }

    Fault initiateMemRead(Addr addr, unsigned size, Request::Flags flags,
            const std::vector<bool>& byteEnable = std::vector<bool>());

    Fault writeMem(uint8_t *data, unsigned size, Addr addr,
                   Request::Flags flags, uint64_t *res,
                   const std::vector<bool>& byteEnable = std::vector<bool>());

    Fault initiateMemAMO(Addr addr, unsigned size, Request::Flags flags,
                         AtomicOpFunctor *amo_op);

    /** True if the DTB address translation has started. */
    bool translationStarted() const { return instFlags[TranslationStarted]; }
    void translationStarted(bool f) { instFlags[TranslationStarted] = f; }

    /** True if the DTB address translation has completed. */
    bool translationCompleted() const { return instFlags[TranslationCompleted]; }
    void translationCompleted(bool f) { instFlags[TranslationCompleted] = f; }

    /** True if this address was found to match a previous load and they issued
     * out of order. If that happend, then it's only a problem if an incoming
     * snoop invalidate modifies the line, in which case we need to squash.
     * If nothing modified the line the order doesn't matter.
     */
    bool possibleLoadViolation() const { return instFlags[PossibleLoadViolation]; }
    void possibleLoadViolation(bool f) { instFlags[PossibleLoadViolation] = f; }

    /** True if the address hit a external snoop while sitting in the LSQ.
     * If this is true and a older instruction sees it, this instruction must
     * reexecute
     */
    bool hitExternalSnoop() const { return instFlags[HitExternalSnoop]; }
    void hitExternalSnoop(bool f) { instFlags[HitExternalSnoop] = f; }

    /**
     * Returns true if the DTB address translation is being delayed due to a hw
     * page table walk.
     */
    bool isTranslationDelayed() const
    {
        return (translationStarted() && !translationCompleted());
    }

  public:
#ifdef DEBUG
    void dumpSNList();
#endif

    /** Returns the physical register index of the i'th destination
     *  register.
     */
    PhysRegIdPtr renamedDestRegIdx(int idx) const
    {
        return _destRegIdx[idx];
    }

    /** Returns the physical register index of the i'th source register. */
    PhysRegIdPtr renamedSrcRegIdx(int idx) const
    {
        assert(TheISA::MaxInstSrcRegs > idx);
        return _srcRegIdx[idx];
    }

    /** Returns the flattened register index of the i'th destination
     *  register.
     */
    const RegId& flattenedDestRegIdx(int idx) const
    {
        return _flatDestRegIdx[idx];
    }

    /** Returns the physical register index of the previous physical register
     *  that remapped to the same logical register index.
     */
    PhysRegIdPtr prevDestRegIdx(int idx) const
    {
        return _prevDestRegIdx[idx];
    }

    /** Renames a destination register to a physical register.  Also records
     *  the previous physical register that the logical register mapped to.
     */
    void renameDestReg(int idx,
                       PhysRegIdPtr renamed_dest,
                       PhysRegIdPtr previous_rename)
    {
        _destRegIdx[idx] = renamed_dest;
        _prevDestRegIdx[idx] = previous_rename;
        if (renamed_dest->isPinned())
            setPinnedRegsRenamed();
    }

    /** Renames a source logical register to the physical register which
     *  has/will produce that logical register's result.
     *  @todo: add in whether or not the source register is ready.
     */
    void renameSrcReg(int idx, PhysRegIdPtr renamed_src)
    {
        _srcRegIdx[idx] = renamed_src;
    }

    /** Flattens a destination architectural register index into a logical
     * index.
     */
    void flattenDestReg(int idx, const RegId& flattened_dest)
    {
        _flatDestRegIdx[idx] = flattened_dest;
    }
    /** BaseDynInst constructor given a binary instruction.
     *  @param staticInst A StaticInstPtr to the underlying instruction.
     *  @param pc The PC state for the instruction.
     *  @param predPC The predicted next PC state for the instruction.
     *  @param seq_num The sequence number of the instruction.
     *  @param cpu Pointer to the instruction's CPU.
     */
    BaseDynInst(const StaticInstPtr &staticInst, const StaticInstPtr &macroop,
                TheISA::PCState pc, TheISA::PCState predPC,
                InstSeqNum seq_num, ImplCPU *cpu);

    /** BaseDynInst constructor given a StaticInst pointer.
     *  @param _staticInst The StaticInst for this BaseDynInst.
     */
    BaseDynInst(const StaticInstPtr &staticInst, const StaticInstPtr &macroop);

    /** BaseDynInst destructor. */
    ~BaseDynInst();

  private:
    /** Function to initialize variables in the constructors. */
    void initVars();

  public:
    /** Dumps out contents of this BaseDynInst. */
    void dump();

    /** Dumps out contents of this BaseDynInst into given string. */
    void dump(std::string &outstring);

    /** Read this CPU's ID. */
    int cpuId() const { return cpu->cpuId(); }

    /** Read this CPU's Socket ID. */
    uint32_t socketId() const { return cpu->socketId(); }

    /** Read this CPU's data requestor ID */
    MasterID masterId() const { return cpu->dataMasterId(); }

    /** Read this context's system-wide ID **/
    ContextID contextId() const { return thread->contextId(); }

    /** Returns the fault type. */
    Fault getFault() const { return fault; }
    /** TODO: This I added for the LSQRequest side to be able to modify the
     * fault. There should be a better mechanism in place. */
    Fault& getFault() { return fault; }

    /** Checks whether or not this instruction has had its branch target
     *  calculated yet.  For now it is not utilized and is hacked to be
     *  always false.
     *  @todo: Actually use this instruction.
     */
    bool doneTargCalc() { return false; }

    /** Set the predicted target of this current instruction. */
    void setPredTarg(const TheISA::PCState &_predPC)
    {
        predPC = _predPC;
    }

    const TheISA::PCState &readPredTarg() { return predPC; }

    /** Returns the predicted PC immediately after the branch. */
    Addr predInstAddr() { return predPC.instAddr(); }

    /** Returns the predicted PC two instructions after the branch */
    Addr predNextInstAddr() { return predPC.nextInstAddr(); }

    /** Returns the predicted micro PC after the branch */
    Addr predMicroPC() { return predPC.microPC(); }

    /** Returns whether the instruction was predicted taken or not. */
    bool readPredTaken()
    {
        return instFlags[PredTaken];
    }

    void setPredTaken(bool predicted_taken)
    {
        instFlags[PredTaken] = predicted_taken;
    }

    /** Returns whether the instruction mispredicted. */
    bool mispredicted()
    {
        TheISA::PCState tempPC = pc;
        TheISA::advancePC(tempPC, staticInst);
        return !(tempPC == predPC);
    }

    //
    //  Instruction types.  Forward checks to StaticInst object.
    //
    bool isNop()          const { return staticInst->isNop(); }
    bool isMemRef()       const { return staticInst->isMemRef(); }
    bool isLoad()         const { return staticInst->isLoad(); }
    bool isStore()        const { return staticInst->isStore(); }
    bool isAtomic()       const { return staticInst->isAtomic(); }
    bool isStoreConditional() const
    { return staticInst->isStoreConditional(); }
    bool isInstPrefetch() const { return staticInst->isInstPrefetch(); }
    bool isDataPrefetch() const { return staticInst->isDataPrefetch(); }
    bool isInteger()      const { return staticInst->isInteger(); }
    bool isFloating()     const { return staticInst->isFloating(); }
    bool isVector()       const { return staticInst->isVector(); }
    bool isControl()      const { return staticInst->isControl(); }
    bool isCall()         const { return staticInst->isCall(); }
    bool isReturn()       const { return staticInst->isReturn(); }
    bool isDirectCtrl()   const { return staticInst->isDirectCtrl(); }
    bool isIndirectCtrl() const { return staticInst->isIndirectCtrl(); }
    bool isCondCtrl()     const { return staticInst->isCondCtrl(); }
    bool isUncondCtrl()   const { return staticInst->isUncondCtrl(); }
    bool isCondDelaySlot() const { return staticInst->isCondDelaySlot(); }
    bool isThreadSync()   const { return staticInst->isThreadSync(); }
    bool isSerializing()  const { return staticInst->isSerializing(); }
    bool isSerializeBefore() const
    { return staticInst->isSerializeBefore() || status[SerializeBefore]; }
    bool isSerializeAfter() const
    { return staticInst->isSerializeAfter() || status[SerializeAfter]; }
    bool isSquashAfter() const { return staticInst->isSquashAfter(); }
    bool isMemBarrier()   const { return staticInst->isMemBarrier(); }
    bool isWriteBarrier() const { return staticInst->isWriteBarrier(); }
    bool isNonSpeculative() const { return staticInst->isNonSpeculative(); }
    bool isQuiesce() const { return staticInst->isQuiesce(); }
    bool isIprAccess() const { return staticInst->isIprAccess(); }
    bool isUnverifiable() const { return staticInst->isUnverifiable(); }
    bool isSyscall() const { return staticInst->isSyscall(); }
    bool isMacroop() const { return staticInst->isMacroop(); }
    bool isMicroop() const { return staticInst->isMicroop(); }
    bool isDelayedCommit() const { return staticInst->isDelayedCommit(); }
    bool isLastMicroop() const { return staticInst->isLastMicroop(); }
    bool isFirstMicroop() const { return staticInst->isFirstMicroop(); }
    bool isMicroBranch() const { return staticInst->isMicroBranch(); }

    /** Temporarily sets this instruction as a serialize before instruction. */
    void setSerializeBefore() { status.set(SerializeBefore); }

    /** Clears the serializeBefore part of this instruction. */
    void clearSerializeBefore() { status.reset(SerializeBefore); }

    /** Checks if this serializeBefore is only temporarily set. */
    bool isTempSerializeBefore() { return status[SerializeBefore]; }

    /** Temporarily sets this instruction as a serialize after instruction. */
    void setSerializeAfter() { status.set(SerializeAfter); }

    /** Clears the serializeAfter part of this instruction.*/
    void clearSerializeAfter() { status.reset(SerializeAfter); }

    /** Checks if this serializeAfter is only temporarily set. */
    bool isTempSerializeAfter() { return status[SerializeAfter]; }

    /** Sets the serialization part of this instruction as handled. */
    void setSerializeHandled() { status.set(SerializeHandled); }

    /** Checks if the serialization part of this instruction has been
     *  handled.  This does not apply to the temporary serializing
     *  state; it only applies to this instruction's own permanent
     *  serializing state.
     */
    bool isSerializeHandled() { return status[SerializeHandled]; }

    /** Returns the opclass of this instruction. */
    OpClass opClass() const { return staticInst->opClass(); }

    /** Returns the branch target address. */
    TheISA::PCState branchTarget() const
    { return staticInst->branchTarget(pc); }

    /** Returns the number of source registers. */
    int8_t numSrcRegs() const { return staticInst->numSrcRegs(); }

    /** Returns the number of destination registers. */
    int8_t numDestRegs() const { return staticInst->numDestRegs(); }

    // the following are used to track physical register usage
    // for machines with separate int & FP reg files
    int8_t numFPDestRegs()  const { return staticInst->numFPDestRegs(); }
    int8_t numIntDestRegs() const { return staticInst->numIntDestRegs(); }
    int8_t numCCDestRegs() const { return staticInst->numCCDestRegs(); }
    int8_t numVecDestRegs() const { return staticInst->numVecDestRegs(); }
    int8_t numVecElemDestRegs() const
    {
        return staticInst->numVecElemDestRegs();
    }
    int8_t
    numVecPredDestRegs() const
    {
        return staticInst->numVecPredDestRegs();
    }

    /** Returns the logical register index of the i'th destination register. */
    const RegId& destRegIdx(int i) const { return staticInst->destRegIdx(i); }

    /** Returns the logical register index of the i'th source register. */
    const RegId& srcRegIdx(int i) const { return staticInst->srcRegIdx(i); }

    /** Return the size of the instResult queue. */
    uint8_t resultSize() { return instResult.size(); }

    /** Pops a result off the instResult queue.
     * If the result stack is empty, return the default value.
     * */
    InstResult popResult(InstResult dflt = InstResult())
    {
        if (!instResult.empty()) {
            InstResult t = instResult.front();
            instResult.pop();
            return t;
        }
        return dflt;
    }

    /** Pushes a result onto the instResult queue. */
    /** @{ */
    /** Scalar result. */
    template<typename T>
    void setScalarResult(T&& t)
    {
        if (instFlags[RecordResult]) {
            instResult.push(InstResult(std::forward<T>(t),
                        InstResult::ResultType::Scalar));
        }
    }

    /** Full vector result. */
    template<typename T>
    void setVecResult(T&& t)
    {
        if (instFlags[RecordResult]) {
            instResult.push(InstResult(std::forward<T>(t),
                        InstResult::ResultType::VecReg));
        }
    }

    /** Vector element result. */
    template<typename T>
    void setVecElemResult(T&& t)
    {
        if (instFlags[RecordResult]) {
            instResult.push(InstResult(std::forward<T>(t),
                        InstResult::ResultType::VecElem));
        }
    }

    /** Predicate result. */
    template<typename T>
    void setVecPredResult(T&& t)
    {
        if (instFlags[RecordResult]) {
            instResult.push(InstResult(std::forward<T>(t),
                            InstResult::ResultType::VecPredReg));
        }
    }
    /** @} */

    /** Records an integer register being set to a value. */
    void setIntRegOperand(const StaticInst *si, int idx, RegVal val)
    {
        setScalarResult(val);
    }

    /** Records a CC register being set to a value. */
    void setCCRegOperand(const StaticInst *si, int idx, RegVal val)
    {
        setScalarResult(val);
    }

    /** Record a vector register being set to a value */
    void setVecRegOperand(const StaticInst *si, int idx,
            const VecRegContainer& val)
    {
        setVecResult(val);
    }

    /** Records an fp register being set to an integer value. */
    void
    setFloatRegOperandBits(const StaticInst *si, int idx, RegVal val)
    {
        setScalarResult(val);
    }

    /** Record a vector register being set to a value */
    void setVecElemOperand(const StaticInst *si, int idx, const VecElem val)
    {
        setVecElemResult(val);
    }

    /** Record a vector register being set to a value */
    void setVecPredRegOperand(const StaticInst *si, int idx,
                              const VecPredRegContainer& val)
    {
        setVecPredResult(val);
    }

    /** Records that one of the source registers is ready. */
    void markSrcRegReady();

    /** Marks a specific register as ready. */
    void markSrcRegReady(RegIndex src_idx);

    /** Returns if a source register is ready. */
    bool isReadySrcRegIdx(int idx) const
    {
        return this->_readySrcRegIdx[idx];
    }

    /** Sets this instruction as completed. */
    void setCompleted() { status.set(Completed); }

    /** Returns whether or not this instruction is completed. */
    bool isCompleted() const { return status[Completed]; }

    /** Marks the result as ready. */
    void setResultReady() { status.set(ResultReady); }

    /** Returns whether or not the result is ready. */
    bool isResultReady() const { return status[ResultReady]; }

    /** Sets this instruction as ready to issue. */
    void setCanIssue() { status.set(CanIssue); }

    /** Returns whether or not this instruction is ready to issue. */
    bool readyToIssue() const { return status[CanIssue]; }

    /** Clears this instruction being able to issue. */
    void clearCanIssue() { status.reset(CanIssue); }

    /** Sets this instruction as issued from the IQ. */
    void setIssued() { status.set(Issued); }

    /** Returns whether or not this instruction has issued. */
    bool isIssued() const { return status[Issued]; }

    /** Clears this instruction as being issued. */
    void clearIssued() { status.reset(Issued); }

    /** Sets this instruction as executed. */
    void setExecuted() { status.set(Executed); }

    /** Returns whether or not this instruction has executed. */
    bool isExecuted() const { return status[Executed]; }

    /** Sets this instruction as ready to commit. */
    void setCanCommit() { status.set(CanCommit); }

    /** Clears this instruction as being ready to commit. */
    void clearCanCommit() { status.reset(CanCommit); }

    /** Returns whether or not this instruction is ready to commit. */
    bool readyToCommit() const { return status[CanCommit]; }

    void setAtCommit() { status.set(AtCommit); }

    bool isAtCommit() { return status[AtCommit]; }

    /** Sets this instruction as committed. */
    void setCommitted() { status.set(Committed); }

    /** Returns whether or not this instruction is committed. */
    bool isCommitted() const { return status[Committed]; }

    /** Sets this instruction as squashed. */
    void setSquashed();

    /** Returns whether or not this instruction is squashed. */
    bool isSquashed() const { return status[Squashed]; }

    //Instruction Queue Entry
    //-----------------------
    /** Sets this instruction as a entry the IQ. */
    void setInIQ() { status.set(IqEntry); }

    /** Sets this instruction as a entry the IQ. */
    void clearInIQ() { status.reset(IqEntry); }

    /** Returns whether or not this instruction has issued. */
    bool isInIQ() const { return status[IqEntry]; }

    /** Sets this instruction as squashed in the IQ. */
    void setSquashedInIQ() { status.set(SquashedInIQ); status.set(Squashed);}

    /** Returns whether or not this instruction is squashed in the IQ. */
    bool isSquashedInIQ() const { return status[SquashedInIQ]; }


    //Load / Store Queue Functions
    //-----------------------
    /** Sets this instruction as a entry the LSQ. */
    void setInLSQ() { status.set(LsqEntry); }

    /** Sets this instruction as a entry the LSQ. */
    void removeInLSQ() { status.reset(LsqEntry); }

    /** Returns whether or not this instruction is in the LSQ. */
    bool isInLSQ() const { return status[LsqEntry]; }

    /** Sets this instruction as squashed in the LSQ. */
    void setSquashedInLSQ() { status.set(SquashedInLSQ); status.set(Squashed);}

    /** Returns whether or not this instruction is squashed in the LSQ. */
    bool isSquashedInLSQ() const { return status[SquashedInLSQ]; }


    //Reorder Buffer Functions
    //-----------------------
    /** Sets this instruction as a entry the ROB. */
    void setInROB() { status.set(RobEntry); }

    /** Sets this instruction as a entry the ROB. */
    void clearInROB() { status.reset(RobEntry); }

    /** Returns whether or not this instruction is in the ROB. */
    bool isInROB() const { return status[RobEntry]; }

    /** Sets this instruction as squashed in the ROB. */
    void setSquashedInROB() { status.set(SquashedInROB); }

    /** Returns whether or not this instruction is squashed in the ROB. */
    bool isSquashedInROB() const { return status[SquashedInROB]; }

    /** Returns whether pinned registers are renamed */
    bool isPinnedRegsRenamed() const { return status[PinnedRegsRenamed]; }

    /** Sets the destination registers as renamed */
    void
    setPinnedRegsRenamed()
    {
        assert(!status[PinnedRegsSquashDone]);
        assert(!status[PinnedRegsWritten]);
        status.set(PinnedRegsRenamed);
    }

    /** Returns whether destination registers are written */
    bool isPinnedRegsWritten() const { return status[PinnedRegsWritten]; }

    /** Sets destination registers as written */
    void
    setPinnedRegsWritten()
    {
        assert(!status[PinnedRegsSquashDone]);
        assert(status[PinnedRegsRenamed]);
        status.set(PinnedRegsWritten);
    }

    /** Return whether dest registers' pinning status updated after squash */
    bool
    isPinnedRegsSquashDone() const { return status[PinnedRegsSquashDone]; }

    /** Sets dest registers' status updated after squash */
    void
    setPinnedRegsSquashDone() {
        assert(!status[PinnedRegsSquashDone]);
        status.set(PinnedRegsSquashDone);
    }

    /** Read the PC state of this instruction. */
    TheISA::PCState pcState() const { return pc; }

    /** Set the PC state of this instruction. */
    void pcState(const TheISA::PCState &val) { pc = val; }

    /** Read the PC of this instruction. */
    Addr instAddr() const { return pc.instAddr(); }

    /** Read the PC of the next instruction. */
    Addr nextInstAddr() const { return pc.nextInstAddr(); }

    /**Read the micro PC of this instruction. */
    Addr microPC() const { return pc.microPC(); }

    bool readPredicate() const
    {
        return instFlags[Predicate];
    }

    void setPredicate(bool val)
    {
        instFlags[Predicate] = val;

        if (traceData) {
            traceData->setPredicate(val);
        }
    }

    bool
    readMemAccPredicate() const
    {
        return instFlags[MemAccPredicate];
    }

    void
    setMemAccPredicate(bool val)
    {
        instFlags[MemAccPredicate] = val;
    }

    /** Sets the ASID. */
    void setASID(short addr_space_id) { asid = addr_space_id; }
    short getASID() { return asid; }

    /** Sets the thread id. */
    void setTid(ThreadID tid) { threadNumber = tid; }

    /** Sets the pointer to the thread state. */
    void setThreadState(ImplState *state) { thread = state; }

    /** Returns the thread context. */
    ThreadContext *tcBase() { return thread->getTC(); }

  public:
    /** Returns whether or not the eff. addr. source registers are ready. */
    bool eaSrcsReady() const;

    /** Is this instruction's memory access strictly ordered? */
    bool strictlyOrdered() const { return instFlags[IsStrictlyOrdered]; }
    void strictlyOrdered(bool so) { instFlags[IsStrictlyOrdered] = so; }

    /** Has this instruction generated a memory request. */
    bool hasRequest() const { return instFlags[ReqMade]; }
    /** Assert this instruction has generated a memory request. */
    void setRequest() { instFlags[ReqMade] = true; }

    /** Returns iterator to this instruction in the list of all insts. */
    ListIt &getInstListIt() { return instListIt; }

    /** Sets iterator for this instruction in the list of all insts. */
    void setInstListIt(ListIt _instListIt) { instListIt = _instListIt; }

  public:
    /** Returns the number of consecutive store conditional failures. */
    unsigned int readStCondFailures() const
    { return thread->storeCondFailures; }

    /** Sets the number of consecutive store conditional failures. */
    void setStCondFailures(unsigned int sc_failures)
    { thread->storeCondFailures = sc_failures; }

  public:
    // monitor/mwait funtions
    void armMonitor(Addr address) { cpu->armMonitor(threadNumber, address); }
    bool mwait(PacketPtr pkt) { return cpu->mwait(threadNumber, pkt); }
    void mwaitAtomic(ThreadContext *tc)
    { return cpu->mwaitAtomic(threadNumber, tc, cpu->dtb); }
    AddressMonitor *getAddrMonitor()
    { return cpu->getCpuAddrMonitor(threadNumber); }
};

template<class Impl>
Fault
BaseDynInst<Impl>::initiateMemRead(Addr addr, unsigned size,
                                   Request::Flags flags,
                                   const std::vector<bool>& byteEnable)
{
    return cpu->pushRequest(
            dynamic_cast<typename DynInstPtr::PtrType>(this),
            /* ld */ true, nullptr, size, addr, flags, nullptr, nullptr,
            byteEnable);
}

template<class Impl>
Fault
BaseDynInst<Impl>::writeMem(uint8_t *data, unsigned size, Addr addr,
                            Request::Flags flags, uint64_t *res,
                            const std::vector<bool>& byteEnable)
{
    return cpu->pushRequest(
            dynamic_cast<typename DynInstPtr::PtrType>(this),
            /* st */ false, data, size, addr, flags, res, nullptr, byteEnable);
}

template<class Impl>
Fault
BaseDynInst<Impl>::initiateMemAMO(Addr addr, unsigned size,
                                  Request::Flags flags,
                                  AtomicOpFunctor *amo_op)
{
    // atomic memory instructions do not have data to be written to memory yet
    // since the atomic operations will be executed directly in cache/memory.
    // Therefore, its `data` field is nullptr.
    // Atomic memory requests need to carry their `amo_op` fields to cache/
    // memory
    return cpu->pushRequest(
            dynamic_cast<typename DynInstPtr::PtrType>(this),
            /* atomic */ false, nullptr, size, addr, flags, nullptr, amo_op);
}

#endif // __CPU_BASE_DYN_INST_HH__<|MERGE_RESOLUTION|>--- conflicted
+++ resolved
@@ -1,9 +1,5 @@
 /*
-<<<<<<< HEAD
- * Copyright (c) 2011, 2013, 2016-2018 ARM Limited
-=======
  * Copyright (c) 2011, 2013, 2016-2019 ARM Limited
->>>>>>> a56ab045
  * Copyright (c) 2013 Advanced Micro Devices, Inc.
  * All rights reserved.
  *
