# Copyright (c) 2020 ARM Limited
# Copyright (c) 2003-2005 The Regents of The University of Michigan
# Copyright (c) 2013 Advanced Micro Devices, Inc.
# All rights reserved.
#
# Redistribution and use in source and binary forms, with or without
# modification, are permitted provided that the following conditions are
# met: redistributions of source code must retain the above copyright
# notice, this list of conditions and the following disclaimer;
# redistributions in binary form must reproduce the above copyright
# notice, this list of conditions and the following disclaimer in the
# documentation and/or other materials provided with the distribution;
# neither the name of the copyright holders nor the names of its
# contributors may be used to endorse or promote products derived from
# this software without specific prior written permission.
#
# THIS SOFTWARE IS PROVIDED BY THE COPYRIGHT HOLDERS AND CONTRIBUTORS
# "AS IS" AND ANY EXPRESS OR IMPLIED WARRANTIES, INCLUDING, BUT NOT
# LIMITED TO, THE IMPLIED WARRANTIES OF MERCHANTABILITY AND FITNESS FOR
# A PARTICULAR PURPOSE ARE DISCLAIMED. IN NO EVENT SHALL THE COPYRIGHT
# OWNER OR CONTRIBUTORS BE LIABLE FOR ANY DIRECT, INDIRECT, INCIDENTAL,
# SPECIAL, EXEMPLARY, OR CONSEQUENTIAL DAMAGES (INCLUDING, BUT NOT
# LIMITED TO, PROCUREMENT OF SUBSTITUTE GOODS OR SERVICES; LOSS OF USE,
# DATA, OR PROFITS; OR BUSINESS INTERRUPTION) HOWEVER CAUSED AND ON ANY
# THEORY OF LIABILITY, WHETHER IN CONTRACT, STRICT LIABILITY, OR TORT
# (INCLUDING NEGLIGENCE OR OTHERWISE) ARISING IN ANY WAY OUT OF THE USE
# OF THIS SOFTWARE, EVEN IF ADVISED OF THE POSSIBILITY OF SUCH DAMAGE.

from m5.params import *

# Set of boolean static instruction properties.
#
# Notes:
# - The IsInteger and IsFloating flags are based on the class of registers
# accessed by the instruction.  Although most instructions will have exactly
# one of these two flags set, it is possible for an instruction to have
# neither (e.g., direct unconditional branches, memory barriers) or both
# (e.g., an FP/int conversion).
# - If IsControl is set, then exactly one of IsDirectControl or IsIndirect
# Control will be set, and exactly one of IsCondControl or IsUncondControl
# will be set.


class StaticInstFlags(Enum):
    wrapper_name = "StaticInstFlags"
    wrapper_is_struct = True
    enum_name = "Flags"

    vals = [
        "IsNop",  # Is a no-op (no effect at all).
        "IsInteger",  # References integer regs.
        "IsFloating",  # References FP regs.
        "IsVector",  # References Vector regs.
        "IsVectorElem",  # References Vector reg elems.
        "IsLoad",  # Reads from memory (load or prefetch).
        "IsStore",  # Writes to memory.
        "IsAtomic",  # Does atomic RMW to memory.
        "IsStoreConditional",  # Store conditional instruction.
        "IsInstPrefetch",  # Instruction-cache prefetch.
        "IsDataPrefetch",  # Data-cache prefetch.
        "IsControl",  # Control transfer instruction.
        "IsDirectControl",  # PC relative control transfer.
        "IsIndirectControl",  # Register indirect control transfer.
        "IsCondControl",  # Conditional control transfer.
        "IsUncondControl",  # Unconditional control transfer.
        "IsCall",  # Subroutine call.
        "IsReturn",  # Subroutine return.
        "IsSerializing",  # Serializes pipeline: won't execute until all
        # older instructions have committed.
        "IsSerializeBefore",
        "IsSerializeAfter",
        "IsWriteBarrier",  # Is a write barrier
        "IsReadBarrier",  # Is a read barrier
        "IsNonSpeculative",  # Should not be executed speculatively
        "IsQuiesce",  # Is a quiesce instruction
        "IsUnverifiable",  # Can't be verified by a checker
        "IsSyscall",  # Causes a system call to be emulated in syscall
        # emulation mode.
        # Flags for microcode
        "IsMacroop",  # Is a macroop containing microops
        "IsMicroop",  # Is a microop
        "IsDelayedCommit",  # This microop doesn't commit right away
        "IsLastMicroop",  # This microop ends a microop sequence
        "IsFirstMicroop",  # This microop begins a microop sequence
        "IsSquashAfter",  # Squash all uncommitted state after executed
        # hardware transactional memory
<<<<<<< HEAD
        'IsHtmStart',       # Starts a HTM transaction
        'IsHtmStop',        # Stops (commits) a HTM transaction
        'IsHtmCancel',      # Explicitely aborts a HTM transaction

        "IsLockedRMW",      # X86 LockedRMW
        'IsGemForge',       # A GemForge instruction
        ]
=======
        "IsHtmStart",  # Starts a HTM transaction
        "IsHtmStop",  # Stops (commits) a HTM transaction
        "IsHtmCancel",  # Explicitely aborts a HTM transaction
    ]
>>>>>>> 5fa484e2
<|MERGE_RESOLUTION|>--- conflicted
+++ resolved
@@ -84,17 +84,10 @@
         "IsFirstMicroop",  # This microop begins a microop sequence
         "IsSquashAfter",  # Squash all uncommitted state after executed
         # hardware transactional memory
-<<<<<<< HEAD
-        'IsHtmStart',       # Starts a HTM transaction
-        'IsHtmStop',        # Stops (commits) a HTM transaction
-        'IsHtmCancel',      # Explicitely aborts a HTM transaction
+        "IsHtmStart",  # Starts a HTM transaction
+        "IsHtmStop",  # Stops (commits) a HTM transaction
+        "IsHtmCancel",  # Explicitely aborts a HTM transaction
 
         "IsLockedRMW",      # X86 LockedRMW
         'IsGemForge',       # A GemForge instruction
-        ]
-=======
-        "IsHtmStart",  # Starts a HTM transaction
-        "IsHtmStop",  # Stops (commits) a HTM transaction
-        "IsHtmCancel",  # Explicitely aborts a HTM transaction
-    ]
->>>>>>> 5fa484e2
+    ]