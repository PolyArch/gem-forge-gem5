--- conflicted
+++ resolved
@@ -110,15 +110,12 @@
         'IsMicroBranch',    # This microop branches within the microcode for
                             # a macroop
         'IsDspOp',
-<<<<<<< HEAD
-        'IsSquashAfter',    # Squash all uncommitted state after executed
-        "IsLockedRMW",      # X86 LockedRMW
-        'IsGemForge',       # A GemForge instruction
-=======
         'IsSquashAfter',     # Squash all uncommitted state after executed
         # hardware transactional memory
         'IsHtmStart',       # Starts a HTM transaction
         'IsHtmStop',        # Stops (commits) a HTM transaction
-        'IsHtmCancel'       # Explicitely aborts a HTM transaction
->>>>>>> 0d703041
+        'IsHtmCancel',      # Explicitely aborts a HTM transaction
+
+        "IsLockedRMW",      # X86 LockedRMW
+        'IsGemForge',       # A GemForge instruction
         ]