# Copyright (c) 2012-2013, 2015-2017 ARM Limited
# All rights reserved.
#
# The license below extends only to copyright in the software and shall
# not be construed as granting a license to any other intellectual
# property including but not limited to intellectual property relating
# to a hardware implementation of the functionality of the software
# licensed hereunder.  You may use the software subject to the license
# terms below provided that you ensure that this notice is replicated
# unmodified and in its entirety in all distributions of the software,
# modified or unmodified, in source code or in binary form.
#
# Copyright (c) 2005-2008 The Regents of The University of Michigan
# Copyright (c) 2011 Regents of the University of California
# All rights reserved.
#
# Redistribution and use in source and binary forms, with or without
# modification, are permitted provided that the following conditions are
# met: redistributions of source code must retain the above copyright
# notice, this list of conditions and the following disclaimer;
# redistributions in binary form must reproduce the above copyright
# notice, this list of conditions and the following disclaimer in the
# documentation and/or other materials provided with the distribution;
# neither the name of the copyright holders nor the names of its
# contributors may be used to endorse or promote products derived from
# this software without specific prior written permission.
#
# THIS SOFTWARE IS PROVIDED BY THE COPYRIGHT HOLDERS AND CONTRIBUTORS
# "AS IS" AND ANY EXPRESS OR IMPLIED WARRANTIES, INCLUDING, BUT NOT
# LIMITED TO, THE IMPLIED WARRANTIES OF MERCHANTABILITY AND FITNESS FOR
# A PARTICULAR PURPOSE ARE DISCLAIMED. IN NO EVENT SHALL THE COPYRIGHT
# OWNER OR CONTRIBUTORS BE LIABLE FOR ANY DIRECT, INDIRECT, INCIDENTAL,
# SPECIAL, EXEMPLARY, OR CONSEQUENTIAL DAMAGES (INCLUDING, BUT NOT
# LIMITED TO, PROCUREMENT OF SUBSTITUTE GOODS OR SERVICES; LOSS OF USE,
# DATA, OR PROFITS; OR BUSINESS INTERRUPTION) HOWEVER CAUSED AND ON ANY
# THEORY OF LIABILITY, WHETHER IN CONTRACT, STRICT LIABILITY, OR TORT
# (INCLUDING NEGLIGENCE OR OTHERWISE) ARISING IN ANY WAY OUT OF THE USE
# OF THIS SOFTWARE, EVEN IF ADVISED OF THE POSSIBILITY OF SUCH DAMAGE.
#
# Authors: Nathan Binkert
#          Rick Strong
#          Andreas Hansson
#          Glenn Bergmans

from __future__ import print_function

import sys

from m5.SimObject import *
from m5.defines import buildEnv
from m5.params import *
from m5.proxy import *
from m5.util.fdthelper import *

from m5.objects.ClockedObject import ClockedObject
from m5.objects.XBar import L2XBar
from m5.objects.InstTracer import InstTracer
from m5.objects.CPUTracers import ExeTracer
from m5.objects.SubSystem import SubSystem
from m5.objects.ClockDomain import *
from m5.objects.Platform import Platform

default_tracer = ExeTracer()

if buildEnv['TARGET_ISA'] == 'alpha':
    from m5.objects.AlphaTLB import AlphaDTB as ArchDTB, AlphaITB as ArchITB
<<<<<<< HEAD
    from m5.objects.AlphaInterrupts import AlphaInterrupts
    from m5.objects.AlphaISA import AlphaISA
    default_isa_class = AlphaISA
elif buildEnv['TARGET_ISA'] == 'sparc':
    from m5.objects.SparcTLB import SparcTLB as ArchDTB, SparcTLB as ArchITB
    from m5.objects.SparcInterrupts import SparcInterrupts
    from m5.objects.SparcISA import SparcISA
    default_isa_class = SparcISA
elif buildEnv['TARGET_ISA'] == 'x86':
    from m5.objects.X86TLB import X86TLB as ArchDTB, X86TLB as ArchITB
    from m5.objects.X86LocalApic import X86LocalApic
    from m5.objects.X86ISA import X86ISA
    default_isa_class = X86ISA
elif buildEnv['TARGET_ISA'] == 'mips':
    from m5.objects.MipsTLB import MipsTLB as ArchDTB, MipsTLB as ArchITB
    from m5.objects.MipsInterrupts import MipsInterrupts
    from m5.objects.MipsISA import MipsISA
    default_isa_class = MipsISA
elif buildEnv['TARGET_ISA'] == 'arm':
    from m5.objects.ArmTLB import ArmTLB as ArchDTB, ArmTLB as ArchITB
    from m5.objects.ArmTLB import ArmStage2IMMU, ArmStage2DMMU
    from m5.objects.ArmInterrupts import ArmInterrupts
    from m5.objects.ArmISA import ArmISA
    default_isa_class = ArmISA
elif buildEnv['TARGET_ISA'] == 'power':
    from m5.objects.PowerTLB import PowerTLB as ArchDTB, PowerTLB as ArchITB
    from m5.objects.PowerInterrupts import PowerInterrupts
    from m5.objects.PowerISA import PowerISA
    default_isa_class = PowerISA
elif buildEnv['TARGET_ISA'] == 'riscv':
    from m5.objects.RiscvTLB import RiscvTLB as ArchDTB, RiscvTLB as ArchITB
    from m5.objects.RiscvInterrupts import RiscvInterrupts
    from m5.objects.RiscvISA import RiscvISA
    default_isa_class = RiscvISA
=======
    from m5.objects.AlphaInterrupts import AlphaInterrupts as ArchInterrupts
    from m5.objects.AlphaISA import AlphaISA as ArchISA
    ArchInterruptsParam = VectorParam.AlphaInterrupts
    ArchISAsParam = VectorParam.AlphaISA
elif buildEnv['TARGET_ISA'] == 'sparc':
    from m5.objects.SparcTLB import SparcTLB as ArchDTB, SparcTLB as ArchITB
    from m5.objects.SparcInterrupts import SparcInterrupts as ArchInterrupts
    from m5.objects.SparcISA import SparcISA as ArchISA
    ArchInterruptsParam = VectorParam.SparcInterrupts
    ArchISAsParam = VectorParam.SparcISA
elif buildEnv['TARGET_ISA'] == 'x86':
    from m5.objects.X86TLB import X86TLB as ArchDTB, X86TLB as ArchITB
    from m5.objects.X86LocalApic import X86LocalApic as ArchInterrupts
    from m5.objects.X86ISA import X86ISA as ArchISA
    ArchInterruptsParam = VectorParam.X86LocalApic
    ArchISAsParam = VectorParam.X86ISA
elif buildEnv['TARGET_ISA'] == 'mips':
    from m5.objects.MipsTLB import MipsTLB as ArchDTB, MipsTLB as ArchITB
    from m5.objects.MipsInterrupts import MipsInterrupts as ArchInterrupts
    from m5.objects.MipsISA import MipsISA as ArchISA
    ArchInterruptsParam = VectorParam.MipsInterrupts
    ArchISAsParam = VectorParam.MipsISA
elif buildEnv['TARGET_ISA'] == 'arm':
    from m5.objects.ArmTLB import ArmTLB as ArchDTB, ArmTLB as ArchITB
    from m5.objects.ArmTLB import ArmStage2IMMU, ArmStage2DMMU
    from m5.objects.ArmInterrupts import ArmInterrupts as ArchInterrupts
    from m5.objects.ArmISA import ArmISA as ArchISA
    ArchInterruptsParam = VectorParam.ArmInterrupts
    ArchISAsParam = VectorParam.ArmISA
elif buildEnv['TARGET_ISA'] == 'power':
    from m5.objects.PowerTLB import PowerTLB as ArchDTB, PowerTLB as ArchITB
    from m5.objects.PowerInterrupts import PowerInterrupts as ArchInterrupts
    from m5.objects.PowerISA import PowerISA as ArchISA
    ArchInterruptsParam = VectorParam.PowerInterrupts
    ArchISAsParam = VectorParam.PowerISA
elif buildEnv['TARGET_ISA'] == 'riscv':
    from m5.objects.RiscvTLB import RiscvTLB as ArchDTB, RiscvTLB as ArchITB
    from m5.objects.RiscvInterrupts import RiscvInterrupts as ArchInterrupts
    from m5.objects.RiscvISA import RiscvISA as ArchISA
    ArchInterruptsParam = VectorParam.RiscvInterrupts
    ArchISAsParam = VectorParam.RiscvISA
else:
    print("Don't know what object types to use for ISA %s" %
            buildEnv['TARGET_ISA'])
    sys.exit(1)
>>>>>>> a56ab045

class BaseCPU(ClockedObject):
    type = 'BaseCPU'
    abstract = True
    cxx_header = "cpu/base.hh"

    cxx_exports = [
        PyBindMethod("switchOut"),
        PyBindMethod("takeOverFrom"),
        PyBindMethod("switchedOut"),
        PyBindMethod("flushTLBs"),
        PyBindMethod("totalInsts"),
        PyBindMethod("scheduleInstStop"),
        PyBindMethod("scheduleLoadStop"),
        PyBindMethod("getCurrentInstCount"),
    ]

    @classmethod
    def memory_mode(cls):
        """Which memory mode does this CPU require?"""
        return 'invalid'

    @classmethod
    def require_caches(cls):
        """Does the CPU model require caches?

        Some CPU models might make assumptions that require them to
        have caches.
        """
        return False

    @classmethod
    def support_take_over(cls):
        """Does the CPU model support CPU takeOverFrom?"""
        return False

    def takeOverFrom(self, old_cpu):
        self._ccObject.takeOverFrom(old_cpu._ccObject)


    system = Param.System(Parent.any, "system object")
    cpu_id = Param.Int(-1, "CPU identifier")
    socket_id = Param.Unsigned(0, "Physical Socket identifier")
    numThreads = Param.Unsigned(1, "number of HW thread contexts")
    pwr_gating_latency = Param.Cycles(300,
        "Latency to enter power gating state when all contexts are suspended")

    power_gating_on_idle = Param.Bool(False, "Control whether the core goes "\
        "to the OFF power state after all thread are disabled for "\
        "pwr_gating_latency cycles")

    function_trace = Param.Bool(False, "Enable function trace")
    function_trace_start = Param.Tick(0, "Tick to start function trace")

    checker = Param.BaseCPU(NULL, "checker CPU")

    syscallRetryLatency = Param.Cycles(10000, "Cycles to wait until retry")

    do_checkpoint_insts = Param.Bool(True,
        "enable checkpoint pseudo instructions")
    do_statistics_insts = Param.Bool(True,
        "enable statistics pseudo instructions")

    profile = Param.Latency('0ns', "trace the kernel stack")
    do_quiesce = Param.Bool(True, "enable quiesce instructions")

    wait_for_remote_gdb = Param.Bool(False,
        "Wait for a remote GDB connection");

    workload = VectorParam.Process([], "processes to run")

    dtb = Param.BaseTLB(ArchDTB(), "Data TLB")
    itb = Param.BaseTLB(ArchITB(), "Instruction TLB")
<<<<<<< HEAD
    if buildEnv['TARGET_ISA'] == 'sparc':
        interrupts = VectorParam.SparcInterrupts(
                [], "Interrupt Controller")
        isa = VectorParam.SparcISA([], "ISA instance")
    elif buildEnv['TARGET_ISA'] == 'alpha':
        interrupts = VectorParam.AlphaInterrupts(
                [], "Interrupt Controller")
        isa = VectorParam.AlphaISA([], "ISA instance")
    elif buildEnv['TARGET_ISA'] == 'x86':
        interrupts = VectorParam.X86LocalApic([], "Interrupt Controller")
        isa = VectorParam.X86ISA([], "ISA instance")
    elif buildEnv['TARGET_ISA'] == 'mips':
        interrupts = VectorParam.MipsInterrupts(
                [], "Interrupt Controller")
        isa = VectorParam.MipsISA([], "ISA instance")
    elif buildEnv['TARGET_ISA'] == 'arm':
        istage2_mmu = Param.ArmStage2MMU(ArmStage2IMMU(), "Stage 2 trans")
        dstage2_mmu = Param.ArmStage2MMU(ArmStage2DMMU(), "Stage 2 trans")
        interrupts = VectorParam.ArmInterrupts(
                [], "Interrupt Controller")
        isa = VectorParam.ArmISA([], "ISA instance")
    elif buildEnv['TARGET_ISA'] == 'power':
        UnifiedTLB = Param.Bool(True, "Is this a Unified TLB?")
        interrupts = VectorParam.PowerInterrupts(
                [], "Interrupt Controller")
        isa = VectorParam.PowerISA([], "ISA instance")
    elif buildEnv['TARGET_ISA'] == 'riscv':
        interrupts = VectorParam.RiscvInterrupts(
                [], "Interrupt Controller")
        isa = VectorParam.RiscvISA([], "ISA instance")
    else:
        print("Don't know what TLB to use for ISA %s" %
              buildEnv['TARGET_ISA'])
        sys.exit(1)
=======
    if buildEnv['TARGET_ISA'] == 'arm':
        istage2_mmu = Param.ArmStage2MMU(ArmStage2IMMU(), "Stage 2 trans")
        dstage2_mmu = Param.ArmStage2MMU(ArmStage2DMMU(), "Stage 2 trans")
    elif buildEnv['TARGET_ISA'] == 'power':
        UnifiedTLB = Param.Bool(True, "Is this a Unified TLB?")
    interrupts = ArchInterruptsParam([], "Interrupt Controller")
    isa = ArchISAsParam([], "ISA instance")
>>>>>>> a56ab045

    max_insts_all_threads = Param.Counter(0,
        "terminate when all threads have reached this inst count")
    max_insts_any_thread = Param.Counter(0,
        "terminate when any thread reaches this inst count")
    simpoint_start_insts = VectorParam.Counter([],
        "starting instruction counts of simpoints")
    max_loads_all_threads = Param.Counter(0,
        "terminate when all threads have reached this load count")
    max_loads_any_thread = Param.Counter(0,
        "terminate when any thread reaches this load count")
    progress_interval = Param.Frequency('0Hz',
        "frequency to print out the progress message")

    switched_out = Param.Bool(False,
        "Leave the CPU switched out after startup (used when switching " \
        "between CPU models)")

    tracer = Param.InstTracer(default_tracer, "Instruction tracer")

    # GemForgeAcceleratorManager.
    accelManager = Param.GemForgeAcceleratorManager(NULL, "GemForgeAcceleratorManager.")

    icache_port = MasterPort("Instruction Port")
    dcache_port = MasterPort("Data Port")
    _cached_ports = ['icache_port', 'dcache_port']

    if buildEnv['TARGET_ISA'] in ['x86', 'arm']:
        _cached_ports += ["itb.walker.port", "dtb.walker.port"]

    _uncached_slave_ports = []
    _uncached_master_ports = []
    if buildEnv['TARGET_ISA'] == 'x86':
        _uncached_slave_ports += ["interrupts[0].pio",
                                  "interrupts[0].int_slave"]
        _uncached_master_ports += ["interrupts[0].int_master"]

    def createInterruptController(self):
<<<<<<< HEAD
        if buildEnv['TARGET_ISA'] == 'sparc':
            self.interrupts = [SparcInterrupts() for i in range(self.numThreads)]
        elif buildEnv['TARGET_ISA'] == 'alpha':
            self.interrupts = [AlphaInterrupts() for i in range(self.numThreads)]
        elif buildEnv['TARGET_ISA'] == 'x86':
            self.apic_clk_domain = DerivedClockDomain(clk_domain =
                                                      Parent.clk_domain,
                                                      clk_divider = 16)
            self.interrupts = [X86LocalApic(clk_domain = self.apic_clk_domain,
                                           pio_addr=0x2000000000000000)
                               for i in range(self.numThreads)]
            _localApic = self.interrupts
        elif buildEnv['TARGET_ISA'] == 'mips':
            self.interrupts = [MipsInterrupts() for i in range(self.numThreads)]
        elif buildEnv['TARGET_ISA'] == 'arm':
            self.interrupts = [ArmInterrupts() for i in range(self.numThreads)]
        elif buildEnv['TARGET_ISA'] == 'power':
            self.interrupts = [PowerInterrupts() for i in range(self.numThreads)]
        elif buildEnv['TARGET_ISA'] == 'riscv':
            self.interrupts = \
                [RiscvInterrupts() for i in range(self.numThreads)]
        else:
            print("Don't know what Interrupt Controller to use for ISA %s" %
                  buildEnv['TARGET_ISA'])
            sys.exit(1)
=======
        self.interrupts = [ArchInterrupts() for i in range(self.numThreads)]
>>>>>>> a56ab045

    def connectCachedPorts(self, bus):
        print("Do we have L1_5DCache?")
        print(hasattr(self, 'l1_5dcache'))
        has_l1_5dcache = hasattr(self, 'l1_5dcache')
        for p in self._cached_ports:
            if has_l1_5dcache and p == 'dcache.mem_side':
                continue
            exec('self.%s = bus' % p)
        if has_l1_5dcache:
            # Connect the L1 to L1_5.
            self.dcache.mem_side = self.l1_5dcache.cpu_side

    def connectUncachedPorts(self, bus):
        for p in self._uncached_slave_ports:
            exec('self.%s = bus.master' % p)
        for p in self._uncached_master_ports:
            exec('self.%s = bus.slave' % p)

    def connectAllPorts(self, cached_bus, uncached_bus = None):
        self.connectCachedPorts(cached_bus)
        if not uncached_bus:
            uncached_bus = cached_bus
        self.connectUncachedPorts(uncached_bus)

    def connectAllPortsNoL2Bus(self, l2, mem_bus):
        # Hack, no l2 bus, so icache will be connected directly to membus.

        has_l1_5dcache = hasattr(self, 'l1_5dcache')
        if has_l1_5dcache:
            self.l1_5dcache.mem_side = l2
            self.dcache.mem_side = self.l1_5dcache.cpu_side
        else:
            self.dcache.mem_side = l2

        for p in self._cached_ports:
            if p == 'dcache.mem_side':
                continue
            if p == 'l1_5dcache.mem_side':
                continue
            # Connect all other ports to mem_bus.
            exec('self.%s = mem_bus.slave' % p)
        self.connectUncachedPorts(mem_bus)

    def addPrivateSplitL1Caches(self, ic, dc, iwc=None, dwc=None, l1_5dc=None):
        self.icache = ic
        self.dcache = dc
        self.icache_port = ic.cpu_side
        self.dcache_port = dc.cpu_side
        self._cached_ports = ['icache.mem_side', 'dcache.mem_side']
        if l1_5dc is not None:
            self.l1_5dcache = l1_5dc
            self._cached_ports.append('l1_5dcache.mem_side')
        if buildEnv['TARGET_ISA'] in ['x86', 'arm']:
            if iwc and dwc:
                self.itb_walker_cache = iwc
                self.dtb_walker_cache = dwc
                self.itb.walker.port = iwc.cpu_side
                self.dtb.walker.port = dwc.cpu_side
                self._cached_ports += ["itb_walker_cache.mem_side", \
                                       "dtb_walker_cache.mem_side"]
            else:
                self._cached_ports += ["itb.walker.port", "dtb.walker.port"]

            # Checker doesn't need its own tlb caches because it does
            # functional accesses only
            if self.checker != NULL:
                self._cached_ports += ["checker.itb.walker.port", \
                                       "checker.dtb.walker.port"]

    def addTwoLevelCacheHierarchy(self, ic, dc, l2c, iwc=None, dwc=None,
                                  xbar=None):
        self.addPrivateSplitL1Caches(ic, dc, iwc, dwc)
        self.toL2Bus = xbar if xbar else L2XBar()
        self.connectCachedPorts(self.toL2Bus)
        self.l2cache = l2c
        self.toL2Bus.master = self.l2cache.cpu_side
        self._cached_ports = ['l2cache.mem_side']

    def createThreads(self):
        # If no ISAs have been created, assume that the user wants the
        # default ISA.
        if len(self.isa) == 0:
<<<<<<< HEAD
            self.isa = [ default_isa_class() for i in range(self.numThreads) ]
=======
            self.isa = [ ArchISA() for i in range(self.numThreads) ]
>>>>>>> a56ab045
        else:
            if len(self.isa) != int(self.numThreads):
                raise RuntimeError("Number of ISA instances doesn't "
                                   "match thread count")
        if self.checker != NULL:
            self.checker.createThreads()

    def addCheckerCpu(self):
        pass

    def createPhandleKey(self, thread):
        # This method creates a unique key for this cpu as a function of a
        # certain thread
        return 'CPU-%d-%d-%d' % (self.socket_id, self.cpu_id, thread)

    #Generate simple CPU Device Tree structure
    def generateDeviceTree(self, state):
        """Generate cpu nodes for each thread and the corresponding part of the
        cpu-map node. Note that this implementation does not support clusters
        of clusters. Note that GEM5 is not compatible with the official way of
        numbering cores as defined in the Device Tree documentation. Where the
        cpu_id needs to reset to 0 for each cluster by specification, GEM5
        expects the cpu_id to be globally unique and incremental. This
        generated node adheres the GEM5 way of doing things."""
        if bool(self.switched_out):
            return

        cpus_node = FdtNode('cpus')
        cpus_node.append(state.CPUCellsProperty())
        #Special size override of 0
        cpus_node.append(FdtPropertyWords('#size-cells', [0]))

        # Generate cpu nodes
        for i in range(int(self.numThreads)):
            reg = (int(self.socket_id)<<8) + int(self.cpu_id) + i
            node = FdtNode("cpu@%x" % reg)
            node.append(FdtPropertyStrings("device_type", "cpu"))
            node.appendCompatible(["gem5,arm-cpu"])
            node.append(FdtPropertyWords("reg", state.CPUAddrCells(reg)))
            platform, found = self.system.unproxy(self).find_any(Platform)
            if found:
                platform.annotateCpuDeviceNode(node, state)
            else:
                warn("Platform not found for device tree generation; " \
                     "system or multiple CPUs may not start")

            freq = int(self.clk_domain.unproxy(self).clock[0].frequency)
            node.append(FdtPropertyWords("clock-frequency", freq))

            # Unique key for this CPU
            phandle_key = self.createPhandleKey(i)
            node.appendPhandle(phandle_key)
            cpus_node.append(node)

        yield cpus_node<|MERGE_RESOLUTION|>--- conflicted
+++ resolved
@@ -64,42 +64,6 @@
 
 if buildEnv['TARGET_ISA'] == 'alpha':
     from m5.objects.AlphaTLB import AlphaDTB as ArchDTB, AlphaITB as ArchITB
-<<<<<<< HEAD
-    from m5.objects.AlphaInterrupts import AlphaInterrupts
-    from m5.objects.AlphaISA import AlphaISA
-    default_isa_class = AlphaISA
-elif buildEnv['TARGET_ISA'] == 'sparc':
-    from m5.objects.SparcTLB import SparcTLB as ArchDTB, SparcTLB as ArchITB
-    from m5.objects.SparcInterrupts import SparcInterrupts
-    from m5.objects.SparcISA import SparcISA
-    default_isa_class = SparcISA
-elif buildEnv['TARGET_ISA'] == 'x86':
-    from m5.objects.X86TLB import X86TLB as ArchDTB, X86TLB as ArchITB
-    from m5.objects.X86LocalApic import X86LocalApic
-    from m5.objects.X86ISA import X86ISA
-    default_isa_class = X86ISA
-elif buildEnv['TARGET_ISA'] == 'mips':
-    from m5.objects.MipsTLB import MipsTLB as ArchDTB, MipsTLB as ArchITB
-    from m5.objects.MipsInterrupts import MipsInterrupts
-    from m5.objects.MipsISA import MipsISA
-    default_isa_class = MipsISA
-elif buildEnv['TARGET_ISA'] == 'arm':
-    from m5.objects.ArmTLB import ArmTLB as ArchDTB, ArmTLB as ArchITB
-    from m5.objects.ArmTLB import ArmStage2IMMU, ArmStage2DMMU
-    from m5.objects.ArmInterrupts import ArmInterrupts
-    from m5.objects.ArmISA import ArmISA
-    default_isa_class = ArmISA
-elif buildEnv['TARGET_ISA'] == 'power':
-    from m5.objects.PowerTLB import PowerTLB as ArchDTB, PowerTLB as ArchITB
-    from m5.objects.PowerInterrupts import PowerInterrupts
-    from m5.objects.PowerISA import PowerISA
-    default_isa_class = PowerISA
-elif buildEnv['TARGET_ISA'] == 'riscv':
-    from m5.objects.RiscvTLB import RiscvTLB as ArchDTB, RiscvTLB as ArchITB
-    from m5.objects.RiscvInterrupts import RiscvInterrupts
-    from m5.objects.RiscvISA import RiscvISA
-    default_isa_class = RiscvISA
-=======
     from m5.objects.AlphaInterrupts import AlphaInterrupts as ArchInterrupts
     from m5.objects.AlphaISA import AlphaISA as ArchISA
     ArchInterruptsParam = VectorParam.AlphaInterrupts
@@ -145,7 +109,6 @@
     print("Don't know what object types to use for ISA %s" %
             buildEnv['TARGET_ISA'])
     sys.exit(1)
->>>>>>> a56ab045
 
 class BaseCPU(ClockedObject):
     type = 'BaseCPU'
@@ -219,42 +182,6 @@
 
     dtb = Param.BaseTLB(ArchDTB(), "Data TLB")
     itb = Param.BaseTLB(ArchITB(), "Instruction TLB")
-<<<<<<< HEAD
-    if buildEnv['TARGET_ISA'] == 'sparc':
-        interrupts = VectorParam.SparcInterrupts(
-                [], "Interrupt Controller")
-        isa = VectorParam.SparcISA([], "ISA instance")
-    elif buildEnv['TARGET_ISA'] == 'alpha':
-        interrupts = VectorParam.AlphaInterrupts(
-                [], "Interrupt Controller")
-        isa = VectorParam.AlphaISA([], "ISA instance")
-    elif buildEnv['TARGET_ISA'] == 'x86':
-        interrupts = VectorParam.X86LocalApic([], "Interrupt Controller")
-        isa = VectorParam.X86ISA([], "ISA instance")
-    elif buildEnv['TARGET_ISA'] == 'mips':
-        interrupts = VectorParam.MipsInterrupts(
-                [], "Interrupt Controller")
-        isa = VectorParam.MipsISA([], "ISA instance")
-    elif buildEnv['TARGET_ISA'] == 'arm':
-        istage2_mmu = Param.ArmStage2MMU(ArmStage2IMMU(), "Stage 2 trans")
-        dstage2_mmu = Param.ArmStage2MMU(ArmStage2DMMU(), "Stage 2 trans")
-        interrupts = VectorParam.ArmInterrupts(
-                [], "Interrupt Controller")
-        isa = VectorParam.ArmISA([], "ISA instance")
-    elif buildEnv['TARGET_ISA'] == 'power':
-        UnifiedTLB = Param.Bool(True, "Is this a Unified TLB?")
-        interrupts = VectorParam.PowerInterrupts(
-                [], "Interrupt Controller")
-        isa = VectorParam.PowerISA([], "ISA instance")
-    elif buildEnv['TARGET_ISA'] == 'riscv':
-        interrupts = VectorParam.RiscvInterrupts(
-                [], "Interrupt Controller")
-        isa = VectorParam.RiscvISA([], "ISA instance")
-    else:
-        print("Don't know what TLB to use for ISA %s" %
-              buildEnv['TARGET_ISA'])
-        sys.exit(1)
-=======
     if buildEnv['TARGET_ISA'] == 'arm':
         istage2_mmu = Param.ArmStage2MMU(ArmStage2IMMU(), "Stage 2 trans")
         dstage2_mmu = Param.ArmStage2MMU(ArmStage2DMMU(), "Stage 2 trans")
@@ -262,7 +189,6 @@
         UnifiedTLB = Param.Bool(True, "Is this a Unified TLB?")
     interrupts = ArchInterruptsParam([], "Interrupt Controller")
     isa = ArchISAsParam([], "ISA instance")
->>>>>>> a56ab045
 
     max_insts_all_threads = Param.Counter(0,
         "terminate when all threads have reached this inst count")
@@ -301,35 +227,7 @@
         _uncached_master_ports += ["interrupts[0].int_master"]
 
     def createInterruptController(self):
-<<<<<<< HEAD
-        if buildEnv['TARGET_ISA'] == 'sparc':
-            self.interrupts = [SparcInterrupts() for i in range(self.numThreads)]
-        elif buildEnv['TARGET_ISA'] == 'alpha':
-            self.interrupts = [AlphaInterrupts() for i in range(self.numThreads)]
-        elif buildEnv['TARGET_ISA'] == 'x86':
-            self.apic_clk_domain = DerivedClockDomain(clk_domain =
-                                                      Parent.clk_domain,
-                                                      clk_divider = 16)
-            self.interrupts = [X86LocalApic(clk_domain = self.apic_clk_domain,
-                                           pio_addr=0x2000000000000000)
-                               for i in range(self.numThreads)]
-            _localApic = self.interrupts
-        elif buildEnv['TARGET_ISA'] == 'mips':
-            self.interrupts = [MipsInterrupts() for i in range(self.numThreads)]
-        elif buildEnv['TARGET_ISA'] == 'arm':
-            self.interrupts = [ArmInterrupts() for i in range(self.numThreads)]
-        elif buildEnv['TARGET_ISA'] == 'power':
-            self.interrupts = [PowerInterrupts() for i in range(self.numThreads)]
-        elif buildEnv['TARGET_ISA'] == 'riscv':
-            self.interrupts = \
-                [RiscvInterrupts() for i in range(self.numThreads)]
-        else:
-            print("Don't know what Interrupt Controller to use for ISA %s" %
-                  buildEnv['TARGET_ISA'])
-            sys.exit(1)
-=======
         self.interrupts = [ArchInterrupts() for i in range(self.numThreads)]
->>>>>>> a56ab045
 
     def connectCachedPorts(self, bus):
         print("Do we have L1_5DCache?")
@@ -338,7 +236,7 @@
         for p in self._cached_ports:
             if has_l1_5dcache and p == 'dcache.mem_side':
                 continue
-            exec('self.%s = bus' % p)
+            exec('self.%s = bus.slave' % p)
         if has_l1_5dcache:
             # Connect the L1 to L1_5.
             self.dcache.mem_side = self.l1_5dcache.cpu_side
@@ -413,11 +311,7 @@
         # If no ISAs have been created, assume that the user wants the
         # default ISA.
         if len(self.isa) == 0:
-<<<<<<< HEAD
-            self.isa = [ default_isa_class() for i in range(self.numThreads) ]
-=======
             self.isa = [ ArchISA() for i in range(self.numThreads) ]
->>>>>>> a56ab045
         else:
             if len(self.isa) != int(self.numThreads):
                 raise RuntimeError("Number of ISA instances doesn't "
