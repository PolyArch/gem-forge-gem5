--- conflicted
+++ resolved
@@ -121,50 +121,23 @@
 
     syscallRetryLatency = Param.Cycles(10000, "Cycles to wait until retry")
 
-<<<<<<< HEAD
-    do_checkpoint_insts = Param.Bool(True,
-        "enable checkpoint pseudo instructions")
-    do_statistics_insts = Param.Bool(True,
-        "enable statistics pseudo instructions")
-
+    do_checkpoint_insts = Param.Bool(
+        True, "enable checkpoint pseudo instructions"
+    )
+    do_statistics_insts = Param.Bool(
+        True, "enable statistics pseudo instructions"
+    )
     profile = Param.Latency('0ns', "trace the kernel stack")
     do_quiesce = Param.Bool(True, "enable quiesce instructions")
 
     yield_latency = Param.Latency('0ns', "Latency for sched_yield")
-
-    wait_for_remote_gdb = Param.Bool(False,
-        "Wait for a remote GDB connection");
-=======
-    do_checkpoint_insts = Param.Bool(
-        True, "enable checkpoint pseudo instructions"
-    )
-    do_statistics_insts = Param.Bool(
-        True, "enable statistics pseudo instructions"
-    )
->>>>>>> 5fa484e2
 
     workload = VectorParam.Process([], "processes to run")
 
     mmu = Param.BaseMMU(NULL, "CPU memory management unit")
     interrupts = VectorParam.BaseInterrupts([], "Interrupt Controller")
     isa = VectorParam.BaseISA([], "ISA instance")
-<<<<<<< HEAD
-
-    max_insts_all_threads = Param.Counter(0,
-        "terminate when all threads have reached this inst count")
-    max_insts_any_thread = Param.Counter(0,
-        "terminate when any thread reaches this inst count")
-    simpoint_start_insts = VectorParam.Counter([],
-        "starting instruction counts of simpoints")
-    progress_interval = Param.Frequency('0Hz',
-        "frequency to print out the progress message")
-    deadlock_interval = Param.Latency('0ns',
-        "Raise deadlock in CPU0 if no progress. 0ns means never.")
-
-    switched_out = Param.Bool(False,
-        "Leave the CPU switched out after startup (used when switching " \
-        "between CPU models)")
-=======
+
     decoder = VectorParam.InstDecoder([], "Decoder instance")
 
     max_insts_all_threads = Param.Counter(
@@ -185,7 +158,9 @@
         "Leave the CPU switched out after startup (used when switching "
         "between CPU models)",
     )
->>>>>>> 5fa484e2
+
+    deadlock_interval = Param.Latency('0ns',
+        "Raise deadlock in CPU0 if no progress. 0ns means never.")
 
     tracer = Param.InstTracer(default_tracer, "Instruction tracer")
 
@@ -208,23 +183,15 @@
             self.ArchInterrupts() for i in range(self.numThreads)
         ]
 
-<<<<<<< HEAD
-    def connectCachedPorts(self, bus):
-        print("Do we have L1_5DCache?")
-        print(hasattr(self, 'l1_5dcache'))
+    def connectCachedPorts(self, in_ports):
         has_l1_5dcache = hasattr(self, 'l1_5dcache')
         for p in self._cached_ports:
             if has_l1_5dcache and p == 'dcache.mem_side':
                 continue
-            exec('self.%s = bus.slave' % p)
+            exec('self.%s = in_ports' % p)
         if has_l1_5dcache:
             # Connect the L1 to L1_5.
             self.dcache.mem_side = self.l1_5dcache.cpu_side
-=======
-    def connectCachedPorts(self, in_ports):
-        for p in self._cached_ports:
-            exec("self.%s = in_ports" % p)
->>>>>>> 5fa484e2
 
     def connectUncachedPorts(self, in_ports, out_ports):
         for p in self._uncached_interrupt_response_ports:
@@ -241,7 +208,6 @@
             bus.cpu_side_ports, bus.cpu_side_ports, bus.mem_side_ports
         )
 
-<<<<<<< HEAD
     def connectAllPortsNoL2Bus(self, l2, mem_bus):
         # Hack, no l2 bus, so icache will be connected directly to membus.
 
@@ -262,30 +228,14 @@
         self.connectUncachedPorts(mem_bus)
 
     def addPrivateSplitL1Caches(self, ic, dc, iwc=None, dwc=None, l1_5dc=None):
-=======
-    def addPrivateSplitL1Caches(self, ic, dc, iwc=None, dwc=None):
->>>>>>> 5fa484e2
         self.icache = ic
         self.dcache = dc
         self.icache_port = ic.cpu_side
         self.dcache_port = dc.cpu_side
-<<<<<<< HEAD
-        self._cached_ports = ['icache.mem_side', 'dcache.mem_side']
+        self._cached_ports = ["icache.mem_side", "dcache.mem_side"]
         if l1_5dc is not None:
             self.l1_5dcache = l1_5dc
             self._cached_ports.append('l1_5dcache.mem_side')
-        if buildEnv['TARGET_ISA'] in ['x86', 'arm', 'riscv']:
-            if iwc and dwc:
-                self.itb_walker_cache = iwc
-                self.dtb_walker_cache = dwc
-                self.itb.walker.port = iwc.cpu_side
-                self.dtb.walker.port = dwc.cpu_side
-                self._cached_ports += ["itb_walker_cache.mem_side", \
-                                       "dtb_walker_cache.mem_side"]
-            else:
-                self._cached_ports += ["itb.walker.port", "dtb.walker.port"]
-=======
-        self._cached_ports = ["icache.mem_side", "dcache.mem_side"]
         if iwc and dwc:
             self.itb_walker_cache = iwc
             self.dtb_walker_cache = dwc
@@ -296,7 +246,6 @@
             ]
         else:
             self._cached_ports += self.ArchMMU.walkerPorts()
->>>>>>> 5fa484e2
 
         # Checker doesn't need its own tlb caches because it does
         # functional accesses only
