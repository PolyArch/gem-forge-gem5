--- conflicted
+++ resolved
@@ -1,10 +1,6 @@
 /*
  * Copyright 2014 Google, Inc.
-<<<<<<< HEAD
- * Copyright (c) 2012-2013,2015,2017-2018 ARM Limited
-=======
  * Copyright (c) 2012-2013,2015,2017-2019 ARM Limited
->>>>>>> a56ab045
  * All rights reserved.
  *
  * The license below extends only to copyright in the software and shall
@@ -366,10 +362,7 @@
     } else {
         req->setVirt(0, frag_addr, frag_size, flags, dataMasterId(),
                      inst_addr);
-<<<<<<< HEAD
-=======
         req->setByteEnable(std::vector<bool>());
->>>>>>> a56ab045
     }
 
     return predicate;
@@ -549,10 +542,6 @@
         {
             if (req->isLockedRMW() && fault == NoFault) {
                 assert(byteEnable.empty());
-<<<<<<< HEAD
-                assert(locked && curr_frag_id == 0);
-=======
->>>>>>> a56ab045
                 locked = false;
             }
 
