--- conflicted
+++ resolved
@@ -75,7 +75,7 @@
     data_amo_req->setContext(cid);
 
     if (this->accelManager) {
-        this->cpuDelegator = m5::make_unique<AtomicSimpleCPUDelegator>(this);
+        this->cpuDelegator = std::make_unique<AtomicSimpleCPUDelegator>(this);
         this->accelManager->handshake(this->cpuDelegator.get());
     }
 }
@@ -548,7 +548,6 @@
                 locked = false;
             }
 
-<<<<<<< HEAD
             if (fault != NoFault && req->isPrefetch()) {
                 return NoFault;
             } else {
@@ -564,10 +563,6 @@
                 }
                 return fault;
             }
-=======
-            //Supress faults from prefetches.
-            return req->isPrefetch() ? NoFault : fault;
->>>>>>> 5fa484e2
         }
 
         /*
@@ -692,13 +687,8 @@
             return;
         }
 
-<<<<<<< HEAD
+        serviceInstCountEvents();
         this->executeFault = NoFault;
-=======
-        serviceInstCountEvents();
-
-        Fault fault = NoFault;
->>>>>>> 5fa484e2
 
         const PCStateBase &pc = thread->pcState();
 
@@ -706,13 +696,8 @@
         if (needToFetch) {
             ifetch_req->taskId(taskId());
             setupFetchRequest(ifetch_req);
-<<<<<<< HEAD
-            this->executeFault = thread->itb->translateAtomic(
-                ifetch_req, thread->getTC(), BaseTLB::Execute);
-=======
-            fault = thread->mmu->translateAtomic(ifetch_req, thread->getTC(),
-                                                 BaseMMU::Execute);
->>>>>>> 5fa484e2
+            this->executeFault = thread->mmu->translateAtomic(
+                ifetch_req, thread->getTC(), BaseMMU::Execute);
         }
 
         if (this->executeFault == NoFault) {
@@ -773,13 +758,9 @@
                     traceFault();
                 }
 
-<<<<<<< HEAD
                 if (this->executeFault != NoFault &&
-                    dynamic_pointer_cast<SyscallRetryFault>(this->executeFault)) {
-=======
-                if (fault != NoFault &&
-                    std::dynamic_pointer_cast<SyscallRetryFault>(fault)) {
->>>>>>> 5fa484e2
+                    std::dynamic_pointer_cast<SyscallRetryFault>(
+                        this->executeFault)) {
                     // Retry execution of system calls after a delay.
                     // Prevents immediate re-execution since conditions which
                     // caused the retry are unlikely to change every tick.
@@ -858,7 +839,6 @@
     dcachePort.printAddr(a);
 }
 
-<<<<<<< HEAD
 //
 // ! GemForge
 //
@@ -900,7 +880,7 @@
         countInst();
         ppCommit->notify(std::make_pair(t_info.thread, curStaticInst));
     }
-    else if (traceData && !DTRACE(ExecFaulting)) {
+    else if (traceData && !debug::ExecFaulting) {
         delete traceData;
         traceData = NULL;
     }
@@ -908,7 +888,8 @@
     // Let's just assume stall_ticks are 0 for now.
     Tick stall_ticks = 0;
     if (this->executeFault != NoFault &&
-        dynamic_pointer_cast<SyscallRetryFault>(this->executeFault)) {
+        std::dynamic_pointer_cast<SyscallRetryFault>(
+            this->executeFault)) {
         // Retry execution of system calls after a delay.
         // Prevents immediate re-execution since conditions which
         // caused the retry are unlikely to change every tick.
@@ -952,15 +933,4 @@
         reschedule(tickEvent, curTick() + clockPeriod(), true);
 }
 
-////////////////////////////////////////////////////////////////////////
-//
-//  AtomicSimpleCPU Simulation Object
-//
-AtomicSimpleCPU *
-AtomicSimpleCPUParams::create()
-{
-    return new AtomicSimpleCPU(this);
-}
-=======
-} // namespace gem5
->>>>>>> 5fa484e2
+} // namespace gem5