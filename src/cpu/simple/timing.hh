--- conflicted
+++ resolved
@@ -324,11 +324,7 @@
   protected:
 
      /** Return a reference to the data port. */
-<<<<<<< HEAD
     MasterPort &getDataPort() override { return *dcachePort; }
-=======
-    Port &getDataPort() override { return dcachePort; }
->>>>>>> a56ab045
 
     /** Return a reference to the instruction port. */
     Port &getInstPort() override { return icachePort; }
