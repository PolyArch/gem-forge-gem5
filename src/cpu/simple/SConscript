# -*- mode:python -*-

# Copyright (c) 2006 The Regents of The University of Michigan
# All rights reserved.
#
# Redistribution and use in source and binary forms, with or without
# modification, are permitted provided that the following conditions are
# met: redistributions of source code must retain the above copyright
# notice, this list of conditions and the following disclaimer;
# redistributions in binary form must reproduce the above copyright
# notice, this list of conditions and the following disclaimer in the
# documentation and/or other materials provided with the distribution;
# neither the name of the copyright holders nor the names of its
# contributors may be used to endorse or promote products derived from
# this software without specific prior written permission.
#
# THIS SOFTWARE IS PROVIDED BY THE COPYRIGHT HOLDERS AND CONTRIBUTORS
# "AS IS" AND ANY EXPRESS OR IMPLIED WARRANTIES, INCLUDING, BUT NOT
# LIMITED TO, THE IMPLIED WARRANTIES OF MERCHANTABILITY AND FITNESS FOR
# A PARTICULAR PURPOSE ARE DISCLAIMED. IN NO EVENT SHALL THE COPYRIGHT
# OWNER OR CONTRIBUTORS BE LIABLE FOR ANY DIRECT, INDIRECT, INCIDENTAL,
# SPECIAL, EXEMPLARY, OR CONSEQUENTIAL DAMAGES (INCLUDING, BUT NOT
# LIMITED TO, PROCUREMENT OF SUBSTITUTE GOODS OR SERVICES; LOSS OF USE,
# DATA, OR PROFITS; OR BUSINESS INTERRUPTION) HOWEVER CAUSED AND ON ANY
# THEORY OF LIABILITY, WHETHER IN CONTRACT, STRICT LIABILITY, OR TORT
# (INCLUDING NEGLIGENCE OR OTHERWISE) ARISING IN ANY WAY OUT OF THE USE
# OF THIS SOFTWARE, EVEN IF ADVISED OF THE POSSIBILITY OF SUCH DAMAGE.

Import('*')

if not env['CONF']['USE_NULL_ISA']:
    SimObject('BaseAtomicSimpleCPU.py', sim_objects=['BaseAtomicSimpleCPU'])
    Source('atomic.cc')
    Source('atomic_simple_cpu_delegator.cc')

    # The NonCachingSimpleCPU is really an atomic CPU in
    # disguise. It's therefore always enabled when the atomic CPU is
    # enabled.
    SimObject('BaseNonCachingSimpleCPU.py',
            sim_objects=['BaseNonCachingSimpleCPU'])
    Source('noncaching.cc')

    SimObject('BaseTimingSimpleCPU.py', sim_objects=['BaseTimingSimpleCPU'])
    Source('timing.cc')
    Source('timing_simple_cpu_delegator.cc')

    DebugFlag('SimpleCPU')

    Source('base.cc')
<<<<<<< HEAD
    Source('simple_cpu_delegator.cc')
    Source('minimal_data_move_machine.cc')
    DebugFlag('MinimalDataMoveMachine')
    SimObject('BaseSimpleCPU.py')
=======
    SimObject('BaseSimpleCPU.py', sim_objects=['BaseSimpleCPU'])

    # For backwards compatibility
    SimObject('AtomicSimpleCPU.py', sim_objects=[])
    SimObject('NonCachingSimpleCPU.py', sim_objects=[])
    SimObject('TimingSimpleCPU.py', sim_objects=[])
>>>>>>> 5fa484e2
<|MERGE_RESOLUTION|>--- conflicted
+++ resolved
@@ -47,16 +47,12 @@
     DebugFlag('SimpleCPU')
 
     Source('base.cc')
-<<<<<<< HEAD
     Source('simple_cpu_delegator.cc')
     Source('minimal_data_move_machine.cc')
     DebugFlag('MinimalDataMoveMachine')
-    SimObject('BaseSimpleCPU.py')
-=======
     SimObject('BaseSimpleCPU.py', sim_objects=['BaseSimpleCPU'])
 
     # For backwards compatibility
     SimObject('AtomicSimpleCPU.py', sim_objects=[])
     SimObject('NonCachingSimpleCPU.py', sim_objects=[])
-    SimObject('TimingSimpleCPU.py', sim_objects=[])
->>>>>>> 5fa484e2
+    SimObject('TimingSimpleCPU.py', sim_objects=[])