--- conflicted
+++ resolved
@@ -119,8 +119,10 @@
 
     DPRINTFN("%s NumCycles %llu TotalInst %i ProgressInst %lli IPC: %0.8d. "
              "WorkItem %d-%d. AccProg %d.\n", 
-             cpu->name(), cpu->numCycles.value(), temp, temp - lastNumInst, ipc,
-             cpu->numWorkItemsStarted.value(), cpu->numWorkItemsCompleted.value(),
+             cpu->name(), cpu->baseStats.numCycles.value(),
+             temp, temp - lastNumInst, ipc,
+             cpu->baseStats.numWorkItemsStarted.value(),
+             cpu->baseStats.numWorkItemsCompleted.value(),
              accelProgress);
     ipc = 0.0;
 #else
@@ -138,8 +140,8 @@
         (cpu->cpuId() == 0 || isAccelerating) &&
         temp == lastNumInst && !accelProgress) {
         Tick no_progress_ticks = this->_stucked *
-            cpu->params()->progress_interval;
-        Tick deadlock_ticks = cpu->params()->deadlock_interval;
+            cpu->params().progress_interval;
+        Tick deadlock_ticks = cpu->params().deadlock_interval;
         if (no_progress_ticks >= deadlock_ticks) {
             panic("Deadlock in CPU %d! LastCommit at %llu.\n",
                 cpu->cpuId(), cpu->getLastCommitTick());
@@ -158,38 +160,21 @@
     return "CPU Progress";
 }
 
-<<<<<<< HEAD
-BaseCPU::BaseCPU(Params *p, bool is_checker)
+BaseCPU::BaseCPU(const Params &p, bool is_checker)
     : ClockedObject(p), instCnt(0), lastCommitTick(0),
-      _cpuId(p->cpu_id), _socketId(p->socket_id),
-      _instRequestorId(p->system->getRequestorId(this, "inst")),
-      _dataRequestorId(p->system->getRequestorId(this, "data")),
-      _taskId(ContextSwitchTaskId::Unknown), _pid(invldPid),
-      _switchedOut(p->switched_out), _cacheLineSize(p->system->cacheLineSize()),
-      interrupts(p->interrupts), numThreads(p->numThreads), system(p->system),
-      previousCycle(0), previousState(CPU_STATE_SLEEP),
-      addressMonitor(p->numThreads),
-      syscallRetryLatency(p->syscallRetryLatency),
-      pwrGatingLatency(p->pwr_gating_latency),
-      powerGatingOnIdle(p->power_gating_on_idle),
-      accelManager(p->accelManager),
-=======
-BaseCPU::BaseCPU(const Params &p, bool is_checker)
-    : ClockedObject(p), instCnt(0), _cpuId(p.cpu_id), _socketId(p.socket_id),
+      _cpuId(p.cpu_id), _socketId(p.socket_id),
       _instRequestorId(p.system->getRequestorId(this, "inst")),
       _dataRequestorId(p.system->getRequestorId(this, "data")),
-      _taskId(context_switch_task_id::Unknown), _pid(invldPid),
+      _taskId(ContextSwitchTaskId::Unknown), _pid(invldPid),
       _switchedOut(p.switched_out), _cacheLineSize(p.system->cacheLineSize()),
       interrupts(p.interrupts), numThreads(p.numThreads), system(p.system),
       previousCycle(0), previousState(CPU_STATE_SLEEP),
-      functionTraceStream(nullptr), currentFunctionStart(0),
-      currentFunctionEnd(0), functionEntryTick(0),
       baseStats(this),
       addressMonitor(p.numThreads),
       syscallRetryLatency(p.syscallRetryLatency),
       pwrGatingLatency(p.pwr_gating_latency),
       powerGatingOnIdle(p.power_gating_on_idle),
->>>>>>> 5fa484e2
+      accelManager(p.accelManager),
       enterPwrGatingEvent([this]{ enterPwrGating(); }, name())
 {
 
@@ -219,41 +204,24 @@
     if (numThreads > maxThreadsPerCPU)
         maxThreadsPerCPU = numThreads;
 
-<<<<<<< HEAD
-    if (p->function_trace || p->function_acc_tick) {
-        this->funcTracer = m5::make_unique<FunctionTracer>(name());
-
-        if (p->function_trace_start == 0) {
-            if (p->function_trace)
+    if (p.function_trace || p.function_acc_tick) {
+        this->funcTracer = std::make_unique<FunctionTracer>(name());
+
+        if (p.function_trace_start == 0) {
+            if (p.function_trace)
                 funcTracer->enableFunctionTrace();
-            if (p->function_acc_tick)
+            if (p.function_acc_tick)
                 funcTracer->enableFunctionAccumulateTick();
         } else {
             Event *event = new EventFunctionWrapper(
                 [this, p]() -> void {
-                    if (p->function_trace)
+                    if (p.function_trace)
                         this->funcTracer->enableFunctionTrace();
-                    if (p->function_acc_tick)
+                    if (p.function_acc_tick)
                         this->funcTracer->enableFunctionAccumulateTick();
                 },
                 name(), true);
-            schedule(event, p->function_trace_start);
-=======
-    functionTracingEnabled = false;
-    if (p.function_trace) {
-        const std::string fname = csprintf("ftrace.%s", name());
-        functionTraceStream = simout.findOrCreate(fname)->stream();
-
-        currentFunctionStart = currentFunctionEnd = 0;
-        functionEntryTick = p.function_trace_start;
-
-        if (p.function_trace_start == 0) {
-            functionTracingEnabled = true;
-        } else {
-            Event *event = new EventFunctionWrapper(
-                [this]{ enableFunctionTrace(); }, name(), true);
             schedule(event, p.function_trace_start);
->>>>>>> 5fa484e2
         }
     }
 
@@ -282,7 +250,7 @@
 
 bool
 BaseCPU::shouldCheckDeadlock() const {
-    return this->params()->deadlock_interval > 0;
+    return this->params().deadlock_interval > 0;
 }
 
 void
@@ -792,40 +760,6 @@
     return false;
 }
 
-<<<<<<< HEAD
-bool
-BaseCPU::waitForRemoteGDB() const
-=======
-
-void
-BaseCPU::traceFunctionsInternal(Addr pc)
-{
-    if (loader::debugSymbolTable.empty())
-        return;
-
-    // if pc enters different function, print new function symbol and
-    // update saved range.  Otherwise do nothing.
-    if (pc < currentFunctionStart || pc >= currentFunctionEnd) {
-        auto it = loader::debugSymbolTable.findNearest(
-                pc, currentFunctionEnd);
-
-        std::string sym_str;
-        if (it == loader::debugSymbolTable.end()) {
-            // no symbol found: use addr as label
-            sym_str = csprintf("%#x", pc);
-            currentFunctionStart = pc;
-            currentFunctionEnd = pc + 1;
-        } else {
-            sym_str = it->name;
-            currentFunctionStart = it->address;
-        }
-
-        ccprintf(*functionTraceStream, " (%d)\n%d: %s",
-                 curTick() - functionEntryTick, curTick(), sym_str);
-        functionEntryTick = curTick();
-    }
-}
-
 void
 BaseCPU::scheduleSimpointsInstStop(std::vector<Counter> inst_starts)
 {
@@ -837,7 +771,6 @@
 
 void
 BaseCPU::scheduleInstStopAnyThread(Counter max_insts)
->>>>>>> 5fa484e2
 {
     std::string cause = "a thread reached the max instruction count";
     for (ThreadID tid = 0; tid < numThreads; ++tid) {
