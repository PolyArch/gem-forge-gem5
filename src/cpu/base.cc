--- conflicted
+++ resolved
@@ -155,16 +155,10 @@
 }
 
 BaseCPU::BaseCPU(Params *p, bool is_checker)
-<<<<<<< HEAD
     : ClockedObject(p), instCnt(0), lastCommitTick(0),
       _cpuId(p->cpu_id), _socketId(p->socket_id),
-      _instMasterId(p->system->getMasterId(this, "inst")),
-      _dataMasterId(p->system->getMasterId(this, "data")),
-=======
-    : ClockedObject(p), instCnt(0), _cpuId(p->cpu_id), _socketId(p->socket_id),
       _instRequestorId(p->system->getRequestorId(this, "inst")),
       _dataRequestorId(p->system->getRequestorId(this, "data")),
->>>>>>> 0d703041
       _taskId(ContextSwitchTaskId::Unknown), _pid(invldPid),
       _switchedOut(p->switched_out), _cacheLineSize(p->system->cacheLineSize()),
       interrupts(p->interrupts), numThreads(p->numThreads), system(p->system),
@@ -182,16 +176,11 @@
      * Register the exit dump.
      */
     if (this->accelManager) {
+        auto accM = &*this->accelManager;
         registerExitCallback(
-            new MakeCallback<
-                GemForgeAcceleratorManager,
-                &GemForgeAcceleratorManager::exitDump>(
-                    &*this->accelManager, true));
+            [accM]() -> void { accM->exitDump(); });
         Stats::registerResetCallback(
-            new MakeCallback<
-                GemForgeAcceleratorManager,
-                &GemForgeAcceleratorManager::resetStats>(
-                    &*this->accelManager, true));
+            [accM]() -> void { accM->resetStats(); });
     }
 
     // if Python did not provide a valid ID, do it here
@@ -795,39 +784,6 @@
     return false;
 }
 
-<<<<<<< HEAD
-=======
-
-void
-BaseCPU::traceFunctionsInternal(Addr pc)
-{
-    if (Loader::debugSymbolTable.empty())
-        return;
-
-    // if pc enters different function, print new function symbol and
-    // update saved range.  Otherwise do nothing.
-    if (pc < currentFunctionStart || pc >= currentFunctionEnd) {
-        auto it = Loader::debugSymbolTable.findNearest(
-                pc, currentFunctionEnd);
-
-        string sym_str;
-        if (it == Loader::debugSymbolTable.end()) {
-            // no symbol found: use addr as label
-            sym_str = csprintf("%#x", pc);
-            currentFunctionStart = pc;
-            currentFunctionEnd = pc + 1;
-        } else {
-            sym_str = it->name;
-            currentFunctionStart = it->address;
-        }
-
-        ccprintf(*functionTraceStream, " (%d)\n%d: %s",
-                 curTick() - functionEntryTick, curTick(), sym_str);
-        functionEntryTick = curTick();
-    }
-}
-
->>>>>>> 0d703041
 bool
 BaseCPU::waitForRemoteGDB() const
 {
