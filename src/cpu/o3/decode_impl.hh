/*
 * Copyright (c) 2012, 2014 ARM Limited
 * All rights reserved
 *
 * The license below extends only to copyright in the software and shall
 * not be construed as granting a license to any other intellectual
 * property including but not limited to intellectual property relating
 * to a hardware implementation of the functionality of the software
 * licensed hereunder.  You may use the software subject to the license
 * terms below provided that you ensure that this notice is replicated
 * unmodified and in its entirety in all distributions of the software,
 * modified or unmodified, in source code or in binary form.
 *
 * Copyright (c) 2004-2006 The Regents of The University of Michigan
 * All rights reserved.
 *
 * Redistribution and use in source and binary forms, with or without
 * modification, are permitted provided that the following conditions are
 * met: redistributions of source code must retain the above copyright
 * notice, this list of conditions and the following disclaimer;
 * redistributions in binary form must reproduce the above copyright
 * notice, this list of conditions and the following disclaimer in the
 * documentation and/or other materials provided with the distribution;
 * neither the name of the copyright holders nor the names of its
 * contributors may be used to endorse or promote products derived from
 * this software without specific prior written permission.
 *
 * THIS SOFTWARE IS PROVIDED BY THE COPYRIGHT HOLDERS AND CONTRIBUTORS
 * "AS IS" AND ANY EXPRESS OR IMPLIED WARRANTIES, INCLUDING, BUT NOT
 * LIMITED TO, THE IMPLIED WARRANTIES OF MERCHANTABILITY AND FITNESS FOR
 * A PARTICULAR PURPOSE ARE DISCLAIMED. IN NO EVENT SHALL THE COPYRIGHT
 * OWNER OR CONTRIBUTORS BE LIABLE FOR ANY DIRECT, INDIRECT, INCIDENTAL,
 * SPECIAL, EXEMPLARY, OR CONSEQUENTIAL DAMAGES (INCLUDING, BUT NOT
 * LIMITED TO, PROCUREMENT OF SUBSTITUTE GOODS OR SERVICES; LOSS OF USE,
 * DATA, OR PROFITS; OR BUSINESS INTERRUPTION) HOWEVER CAUSED AND ON ANY
 * THEORY OF LIABILITY, WHETHER IN CONTRACT, STRICT LIABILITY, OR TORT
 * (INCLUDING NEGLIGENCE OR OTHERWISE) ARISING IN ANY WAY OUT OF THE USE
 * OF THIS SOFTWARE, EVEN IF ADVISED OF THE POSSIBILITY OF SUCH DAMAGE.
 */

#ifndef __CPU_O3_DECODE_IMPL_HH__
#define __CPU_O3_DECODE_IMPL_HH__

#include "arch/types.hh"
#include "base/trace.hh"
#include "config/the_isa.hh"
#include "cpu/o3/decode.hh"
#include "cpu/inst_seq.hh"
#include "debug/Activity.hh"
#include "debug/Decode.hh"
#include "debug/O3PipeView.hh"
#include "params/DerivO3CPU.hh"
#include "sim/full_system.hh"

// clang complains about std::set being overloaded with Packet::set if
// we open up the entire namespace std
using std::list;

template<class Impl>
DefaultDecode<Impl>::DefaultDecode(O3CPU *_cpu, DerivO3CPUParams *params)
    : cpu(_cpu),
      renameToDecodeDelay(params->renameToDecodeDelay),
      iewToDecodeDelay(params->iewToDecodeDelay),
      commitToDecodeDelay(params->commitToDecodeDelay),
      fetchToDecodeDelay(params->fetchToDecodeDelay),
      decodeWidth(params->decodeWidth),
      numThreads(params->numThreads),
      stats(_cpu)
{
    if (decodeWidth > Impl::MaxWidth)
        fatal("decodeWidth (%d) is larger than compiled limit (%d),\n"
             "\tincrease MaxWidth in src/cpu/o3/impl.hh\n",
             decodeWidth, static_cast<int>(Impl::MaxWidth));

    // @todo: Make into a parameter
    skidBufferMax = (fetchToDecodeDelay + 1) *  params->fetchWidth * 4;
    for (int tid = 0; tid < Impl::MaxThreads; tid++) {
        stalls[tid] = {false};
        decodeStatus[tid] = Idle;
        bdelayDoneSeqNum[tid] = 0;
        squashInst[tid] = nullptr;
        squashAfterDelaySlot[tid] = 0;
    }
}

template<class Impl>
void
DefaultDecode<Impl>::startupStage()
{
    resetStage();
}

template<class Impl>
void
DefaultDecode<Impl>::clearStates(ThreadID tid)
{
    decodeStatus[tid] = Idle;
    stalls[tid].rename = false;
}

template<class Impl>
void
DefaultDecode<Impl>::resetStage()
{
    _status = Inactive;

    // Setup status, make sure stall signals are clear.
    for (ThreadID tid = 0; tid < numThreads; ++tid) {
        decodeStatus[tid] = Idle;

        stalls[tid].rename = false;
    }
}

template <class Impl>
std::string
DefaultDecode<Impl>::name() const
{
    return cpu->name() + ".decode";
}

template <class Impl>
DefaultDecode<Impl>::DecodeStats::DecodeStats(O3CPU *cpu)
    : Stats::Group(cpu, "decode"),
      ADD_STAT(idleCycles, "Number of cycles decode is idle"),
      ADD_STAT(blockedCycles, "Number of cycles decode is blocked"),
      ADD_STAT(runCycles, "Number of cycles decode is running"),
      ADD_STAT(unblockCycles, "Number of cycles decode is unblocking"),
      ADD_STAT(squashCycles, "Number of cycles decode is squashing"),
      ADD_STAT(branchResolved, "Number of times decode resolved a "
          " branch"),
      ADD_STAT(branchMispred, "Number of times decode detected a branch"
          " misprediction"),
      ADD_STAT(controlMispred,"Number of times decode detected an"
          " instruction incorrectly predicted as a control"),
      ADD_STAT(decodedInsts, "Number of instructions handled by decode"),
      ADD_STAT(squashedInsts, "Number of squashed instructions handled"
          " by decode")
{
    idleCycles.prereq(idleCycles);
    blockedCycles.prereq(blockedCycles);
    runCycles.prereq(runCycles);
    unblockCycles.prereq(unblockCycles);
    squashCycles.prereq(squashCycles);
    branchResolved.prereq(branchResolved);
    branchMispred.prereq(branchMispred);
    controlMispred.prereq(controlMispred);
    decodedInsts.prereq(decodedInsts);
    squashedInsts.prereq(squashedInsts);
}

template<class Impl>
void
DefaultDecode<Impl>::setTimeBuffer(TimeBuffer<TimeStruct> *tb_ptr)
{
    timeBuffer = tb_ptr;

    // Setup wire to write information back to fetch.
    toFetch = timeBuffer->getWire(0);

    // Create wires to get information from proper places in time buffer.
    fromRename = timeBuffer->getWire(-renameToDecodeDelay);
    fromIEW = timeBuffer->getWire(-iewToDecodeDelay);
    fromCommit = timeBuffer->getWire(-commitToDecodeDelay);
}

template<class Impl>
void
DefaultDecode<Impl>::setDecodeQueue(TimeBuffer<DecodeStruct> *dq_ptr)
{
    decodeQueue = dq_ptr;

    // Setup wire to write information to proper place in decode queue.
    toRename = decodeQueue->getWire(0);
}

template<class Impl>
void
DefaultDecode<Impl>::setFetchQueue(TimeBuffer<FetchStruct> *fq_ptr)
{
    fetchQueue = fq_ptr;

    // Setup wire to read information from fetch queue.
    fromFetch = fetchQueue->getWire(-fetchToDecodeDelay);
}

template<class Impl>
void
DefaultDecode<Impl>::setActiveThreads(std::list<ThreadID> *at_ptr)
{
    activeThreads = at_ptr;
}

template <class Impl>
void
DefaultDecode<Impl>::drainSanityCheck() const
{
    for (ThreadID tid = 0; tid < numThreads; ++tid) {
        assert(insts[tid].empty());
        assert(skidBuffer[tid].empty());
    }
}

template <class Impl>
bool
DefaultDecode<Impl>::isDrained() const
{
    for (ThreadID tid = 0; tid < numThreads; ++tid) {
        if (!insts[tid].empty() || !skidBuffer[tid].empty() ||
                (decodeStatus[tid] != Running && decodeStatus[tid] != Idle))
            return false;
    }
    return true;
}

template<class Impl>
bool
DefaultDecode<Impl>::checkStall(ThreadID tid) const
{
    bool ret_val = false;

    if (stalls[tid].rename) {
        DPRINTF(Decode,"[tid:%i] Stall fom Rename stage detected.\n", tid);
        ret_val = true;
    }

    return ret_val;
}

template<class Impl>
inline bool
DefaultDecode<Impl>::fetchInstsValid()
{
    return fromFetch->size > 0;
}

template<class Impl>
bool
DefaultDecode<Impl>::block(ThreadID tid)
{
    DPRINTF(Decode, "[tid:%i] Blocking.\n", tid);

    // Add the current inputs to the skid buffer so they can be
    // reprocessed when this stage unblocks.
    skidInsert(tid);

    // If the decode status is blocked or unblocking then decode has not yet
    // signalled fetch to unblock. In that case, there is no need to tell
    // fetch to block.
    if (decodeStatus[tid] != Blocked) {
        // Set the status to Blocked.
        decodeStatus[tid] = Blocked;

        if (toFetch->decodeUnblock[tid]) {
            toFetch->decodeUnblock[tid] = false;
        } else {
            toFetch->decodeBlock[tid] = true;
            wroteToTimeBuffer = true;
        }

        return true;
    }

    return false;
}

template<class Impl>
bool
DefaultDecode<Impl>::unblock(ThreadID tid)
{
    // Decode is done unblocking only if the skid buffer is empty.
    if (skidBuffer[tid].empty()) {
        DPRINTF(Decode, "[tid:%i] Done unblocking.\n", tid);
        toFetch->decodeUnblock[tid] = true;
        wroteToTimeBuffer = true;

        decodeStatus[tid] = Running;
        return true;
    }

    DPRINTF(Decode, "[tid:%i] Currently unblocking.\n", tid);

    return false;
}

template<class Impl>
void
DefaultDecode<Impl>::squash(const DynInstPtr &inst, ThreadID tid)
{
    DPRINTF(Decode, "[tid:%i] [sn:%llu] Squashing due to incorrect branch "
            "prediction detected at decode.\n", tid, inst->seqNum);

    // Send back mispredict information.
    toFetch->decodeInfo[tid].branchMispredict = true;
    toFetch->decodeInfo[tid].predIncorrect = true;
    toFetch->decodeInfo[tid].mispredictInst = inst;
    toFetch->decodeInfo[tid].squash = true;
    toFetch->decodeInfo[tid].doneSeqNum = inst->seqNum;
    toFetch->decodeInfo[tid].nextPC = inst->branchTarget();
    toFetch->decodeInfo[tid].branchTaken = inst->pcState().branching();
    toFetch->decodeInfo[tid].squashInst = inst;
    if (toFetch->decodeInfo[tid].mispredictInst->isUncondCtrl()) {
            toFetch->decodeInfo[tid].branchTaken = true;
    }

    InstSeqNum squash_seq_num = inst->seqNum;

    // Might have to tell fetch to unblock.
    if (decodeStatus[tid] == Blocked ||
        decodeStatus[tid] == Unblocking) {
        toFetch->decodeUnblock[tid] = 1;
    }

    // Set status to squashing.
    decodeStatus[tid] = Squashing;

    for (int i=0; i<fromFetch->size; i++) {
        if (fromFetch->insts[i]->threadNumber == tid &&
            fromFetch->insts[i]->seqNum > squash_seq_num) {
            fromFetch->insts[i]->setSquashed();
        }
    }

    // Clear the instruction list and skid buffer in case they have any
    // insts in them.
    while (!insts[tid].empty()) {
        insts[tid].pop();
    }

    while (!skidBuffer[tid].empty()) {
        skidBuffer[tid].pop();
    }

    // Squash instructions up until this one
    cpu->removeInstsUntil(squash_seq_num, tid);
}

template<class Impl>
unsigned
DefaultDecode<Impl>::squash(ThreadID tid)
{
    DPRINTF(Decode, "[tid:%i] Squashing.\n",tid);

    if (decodeStatus[tid] == Blocked ||
        decodeStatus[tid] == Unblocking) {
        if (FullSystem) {
            toFetch->decodeUnblock[tid] = 1;
        } else {
            // In syscall emulation, we can have both a block and a squash due
            // to a syscall in the same cycle.  This would cause both signals
            // to be high.  This shouldn't happen in full system.
            // @todo: Determine if this still happens.
            if (toFetch->decodeBlock[tid])
                toFetch->decodeBlock[tid] = 0;
            else
                toFetch->decodeUnblock[tid] = 1;
        }
    }

    // Set status to squashing.
    decodeStatus[tid] = Squashing;

    // Go through incoming instructions from fetch and squash them.
    unsigned squash_count = 0;

    for (int i=0; i<fromFetch->size; i++) {
        if (fromFetch->insts[i]->threadNumber == tid) {
            fromFetch->insts[i]->setSquashed();
            squash_count++;
        }
    }

    // Clear the instruction list and skid buffer in case they have any
    // insts in them.
    while (!insts[tid].empty()) {
        insts[tid].pop();
    }

    while (!skidBuffer[tid].empty()) {
        skidBuffer[tid].pop();
    }

    return squash_count;
}

template<class Impl>
void
DefaultDecode<Impl>::skidInsert(ThreadID tid)
{
    DynInstPtr inst = NULL;

    while (!insts[tid].empty()) {
        inst = insts[tid].front();

        insts[tid].pop();

        assert(tid == inst->threadNumber);

        skidBuffer[tid].push(inst);

        DPRINTF(Decode,"Inserting [tid:%d][sn:%lli] PC: %s into decode skidBuffer %i\n",
                inst->threadNumber, inst->seqNum, inst->pcState(), skidBuffer[tid].size());
    }

    // @todo: Eventually need to enforce this by not letting a thread
    // fetch past its skidbuffer
    assert(skidBuffer[tid].size() <= skidBufferMax);
}

template<class Impl>
bool
DefaultDecode<Impl>::skidsEmpty()
{
    list<ThreadID>::iterator threads = activeThreads->begin();
    list<ThreadID>::iterator end = activeThreads->end();

    while (threads != end) {
        ThreadID tid = *threads++;
        if (!skidBuffer[tid].empty())
            return false;
    }

    return true;
}

template<class Impl>
void
DefaultDecode<Impl>::updateStatus()
{
    bool any_unblocking = false;

    list<ThreadID>::iterator threads = activeThreads->begin();
    list<ThreadID>::iterator end = activeThreads->end();

    while (threads != end) {
        ThreadID tid = *threads++;

        if (decodeStatus[tid] == Unblocking) {
            any_unblocking = true;
            break;
        }
    }

    // Decode will have activity if it's unblocking.
    if (any_unblocking) {
        if (_status == Inactive) {
            _status = Active;

            DPRINTF(Activity, "Activating stage.\n");

            cpu->activateStage(O3CPU::DecodeIdx);
        }
    } else {
        // If it's not unblocking, then decode will not have any internal
        // activity.  Switch it to inactive.
        if (_status == Active) {
            _status = Inactive;
            DPRINTF(Activity, "Deactivating stage.\n");

            cpu->deactivateStage(O3CPU::DecodeIdx);
        }
    }
}

template <class Impl>
void
DefaultDecode<Impl>::sortInsts()
{
    int insts_from_fetch = fromFetch->size;
    for (int i = 0; i < insts_from_fetch; ++i) {
        insts[fromFetch->insts[i]->threadNumber].push(fromFetch->insts[i]);
    }
}

template<class Impl>
void
DefaultDecode<Impl>::readStallSignals(ThreadID tid)
{
    if (fromRename->renameBlock[tid]) {
        stalls[tid].rename = true;
    }

    if (fromRename->renameUnblock[tid]) {
        assert(stalls[tid].rename);
        stalls[tid].rename = false;
    }
}

template <class Impl>
bool
DefaultDecode<Impl>::checkSignalsAndUpdate(ThreadID tid)
{
    // Check if there's a squash signal, squash if there is.
    // Check stall signals, block if necessary.
    // If status was blocked
    //     Check if stall conditions have passed
    //         if so then go to unblocking
    // If status was Squashing
    //     check if squashing is not high.  Switch to running this cycle.

    // Update the per thread stall statuses.
    readStallSignals(tid);

    // Check squash signals from commit.
    if (fromCommit->commitInfo[tid].squash) {

        DPRINTF(Decode, "[tid:%i] Squashing instructions due to squash "
                "from commit.\n", tid);

        squash(tid);

        return true;
    }

    if (checkStall(tid)) {
        return block(tid);
    }

    if (decodeStatus[tid] == Blocked) {
        DPRINTF(Decode, "[tid:%i] Done blocking, switching to unblocking.\n",
                tid);

        decodeStatus[tid] = Unblocking;

        unblock(tid);

        return true;
    }

    if (decodeStatus[tid] == Squashing) {
        // Switch status to running if decode isn't being told to block or
        // squash this cycle.
        DPRINTF(Decode, "[tid:%i] Done squashing, switching to running.\n",
                tid);

        decodeStatus[tid] = Running;

        return false;
    }

    // If we've reached this point, we have not gotten any signals that
    // cause decode to change its status.  Decode remains the same as before.
    return false;
}

template<class Impl>
void
DefaultDecode<Impl>::tick()
{
    wroteToTimeBuffer = false;

    bool status_change = false;

    toRenameIndex = 0;
    decodedInstThisCycle = 0;

    list<ThreadID>::iterator threads = activeThreads->begin();
    list<ThreadID>::iterator end = activeThreads->end();

    sortInsts();

    //Check stall and squash signals.
    while (threads != end) {
        ThreadID tid = *threads++;

        DPRINTF(Decode,"Processing [tid:%i]\n",tid);
        status_change =  checkSignalsAndUpdate(tid) || status_change;

        decode(status_change, tid);
    }

    if (status_change) {
        updateStatus();
    }

    if (wroteToTimeBuffer) {
        DPRINTF(Activity, "Activity this cycle.\n");

        cpu->activityThisCycle();
    }
}

template<class Impl>
void
DefaultDecode<Impl>::decode(bool &status_change, ThreadID tid)
{
    // If status is Running or idle,
    //     call decodeInsts()
    // If status is Unblocking,
    //     buffer any instructions coming from fetch
    //     continue trying to empty skid buffer
    //     check if stall conditions have passed

    if (decodeStatus[tid] == Blocked) {
        ++stats.blockedCycles;
    } else if (decodeStatus[tid] == Squashing) {
        ++stats.squashCycles;
    }

    // Decode should try to decode as many instructions as its bandwidth
    // will allow, as long as it is not currently blocked.
    if (decodeStatus[tid] == Running ||
        decodeStatus[tid] == Idle) {
        DPRINTF(Decode, "[tid:%i] Not blocked, so attempting to run "
                "stage.\n",tid);

        decodeInsts(tid);
    } else if (decodeStatus[tid] == Unblocking) {
        // Make sure that the skid buffer has something in it if the
        // status is unblocking.
        assert(!skidsEmpty());

        // If the status was unblocking, then instructions from the skid
        // buffer were used.  Remove those instructions and handle
        // the rest of unblocking.
        decodeInsts(tid);

        if (fetchInstsValid()) {
            // Add the current inputs to the skid buffer so they can be
            // reprocessed when this stage unblocks.
            skidInsert(tid);
        }

        status_change = unblock(tid) || status_change;
    }
}

template <class Impl>
void
DefaultDecode<Impl>::decodeInsts(ThreadID tid)
{
    // Instructions can come either from the skid buffer or the list of
    // instructions coming from fetch, depending on decode's status.
    int insts_available = decodeStatus[tid] == Unblocking ?
        skidBuffer[tid].size() : insts[tid].size();

    if (insts_available == 0) {
        DPRINTF(Decode, "[tid:%i] Nothing to do, breaking out"
                " early.\n",tid);
        // Should I change the status to idle?
        ++stats.idleCycles;
        return;
    } else if (decodeStatus[tid] == Unblocking) {
        DPRINTF(Decode, "[tid:%i] Unblocking, removing insts from skid "
                "buffer.\n",tid);
        ++stats.unblockCycles;
    } else if (decodeStatus[tid] == Running) {
        ++stats.runCycles;
    }

    std::queue<DynInstPtr>
        &insts_to_decode = decodeStatus[tid] == Unblocking ?
        skidBuffer[tid] : insts[tid];

    DPRINTF(Decode, "[tid:%i] Sending instruction to rename.\n",tid);

    while (insts_available > 0 && decodedInstThisCycle < decodeWidth) {
        assert(!insts_to_decode.empty());

        DynInstPtr inst = std::move(insts_to_decode.front());

        insts_to_decode.pop();

        DPRINTF(Decode, "Decode: Processing %s\n", *inst);

        if (inst->isSquashed()) {
            DPRINTF(Decode, "Decode: Skip squashed %s\n", *inst);

            ++stats.squashedInsts;

            --insts_available;

            continue;
        }

        // Also check if instructions have no source registers.  Mark
        // them as ready to issue at any time.  Not sure if this check
        // should exist here or at a later stage; however it doesn't matter
        // too much for function correctness.
        if (inst->numSrcRegs() == 0) {
            inst->setCanIssue();
        }

        // This current instruction is valid, so add it into the decode
        // queue.  The next instruction may not be valid, so check to
        // see if branches were predicted correctly.
        assert(toRenameIndex < Impl::MaxWidth && "Decode overflow.");
        toRename->insts[toRenameIndex] = inst;

        ++(toRename->size);
        ++toRenameIndex;
<<<<<<< HEAD
        ++decodedInstThisCycle;
        ++decodeDecodedInsts;
=======
        ++stats.decodedInsts;
>>>>>>> 0d703041
        --insts_available;

        if (cpu->cpuDelegator) {
            if (!cpu->cpuDelegator->shouldCountInPipeline(inst)) {
                --decodedInstThisCycle;
            }
        }

#if TRACING_ON
        if (DTRACE(O3PipeView)) {
            inst->decodeTick = curTick() - inst->fetchTick;
        }
#endif

        // Ensure that if it was predicted as a branch, it really is a
        // branch.
        if (inst->readPredTaken() && !inst->isControl()) {
            panic("Instruction predicted as a branch!");

            ++stats.controlMispred;

            // Might want to set some sort of boolean and just do
            // a check at the end
            squash(inst, inst->threadNumber);

            break;
        }

        // Go ahead and compute any PC-relative branches.
        // This includes direct unconditional control and
        // direct conditional control that is predicted taken.
        if (inst->isDirectCtrl() &&
           (inst->isUncondCtrl() || inst->readPredTaken()))
        {
            ++stats.branchResolved;

            if (!(inst->branchTarget() == inst->readPredTarg())) {
                ++stats.branchMispred;

                // Might want to set some sort of boolean and just do
                // a check at the end
                squash(inst, inst->threadNumber);
                TheISA::PCState target = inst->branchTarget();

                DPRINTF(Decode,
                        "[tid:%i] [sn:%llu] "
                        "Updating predictions: Wrong predicted target: %s \
                        PredPC: %s\n",
                        tid, inst->seqNum, inst->readPredTarg(), target);
                //The micro pc after an instruction level branch should be 0
                inst->setPredTarg(target);
                break;
            }
        }
    }

    // If we didn't process all instructions, then we will need to block
    // and put all those instructions into the skid buffer.
    if (!insts_to_decode.empty()) {
        block(tid);
    }

    // Record that decode has written to the time buffer for activity
    // tracking.
    if (toRenameIndex) {
        wroteToTimeBuffer = true;
    }
}

#endif//__CPU_O3_DECODE_IMPL_HH__<|MERGE_RESOLUTION|>--- conflicted
+++ resolved
@@ -689,12 +689,8 @@
 
         ++(toRename->size);
         ++toRenameIndex;
-<<<<<<< HEAD
         ++decodedInstThisCycle;
-        ++decodeDecodedInsts;
-=======
         ++stats.decodedInsts;
->>>>>>> 0d703041
         --insts_available;
 
         if (cpu->cpuDelegator) {
