--- conflicted
+++ resolved
@@ -1169,12 +1169,8 @@
     /** Another store port is in use */
     void cachePortBusy(bool is_load);
 
-<<<<<<< HEAD
-    MasterPort &getDataPort() { return *dcachePort; }
+    RequestPort &getDataPort() { return *dcachePort; }
     std::shared_ptr<DcachePort> &getDataPortPtr() { return dcachePort; }
-=======
-    RequestPort &getDataPort() { return dcachePort; }
->>>>>>> 0d703041
 
   protected:
     /** D-cache is blocked */
