/*
 * Copyright (c) 2011-2012, 2014, 2018-2019, 2021 ARM Limited
 * Copyright (c) 2013 Advanced Micro Devices, Inc.
 * All rights reserved
 *
 * The license below extends only to copyright in the software and shall
 * not be construed as granting a license to any other intellectual
 * property including but not limited to intellectual property relating
 * to a hardware implementation of the functionality of the software
 * licensed hereunder.  You may use the software subject to the license
 * terms below provided that you ensure that this notice is replicated
 * unmodified and in its entirety in all distributions of the software,
 * modified or unmodified, in source code or in binary form.
 *
 * Copyright (c) 2004-2006 The Regents of The University of Michigan
 * All rights reserved.
 *
 * Redistribution and use in source and binary forms, with or without
 * modification, are permitted provided that the following conditions are
 * met: redistributions of source code must retain the above copyright
 * notice, this list of conditions and the following disclaimer;
 * redistributions in binary form must reproduce the above copyright
 * notice, this list of conditions and the following disclaimer in the
 * documentation and/or other materials provided with the distribution;
 * neither the name of the copyright holders nor the names of its
 * contributors may be used to endorse or promote products derived from
 * this software without specific prior written permission.
 *
 * THIS SOFTWARE IS PROVIDED BY THE COPYRIGHT HOLDERS AND CONTRIBUTORS
 * "AS IS" AND ANY EXPRESS OR IMPLIED WARRANTIES, INCLUDING, BUT NOT
 * LIMITED TO, THE IMPLIED WARRANTIES OF MERCHANTABILITY AND FITNESS FOR
 * A PARTICULAR PURPOSE ARE DISCLAIMED. IN NO EVENT SHALL THE COPYRIGHT
 * OWNER OR CONTRIBUTORS BE LIABLE FOR ANY DIRECT, INDIRECT, INCIDENTAL,
 * SPECIAL, EXEMPLARY, OR CONSEQUENTIAL DAMAGES (INCLUDING, BUT NOT
 * LIMITED TO, PROCUREMENT OF SUBSTITUTE GOODS OR SERVICES; LOSS OF USE,
 * DATA, OR PROFITS; OR BUSINESS INTERRUPTION) HOWEVER CAUSED AND ON ANY
 * THEORY OF LIABILITY, WHETHER IN CONTRACT, STRICT LIABILITY, OR TORT
 * (INCLUDING NEGLIGENCE OR OTHERWISE) ARISING IN ANY WAY OUT OF THE USE
 * OF THIS SOFTWARE, EVEN IF ADVISED OF THE POSSIBILITY OF SUCH DAMAGE.
 */

#ifndef __CPU_O3_LSQ_HH__
#define __CPU_O3_LSQ_HH__

#include <cassert>
#include <cstdint>
#include <list>
#include <map>
#include <queue>
#include <vector>

#include "arch/generic/mmu.hh"
#include "arch/generic/tlb.hh"
#include "base/flags.hh"
#include "base/types.hh"
#include "cpu/inst_seq.hh"
#include "cpu/o3/dyn_inst_ptr.hh"
#include "cpu/utils.hh"
#include "enums/SMTQueuePolicy.hh"
#include "mem/port.hh"
#include "sim/sim_object.hh"

<<<<<<< HEAD
#include "cpu/gem_forge/gem_forge_dcache_port_impl.hh"

struct DerivO3CPUParams;
=======
namespace gem5
{
>>>>>>> 5fa484e2

struct BaseO3CPUParams;

namespace o3
{

class CPU;
class IEW;
class LSQUnit;

class LSQ
{
  public:
    class LSQRequest;

    /**
     * DcachePort class for the load/store queue.
     */
    class DcachePort : public RequestPort
    {
      protected:

        /** Pointer to LSQ. */
        LSQ *lsq;
        CPU *cpu;

      public:
        /** Default constructor. */
        DcachePort(LSQ *_lsq, CPU *_cpu);

        /**
         * ! GemForge
         * Make this virtual to be override.
         * @param isCore: Is the packet from the core.
         * MasterPort::sendTimingReq is not virtual.
         */
        virtual bool sendTimingReqVirtual(PacketPtr pkt, bool isCore = true) {
          return this->sendTimingReq(pkt);
        }

      protected:

        /** Timing version of receive.  Handles writing back and
         * completing the load or store that has returned from
         * memory. */
        virtual bool recvTimingResp(PacketPtr pkt);
        virtual void recvTimingSnoopReq(PacketPtr pkt);

        virtual void
        recvFunctionalSnoop(PacketPtr pkt)
        {
            // @todo: Is there a need for potential invalidation here?
        }

        /** Handles doing a retry of the previous send. */
        virtual void recvReqRetry();

        /**
         * As this CPU requires snooping to maintain the load store queue
         * change the behaviour from the base CPU port.
         *
         * @return true since we have to snoop
         */
        virtual bool isSnooping() const { return true; }
    };

    /**
     * ! GemForge
     */
    class GemForgeDcachePort : public DcachePort
    {
      public:
        GemForgeDcachePort(LSQ<Impl> *_lsq, FullO3CPU<Impl> *_cpu)
          : DcachePort(_lsq, _cpu),
            impl(_cpu, this) {}
        bool sendTimingReqVirtual(PacketPtr pkt, bool isCore) override {
          return impl.sendTimingReqVirtual(pkt, isCore);
        }
      protected:
        /**
         * This can not be moved into Impl, as it calls Base::recvTimingResp
         * which would result in infinite recursion.
         */
        bool recvTimingResp(PacketPtr pkt) override;
        void recvReqRetry() override {
          impl.recvReqRetry();
        }

        ::GemForge::GemForgeDcachePortImpl impl;
    };


    /** Memory operation metadata.
     * This class holds the information about a memory operation. It lives
     * from initiateAcc to resource deallocation at commit or squash.
     * LSQRequest objects are owned by the LQ/SQ Entry in the LSQUnit that
     * holds the operation. In addition, the LSQRequest is a TranslationState,
     * therefore, upon squash, there must be a defined ownership transferal
     * in case the LSQ resources are deallocated before the TLB is done using
     * the TranslationState.
     * If that happens, the LSQRequest will be self-owned, and responsible to
     * detect that its services are no longer required and self-destruct.
     *
     * Lifetime of a LSQRequest:
     *                 +--------------------+
     *                 |LSQ creates and owns|
     *                 +--------------------+
     *                           |
     *                 +--------------------+
     *                 | Initate translation|
     *                 +--------------------+
     *                           |
     *                        ___^___
     *                    ___/       \___
     *             ______/   Squashed?   \
     *            |      \___         ___/
     *            |          \___ ___/
     *            |              v
     *            |              |
     *            |    +--------------------+
     *            |    |  Translation done  |
     *            |    +--------------------+
     *            |              |
     *            |    +--------------------+
     *            |    |     Send packet    |<------+
     *            |    +--------------------+       |
     *            |              |                  |
     *            |           ___^___               |
     *            |       ___/       \___           |
     *            |  ____/   Squashed?   \          |
     *            | |    \___         ___/          |
     *            | |        \___ ___/              |
     *            | |            v                  |
     *            | |            |                  |
     *            | |         ___^___               |
     *            | |     ___/       \___           |
     *            | |    /     Done?     \__________|
     *            | |    \___         ___/
     *            | |        \___ ___/
     *            | |            v
     *            | |            |
     *            | |  +--------------------+
     *            | |  |    Manage stuff    |
     *            | |  |   Free resources   |
     *            | |  +--------------------+
     *            | |
     *            | |  +--------------------+
     *            | |  |    self owned      |
     *            | +->|  on recvTimingResp |
     *            |    |   free resources   |
     *            |    +--------------------+
     *            |
     *            |   +----------------------+
     *            |   |  self owned (Trans)  |
     *            +-->| on TranslationFinish |
     *                |    free resources    |
     *                +----------------------+
     *
     *
     */
    class LSQRequest : public BaseMMU::Translation, public Packet::SenderState
    {
      protected:
        typedef uint32_t FlagsStorage;
        typedef Flags<FlagsStorage> FlagsType;

        enum Flag : FlagsStorage
        {
            IsLoad              = 0x00000001,
            /** True if this request needs to writeBack to register.
              * Will be set in case of load or a store/atomic
              * that writes registers (SC)
              */
            WriteBackToRegister = 0x00000002,
            Delayed             = 0x00000004,
            IsSplit             = 0x00000008,
            /** True if any translation has been sent to TLB. */
            TranslationStarted  = 0x00000010,
            /** True if there are un-replied outbound translations.. */
            TranslationFinished = 0x00000020,
            Sent                = 0x00000040,
            Retry               = 0x00000080,
            Complete            = 0x00000100,
            /** Ownership tracking flags. */
            /** Translation squashed. */
            TranslationSquashed = 0x00000200,
            /** Request discarded */
            Discarded           = 0x00000400,
            /** LSQ resources freed. */
            LSQEntryFreed       = 0x00000800,
            /** Store written back. */
            WritebackScheduled  = 0x00001000,
            WritebackDone       = 0x00002000,
            /** True if this is an atomic request */
            IsAtomic            = 0x00004000
        };
        FlagsType flags;

        enum class State
        {
            NotIssued,
            Translation,
            Request,
            Fault,
            PartialFault,
        };
        State _state;
        void setState(const State& newState) { _state = newState; }

        uint32_t numTranslatedFragments;
        uint32_t numInTranslationFragments;


        void markDelayed() override { flags.set(Flag::Delayed); }
        bool isDelayed() { return flags.isSet(Flag::Delayed); }

      public:
        LSQUnit& _port;
        const DynInstPtr _inst;
        uint32_t _taskId;
        PacketDataPtr _data;
        std::vector<PacketPtr> _packets;
        std::vector<RequestPtr> _reqs;
        std::vector<Fault> _fault;
        uint64_t* _res;
        const Addr _addr;
        const uint32_t _size;
        const Request::Flags _flags;
        std::vector<bool> _byteEnable;
        uint32_t _numOutstandingPackets;
        AtomicOpFunctorPtr _amo_op;
        bool _hasStaleTranslation;

      protected:
        LSQUnit* lsqUnit() { return &_port; }
        LSQRequest(LSQUnit* port, const DynInstPtr& inst, bool isLoad);
        LSQRequest(LSQUnit* port, const DynInstPtr& inst, bool isLoad,
                const Addr& addr, const uint32_t& size,
                const Request::Flags& flags_, PacketDataPtr data=nullptr,
                uint64_t* res=nullptr, AtomicOpFunctorPtr amo_op=nullptr,
                bool stale_translation=false);

        bool
        isLoad() const
        {
            return flags.isSet(Flag::IsLoad);
        }

        bool
        isAtomic() const
        {
            return flags.isSet(Flag::IsAtomic);
        }

        /** Install the request in the LQ/SQ. */
        void install();

        bool squashed() const override;


        /** Release the LSQRequest.
         * Notify the sender state that the request it points to is not valid
         * anymore. Understand if the request is orphan (self-managed) and if
         * so, mark it as freed, else destroy it, as this means
         * the end of its life cycle.
         * An LSQRequest is orphan when its resources are released
         * but there is any in-flight translation request to the TLB or access
         * request to the memory.
         */
<<<<<<< HEAD
        virtual void release(Flag reason)
=======
        void
        release(Flag reason)
>>>>>>> 5fa484e2
        {
            assert(reason == Flag::LSQEntryFreed || reason == Flag::Discarded);
            if (!isAnyOutstandingRequest()) {
                delete this;
            } else {
                flags.set(reason);
            }
        }

        /** Helper function used to add a (sub)request, given its address
         * `addr`, size `size` and byte-enable mask `byteEnable`.
         *
         * The request is only added if there is at least one active
         * element in the mask.
         */
<<<<<<< HEAD
        void
        addRequest(Addr addr, unsigned size,
                   const std::vector<bool>& byte_enable)
        {
            if (byte_enable.empty() ||
                isAnyActiveElement(byte_enable.begin(), byte_enable.end())) {
                auto request = std::make_shared<Request>(
                        addr, size, _flags, _inst->requestorId(),
                        _inst->instAddr(), _inst->contextId(),
                        std::move(_amo_op));
                if (!byte_enable.empty()) {
                    request->setByteEnable(byte_enable);
                }
                /**
                 * ! GemForge
                 * Add RequestStatistic.
                 */
                request->setStatistic(std::make_shared<RequestStatistic>());
                request->getStatistic()->pc = _inst->pcState().pc();
                _requests.push_back(request);
            }
        }
=======
        void addReq(Addr addr, unsigned size,
                const std::vector<bool>& byte_enable);
>>>>>>> 5fa484e2

        /** Destructor.
         * The LSQRequest owns the request. If the packet has already been
         * sent, the sender state will be deleted upon receiving the reply.
         */
        virtual ~LSQRequest();

      public:
        /** Convenience getters/setters. */
        /** @{ */
        /** Set up Context numbers. */
        void
        setContext(const ContextID& context_id)
        {
            req()->setContext(context_id);
        }

        const DynInstPtr& instruction() { return _inst; }

        bool hasStaleTranslation() const { return _hasStaleTranslation; }

        virtual void markAsStaleTranslation() = 0;

        /** Set up virtual request.
         * For a previously allocated Request objects.
         */
        void
        setVirt(Addr vaddr, unsigned size, Request::Flags flags_,
                RequestorID requestor_id, Addr pc)
        {
            req()->setVirt(vaddr, size, flags_, requestor_id, pc);
        }

        ContextID contextId() const;

        void
        taskId(const uint32_t& v)
        {
            _taskId = v;
            for (auto& r: _reqs)
                r->taskId(v);
        }

        uint32_t taskId() const { return _taskId; }

        RequestPtr req(int idx = 0) { return _reqs.at(idx); }
        const RequestPtr req(int idx = 0) const { return _reqs.at(idx); }

        Addr getVaddr(int idx = 0) const { return req(idx)->getVaddr(); }
        virtual void initiateTranslation() = 0;

        PacketPtr packet(int idx = 0) { return _packets.at(idx); }

        virtual PacketPtr
        mainPacket()
        {
            assert (_packets.size() == 1);
            return packet();
        }

        virtual RequestPtr
        mainReq()
        {
            assert (_reqs.size() == 1);
            return req();
        }

        /**
         * Test if there is any in-flight translation or mem access request
         */
        bool
        isAnyOutstandingRequest()
        {
            return numInTranslationFragments > 0 ||
                _numOutstandingPackets > 0 ||
                (flags.isSet(Flag::WritebackScheduled) &&
                 !flags.isSet(Flag::WritebackDone));
        }

        /**
         * Test if the LSQRequest has been released, i.e. self-owned.
         * An LSQRequest manages itself when the resources on the LSQ are freed
         * but the translation is still going on and the LSQEntry was freed.
         */
        bool
        isReleased()
        {
            return flags.isSet(Flag::LSQEntryFreed) ||
                flags.isSet(Flag::Discarded);
        }

        bool
        isSplit() const
        {
            return flags.isSet(Flag::IsSplit);
        }

        bool
        needWBToRegister() const
        {
            return flags.isSet(Flag::WriteBackToRegister);
        }
        /** @} */
        virtual bool recvTimingResp(PacketPtr pkt) = 0;
        virtual void sendPacketToCache() = 0;
        virtual void buildPackets() = 0;

        /**
         * Memory mapped IPR accesses
         */
        virtual Cycles handleLocalAccess(
                gem5::ThreadContext *thread, PacketPtr pkt) = 0;

        /**
         * Test if the request accesses a particular cache line.
         */
        virtual bool isCacheBlockHit(Addr blockAddr, Addr cacheBlockMask) = 0;

        /**
         * Test if the request is a special GemForge request.
         */
        virtual bool isGemForgeLoadRequest() const { return false; }

        /** Update the status to reflect that a packet was sent. */
        void
        packetSent()
        {
            flags.set(Flag::Sent);
        }
        /** Update the status to reflect that a packet was not sent.
         * When a packet fails to be sent, we mark the request as needing a
         * retry. Note that Retry flag is sticky.
         */
        void
        packetNotSent()
        {
            flags.set(Flag::Retry);
            flags.clear(Flag::Sent);
        }

        void sendFragmentToTranslation(int i);
        bool
        isComplete()
        {
            return flags.isSet(Flag::Complete);
        }

        bool
        isInTranslation()
        {
            return _state == State::Translation;
        }

        bool
        isTranslationComplete()
        {
            return flags.isSet(Flag::TranslationStarted) &&
                   !isInTranslation();
        }

        bool
        isTranslationBlocked()
        {
            return _state == State::Translation &&
                flags.isSet(Flag::TranslationStarted) &&
                !flags.isSet(Flag::TranslationFinished);
        }

        bool
        isSent()
        {
            return flags.isSet(Flag::Sent);
        }

        bool
        isPartialFault()
        {
            return _state == State::PartialFault;
        }

        bool
        isMemAccessRequired()
        {
            return (_state == State::Request ||
                    (isPartialFault() && isLoad()));
        }

        void
        setStateToFault()
        {
            setState(State::Fault);
        }

        /**
         * The LSQ entry is cleared
         */
        void
        freeLSQEntry()
        {
            release(Flag::LSQEntryFreed);
        }

        /**
         * The request is discarded (e.g. partial store-load forwarding)
         */
        void
        discard()
        {
            release(Flag::Discarded);
        }

        void
        packetReplied()
        {
            assert(_numOutstandingPackets > 0);
            _numOutstandingPackets--;
            if (_numOutstandingPackets == 0 && isReleased())
                delete this;
        }

        void
        writebackScheduled()
        {
            assert(!flags.isSet(Flag::WritebackScheduled));
            flags.set(Flag::WritebackScheduled);
        }

        void
        writebackDone()
        {
            flags.set(Flag::WritebackDone);
            /* If the lsq resources are already free */
            if (isReleased()) {
                delete this;
            }
        }

        void
        squashTranslation()
        {
            assert(numInTranslationFragments == 0);
            flags.set(Flag::TranslationSquashed);
            /* If we are on our own, self-destruct. */
            if (isReleased()) {
                delete this;
            }
        }

        void
        complete()
        {
            flags.set(Flag::Complete);
        }

        virtual std::string name() const { return "LSQRequest"; }
    };

    class SingleDataRequest : public LSQRequest
    {
      public:
        SingleDataRequest(LSQUnit* port, const DynInstPtr& inst,
                bool isLoad, const Addr& addr, const uint32_t& size,
                const Request::Flags& flags_, PacketDataPtr data=nullptr,
                uint64_t* res=nullptr, AtomicOpFunctorPtr amo_op=nullptr) :
            LSQRequest(port, inst, isLoad, addr, size, flags_, data, res,
                       std::move(amo_op)) {}

        virtual ~SingleDataRequest() {}
        virtual void markAsStaleTranslation();
        virtual void initiateTranslation();
        virtual void finish(const Fault &fault, const RequestPtr &req,
                gem5::ThreadContext* tc, BaseMMU::Mode mode);
        virtual bool recvTimingResp(PacketPtr pkt);
        virtual void sendPacketToCache();
        virtual void buildPackets();
        virtual Cycles handleLocalAccess(
                gem5::ThreadContext *thread, PacketPtr pkt);
        virtual bool isCacheBlockHit(Addr blockAddr, Addr cacheBlockMask);
        virtual std::string name() const { return "SingleDataRequest"; }
    };

    // This class extends SingleDataRequest for the purpose
    // of allowing special requests (eg Hardware transactional memory, TLB
    // shootdowns) to bypass irrelevant system elements like translation &
    // squashing.
    class UnsquashableDirectRequest : public SingleDataRequest
    {
      public:
        UnsquashableDirectRequest(LSQUnit* port, const DynInstPtr& inst,
                const Request::Flags& flags_);
        inline virtual ~UnsquashableDirectRequest() {}
        virtual void initiateTranslation();
        virtual void markAsStaleTranslation();
        virtual void finish(const Fault &fault, const RequestPtr &req,
                gem5::ThreadContext* tc, BaseMMU::Mode mode);
        virtual std::string
        name() const
        {
            return "UnsquashableDirectRequest";
        }
    };

    class SplitDataRequest : public LSQRequest
    {
      protected:
        uint32_t numFragments;
        uint32_t numReceivedPackets;
        RequestPtr _mainReq;
        PacketPtr _mainPacket;

      public:
        SplitDataRequest(LSQUnit* port, const DynInstPtr& inst,
                bool isLoad, const Addr& addr, const uint32_t& size,
                const Request::Flags & flags_, PacketDataPtr data=nullptr,
                uint64_t* res=nullptr) :
            LSQRequest(port, inst, isLoad, addr, size, flags_, data, res,
                       nullptr),
            numFragments(0),
            numReceivedPackets(0),
            _mainReq(nullptr),
            _mainPacket(nullptr)
        {
            flags.set(Flag::IsSplit);
        }
        virtual ~SplitDataRequest()
        {
            if (_mainReq) {
                _mainReq = nullptr;
            }
            if (_mainPacket) {
                delete _mainPacket;
                _mainPacket = nullptr;
            }
        }
        virtual void markAsStaleTranslation();
        virtual void finish(const Fault &fault, const RequestPtr &req,
                gem5::ThreadContext* tc, BaseMMU::Mode mode);
        virtual bool recvTimingResp(PacketPtr pkt);
        virtual void initiateTranslation();
        virtual void sendPacketToCache();
        virtual void buildPackets();

        virtual Cycles handleLocalAccess(
                gem5::ThreadContext *thread, PacketPtr pkt);
        virtual bool isCacheBlockHit(Addr blockAddr, Addr cacheBlockMask);

        virtual RequestPtr mainReq();
        virtual PacketPtr mainPacket();
        virtual std::string name() const { return "SplitDataRequest"; }
    };

    /** Constructs an LSQ with the given parameters. */
    LSQ(CPU *cpu_ptr, IEW *iew_ptr, const BaseO3CPUParams &params);

    /** Returns the name of the LSQ. */
    std::string name() const;

    /** Sets the pointer to the list of active threads. */
    void setActiveThreads(std::list<ThreadID> *at_ptr);

    /** Perform sanity checks after a drain. */
    void drainSanityCheck() const;
    /** Has the LSQ drained? */
    bool isDrained() const;
    /** Takes over execution from another CPU's thread. */
    void takeOverFrom();

    /** Number of entries needed for the given amount of threads.*/
    int entryAmount(ThreadID num_threads);

    /** Ticks the LSQ. */
    void tick();

    /** Inserts a load into the LSQ. */
    void insertLoad(const DynInstPtr &load_inst);
    /** Inserts a store into the LSQ. */
    void insertStore(const DynInstPtr &store_inst);

    /** Executes a load. */
    Fault executeLoad(const DynInstPtr &inst);

    /** Executes a store. */
    Fault executeStore(const DynInstPtr &inst);

    /**
     * Commits loads up until the given sequence number for a specific thread.
     */
    void commitLoads(InstSeqNum &youngest_inst, ThreadID tid);

    /**
     * Commits stores up until the given sequence number for a specific thread.
     */
    void commitStores(InstSeqNum &youngest_inst, ThreadID tid);

    /**
     * Attempts to write back stores until all cache ports are used or the
     * interface becomes blocked.
     */
    void writebackStores();
    /** Same as above, but only for one thread. */
    void writebackStores(ThreadID tid);

    /**
     * Squash instructions from a thread until the specified sequence number.
     */
    void squash(const InstSeqNum &squashed_num, ThreadID tid);

    /** Returns whether or not there was a memory ordering violation. */
    bool violation();

    /**
     * Returns whether or not there was a memory ordering violation for a
     * specific thread.
     */
    bool violation(ThreadID tid);

    /** Gets the instruction that caused the memory ordering violation. */
    DynInstPtr getMemDepViolator(ThreadID tid);

    /** Returns the head index of the load queue for a specific thread. */
    int getLoadHead(ThreadID tid);

    /** Returns the sequence number of the head of the load queue. */
    InstSeqNum getLoadHeadSeqNum(ThreadID tid);

    /** Returns the head index of the store queue. */
    int getStoreHead(ThreadID tid);

    /** Returns the sequence number of the head of the store queue. */
    InstSeqNum getStoreHeadSeqNum(ThreadID tid);

    /** Returns the number of instructions in all of the queues. */
    int getCount();
    /** Returns the number of instructions in the queues of one thread. */
    int getCount(ThreadID tid);

    /** Returns the total number of loads in the load queue. */
    int numLoads();
    /** Returns the total number of loads for a single thread. */
    int numLoads(ThreadID tid);

    /** Returns the total number of stores in the store queue. */
    int numStores();
    /** Returns the total number of stores for a single thread. */
    int numStores(ThreadID tid);


    // hardware transactional memory

    int numHtmStarts(ThreadID tid) const;
    int numHtmStops(ThreadID tid) const;
    void resetHtmStartsStops(ThreadID tid);
    uint64_t getLatestHtmUid(ThreadID tid) const;
    void setLastRetiredHtmUid(ThreadID tid, uint64_t htmUid);

    /** Returns the number of free load entries. */
    unsigned numFreeLoadEntries();

    /** Returns the number of free store entries. */
    unsigned numFreeStoreEntries();

    /** Returns the number of free entries for a specific thread. */
    unsigned numFreeEntries(ThreadID tid);

    /** Returns the number of free entries in the LQ for a specific thread. */
    unsigned numFreeLoadEntries(ThreadID tid);

    /** Returns the number of free entries in the SQ for a specific thread. */
    unsigned numFreeStoreEntries(ThreadID tid);

    /** Returns if the LSQ is full (either LQ or SQ is full). */
    bool isFull();
    /**
     * Returns if the LSQ is full for a specific thread (either LQ or SQ is
     * full).
     */
    bool isFull(ThreadID tid);

    /** Returns if the LSQ is empty (both LQ and SQ are empty). */
    bool isEmpty() const;
    /** Returns if all of the LQs are empty. */
    bool lqEmpty() const;
    /** Returns if all of the SQs are empty. */
    bool sqEmpty() const;

    /** Returns if any of the LQs are full. */
    bool lqFull();
    /** Returns if the LQ of a given thread is full. */
    bool lqFull(ThreadID tid);

    /** Returns if any of the SQs are full. */
    bool sqFull();
    /** Returns if the SQ of a given thread is full. */
    bool sqFull(ThreadID tid);

    /**
     * Returns if the LSQ is stalled due to a memory operation that must be
     * replayed.
     */
    bool isStalled();
    /**
     * Returns if the LSQ of a specific thread is stalled due to a memory
     * operation that must be replayed.
     */
    bool isStalled(ThreadID tid);

    /** Returns whether or not there are any stores to write back to memory. */
    bool hasStoresToWB();

    /** Returns whether or not a specific thread has any stores to write back
     * to memory.
     */
    bool hasStoresToWB(ThreadID tid);

    /** Returns the number of stores a specific thread has to write back. */
    int numStoresToWB(ThreadID tid);

    /** Returns if the LSQ will write back to memory this cycle. */
    bool willWB();
    /** Returns if the LSQ of a specific thread will write back to memory this
     * cycle.
     */
    bool willWB(ThreadID tid);

    /** Debugging function to print out all instructions. */
    void dumpInsts() const;
    /** Debugging function to print out instructions from a specific thread. */
    void dumpInsts(ThreadID tid) const;

    /** Executes a read operation, using the load specified at the load
     * index.
     */
    Fault read(LSQRequest* request, ssize_t load_idx);

    /** Executes a store operation, using the store specified at the store
     * index.
     */
    Fault write(LSQRequest* request, uint8_t *data, ssize_t store_idx);

    /** Checks if queues have any marked operations left,
     * and sends the appropriate Sync Completion message if not.
     */
    void checkStaleTranslations();

    /**
     * Retry the previous send that failed.
     */
    void recvReqRetry();

    void completeDataAccess(PacketPtr pkt);
    /**
     * Handles writing back and completing the load or store that has
     * returned from memory.
     *
     * @param pkt Response packet from the memory sub-system
     */
    bool recvTimingResp(PacketPtr pkt);

    void recvTimingSnoopReq(PacketPtr pkt);

    Fault pushRequest(const DynInstPtr& inst, bool isLoad, uint8_t *data,
                      unsigned int size, Addr addr, Request::Flags flags,
                      uint64_t *res, AtomicOpFunctorPtr amo_op,
                      const std::vector<bool>& byte_enable);

    /** The CPU pointer. */
    CPU *cpu;

    /** The IEW stage pointer. */
    IEW *iewStage;

    /** Is D-cache blocked? */
    bool cacheBlocked() const;
    /** Set D-cache blocked status */
    void cacheBlocked(bool v);
    /** Is any store port available to use? */
    bool cachePortAvailable(bool is_load) const;
    /** Another store port is in use */
    void cachePortBusy(bool is_load);

    RequestPort &getDataPort() { return *dcachePort; }
    std::shared_ptr<DcachePort> &getDataPortPtr() { return dcachePort; }

  protected:
    /** D-cache is blocked */
    bool _cacheBlocked;
    /** The number of cache ports available each cycle (stores only). */
    int cacheStorePorts;
    /** The number of used cache ports in this cycle by stores. */
    int usedStorePorts;
    /** The number of cache ports available each cycle (loads only). */
    int cacheLoadPorts;
    /** The number of used cache ports in this cycle by loads. */
    int usedLoadPorts;

    /** If the LSQ is currently waiting for stale translations */
    bool waitingForStaleTranslation;
    /** The ID if the transaction that made translations stale */
    Addr staleTranslationWaitTxnId;

    /** The LSQ policy for SMT mode. */
    SMTQueuePolicy lsqPolicy;

    /** Auxiliary function to calculate per-thread max LSQ allocation limit.
     * Depending on a policy, number of entries and possibly number of threads
     * and threshold, this function calculates how many resources each thread
     * can occupy at most.
     */
    static uint32_t
    maxLSQAllocation(SMTQueuePolicy pol, uint32_t entries,
            uint32_t numThreads, uint32_t SMTThreshold)
    {
        if (pol == SMTQueuePolicy::Dynamic) {
            return entries;
        } else if (pol == SMTQueuePolicy::Partitioned) {
            //@todo:make work if part_amt doesnt divide evenly.
            return entries / numThreads;
        } else if (pol == SMTQueuePolicy::Threshold) {
            //Divide up by threshold amount
            //@todo: Should threads check the max and the total
            //amount of the LSQ
            return SMTThreshold;
        }
        return 0;
    }

    /** List of Active Threads in System. */
    std::list<ThreadID> *activeThreads;

    /** Total Size of LQ Entries. */
    unsigned LQEntries;
    /** Total Size of SQ Entries. */
    unsigned SQEntries;

    /** Max LQ Size - Used to Enforce Sharing Policies. */
    unsigned maxLQEntries;

    /** Max SQ Size - Used to Enforce Sharing Policies. */
    unsigned maxSQEntries;

    /** Data port. */
    std::shared_ptr<DcachePort> dcachePort;

    /** The LSQ units for individual threads. */
    std::vector<LSQUnit> thread;

    /** Number of Threads. */
    ThreadID numThreads;
};

} // namespace o3
} // namespace gem5

#endif // __CPU_O3_LSQ_HH__<|MERGE_RESOLUTION|>--- conflicted
+++ resolved
@@ -60,14 +60,10 @@
 #include "mem/port.hh"
 #include "sim/sim_object.hh"
 
-<<<<<<< HEAD
 #include "cpu/gem_forge/gem_forge_dcache_port_impl.hh"
 
-struct DerivO3CPUParams;
-=======
 namespace gem5
 {
->>>>>>> 5fa484e2
 
 struct BaseO3CPUParams;
 
@@ -140,9 +136,7 @@
     class GemForgeDcachePort : public DcachePort
     {
       public:
-        GemForgeDcachePort(LSQ<Impl> *_lsq, FullO3CPU<Impl> *_cpu)
-          : DcachePort(_lsq, _cpu),
-            impl(_cpu, this) {}
+        GemForgeDcachePort(LSQ *_lsq, CPU *_cpu);
         bool sendTimingReqVirtual(PacketPtr pkt, bool isCore) override {
           return impl.sendTimingReqVirtual(pkt, isCore);
         }
@@ -156,7 +150,7 @@
           impl.recvReqRetry();
         }
 
-        ::GemForge::GemForgeDcachePortImpl impl;
+        GemForge::GemForgeDcachePortImpl impl;
     };
 
 
@@ -337,12 +331,8 @@
          * but there is any in-flight translation request to the TLB or access
          * request to the memory.
          */
-<<<<<<< HEAD
-        virtual void release(Flag reason)
-=======
-        void
+        virtual void
         release(Flag reason)
->>>>>>> 5fa484e2
         {
             assert(reason == Flag::LSQEntryFreed || reason == Flag::Discarded);
             if (!isAnyOutstandingRequest()) {
@@ -358,33 +348,8 @@
          * The request is only added if there is at least one active
          * element in the mask.
          */
-<<<<<<< HEAD
-        void
-        addRequest(Addr addr, unsigned size,
-                   const std::vector<bool>& byte_enable)
-        {
-            if (byte_enable.empty() ||
-                isAnyActiveElement(byte_enable.begin(), byte_enable.end())) {
-                auto request = std::make_shared<Request>(
-                        addr, size, _flags, _inst->requestorId(),
-                        _inst->instAddr(), _inst->contextId(),
-                        std::move(_amo_op));
-                if (!byte_enable.empty()) {
-                    request->setByteEnable(byte_enable);
-                }
-                /**
-                 * ! GemForge
-                 * Add RequestStatistic.
-                 */
-                request->setStatistic(std::make_shared<RequestStatistic>());
-                request->getStatistic()->pc = _inst->pcState().pc();
-                _requests.push_back(request);
-            }
-        }
-=======
         void addReq(Addr addr, unsigned size,
                 const std::vector<bool>& byte_enable);
->>>>>>> 5fa484e2
 
         /** Destructor.
          * The LSQRequest owns the request. If the packet has already been
