/*
 * Copyright 2014 Google, Inc.
 * Copyright (c) 2010-2014, 2017, 2020 ARM Limited
 * All rights reserved
 *
 * The license below extends only to copyright in the software and shall
 * not be construed as granting a license to any other intellectual
 * property including but not limited to intellectual property relating
 * to a hardware implementation of the functionality of the software
 * licensed hereunder.  You may use the software subject to the license
 * terms below provided that you ensure that this notice is replicated
 * unmodified and in its entirety in all distributions of the software,
 * modified or unmodified, in source code or in binary form.
 *
 * Copyright (c) 2004-2006 The Regents of The University of Michigan
 * All rights reserved.
 *
 * Redistribution and use in source and binary forms, with or without
 * modification, are permitted provided that the following conditions are
 * met: redistributions of source code must retain the above copyright
 * notice, this list of conditions and the following disclaimer;
 * redistributions in binary form must reproduce the above copyright
 * notice, this list of conditions and the following disclaimer in the
 * documentation and/or other materials provided with the distribution;
 * neither the name of the copyright holders nor the names of its
 * contributors may be used to endorse or promote products derived from
 * this software without specific prior written permission.
 *
 * THIS SOFTWARE IS PROVIDED BY THE COPYRIGHT HOLDERS AND CONTRIBUTORS
 * "AS IS" AND ANY EXPRESS OR IMPLIED WARRANTIES, INCLUDING, BUT NOT
 * LIMITED TO, THE IMPLIED WARRANTIES OF MERCHANTABILITY AND FITNESS FOR
 * A PARTICULAR PURPOSE ARE DISCLAIMED. IN NO EVENT SHALL THE COPYRIGHT
 * OWNER OR CONTRIBUTORS BE LIABLE FOR ANY DIRECT, INDIRECT, INCIDENTAL,
 * SPECIAL, EXEMPLARY, OR CONSEQUENTIAL DAMAGES (INCLUDING, BUT NOT
 * LIMITED TO, PROCUREMENT OF SUBSTITUTE GOODS OR SERVICES; LOSS OF USE,
 * DATA, OR PROFITS; OR BUSINESS INTERRUPTION) HOWEVER CAUSED AND ON ANY
 * THEORY OF LIABILITY, WHETHER IN CONTRACT, STRICT LIABILITY, OR TORT
 * (INCLUDING NEGLIGENCE OR OTHERWISE) ARISING IN ANY WAY OUT OF THE USE
 * OF THIS SOFTWARE, EVEN IF ADVISED OF THE POSSIBILITY OF SUCH DAMAGE.
 */
#ifndef __CPU_O3_COMMIT_IMPL_HH__
#define __CPU_O3_COMMIT_IMPL_HH__

#include <algorithm>
#include <set>
#include <string>

#include "arch/utility.hh"
#include "base/loader/symtab.hh"
#include "base/logging.hh"
#include "config/the_isa.hh"
#include "cpu/checker/cpu.hh"
#include "cpu/o3/commit.hh"
#include "cpu/o3/thread_state.hh"
#include "cpu/base.hh"
#include "cpu/exetrace.hh"
#include "cpu/timebuf.hh"
#include "debug/Activity.hh"
#include "debug/Commit.hh"
#include "debug/CommitRate.hh"
#include "debug/Drain.hh"
#include "debug/ExecFaulting.hh"
#include "debug/HtmCpu.hh"
#include "debug/O3PipeView.hh"
#include "params/DerivO3CPU.hh"
#include "sim/faults.hh"
#include "sim/full_system.hh"

using namespace std;

template <class Impl>
void
DefaultCommit<Impl>::processTrapEvent(ThreadID tid)
{
    // This will get reset by commit if it was switched out at the
    // time of this event processing.
    trapSquash[tid] = true;
}

template <class Impl>
DefaultCommit<Impl>::DefaultCommit(O3CPU *_cpu, DerivO3CPUParams *params)
    : commitPolicy(params->smtCommitPolicy),
      cpu(_cpu),
      iewToCommitDelay(params->iewToCommitDelay),
      commitToIEWDelay(params->commitToIEWDelay),
      renameToROBDelay(params->renameToROBDelay),
      fetchToCommitDelay(params->commitToFetchDelay),
      renameWidth(params->renameWidth),
      commitWidth(params->commitWidth),
      numThreads(params->numThreads),
      drainPending(false),
      drainImminent(false),
      trapLatency(params->trapLatency),
      canHandleInterrupts(true),
      avoidQuiesceLiveLock(false),
      stats(_cpu, this)
{
    if (commitWidth > Impl::MaxWidth)
        fatal("commitWidth (%d) is larger than compiled limit (%d),\n"
             "\tincrease MaxWidth in src/cpu/o3/impl.hh\n",
             commitWidth, static_cast<int>(Impl::MaxWidth));

    _status = Active;
    _nextStatus = Inactive;

    if (commitPolicy == CommitPolicy::RoundRobin) {
        //Set-Up Priority List
        for (ThreadID tid = 0; tid < numThreads; tid++) {
            priority_list.push_back(tid);
        }
    }

    for (ThreadID tid = 0; tid < Impl::MaxThreads; tid++) {
        commitStatus[tid] = Idle;
        changedROBNumEntries[tid] = false;
        trapSquash[tid] = false;
        tcSquash[tid] = false;
        squashAfterInst[tid] = nullptr;
        pc[tid].set(0);
        youngestSeqNum[tid] = 0;
        lastCommitedSeqNum[tid] = 0;
        trapInFlight[tid] = false;
        committedStores[tid] = false;
        checkEmptyROB[tid] = false;
        renameMap[tid] = nullptr;
        htmStarts[tid] = 0;
        htmStops[tid] = 0;
    }
    interrupt = NoFault;
}

template <class Impl>
std::string
DefaultCommit<Impl>::name() const
{
    return cpu->name() + ".commit";
}

template <class Impl>
void
DefaultCommit<Impl>::regProbePoints()
{
    ppCommit = new ProbePointArg<DynInstPtr>(cpu->getProbeManager(), "Commit");
    ppCommitStall = new ProbePointArg<DynInstPtr>(cpu->getProbeManager(), "CommitStall");
    ppSquash = new ProbePointArg<DynInstPtr>(cpu->getProbeManager(), "Squash");
}

template <class Impl>
DefaultCommit<Impl>::CommitStats::CommitStats(O3CPU *cpu,
                                              DefaultCommit *commit)
    : Stats::Group(cpu, "commit"),
      ADD_STAT(commitSquashedInsts, "The number of squashed insts skipped by"
          " commit"),
      ADD_STAT(commitNonSpecStalls, "The number of times commit has been"
          " forced to stall to communicate backwards"),
      ADD_STAT(branchMispredicts, "The number of times a branch was"
          " mispredicted"),
      ADD_STAT(numCommittedDist, "Number of insts commited each cycle"),
      ADD_STAT(instsCommitted, "Number of instructions committed"),
      ADD_STAT(opsCommitted, "Number of ops (including micro ops) committed"),
      ADD_STAT(memRefs, "Number of memory references committed"),
      ADD_STAT(loads, "Number of loads committed"),
      ADD_STAT(amos, "Number of atomic instructions committed"),
      ADD_STAT(membars, "Number of memory barriers committed"),
      ADD_STAT(branches, "Number of branches committed"),
      ADD_STAT(vector, "Number of committed Vector instructions."),
      ADD_STAT(floating, "Number of committed floating point"
          " instructions."),
      ADD_STAT(integer, "Number of committed integer instructions."),
      ADD_STAT(functionCalls, "Number of function calls committed."),
      ADD_STAT(committedInstType, "Class of committed instruction"),
      ADD_STAT(commitEligibleSamples, "number cycles where commit BW limit"
          " reached")
{
    using namespace Stats;

    commitSquashedInsts.prereq(commitSquashedInsts);
    commitNonSpecStalls.prereq(commitNonSpecStalls);
    branchMispredicts.prereq(branchMispredicts);

    numCommittedDist
        .init(0,commit->commitWidth,1)
        .flags(Stats::pdf);

    instsCommitted
        .init(cpu->numThreads)
        .flags(total);

    opsCommitted
        .init(cpu->numThreads)
        .flags(total);

    memRefs
        .init(cpu->numThreads)
        .flags(total);

    loads
        .init(cpu->numThreads)
        .flags(total);

    amos
        .init(cpu->numThreads)
        .flags(total);

    membars
        .init(cpu->numThreads)
        .flags(total);

    branches
        .init(cpu->numThreads)
        .flags(total);

    vector
        .init(cpu->numThreads)
        .flags(total);

    floating
        .init(cpu->numThreads)
        .flags(total);

    integer
        .init(cpu->numThreads)
        .flags(total);

    functionCalls
        .init(commit->numThreads)
        .flags(total);

    committedInstType
        .init(commit->numThreads,Enums::Num_OpClass)
        .flags(total | pdf | dist);

    committedInstType.ysubnames(Enums::OpClassStrings);
}

template <class Impl>
void
DefaultCommit<Impl>::setThreads(std::vector<Thread *> &threads)
{
    thread = threads;
}

template <class Impl>
void
DefaultCommit<Impl>::setTimeBuffer(TimeBuffer<TimeStruct> *tb_ptr)
{
    timeBuffer = tb_ptr;

    // Setup wire to send information back to IEW.
    toIEW = timeBuffer->getWire(0);

    // Setup wire to read data from IEW (for the ROB).
    robInfoFromIEW = timeBuffer->getWire(-iewToCommitDelay);
}

template <class Impl>
void
DefaultCommit<Impl>::setFetchQueue(TimeBuffer<FetchStruct> *fq_ptr)
{
    fetchQueue = fq_ptr;

    // Setup wire to get instructions from rename (for the ROB).
    fromFetch = fetchQueue->getWire(-fetchToCommitDelay);
}

template <class Impl>
void
DefaultCommit<Impl>::setRenameQueue(TimeBuffer<RenameStruct> *rq_ptr)
{
    renameQueue = rq_ptr;

    // Setup wire to get instructions from rename (for the ROB).
    fromRename = renameQueue->getWire(-renameToROBDelay);
}

template <class Impl>
void
DefaultCommit<Impl>::setIEWQueue(TimeBuffer<IEWStruct> *iq_ptr)
{
    iewQueue = iq_ptr;

    // Setup wire to get instructions from IEW.
    fromIEW = iewQueue->getWire(-iewToCommitDelay);
}

template <class Impl>
void
DefaultCommit<Impl>::setIEWStage(IEW *iew_stage)
{
    iewStage = iew_stage;
}

template<class Impl>
void
DefaultCommit<Impl>::setActiveThreads(list<ThreadID> *at_ptr)
{
    activeThreads = at_ptr;
}

template <class Impl>
void
DefaultCommit<Impl>::setRenameMap(RenameMap rm_ptr[])
{
    for (ThreadID tid = 0; tid < numThreads; tid++)
        renameMap[tid] = &rm_ptr[tid];
}

template <class Impl>
void
DefaultCommit<Impl>::setROB(ROB *rob_ptr)
{
    rob = rob_ptr;
}

template <class Impl>
void
DefaultCommit<Impl>::startupStage()
{
    rob->setActiveThreads(activeThreads);
    rob->resetEntries();

    // Broadcast the number of free entries.
    for (ThreadID tid = 0; tid < numThreads; tid++) {
        toIEW->commitInfo[tid].usedROB = true;
        toIEW->commitInfo[tid].freeROBEntries = rob->numFreeEntries(tid);
        toIEW->commitInfo[tid].emptyROB = true;
    }

    // Commit must broadcast the number of free entries it has at the
    // start of the simulation, so it starts as active.
    cpu->activateStage(O3CPU::CommitIdx);

    cpu->activityThisCycle();
}

template <class Impl>
void
DefaultCommit<Impl>::clearStates(ThreadID tid)
{
    commitStatus[tid] = Idle;
    changedROBNumEntries[tid] = false;
    checkEmptyROB[tid] = false;
    trapInFlight[tid] = false;
    committedStores[tid] = false;
    trapSquash[tid] = false;
    tcSquash[tid] = false;
    pc[tid].set(0);
    lastCommitedSeqNum[tid] = 0;
    squashAfterInst[tid] = NULL;
}

template <class Impl>
void
DefaultCommit<Impl>::drain()
{
    drainPending = true;
}

template <class Impl>
void
DefaultCommit<Impl>::drainResume()
{
    drainPending = false;
    drainImminent = false;
}

template <class Impl>
void
DefaultCommit<Impl>::drainSanityCheck() const
{
    assert(isDrained());
    rob->drainSanityCheck();

    // hardware transactional memory
    // cannot drain partially through a transaction
    for (ThreadID tid = 0; tid < numThreads; tid++) {
        if (executingHtmTransaction(tid)) {
            panic("cannot drain partially through a HTM transaction");
        }
    }
}

template <class Impl>
bool
DefaultCommit<Impl>::isDrained() const
{
    /* Make sure no one is executing microcode. There are two reasons
     * for this:
     * - Hardware virtualized CPUs can't switch into the middle of a
     *   microcode sequence.
     * - The current fetch implementation will most likely get very
     *   confused if it tries to start fetching an instruction that
     *   is executing in the middle of a ucode sequence that changes
     *   address mappings. This can happen on for example x86.
     */
    for (ThreadID tid = 0; tid < numThreads; tid++) {
        if (pc[tid].microPC() != 0)
            return false;
    }

    /* Make sure that all instructions have finished committing before
     * declaring the system as drained. We want the pipeline to be
     * completely empty when we declare the CPU to be drained. This
     * makes debugging easier since CPU handover and restoring from a
     * checkpoint with a different CPU should have the same timing.
     */
    return rob->isEmpty() &&
        interrupt == NoFault;
}

template <class Impl>
void
DefaultCommit<Impl>::takeOverFrom()
{
    _status = Active;
    _nextStatus = Inactive;
    for (ThreadID tid = 0; tid < numThreads; tid++) {
        commitStatus[tid] = Idle;
        changedROBNumEntries[tid] = false;
        trapSquash[tid] = false;
        tcSquash[tid] = false;
        squashAfterInst[tid] = NULL;
    }
    rob->takeOverFrom();
}

template <class Impl>
void
DefaultCommit<Impl>::deactivateThread(ThreadID tid)
{
    list<ThreadID>::iterator thread_it = std::find(priority_list.begin(),
            priority_list.end(), tid);

    if (thread_it != priority_list.end()) {
        priority_list.erase(thread_it);
    }
}

template <class Impl>
bool
DefaultCommit<Impl>::executingHtmTransaction(ThreadID tid) const
{
    if (tid == InvalidThreadID)
        return false;
    else
        return (htmStarts[tid] > htmStops[tid]);
}

template <class Impl>
void
DefaultCommit<Impl>::resetHtmStartsStops(ThreadID tid)
{
    if (tid != InvalidThreadID)
    {
        htmStarts[tid] = 0;
        htmStops[tid] = 0;
    }
}


template <class Impl>
void
DefaultCommit<Impl>::updateStatus()
{
    // reset ROB changed variable
    list<ThreadID>::iterator threads = activeThreads->begin();
    list<ThreadID>::iterator end = activeThreads->end();

    while (threads != end) {
        ThreadID tid = *threads++;

        changedROBNumEntries[tid] = false;

        // Also check if any of the threads has a trap pending
        if (commitStatus[tid] == TrapPending ||
            commitStatus[tid] == FetchTrapPending) {
            _nextStatus = Active;
        }
    }

    if (_nextStatus == Inactive && _status == Active) {
        DPRINTF(Activity, "Deactivating stage.\n");
        cpu->deactivateStage(O3CPU::CommitIdx);
    } else if (_nextStatus == Active && _status == Inactive) {
        DPRINTF(Activity, "Activating stage.\n");
        cpu->activateStage(O3CPU::CommitIdx);
    }

    _status = _nextStatus;
}

template <class Impl>
bool
DefaultCommit<Impl>::changedROBEntries()
{
    list<ThreadID>::iterator threads = activeThreads->begin();
    list<ThreadID>::iterator end = activeThreads->end();

    while (threads != end) {
        ThreadID tid = *threads++;

        if (changedROBNumEntries[tid]) {
            return true;
        }
    }

    return false;
}

template <class Impl>
size_t
DefaultCommit<Impl>::numROBFreeEntries(ThreadID tid)
{
    return rob->numFreeEntries(tid);
}

template <class Impl>
void
DefaultCommit<Impl>::generateTrapEvent(ThreadID tid, Fault inst_fault)
{
    DPRINTF(Commit, "Generating trap event for [tid:%i]\n", tid);

    EventFunctionWrapper *trap = new EventFunctionWrapper(
        [this, tid]{ processTrapEvent(tid); },
        "Trap", true, Event::CPU_Tick_Pri);

    Cycles latency = dynamic_pointer_cast<SyscallRetryFault>(inst_fault) ?
                     cpu->syscallRetryLatency : trapLatency;

    // hardware transactional memory
    if (inst_fault != nullptr &&
        std::dynamic_pointer_cast<GenericHtmFailureFault>(inst_fault)) {
        // TODO
        // latency = default abort/restore latency
        // could also do some kind of exponential back off if desired
    }

    cpu->schedule(trap, cpu->clockEdge(latency));
    trapInFlight[tid] = true;
    thread[tid]->trapPending = true;
}

template <class Impl>
void
DefaultCommit<Impl>::generateTCEvent(ThreadID tid)
{
    assert(!trapInFlight[tid]);
    DPRINTF(Commit, "Generating TC squash event for [tid:%i]\n", tid);

    tcSquash[tid] = true;
}

template <class Impl>
void
DefaultCommit<Impl>::squashAll(ThreadID tid)
{
    // If we want to include the squashing instruction in the squash,
    // then use one older sequence number.
    // Hopefully this doesn't mess things up.  Basically I want to squash
    // all instructions of this thread.
    InstSeqNum squashed_inst = rob->isEmpty(tid) ?
        lastCommitedSeqNum[tid] : rob->readHeadInst(tid)->seqNum - 1;

    // All younger instructions will be squashed. Set the sequence
    // number as the youngest instruction in the ROB (0 in this case.
    // Hopefully nothing breaks.)
    youngestSeqNum[tid] = lastCommitedSeqNum[tid];

    rob->squash(squashed_inst, tid);
    changedROBNumEntries[tid] = true;

    // Send back the sequence number of the squashed instruction.
    toIEW->commitInfo[tid].doneSeqNum = squashed_inst;

    // Send back the squash signal to tell stages that they should
    // squash.
    toIEW->commitInfo[tid].squash = true;

    // Send back the rob squashing signal so other stages know that
    // the ROB is in the process of squashing.
    toIEW->commitInfo[tid].robSquashing = true;

    toIEW->commitInfo[tid].mispredictInst = NULL;
    toIEW->commitInfo[tid].squashInst = NULL;

    toIEW->commitInfo[tid].pc = pc[tid];
}

template <class Impl>
void
DefaultCommit<Impl>::squashFromTrap(ThreadID tid)
{
    squashAll(tid);

    DPRINTF(Commit, "Squashing from trap, restarting at PC %s\n", pc[tid]);

    thread[tid]->trapPending = false;
    thread[tid]->noSquashFromTC = false;
    trapInFlight[tid] = false;

    trapSquash[tid] = false;

    commitStatus[tid] = ROBSquashing;
    cpu->activityThisCycle();
}

template <class Impl>
void
DefaultCommit<Impl>::squashFromTC(ThreadID tid)
{
    squashAll(tid);

    DPRINTF(Commit, "Squashing from TC, restarting at PC %s\n", pc[tid]);

    thread[tid]->noSquashFromTC = false;
    assert(!thread[tid]->trapPending);

    commitStatus[tid] = ROBSquashing;
    cpu->activityThisCycle();

    tcSquash[tid] = false;
}

template <class Impl>
void
DefaultCommit<Impl>::squashFromSquashAfter(ThreadID tid)
{
    DPRINTF(Commit, "Squashing after squash after request, "
            "restarting at PC %s\n", pc[tid]);

    squashAll(tid);
    // Make sure to inform the fetch stage of which instruction caused
    // the squash. It'll try to re-fetch an instruction executing in
    // microcode unless this is set.
    toIEW->commitInfo[tid].squashInst = squashAfterInst[tid];
    squashAfterInst[tid] = NULL;

    commitStatus[tid] = ROBSquashing;
    cpu->activityThisCycle();
}

template <class Impl>
void
DefaultCommit<Impl>::squashAfter(ThreadID tid, const DynInstPtr &head_inst)
{
    DPRINTF(Commit, "Executing squash after for [tid:%i] inst [sn:%llu]\n",
            tid, head_inst->seqNum);

    assert(!squashAfterInst[tid] || squashAfterInst[tid] == head_inst);
    commitStatus[tid] = SquashAfterPending;
    squashAfterInst[tid] = head_inst;
}

template <class Impl>
void
DefaultCommit<Impl>::tick()
{
    wroteToTimeBuffer = false;
    _nextStatus = Inactive;

    if (activeThreads->empty())
        return;

    list<ThreadID>::iterator threads = activeThreads->begin();
    list<ThreadID>::iterator end = activeThreads->end();

    // Check if any of the threads are done squashing.  Change the
    // status if they are done.
    while (threads != end) {
        ThreadID tid = *threads++;

        // Clear the bit saying if the thread has committed stores
        // this cycle.
        committedStores[tid] = false;

        if (commitStatus[tid] == ROBSquashing) {

            if (rob->isDoneSquashing(tid)) {
                commitStatus[tid] = Running;
            } else {
                DPRINTF(Commit,"[tid:%i] Still Squashing, cannot commit any"
                        " insts this cycle.\n", tid);
                rob->doSquash(tid);
                toIEW->commitInfo[tid].robSquashing = true;
                wroteToTimeBuffer = true;
            }
        }
    }

    commit();

    markCompletedInsts();

    threads = activeThreads->begin();

    while (threads != end) {
        ThreadID tid = *threads++;

        if (!rob->isEmpty(tid) && rob->readHeadInst(tid)->readyToCommit()) {
            // The ROB has more instructions it can commit. Its next status
            // will be active.
            _nextStatus = Active;

            const DynInstPtr &inst M5_VAR_USED = rob->readHeadInst(tid);

            DPRINTF(Commit,"Head of ROB ready %s\n", *inst);

        } else if (!rob->isEmpty(tid)) {
            const DynInstPtr &inst = rob->readHeadInst(tid);

            ppCommitStall->notify(inst);

            DPRINTF(Commit,"Head of ROB not ready %s\n", *inst);
        }

        DPRINTF(Commit, "[tid:%i] ROB has %d insts & %d free entries.\n",
                tid, rob->countInsts(tid), rob->numFreeEntries(tid));
    }


    if (wroteToTimeBuffer) {
        DPRINTF(Activity, "Activity This Cycle.\n");
        cpu->activityThisCycle();
    }

    updateStatus();
}

template <class Impl>
void
DefaultCommit<Impl>::handleInterrupt()
{
    // Verify that we still have an interrupt to handle
    if (!cpu->checkInterrupts(0)) {
        DPRINTF(Commit, "Pending interrupt is cleared by requestor before "
                "it got handled. Restart fetching from the orig path.\n");
        toIEW->commitInfo[0].clearInterrupt = true;
        interrupt = NoFault;
        avoidQuiesceLiveLock = true;
        return;
    }

    // Wait until all in flight instructions are finished before enterring
    // the interrupt.
    if (canHandleInterrupts && cpu->instList.empty()) {
        // Squash or record that I need to squash this cycle if
        // an interrupt needed to be handled.
        DPRINTF(Commit, "Interrupt detected.\n");

        // Clear the interrupt now that it's going to be handled
        toIEW->commitInfo[0].clearInterrupt = true;

        assert(!thread[0]->noSquashFromTC);
        thread[0]->noSquashFromTC = true;

        if (cpu->checker) {
            cpu->checker->handlePendingInt();
        }

        // CPU will handle interrupt. Note that we ignore the local copy of
        // interrupt. This is because the local copy may no longer be the
        // interrupt that the interrupt controller thinks is being handled.
        cpu->processInterrupts(cpu->getInterrupts());

        thread[0]->noSquashFromTC = false;

        commitStatus[0] = TrapPending;

        interrupt = NoFault;

        // Generate trap squash event.
        generateTrapEvent(0, interrupt);

        avoidQuiesceLiveLock = false;
    } else {
        DPRINTF(Commit, "Interrupt pending: instruction is %sin "
                "flight, ROB is %sempty\n",
                canHandleInterrupts ? "not " : "",
                cpu->instList.empty() ? "" : "not " );
    }
}

template <class Impl>
void
DefaultCommit<Impl>::propagateInterrupt()
{
    // Don't propagate intterupts if we are currently handling a trap or
    // in draining and the last observable instruction has been committed.
    if (commitStatus[0] == TrapPending || interrupt || trapSquash[0] ||
            tcSquash[0] || drainImminent)
        return;

    // Process interrupts if interrupts are enabled, not in PAL
    // mode, and no other traps or external squashes are currently
    // pending.
    // @todo: Allow other threads to handle interrupts.

    // Get any interrupt that happened
    interrupt = cpu->getInterrupts();

    // Tell fetch that there is an interrupt pending.  This
    // will make fetch wait until it sees a non PAL-mode PC,
    // at which point it stops fetching instructions.
    if (interrupt != NoFault)
        toIEW->commitInfo[0].interruptPending = true;
}

template <class Impl>
void
DefaultCommit<Impl>::commit()
{
    if (FullSystem) {
        // Check if we have a interrupt and get read to handle it
        if (cpu->checkInterrupts(0))
            propagateInterrupt();
    }

    ////////////////////////////////////
    // Check for any possible squashes, handle them first
    ////////////////////////////////////
    list<ThreadID>::iterator threads = activeThreads->begin();
    list<ThreadID>::iterator end = activeThreads->end();

    int num_squashing_threads = 0;

    while (threads != end) {
        ThreadID tid = *threads++;

        // Not sure which one takes priority.  I think if we have
        // both, that's a bad sign.
        if (trapSquash[tid]) {
            assert(!tcSquash[tid]);
            squashFromTrap(tid);

            // If the thread is trying to exit (i.e., an exit syscall was
            // executed), this trapSquash was originated by the exit
            // syscall earlier. In this case, schedule an exit event in
            // the next cycle to fully terminate this thread
            if (cpu->isThreadExiting(tid))
                cpu->scheduleThreadExitEvent(tid);
        } else if (tcSquash[tid]) {
            assert(commitStatus[tid] != TrapPending);
            squashFromTC(tid);
        } else if (commitStatus[tid] == SquashAfterPending) {
            // A squash from the previous cycle of the commit stage (i.e.,
            // commitInsts() called squashAfter) is pending. Squash the
            // thread now.
            squashFromSquashAfter(tid);
        }

        // Squashed sequence number must be older than youngest valid
        // instruction in the ROB. This prevents squashes from younger
        // instructions overriding squashes from older instructions.
        if (fromIEW->squash[tid] &&
            commitStatus[tid] != TrapPending &&
            fromIEW->squashedSeqNum[tid] <= youngestSeqNum[tid]) {

            if (fromIEW->mispredictInst[tid]) {
                DPRINTF(Commit,
                    "[tid:%i] Squashing due to branch mispred "
                    "PC:%#x [sn:%llu]\n",
                    tid,
                    fromIEW->mispredictInst[tid]->instAddr(),
                    fromIEW->squashedSeqNum[tid]);
            } else {
                DPRINTF(Commit,
                    "[tid:%i] Squashing due to order violation [sn:%llu]\n",
                    tid, fromIEW->squashedSeqNum[tid]);
            }

            DPRINTF(Commit, "[tid:%i] Redirecting to PC %#x\n",
                    tid,
                    fromIEW->pc[tid].nextInstAddr());

            commitStatus[tid] = ROBSquashing;

            // If we want to include the squashing instruction in the squash,
            // then use one older sequence number.
            InstSeqNum squashed_inst = fromIEW->squashedSeqNum[tid];

            if (fromIEW->includeSquashInst[tid]) {
                squashed_inst--;
            }

            // All younger instructions will be squashed. Set the sequence
            // number as the youngest instruction in the ROB.
            youngestSeqNum[tid] = squashed_inst;

            rob->squash(squashed_inst, tid);
            changedROBNumEntries[tid] = true;

            toIEW->commitInfo[tid].doneSeqNum = squashed_inst;

            toIEW->commitInfo[tid].squash = true;

            // Send back the rob squashing signal so other stages know that
            // the ROB is in the process of squashing.
            toIEW->commitInfo[tid].robSquashing = true;

            toIEW->commitInfo[tid].mispredictInst =
                fromIEW->mispredictInst[tid];
            toIEW->commitInfo[tid].branchTaken =
                fromIEW->branchTaken[tid];
            toIEW->commitInfo[tid].squashInst =
                                    rob->findInst(tid, squashed_inst);
            if (toIEW->commitInfo[tid].mispredictInst) {
                if (toIEW->commitInfo[tid].mispredictInst->isUncondCtrl()) {
                     toIEW->commitInfo[tid].branchTaken = true;
                }
                ++stats.branchMispredicts;
            }

            toIEW->commitInfo[tid].pc = fromIEW->pc[tid];
        }

        if (commitStatus[tid] == ROBSquashing) {
            num_squashing_threads++;
        }
    }

    // If commit is currently squashing, then it will have activity for the
    // next cycle. Set its next status as active.
    if (num_squashing_threads) {
        _nextStatus = Active;
    }

    if (num_squashing_threads != numThreads) {
        // If we're not currently squashing, then get instructions.
        getInsts();

        // Try to commit any instructions.
        commitInsts();
    }

    //Check for any activity
    threads = activeThreads->begin();

    while (threads != end) {
        ThreadID tid = *threads++;

        if (changedROBNumEntries[tid]) {
            toIEW->commitInfo[tid].usedROB = true;
            toIEW->commitInfo[tid].freeROBEntries = rob->numFreeEntries(tid);

            wroteToTimeBuffer = true;
            changedROBNumEntries[tid] = false;
            if (rob->isEmpty(tid))
                checkEmptyROB[tid] = true;
        }

        // ROB is only considered "empty" for previous stages if: a)
        // ROB is empty, b) there are no outstanding stores, c) IEW
        // stage has received any information regarding stores that
        // committed.
        // c) is checked by making sure to not consider the ROB empty
        // on the same cycle as when stores have been committed.
        // @todo: Make this handle multi-cycle communication between
        // commit and IEW.
        if (checkEmptyROB[tid] && rob->isEmpty(tid) &&
            !iewStage->hasStoresToWB(tid) && !committedStores[tid]) {
            checkEmptyROB[tid] = false;
            toIEW->commitInfo[tid].usedROB = true;
            toIEW->commitInfo[tid].emptyROB = true;
            toIEW->commitInfo[tid].freeROBEntries = rob->numFreeEntries(tid);
            wroteToTimeBuffer = true;
        }

    }
}

template <class Impl>
void
DefaultCommit<Impl>::commitInsts()
{
    ////////////////////////////////////
    // Handle commit
    // Note that commit will be handled prior to putting new
    // instructions in the ROB so that the ROB only tries to commit
    // instructions it has in this current cycle, and not instructions
    // it is writing in during this cycle.  Can't commit and squash
    // things at the same time...
    ////////////////////////////////////

    DPRINTF(Commit, "Trying to commit instructions in the ROB.\n");

    unsigned num_committed = 0;
    unsigned num_committed_real = 0;

    DynInstPtr head_inst;

    // Commit as many instructions as possible until the commit bandwidth
    // limit is reached, or it becomes impossible to commit any more.
<<<<<<< HEAD
    while (num_committed_real < commitWidth) {
=======
    while (num_committed < commitWidth) {
        // hardware transactionally memory
        // If executing within a transaction,
        // need to handle interrupts specially

        ThreadID commit_thread = getCommittingThread();

>>>>>>> 0d703041
        // Check for any interrupt that we've already squashed for
        // and start processing it.
        if (interrupt != NoFault) {
            // If inside a transaction, postpone interrupts
            if (executingHtmTransaction(commit_thread)) {
                cpu->clearInterrupts(0);
                toIEW->commitInfo[0].clearInterrupt = true;
                interrupt = NoFault;
                avoidQuiesceLiveLock = true;
            } else {
                handleInterrupt();
            }
        }

        // ThreadID commit_thread = getCommittingThread();

        if (commit_thread == -1 || !rob->isHeadReady(commit_thread))
            break;

        head_inst = rob->readHeadInst(commit_thread);

        ThreadID tid = head_inst->threadNumber;

        assert(tid == commit_thread);

        DPRINTF(Commit,
                "Trying to commit head instruction, [tid:%i] [sn:%llu]\n",
                tid, head_inst->seqNum);

        // If the head instruction is squashed, it is ready to retire
        // (be removed from the ROB) at any time.
        if (head_inst->isSquashed()) {

            DPRINTF(Commit, "Retiring squashed instruction from "
                    "ROB.\n");

            rob->retireHead(commit_thread);

            ++stats.commitSquashedInsts;
            // Notify potential listeners that this instruction is squashed
            ppSquash->notify(head_inst);

            // Record that the number of ROB entries has changed.
            changedROBNumEntries[tid] = true;
        } else {
            pc[tid] = head_inst->pcState();

            // Increment the total number of non-speculative instructions
            // executed.
            // Hack for now: it really shouldn't happen until after the
            // commit is deemed to be successful, but this count is needed
            // for syscalls.
            thread[tid]->funcExeInst++;

            // Try to commit the head instruction.
            bool commit_success = commitHead(head_inst, num_committed);

            if (commit_success) {
                ++num_committed;
<<<<<<< HEAD
                ++num_committed_real;
                if (cpu->cpuDelegator) {
                    if (!cpu->cpuDelegator->shouldCountInPipeline(head_inst)) {
                        num_committed_real--;
                    }
                }
                statCommittedInstType[tid][head_inst->opClass()]++;
=======
                stats.committedInstType[tid][head_inst->opClass()]++;
>>>>>>> 0d703041
                ppCommit->notify(head_inst);

                // hardware transactional memory

                // update nesting depth
                if (head_inst->isHtmStart())
                    htmStarts[tid]++;

                // sanity check
                if (head_inst->inHtmTransactionalState()) {
                    assert(executingHtmTransaction(tid));
                } else {
                    assert(!executingHtmTransaction(tid));
                }

                // update nesting depth
                if (head_inst->isHtmStop())
                    htmStops[tid]++;

                changedROBNumEntries[tid] = true;

                // Set the doneSeqNum to the youngest committed instruction.
                toIEW->commitInfo[tid].doneSeqNum = head_inst->seqNum;

                if (tid == 0)
                    canHandleInterrupts = !head_inst->isDelayedCommit();

                // at this point store conditionals should either have
                // been completed or predicated false
                assert(!head_inst->isStoreConditional() ||
                       head_inst->isCompleted() ||
                       !head_inst->readPredicate());

                // Updates misc. registers.
                head_inst->updateMiscRegs();

                // Check instruction execution if it successfully commits and
                // is not carrying a fault.
                if (cpu->checker) {
                    cpu->checker->verify(head_inst);
                }

                TheISA::advancePC(pc[tid], head_inst->staticInst);

                // Keep track of the last sequence number commited
                lastCommitedSeqNum[tid] = head_inst->seqNum;

                // If this is an instruction that doesn't play nicely with
                // others squash everything and restart fetch
                if (head_inst->isSquashAfter())
                    squashAfter(tid, head_inst);

                if (drainPending) {
                    if (pc[tid].microPC() == 0 && interrupt == NoFault &&
                        !thread[tid]->trapPending) {
                        // Last architectually committed instruction.
                        // Squash the pipeline, stall fetch, and use
                        // drainImminent to disable interrupts
                        DPRINTF(Drain, "Draining: %i:%s\n", tid, pc[tid]);
                        squashAfter(tid, head_inst);
                        cpu->commitDrained(tid);
                        drainImminent = true;
                    }
                }

                bool onInstBoundary = !head_inst->isMicroop() ||
                                      head_inst->isLastMicroop() ||
                                      !head_inst->isDelayedCommit();

                if (onInstBoundary) {
                    int count = 0;
                    Addr oldpc;
                    // Make sure we're not currently updating state while
                    // handling PC events.
                    assert(!thread[tid]->noSquashFromTC &&
                           !thread[tid]->trapPending);
                    do {
                        oldpc = pc[tid].instAddr();
                        thread[tid]->pcEventQueue.service(
                                oldpc, thread[tid]->getTC());
                        count++;
                    } while (oldpc != pc[tid].instAddr());
                    if (count > 1) {
                        DPRINTF(Commit,
                                "PC skip function event, stopping commit\n");
                        break;
                    }
                }

                // Check if an instruction just enabled interrupts and we've
                // previously had an interrupt pending that was not handled
                // because interrupts were subsequently disabled before the
                // pipeline reached a place to handle the interrupt. In that
                // case squash now to make sure the interrupt is handled.
                //
                // If we don't do this, we might end up in a live lock situation
                if (!interrupt && avoidQuiesceLiveLock &&
                    onInstBoundary && cpu->checkInterrupts(0))
                    squashAfter(tid, head_inst);
            } else {
                DPRINTF(Commit, "Unable to commit head of ROB %s\n", *head_inst);
                break;
            }
        }
    }

    DPRINTF(CommitRate, "%i\n", num_committed);
    stats.numCommittedDist.sample(num_committed);

    if (num_committed == commitWidth) {
        stats.commitEligibleSamples++;
    }
}

template <class Impl>
bool
DefaultCommit<Impl>::commitHead(const DynInstPtr &head_inst, unsigned inst_num)
{
    assert(head_inst);

    ThreadID tid = head_inst->threadNumber;

    // If the instruction is not executed yet, then it will need extra
    // handling.  Signal backwards that it should be executed.
    if (!head_inst->isExecuted()) {
        // Keep this number correct.  We have not yet actually executed
        // and committed this instruction.
        thread[tid]->funcExeInst--;

        // Make sure we are only trying to commit un-executed instructions we
        // think are possible.
        assert(head_inst->isNonSpeculative() || head_inst->isStoreConditional()
               || head_inst->isMemBarrier() || head_inst->isWriteBarrier()
               || head_inst->isAtomic()
               || (head_inst->isLoad() && head_inst->strictlyOrdered()));

        DPRINTF(Commit, "Barrier of Non-Speculative Head of ROB %s\n",
            *head_inst);

        if (inst_num > 0 || iewStage->hasStoresToWB(tid)) {
            DPRINTF(Commit, "Waiting for writeback stores %s\n",
                *head_inst);
            return false;
        }

        toIEW->commitInfo[tid].nonSpecSeqNum = head_inst->seqNum;

        // Change the instruction so it won't try to commit again until
        // it is executed.
        head_inst->clearCanCommit();

        if (head_inst->isLoad() && head_inst->strictlyOrdered()) {
            DPRINTF(Commit, "Strictly ordered load %s\n", *head_inst);
            toIEW->commitInfo[tid].strictlyOrdered = true;
            toIEW->commitInfo[tid].strictlyOrderedLoad = head_inst;
        } else {
            ++stats.commitNonSpecStalls;
        }

        return false;
    }

    if (head_inst->isThreadSync()) {
        // Not handled for now.
        panic("Thread sync instructions are not handled yet.\n");
    }

    // Check if the instruction caused a fault.  If so, trap.
    Fault inst_fault = head_inst->getFault();

    // hardware transactional memory
    // if a fault occurred within a HTM transaction
    // ensure that the transaction aborts
    if (inst_fault != NoFault && head_inst->inHtmTransactionalState()) {
        // There exists a generic HTM fault common to all ISAs
        if (!std::dynamic_pointer_cast<GenericHtmFailureFault>(inst_fault)) {
            DPRINTF(HtmCpu, "%s - fault (%s) encountered within transaction"
                            " - converting to GenericHtmFailureFault\n",
            head_inst->staticInst->getName(), inst_fault->name());
            inst_fault = std::make_shared<GenericHtmFailureFault>(
                head_inst->getHtmTransactionUid(),
                HtmFailureFaultCause::EXCEPTION);
        }
        // If this point is reached and the fault inherits from the HTM fault,
        // then there is no need to raise a new fault
    }

    // Stores mark themselves as completed.
    if (!head_inst->isStore() && inst_fault == NoFault) {
        head_inst->setCompleted();
    }

    if (inst_fault != NoFault) {
        DPRINTF(Commit, "Inst [tid:%i] [sn:%llu] PC %s has a fault\n",
                tid, head_inst->seqNum, head_inst->pcState());

        if (iewStage->hasStoresToWB(tid) || inst_num > 0) {
            DPRINTF(Commit,
                    "[tid:%i] [sn:%llu] "
                    "Stores outstanding, fault must wait.\n",
                    tid, head_inst->seqNum);
            return false;
        }

        head_inst->setCompleted();

        // If instruction has faulted, let the checker execute it and
        // check if it sees the same fault and control flow.
        if (cpu->checker) {
            // Need to check the instruction before its fault is processed
            cpu->checker->verify(head_inst);
        }

        assert(!thread[tid]->noSquashFromTC);

        // Mark that we're in state update mode so that the trap's
        // execution doesn't generate extra squashes.
        thread[tid]->noSquashFromTC = true;

        // Execute the trap.  Although it's slightly unrealistic in
        // terms of timing (as it doesn't wait for the full timing of
        // the trap event to complete before updating state), it's
        // needed to update the state as soon as possible.  This
        // prevents external agents from changing any specific state
        // that the trap need.
        cpu->trap(inst_fault, tid,
                  head_inst->notAnInst() ?
                      StaticInst::nullStaticInstPtr :
                      head_inst->staticInst);

        // Exit state update mode to avoid accidental updating.
        thread[tid]->noSquashFromTC = false;

        commitStatus[tid] = TrapPending;

        DPRINTF(Commit, "Committing with fault %s.\n", *head_inst);
        if (head_inst->traceData) {
            // We ignore ReExecution "faults" here as they are not real
            // (architectural) faults but signal flush/replays.
            if (DTRACE(ExecFaulting)
                && dynamic_cast<ReExec*>(inst_fault.get()) == nullptr) {

                head_inst->traceData->setFaulting(true);
                head_inst->traceData->setFetchSeq(head_inst->seqNum);
                head_inst->traceData->setCPSeq(thread[tid]->numOp);
                head_inst->traceData->dump();
            }
            delete head_inst->traceData;
            head_inst->traceData = NULL;
        }

        // Generate trap squash event.
        generateTrapEvent(tid, inst_fault);
        return false;
    }

    /**
     * ! GemForge
     * CanCommit hook here.
     */
    if (cpu->cpuDelegator) {
        if (!cpu->cpuDelegator->canCommit(head_inst)) {
            DPRINTF(Commit, "GemForge cannot commit %s.\n", *head_inst);
            return false;
        }
    }

    updateComInstStats(head_inst);

<<<<<<< HEAD
    if (FullSystem) {
        if (thread[tid]->profile) {
            thread[tid]->profilePC = head_inst->instAddr();
            ProfileNode *node = thread[tid]->profile->consume(
                    thread[tid]->getTC(), head_inst->staticInst);

            if (node)
                thread[tid]->profileNode = node;
        }
        if (CPA::available()) {
            if (head_inst->isControl()) {
                ThreadContext *tc = thread[tid]->getTC();
                CPA::cpa()->swAutoBegin(tc, head_inst->nextInstAddr());
            }
        }
    }
    DPRINTF(Commit, "Committing %s\n", *head_inst);

    /**
     * ! GemForge
     * Commit hook here.
     */
    if (cpu->cpuDelegator) {
        cpu->cpuDelegator->commit(head_inst);
    }

=======
    DPRINTF(Commit,
            "[tid:%i] [sn:%llu] Committing instruction with PC %s\n",
            tid, head_inst->seqNum, head_inst->pcState());
>>>>>>> 0d703041
    if (head_inst->traceData) {
        head_inst->traceData->setFetchSeq(head_inst->seqNum);
        head_inst->traceData->setCPSeq(thread[tid]->numOp);
        head_inst->traceData->dump();
        delete head_inst->traceData;
        head_inst->traceData = NULL;
    }
    if (head_inst->isReturn()) {
        DPRINTF(Commit, "Committed return instruction.\n");
    }

    // Update the commit rename map
    for (int i = 0; i < head_inst->numDestRegs(); i++) {
        renameMap[tid]->setEntry(head_inst->flattenedDestRegIdx(i),
                                 head_inst->renamedDestRegIdx(i));
    }

    // hardware transactional memory
    // the HTM UID is purely for correctness and debugging purposes
    if (head_inst->isHtmStart())
        iewStage->setLastRetiredHtmUid(tid, head_inst->getHtmTransactionUid());

    // Finally clear the head ROB entry.
    rob->retireHead(tid);

#if TRACING_ON
    if (DTRACE(O3PipeView)) {
        head_inst->commitTick = curTick() - head_inst->fetchTick;
    }
#endif

    // If this was a store, record it for this cycle.
    if (head_inst->isStore() || head_inst->isAtomic())
        committedStores[tid] = true;

    // Return true to indicate that we have committed an instruction.
    return true;
}

template <class Impl>
void
DefaultCommit<Impl>::getInsts()
{
    DPRINTF(Commit, "Getting instructions from Rename stage.\n");

    // Read any renamed instructions and place them into the ROB.
    // ! GemForge
    // Due to GemForge, some instructions may not be counted in the pipeline,
    // therefore it's possible fromRename->size > renameWidth.
    // Make sure we don't drop any instruction here.
    // int insts_to_process = std::min((int)renameWidth, fromRename->size);
    int insts_to_process = fromRename->size;

    for (int inst_num = 0; inst_num < insts_to_process; ++inst_num) {
        const DynInstPtr &inst = fromRename->insts[inst_num];
        ThreadID tid = inst->threadNumber;

        if (!inst->isSquashed() &&
            commitStatus[tid] != ROBSquashing &&
            commitStatus[tid] != TrapPending) {
            changedROBNumEntries[tid] = true;

            DPRINTF(Commit, "[tid:%i] [sn:%llu] Inserting PC %s into ROB.\n",
                    inst->seqNum, tid, inst->pcState());

            rob->insertInst(inst);

            assert(rob->getThreadEntries(tid) <= rob->getMaxEntries(tid));

            youngestSeqNum[tid] = inst->seqNum;
        } else {
            DPRINTF(Commit, "[tid:%i] [sn:%llu] "
                    "Instruction PC %s was squashed, skipping.\n",
                    inst->seqNum, tid, inst->pcState());
        }
    }
}

template <class Impl>
void
DefaultCommit<Impl>::markCompletedInsts()
{
    // Grab completed insts out of the IEW instruction queue, and mark
    // instructions completed within the ROB.
    for (int inst_num = 0; inst_num < fromIEW->size; ++inst_num) {
        assert(fromIEW->insts[inst_num]);
        if (!fromIEW->insts[inst_num]->isSquashed()) {
            DPRINTF(Commit, "[tid:%i] Marking PC %s, [sn:%llu] ready "
                    "within ROB.\n",
                    fromIEW->insts[inst_num]->threadNumber,
                    fromIEW->insts[inst_num]->pcState(),
                    fromIEW->insts[inst_num]->seqNum);

            // Mark the instruction as ready to commit.
            fromIEW->insts[inst_num]->setCanCommit();
        }
    }
}

template <class Impl>
void
DefaultCommit<Impl>::updateComInstStats(const DynInstPtr &inst)
{
    ThreadID tid = inst->threadNumber;

    if (!inst->isMicroop() || inst->isLastMicroop())
        stats.instsCommitted[tid]++;
    stats.opsCommitted[tid]++;

    // To match the old model, don't count nops and instruction
    // prefetches towards the total commit count.
    if (!inst->isNop() && !inst->isInstPrefetch()) {
        cpu->instDone(tid, inst);
    }

    //
    //  Control Instructions
    //
    if (inst->isControl())
        stats.branches[tid]++;

    //
    //  Memory references
    //
    if (inst->isMemRef()) {
        stats.memRefs[tid]++;

        if (inst->isLoad()) {
            stats.loads[tid]++;
        }

        if (inst->isAtomic()) {
            stats.amos[tid]++;
        }
    }

    if (inst->isMemBarrier()) {
        stats.membars[tid]++;
    }

    // Integer Instruction
    if (inst->isInteger())
        stats.integer[tid]++;

    // Floating Point Instruction
    if (inst->isFloating())
        stats.floating[tid]++;
    // Vector Instruction
    if (inst->isVector())
        stats.vector[tid]++;

    // Function Calls
    if (inst->isCall())
        stats.functionCalls[tid]++;

}

////////////////////////////////////////
//                                    //
//  SMT COMMIT POLICY MAINTAINED HERE //
//                                    //
////////////////////////////////////////
template <class Impl>
ThreadID
DefaultCommit<Impl>::getCommittingThread()
{
    if (numThreads > 1) {
        switch (commitPolicy) {

          case CommitPolicy::Aggressive:
            //If Policy is Aggressive, commit will call
            //this function multiple times per
            //cycle
            return oldestReady();

          case CommitPolicy::RoundRobin:
            return roundRobin();

          case CommitPolicy::OldestReady:
            return oldestReady();

          default:
            return InvalidThreadID;
        }
    } else {
        assert(!activeThreads->empty());
        ThreadID tid = activeThreads->front();

        if (commitStatus[tid] == Running ||
            commitStatus[tid] == Idle ||
            commitStatus[tid] == FetchTrapPending) {
            return tid;
        } else {
            return InvalidThreadID;
        }
    }
}

template<class Impl>
ThreadID
DefaultCommit<Impl>::roundRobin()
{
    list<ThreadID>::iterator pri_iter = priority_list.begin();
    list<ThreadID>::iterator end      = priority_list.end();

    while (pri_iter != end) {
        ThreadID tid = *pri_iter;

        if (commitStatus[tid] == Running ||
            commitStatus[tid] == Idle ||
            commitStatus[tid] == FetchTrapPending) {

            if (rob->isHeadReady(tid)) {
                priority_list.erase(pri_iter);
                priority_list.push_back(tid);

                return tid;
            }
        }

        pri_iter++;
    }

    return InvalidThreadID;
}

template<class Impl>
ThreadID
DefaultCommit<Impl>::oldestReady()
{
    unsigned oldest = 0;
    bool first = true;

    list<ThreadID>::iterator threads = activeThreads->begin();
    list<ThreadID>::iterator end = activeThreads->end();

    while (threads != end) {
        ThreadID tid = *threads++;

        if (!rob->isEmpty(tid) &&
            (commitStatus[tid] == Running ||
             commitStatus[tid] == Idle ||
             commitStatus[tid] == FetchTrapPending)) {

            if (rob->isHeadReady(tid)) {

                const DynInstPtr &head_inst = rob->readHeadInst(tid);

                if (first) {
                    oldest = tid;
                    first = false;
                } else if (head_inst->seqNum < oldest) {
                    oldest = tid;
                }
            }
        }
    }

    if (!first) {
        return oldest;
    } else {
        return InvalidThreadID;
    }
}

#endif//__CPU_O3_COMMIT_IMPL_HH__<|MERGE_RESOLUTION|>--- conflicted
+++ resolved
@@ -990,17 +990,13 @@
 
     // Commit as many instructions as possible until the commit bandwidth
     // limit is reached, or it becomes impossible to commit any more.
-<<<<<<< HEAD
     while (num_committed_real < commitWidth) {
-=======
-    while (num_committed < commitWidth) {
         // hardware transactionally memory
         // If executing within a transaction,
         // need to handle interrupts specially
 
         ThreadID commit_thread = getCommittingThread();
 
->>>>>>> 0d703041
         // Check for any interrupt that we've already squashed for
         // and start processing it.
         if (interrupt != NoFault) {
@@ -1060,17 +1056,13 @@
 
             if (commit_success) {
                 ++num_committed;
-<<<<<<< HEAD
                 ++num_committed_real;
                 if (cpu->cpuDelegator) {
                     if (!cpu->cpuDelegator->shouldCountInPipeline(head_inst)) {
                         num_committed_real--;
                     }
                 }
-                statCommittedInstType[tid][head_inst->opClass()]++;
-=======
                 stats.committedInstType[tid][head_inst->opClass()]++;
->>>>>>> 0d703041
                 ppCommit->notify(head_inst);
 
                 // hardware transactional memory
@@ -1340,25 +1332,9 @@
 
     updateComInstStats(head_inst);
 
-<<<<<<< HEAD
-    if (FullSystem) {
-        if (thread[tid]->profile) {
-            thread[tid]->profilePC = head_inst->instAddr();
-            ProfileNode *node = thread[tid]->profile->consume(
-                    thread[tid]->getTC(), head_inst->staticInst);
-
-            if (node)
-                thread[tid]->profileNode = node;
-        }
-        if (CPA::available()) {
-            if (head_inst->isControl()) {
-                ThreadContext *tc = thread[tid]->getTC();
-                CPA::cpa()->swAutoBegin(tc, head_inst->nextInstAddr());
-            }
-        }
-    }
-    DPRINTF(Commit, "Committing %s\n", *head_inst);
-
+    DPRINTF(Commit,
+            "[tid:%i] [sn:%llu] Committing instruction with PC %s\n",
+            tid, head_inst->seqNum, head_inst->pcState());
     /**
      * ! GemForge
      * Commit hook here.
@@ -1367,11 +1343,6 @@
         cpu->cpuDelegator->commit(head_inst);
     }
 
-=======
-    DPRINTF(Commit,
-            "[tid:%i] [sn:%llu] Committing instruction with PC %s\n",
-            tid, head_inst->seqNum, head_inst->pcState());
->>>>>>> 0d703041
     if (head_inst->traceData) {
         head_inst->traceData->setFetchSeq(head_inst->seqNum);
         head_inst->traceData->setCPSeq(thread[tid]->numOp);
