--- conflicted
+++ resolved
@@ -30,19 +30,13 @@
 
 Import('*')
 
-<<<<<<< HEAD
-if 'O3CPU' in env['CPU_MODELS']:
-    SimObject('FUPool.py')
-    SimObject('GemForgeFUPool.py')
-    SimObject('FuncUnitConfig.py')
-    SimObject('O3CPU.py')
-=======
 if not env['CONF']['USE_NULL_ISA']:
     SimObject('FUPool.py', sim_objects=['FUPool'])
+    SimObject('GemForgeFUPool.py', sim_objects=[])
+        # sim_objects=['GemForgeO4FUPool', 'GemForgeO8FUPool'])
     SimObject('FuncUnitConfig.py', sim_objects=[])
     SimObject('BaseO3CPU.py', sim_objects=['BaseO3CPU'], enums=[
         'SMTFetchPolicy', 'SMTQueuePolicy', 'CommitPolicy'])
->>>>>>> 5fa484e2
 
     Source('commit.cc')
     Source('cpu.cc')
@@ -63,12 +57,9 @@
     Source('scoreboard.cc')
     Source('store_set.cc')
     Source('thread_context.cc')
-<<<<<<< HEAD
     Source('o3_cpu_delegator.cc')
     Source('gem_forge_load_request.cc')
-=======
     Source('thread_state.cc')
->>>>>>> 5fa484e2
 
     DebugFlag('CommitRate')
     DebugFlag('IEW')
