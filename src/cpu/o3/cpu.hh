--- conflicted
+++ resolved
@@ -351,15 +351,9 @@
      * might have as defined by the architecture.
      */
     void setMiscReg(int misc_reg, RegVal val, ThreadID tid);
-<<<<<<< HEAD
 
     RegVal readIntReg(PhysRegIdPtr phys_reg);
 
-=======
-
-    RegVal readIntReg(PhysRegIdPtr phys_reg);
-
->>>>>>> a56ab045
     RegVal readFloatReg(PhysRegIdPtr phys_reg);
 
     const VecRegContainer& readVecReg(PhysRegIdPtr reg_idx) const;
@@ -410,7 +404,6 @@
     const VecElem& readVecElem(PhysRegIdPtr reg_idx) const;
 
     const VecPredRegContainer& readVecPredReg(PhysRegIdPtr reg_idx) const;
-<<<<<<< HEAD
 
     VecPredRegContainer& getWritableVecPredReg(PhysRegIdPtr reg_idx);
 
@@ -418,15 +411,6 @@
 
     void setIntReg(PhysRegIdPtr phys_reg, RegVal val);
 
-=======
-
-    VecPredRegContainer& getWritableVecPredReg(PhysRegIdPtr reg_idx);
-
-    RegVal readCCReg(PhysRegIdPtr phys_reg);
-
-    void setIntReg(PhysRegIdPtr phys_reg, RegVal val);
-
->>>>>>> a56ab045
     void setFloatReg(PhysRegIdPtr phys_reg, RegVal val);
 
     void setVecReg(PhysRegIdPtr reg_idx, const VecRegContainer& val);
