--- conflicted
+++ resolved
@@ -100,11 +100,7 @@
         /** The request. */
         LSQRequest* req;
         /** The size of the operation. */
-<<<<<<< HEAD
-        uint8_t _size;
-=======
         uint32_t _size;
->>>>>>> a56ab045
         /** Valid entry. */
         bool _valid;
       public:
@@ -149,13 +145,8 @@
         /** Member accessors. */
         /** @{ */
         bool valid() const { return _valid; }
-<<<<<<< HEAD
-        uint8_t& size() { return _size; }
-        const uint8_t& size() const { return _size; }
-=======
         uint32_t& size() { return _size; }
         const uint32_t& size() const { return _size; }
->>>>>>> a56ab045
         const DynInstPtr& instruction() const { return inst; }
         /** @} */
     };
@@ -164,11 +155,7 @@
     {
       private:
         /** The store data. */
-<<<<<<< HEAD
-        char _data[64];  // TODO: 64 should become a parameter
-=======
         char _data[MaxDataBytes];
->>>>>>> a56ab045
         /** Whether or not the store can writeback. */
         bool _canWB;
         /** Whether or not the store is committed. */
@@ -680,11 +667,8 @@
         ThreadContext *thread = cpu->tcBase(lsqID);
         PacketPtr main_pkt = new Packet(req->mainRequest(), MemCmd::ReadReq);
 
-<<<<<<< HEAD
-=======
         main_pkt->dataStatic(load_inst->memData);
 
->>>>>>> a56ab045
         Cycles delay = req->handleIprRead(thread, main_pkt);
 
         WritebackEvent *wb = new WritebackEvent(load_inst, main_pkt, this);
