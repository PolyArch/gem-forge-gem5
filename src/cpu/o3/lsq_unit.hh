/*
 * Copyright (c) 2012-2014,2017-2018,2020 ARM Limited
 * All rights reserved
 *
 * The license below extends only to copyright in the software and shall
 * not be construed as granting a license to any other intellectual
 * property including but not limited to intellectual property relating
 * to a hardware implementation of the functionality of the software
 * licensed hereunder.  You may use the software subject to the license
 * terms below provided that you ensure that this notice is replicated
 * unmodified and in its entirety in all distributions of the software,
 * modified or unmodified, in source code or in binary form.
 *
 * Copyright (c) 2004-2006 The Regents of The University of Michigan
 * Copyright (c) 2013 Advanced Micro Devices, Inc.
 * All rights reserved.
 *
 * Redistribution and use in source and binary forms, with or without
 * modification, are permitted provided that the following conditions are
 * met: redistributions of source code must retain the above copyright
 * notice, this list of conditions and the following disclaimer;
 * redistributions in binary form must reproduce the above copyright
 * notice, this list of conditions and the following disclaimer in the
 * documentation and/or other materials provided with the distribution;
 * neither the name of the copyright holders nor the names of its
 * contributors may be used to endorse or promote products derived from
 * this software without specific prior written permission.
 *
 * THIS SOFTWARE IS PROVIDED BY THE COPYRIGHT HOLDERS AND CONTRIBUTORS
 * "AS IS" AND ANY EXPRESS OR IMPLIED WARRANTIES, INCLUDING, BUT NOT
 * LIMITED TO, THE IMPLIED WARRANTIES OF MERCHANTABILITY AND FITNESS FOR
 * A PARTICULAR PURPOSE ARE DISCLAIMED. IN NO EVENT SHALL THE COPYRIGHT
 * OWNER OR CONTRIBUTORS BE LIABLE FOR ANY DIRECT, INDIRECT, INCIDENTAL,
 * SPECIAL, EXEMPLARY, OR CONSEQUENTIAL DAMAGES (INCLUDING, BUT NOT
 * LIMITED TO, PROCUREMENT OF SUBSTITUTE GOODS OR SERVICES; LOSS OF USE,
 * DATA, OR PROFITS; OR BUSINESS INTERRUPTION) HOWEVER CAUSED AND ON ANY
 * THEORY OF LIABILITY, WHETHER IN CONTRACT, STRICT LIABILITY, OR TORT
 * (INCLUDING NEGLIGENCE OR OTHERWISE) ARISING IN ANY WAY OUT OF THE USE
 * OF THIS SOFTWARE, EVEN IF ADVISED OF THE POSSIBILITY OF SUCH DAMAGE.
 */

#ifndef __CPU_O3_LSQ_UNIT_HH__
#define __CPU_O3_LSQ_UNIT_HH__

#include <algorithm>
#include <cstring>
#include <map>
#include <memory>
#include <queue>

#include "arch/generic/debugfaults.hh"
#include "arch/generic/vec_reg.hh"
#include "arch/locked_mem.hh"
#include "config/the_isa.hh"
#include "cpu/inst_seq.hh"
#include "cpu/timebuf.hh"
#include "debug/HtmCpu.hh"
#include "debug/LSQUnit.hh"
#include "mem/packet.hh"
#include "mem/port.hh"

struct DerivO3CPUParams;
#include "base/circular_queue.hh"

/**
 * Class that implements the actual LQ and SQ for each specific
 * thread.  Both are circular queues; load entries are freed upon
 * committing, while store entries are freed once they writeback. The
 * LSQUnit tracks if there are memory ordering violations, and also
 * detects partial load to store forwarding cases (a store only has
 * part of a load's data) that requires the load to wait until the
 * store writes back. In the former case it holds onto the instruction
 * until the dependence unit looks at it, and in the latter it stalls
 * the LSQ until the store writes back. At that point the load is
 * replayed.
 */
template <class Impl>
class LSQUnit
{
  public:
    static constexpr auto MaxDataBytes = MaxVecRegLenInBytes;

    typedef typename Impl::O3CPU O3CPU;
    typedef typename Impl::DynInstPtr DynInstPtr;
    typedef typename Impl::CPUPol::IEW IEW;
    typedef typename Impl::CPUPol::LSQ LSQ;
    typedef typename Impl::CPUPol::IssueStruct IssueStruct;

    using DcachePortPtr = std::shared_ptr<typename LSQ::DcachePort>;

    using LSQSenderState = typename LSQ::LSQSenderState;
    using LSQRequest = typename Impl::CPUPol::LSQ::LSQRequest;
  private:
    class LSQEntry
    {
      private:
        /** The instruction. */
        DynInstPtr inst;
        /** The request. */
        LSQRequest* req;
        /** The size of the operation. */
        uint32_t _size;
        /** Valid entry. */
        bool _valid;
      public:
        /** Constructs an empty store queue entry. */
        LSQEntry()
            : inst(nullptr), req(nullptr), _size(0), _valid(false)
        {
        }

        ~LSQEntry()
        {
            inst = nullptr;
            if (req != nullptr) {
                req->freeLSQEntry();
                req = nullptr;
            }
        }

        void
        clear()
        {
            inst = nullptr;
            if (req != nullptr) {
                req->freeLSQEntry();
            }
            req = nullptr;
            _valid = false;
            _size = 0;
        }

        void
        set(const DynInstPtr& inst)
        {
            assert(!_valid);
            this->inst = inst;
            _valid = true;
            _size = 0;
        }
        LSQRequest* request() { return req; }
        void setRequest(LSQRequest* r) { req = r; }
        bool hasRequest() { return req != nullptr; }
        /** Member accessors. */
        /** @{ */
        bool valid() const { return _valid; }
        uint32_t& size() { return _size; }
        const uint32_t& size() const { return _size; }
        const DynInstPtr& instruction() const { return inst; }
        /** @} */
    };

    class SQEntry : public LSQEntry
    {
      private:
        /** The store data. */
        char _data[MaxDataBytes];
        /** Whether or not the store can writeback. */
        bool _canWB;
        /** Whether or not the store is committed. */
        bool _committed;
        /** Whether or not the store is completed. */
        bool _completed;
        /** Does this request write all zeros and thus doesn't
         * have any data attached to it. Used for cache block zero
         * style instructs (ARM DC ZVA; ALPHA WH64)
         */
        bool _isAllZeros;
      public:
        static constexpr size_t DataSize = sizeof(_data);
        /** Constructs an empty store queue entry. */
        SQEntry()
            : _canWB(false), _committed(false), _completed(false),
              _isAllZeros(false)
        {
            std::memset(_data, 0, DataSize);
        }

        ~SQEntry()
        {
        }

        void
        set(const DynInstPtr& inst)
        {
            LSQEntry::set(inst);
        }

        void
        clear()
        {
            LSQEntry::clear();
            _canWB = _completed = _committed = _isAllZeros = false;
        }
        /** Member accessors. */
        /** @{ */
        bool& canWB() { return _canWB; }
        const bool& canWB() const { return _canWB; }
        bool& completed() { return _completed; }
        const bool& completed() const { return _completed; }
        bool& committed() { return _committed; }
        const bool& committed() const { return _committed; }
        bool& isAllZeros() { return _isAllZeros; }
        const bool& isAllZeros() const { return _isAllZeros; }
        char* data() { return _data; }
        const char* data() const { return _data; }
        /** @} */
    };
    using LQEntry = LSQEntry;

    /** Coverage of one address range with another */
    enum class AddrRangeCoverage
    {
        PartialAddrRangeCoverage, /* Two ranges partly overlap */
        FullAddrRangeCoverage, /* One range fully covers another */
        NoAddrRangeCoverage /* Two ranges are disjoint */
    };

  public:
    using LoadQueue = CircularQueue<LQEntry>;
    using StoreQueue = CircularQueue<SQEntry>;

  public:
    /** Constructs an LSQ unit. init() must be called prior to use. */
    LSQUnit(uint32_t lqEntries, uint32_t sqEntries);

    /** We cannot copy LSQUnit because it has stats for which copy
     * contructor is deleted explicitly. However, STL vector requires
     * a valid copy constructor for the base type at compile time.
     */
    LSQUnit(const LSQUnit &l): stats(nullptr)
    {
        panic("LSQUnit is not copy-able");
    }

    /** Initializes the LSQ unit with the specified number of entries. */
    void init(O3CPU *cpu_ptr, IEW *iew_ptr, DerivO3CPUParams *params,
            LSQ *lsq_ptr, unsigned id);

    /** Returns the name of the LSQ unit. */
    std::string name() const;

    /** Sets the pointer to the dcache port. */
<<<<<<< HEAD
    void setDcachePort(DcachePortPtr dcache_port);
=======
    void setDcachePort(RequestPort *dcache_port);
>>>>>>> 0d703041

    /** Perform sanity checks after a drain. */
    void drainSanityCheck() const;

    /** Takes over from another CPU's thread. */
    void takeOverFrom();

    /** Inserts an instruction. */
    void insert(const DynInstPtr &inst);
    /** Inserts a load instruction. */
    void insertLoad(const DynInstPtr &load_inst);
    /** Inserts a store instruction. */
    void insertStore(const DynInstPtr &store_inst);

    /** Check for ordering violations in the LSQ. For a store squash if we
     * ever find a conflicting load. For a load, only squash if we
     * an external snoop invalidate has been seen for that load address
     * @param load_idx index to start checking at
     * @param inst the instruction to check
     */
    Fault checkViolations(typename LoadQueue::iterator& loadIt,
            const DynInstPtr& inst);

    /** Check if an incoming invalidate hits in the lsq on a load
     * that might have issued out of order wrt another load beacuse
     * of the intermediate invalidate.
     */
    void checkSnoop(PacketPtr pkt);

    /** Executes a load instruction. */
    Fault executeLoad(const DynInstPtr &inst);

    Fault executeLoad(int lq_idx) { panic("Not implemented"); return NoFault; }
    /** Executes a store instruction. */
    Fault executeStore(const DynInstPtr &inst);

    /** Commits the head load. */
    void commitLoad();
    /** Commits loads older than a specific sequence number. */
    void commitLoads(InstSeqNum &youngest_inst);

    /** Commits stores older than a specific sequence number. */
    void commitStores(InstSeqNum &youngest_inst);

    /** Writes back stores. */
    void writebackStores();

    /** Completes the data access that has been returned from the
     * memory system. */
    void completeDataAccess(PacketPtr pkt);

    /** Squashes all instructions younger than a specific sequence number. */
    void squash(const InstSeqNum &squashed_num);

    /** Returns if there is a memory ordering violation. Value is reset upon
     * call to getMemDepViolator().
     */
    bool violation() { return memDepViolator; }

    /** Returns the memory ordering violator. */
    DynInstPtr getMemDepViolator();

    /** Returns the number of free LQ entries. */
    unsigned numFreeLoadEntries();

    /** Returns the number of free SQ entries. */
    unsigned numFreeStoreEntries();

    /** Returns the number of loads in the LQ. */
    int numLoads() { return loads; }

    /** Returns the number of stores in the SQ. */
    int numStores() { return stores; }

    // hardware transactional memory
    int numHtmStarts() const { return htmStarts; }
    int numHtmStops() const { return htmStops; }
    void resetHtmStartsStops() { htmStarts = htmStops = 0; }
    uint64_t getLatestHtmUid() const
    {
        const auto& htm_cpt = cpu->tcBase(lsqID)->getHtmCheckpointPtr();
        return htm_cpt->getHtmUid();
    }
    void setLastRetiredHtmUid(uint64_t htm_uid)
    {
        assert(htm_uid >= lastRetiredHtmUid);
        lastRetiredHtmUid = htm_uid;
    }

    /** Returns if either the LQ or SQ is full. */
    bool isFull() { return lqFull() || sqFull(); }

    /** Returns if both the LQ and SQ are empty. */
    bool isEmpty() const { return lqEmpty() && sqEmpty(); }

    /** Returns if the LQ is full. */
    bool lqFull() { return loadQueue.full(); }

    /** Returns if the SQ is full. */
    bool sqFull() { return storeQueue.full(); }

    /** Returns if the LQ is empty. */
    bool lqEmpty() const { return loads == 0; }

    /** Returns if the SQ is empty. */
    bool sqEmpty() const { return stores == 0; }

    /** Returns the number of instructions in the LSQ. */
    unsigned getCount() { return loads + stores; }

    /** Returns if there are any stores to writeback. */
    bool hasStoresToWB() { return storesToWB; }

    /** Returns the number of stores to writeback. */
    int numStoresToWB() { return storesToWB; }

    /** Returns if the LSQ unit will writeback on this cycle. */
    bool
    willWB()
    {
        return storeWBIt.dereferenceable() &&
                        storeWBIt->valid() &&
                        storeWBIt->canWB() &&
                        !storeWBIt->completed() &&
                        !isStoreBlocked;
    }

    /** Handles doing the retry. */
    void recvRetry();

    unsigned int cacheLineSize();
  private:
    /** Reset the LSQ state */
    void resetState();

    /** Writes back the instruction, sending it to IEW. */
    void writeback(const DynInstPtr &inst, PacketPtr pkt);

    /** Try to finish a previously blocked write back attempt */
    void writebackBlockedStore();

    /** Completes the store at the specified index. */
    void completeStore(typename StoreQueue::iterator store_idx);

    /** Handles completing the send of a store to memory. */
    void storePostSend();

  public:
    /** Attempts to send a packet to the cache.
     * Check if there are ports available. Return true if
     * there are, false if there are not.
     */
    bool trySendPacket(bool isLoad, PacketPtr data_pkt);


    /** Debugging function to dump instructions in the LSQ. */
    void dumpInsts() const;

    /** Schedule event for the cpu. */
    void schedule(Event& ev, Tick when) { cpu->schedule(ev, when); }

    BaseTLB* dTLB() { return cpu->dtb; }

  private:
    /** Pointer to the CPU. */
    O3CPU *cpu;

    /** Pointer to the IEW stage. */
    IEW *iewStage;

    /** Pointer to the LSQ. */
    LSQ *lsq;

    /** Pointer to the dcache port.  Used only for sending. */
<<<<<<< HEAD
    DcachePortPtr dcachePort;
=======
    RequestPort *dcachePort;
>>>>>>> 0d703041

    /** Particularisation of the LSQSenderState to the LQ. */
    class LQSenderState : public LSQSenderState
    {
        using LSQSenderState::alive;
      public:
        LQSenderState(typename LoadQueue::iterator idx_)
            : LSQSenderState(idx_->request(), true), idx(idx_) { }

        /** The LQ index of the instruction. */
        typename LoadQueue::iterator idx;
        //virtual LSQRequest* request() { return idx->request(); }
        virtual void
        complete()
        {
            //if (alive())
            //  idx->request()->senderState(nullptr);
        }
    };

    /** Particularisation of the LSQSenderState to the SQ. */
    class SQSenderState : public LSQSenderState
    {
        using LSQSenderState::alive;
      public:
        SQSenderState(typename StoreQueue::iterator idx_)
            : LSQSenderState(idx_->request(), false), idx(idx_) { }
        /** The SQ index of the instruction. */
        typename StoreQueue::iterator idx;
        //virtual LSQRequest* request() { return idx->request(); }
        virtual void
        complete()
        {
            //if (alive())
            //   idx->request()->senderState(nullptr);
        }
    };

    /** Writeback event, specifically for when stores forward data to loads. */
    class WritebackEvent : public Event
    {
      public:
        /** Constructs a writeback event. */
        WritebackEvent(const DynInstPtr &_inst, PacketPtr pkt,
                LSQUnit *lsq_ptr);

        /** Processes the writeback event. */
        void process();

        /** Returns the description of this event. */
        const char *description() const;

      private:
        /** Instruction whose results are being written back. */
        DynInstPtr inst;

        /** The packet that would have been sent to memory. */
        PacketPtr pkt;

        /** The pointer to the LSQ unit that issued the store. */
        LSQUnit<Impl> *lsqPtr;
    };

  public:
    /**
     * Handles writing back and completing the load or store that has
     * returned from memory.
     *
     * @param pkt Response packet from the memory sub-system
     */
    bool recvTimingResp(PacketPtr pkt);

  private:
    /** The LSQUnit thread id. */
    ThreadID lsqID;
  public:
    /** The store queue. */
    CircularQueue<SQEntry> storeQueue;

    /** The load queue. */
    LoadQueue loadQueue;

  private:
    /** The number of places to shift addresses in the LSQ before checking
     * for dependency violations
     */
    unsigned depCheckShift;

    /** Should loads be checked for dependency issues */
    bool checkLoads;

    /** The number of load instructions in the LQ. */
    int loads;
    /** The number of store instructions in the SQ. */
    int stores;
    /** The number of store instructions in the SQ waiting to writeback. */
    int storesToWB;

    // hardware transactional memory
    // nesting depth
    int htmStarts;
    int htmStops;
    // sanity checks and debugging
    uint64_t lastRetiredHtmUid;

    /** The index of the first instruction that may be ready to be
     * written back, and has not yet been written back.
     */
    typename StoreQueue::iterator storeWBIt;

    /** Address Mask for a cache block (e.g. ~(cache_block_size-1)) */
    Addr cacheBlockMask;

    /** Wire to read information from the issue stage time queue. */
    typename TimeBuffer<IssueStruct>::wire fromIssue;

    /** Whether or not the LSQ is stalled. */
    bool stalled;
    /** The store that causes the stall due to partial store to load
     * forwarding.
     */
    InstSeqNum stallingStoreIsn;
    /** The index of the above store. */
    int stallingLoadIdx;

    /** The packet that needs to be retried. */
    PacketPtr retryPkt;

    /** Whehter or not a store is blocked due to the memory system. */
    bool isStoreBlocked;

    /** Whether or not a store is in flight. */
    bool storeInFlight;

    /** The oldest load that caused a memory ordering violation. */
    DynInstPtr memDepViolator;

    /** Whether or not there is a packet that couldn't be sent because of
     * a lack of cache ports. */
    bool hasPendingRequest;

    /** The packet that is pending free cache ports. */
    LSQRequest* pendingRequest;

    /** Flag for memory model. */
    bool needsTSO;

  protected:
    // Will also need how many read/write ports the Dcache has.  Or keep track
    // of that in stage that is one level up, and only call executeLoad/Store
    // the appropriate number of times.
    struct LSQUnitStats : public Stats::Group{
        LSQUnitStats(Stats::Group *parent);

        /** Total number of loads forwaded from LSQ stores. */
        Stats::Scalar forwLoads;

        /** Total number of squashed loads. */
        Stats::Scalar squashedLoads;

        /** Total number of responses from the memory system that are
         * ignored due to the instruction already being squashed. */
        Stats::Scalar ignoredResponses;

        /** Tota number of memory ordering violations. */
        Stats::Scalar memOrderViolation;

        /** Total number of squashed stores. */
        Stats::Scalar squashedStores;

        /** Number of loads that were rescheduled. */
        Stats::Scalar rescheduledLoads;

        /** Number of times the LSQ is blocked due to the cache. */
        Stats::Scalar blockedByCache;
    } stats;

  public:
    /** Executes the load at the given index. */
    Fault read(LSQRequest *req, int load_idx);

    /** Executes the store at the given index. */
    Fault write(LSQRequest *req, uint8_t *data, int store_idx);

    /** Returns the index of the head load instruction. */
    int getLoadHead() { return loadQueue.head(); }

    /** Returns the sequence number of the head load instruction. */
    InstSeqNum
    getLoadHeadSeqNum()
    {
        return loadQueue.front().valid()
            ? loadQueue.front().instruction()->seqNum
            : 0;
    }

    /** Returns the index of the head store instruction. */
    int getStoreHead() { return storeQueue.head(); }
    /** Returns the sequence number of the head store instruction. */
    InstSeqNum
    getStoreHeadSeqNum()
    {
        return storeQueue.front().valid()
            ? storeQueue.front().instruction()->seqNum
            : 0;
    }

    /** Returns whether or not the LSQ unit is stalled. */
    bool isStalled()  { return stalled; }
  public:
    typedef typename CircularQueue<LQEntry>::iterator LQIterator;
    typedef typename CircularQueue<SQEntry>::iterator SQIterator;
    typedef CircularQueue<LQEntry> LQueue;
    typedef CircularQueue<SQEntry> SQueue;
};

template <class Impl>
Fault
LSQUnit<Impl>::read(LSQRequest *req, int load_idx)
{
    LQEntry& load_req = loadQueue[load_idx];
    const DynInstPtr& load_inst = load_req.instruction();

    load_req.setRequest(req);
    assert(load_inst);

    if (load_inst->isExecuted()) {
      DPRINTF(LSQUnit, "Already executed load %s\n", *load_inst);
    }
    assert(!load_inst->isExecuted());

    // Make sure this isn't a strictly ordered load
    // A bit of a hackish way to get strictly ordered accesses to work
    // only if they're at the head of the LSQ and are ready to commit
    // (at the head of the ROB too).

    if (req->mainRequest()->isStrictlyOrdered() &&
        (load_idx != loadQueue.head() || !load_inst->isAtCommit())) {
        // Tell IQ/mem dep unit that this instruction will need to be
        // rescheduled eventually
        iewStage->rescheduleMemInst(load_inst);
        load_inst->clearIssued();
        load_inst->effAddrValid(false);
        ++stats.rescheduledLoads;
        DPRINTF(LSQUnit, "Strictly ordered load [sn:%lli] PC %s\n",
                load_inst->seqNum, load_inst->pcState());

        // Must delete request now that it wasn't handed off to
        // memory.  This is quite ugly.  @todo: Figure out the proper
        // place to really handle request deletes.
        load_req.setRequest(nullptr);
        req->discard();
        return std::make_shared<GenericISA::M5PanicFault>(
            "Strictly ordered load [sn:%llx] PC %s\n",
            load_inst->seqNum, load_inst->pcState());
    }

    DPRINTF(LSQUnit, "Read called, load idx: %i, store idx: %i, "
            "storeHead: %i addr: %#x%s\n",
            load_idx - 1, load_inst->sqIt._idx, storeQueue.head() - 1,
            req->mainRequest()->getPaddr(), req->isSplit() ? " split" : "");

    if (req->mainRequest()->isLLSC()) {
        // Disable recording the result temporarily.  Writing to misc
        // regs normally updates the result, but this is not the
        // desired behavior when handling store conditionals.
        load_inst->recordResult(false);
        TheISA::handleLockedRead(load_inst.get(), req->mainRequest());
        load_inst->recordResult(true);
    }

    if (req->mainRequest()->isLocalAccess()) {
        assert(!load_inst->memData);
        assert(!load_inst->inHtmTransactionalState());
        load_inst->memData = new uint8_t[MaxDataBytes];

        ThreadContext *thread = cpu->tcBase(lsqID);
        PacketPtr main_pkt = new Packet(req->mainRequest(), MemCmd::ReadReq);

        main_pkt->dataStatic(load_inst->memData);

        Cycles delay = req->mainRequest()->localAccessor(thread, main_pkt);

        WritebackEvent *wb = new WritebackEvent(load_inst, main_pkt, this);
        cpu->schedule(wb, cpu->clockEdge(delay));
        return NoFault;
    }

    // hardware transactional memory
    if (req->mainRequest()->isHTMStart() || req->mainRequest()->isHTMCommit())
    {
        // don't want to send nested transactionStarts and
        // transactionStops outside of core, e.g. to Ruby
        if (req->mainRequest()->getFlags().isSet(Request::NO_ACCESS)) {
            Cycles delay(0);
            PacketPtr data_pkt =
                new Packet(req->mainRequest(), MemCmd::ReadReq);

            // Allocate memory if this is the first time a load is issued.
            if (!load_inst->memData) {
                load_inst->memData =
                    new uint8_t[req->mainRequest()->getSize()];
                // sanity checks espect zero in request's data
                memset(load_inst->memData, 0, req->mainRequest()->getSize());
            }

            data_pkt->dataStatic(load_inst->memData);
            if (load_inst->inHtmTransactionalState()) {
                data_pkt->setHtmTransactional(
                    load_inst->getHtmTransactionUid());
            }
            data_pkt->makeResponse();

            WritebackEvent *wb = new WritebackEvent(load_inst, data_pkt, this);
            cpu->schedule(wb, cpu->clockEdge(delay));
            return NoFault;
        }
    }

    // Check the SQ for any previous stores that might lead to forwarding
    auto store_it = load_inst->sqIt;
    assert (store_it >= storeWBIt);
    // End once we've reached the top of the LSQ
    while (store_it != storeWBIt) {
        // Move the index to one younger
        store_it--;
        assert(store_it->valid());
        assert(store_it->instruction()->seqNum < load_inst->seqNum);
        int store_size = store_it->size();
        DPRINTF(LSQUnit, "Check Store-Load Forward size %d StrictlyOrdered %d %s.\n",
          store_size, store_it->instruction()->strictlyOrdered(), *store_it->instruction());

        bool block_on_store = false;

        // Cache maintenance instructions go down via the store
        // path but they carry no data and they shouldn't be
        // considered for forwarding
        if (store_size != 0 && !store_it->instruction()->strictlyOrdered() &&
            !(store_it->request()->mainRequest() &&
              store_it->request()->mainRequest()->isCacheMaintenance())) {
            assert(store_it->instruction()->effAddrValid());

            // Check if the store data is within the lower and upper bounds of
            // addresses that the request needs.
            auto req_s = req->mainRequest()->getVaddr();
            auto req_e = req_s + req->mainRequest()->getSize();
            auto st_s = store_it->instruction()->effAddr;
            auto st_e = st_s + store_size;

            bool store_has_lower_limit = req_s >= st_s;
            bool store_has_upper_limit = req_e <= st_e;
            bool lower_load_has_store_part = req_s < st_e;
            bool upper_load_has_store_part = req_e > st_s;

            /**
             * ! GemForge
             * The current implementation do not work well with LockedRMW in Ruby.
             * 1. Enforce order between RMWWrite and future loads to the
             * same cache line. This causes deadlock when working with Ruby,
             * as the Sequencer is blocked if it sees the load before the RMWWrite.
             * If there is a previous RMWWrite to the same cache line,
             * we always block the load.
             */
            const auto line_size = cacheLineSize();
            const auto line_mask = ~(line_size - 1);
            const auto req_s_line = req_s & line_mask;
            const auto req_e_line = (req_e + line_size - 1) & line_mask;
            const auto st_s_line = st_s & line_mask;
            const auto st_e_line = (st_e + line_size - 1) & line_mask;
            bool line_overlap = !(req_e_line <= st_s_line || st_e_line <= req_s_line);
            auto coverage = AddrRangeCoverage::NoAddrRangeCoverage;

            // If the store entry is not atomic (atomic does not have valid
            // data), the store has all of the data needed, and
            // the load is not LLSC, then
            // we can forward data from the store to the load
            if (!store_it->instruction()->isAtomic() &&
                store_has_lower_limit && store_has_upper_limit &&
                !req->mainRequest()->isLLSC()) {

                const auto& store_req = store_it->request()->mainRequest();
                /**
                 * ! GemForge
                 * We also disable forwarding for GemForge.
                 */
                if (store_req->isMasked() || req->isGemForgeLoadRequest()) {
                  coverage = AddrRangeCoverage::PartialAddrRangeCoverage;
                  block_on_store = true;
                } else {
                  coverage = AddrRangeCoverage::FullAddrRangeCoverage;
                }
            } else if (
                // This is the partial store-load forwarding case where a store
                // has only part of the load's data and the load isn't LLSC
                (!req->mainRequest()->isLLSC() &&
                 ((store_has_lower_limit && lower_load_has_store_part) ||
                  (store_has_upper_limit && upper_load_has_store_part) ||
                  (lower_load_has_store_part && upper_load_has_store_part))) ||
                // The load is LLSC, and the store has all or part of the
                // load's data
                (req->mainRequest()->isLLSC() &&
                 ((store_has_lower_limit || upper_load_has_store_part) &&
                  (store_has_upper_limit || lower_load_has_store_part))) ||
                // The store entry is atomic and has all or part of the load's
                // data
                (store_it->instruction()->isAtomic() &&
                 ((store_has_lower_limit || upper_load_has_store_part) &&
                  (store_has_upper_limit || lower_load_has_store_part))) ||
                // The store is LockedRMW and goes to the same cache line of the load.
                (store_it->instruction()->isLockedRMW() && line_overlap)) {

                coverage = AddrRangeCoverage::PartialAddrRangeCoverage;
                block_on_store = true;
            }

            if (coverage == AddrRangeCoverage::FullAddrRangeCoverage) {
                // Get shift amount for offset into the store's data.
                int shift_amt = req->mainRequest()->getVaddr() -
                    store_it->instruction()->effAddr;

                // Allocate memory if this is the first time a load is issued.
                if (!load_inst->memData) {
                    load_inst->memData =
                        new uint8_t[req->mainRequest()->getSize()];
                }
                if (store_it->isAllZeros())
                    memset(load_inst->memData, 0,
                            req->mainRequest()->getSize());
                else
                    memcpy(load_inst->memData,
                        store_it->data() + shift_amt,
                        req->mainRequest()->getSize());

                DPRINTF(LSQUnit, "Store-Load Forward Addr %#x, SQ %i %s\n",
                        req->mainRequest()->getVaddr(), store_it._idx, *store_it->instruction());

                PacketPtr data_pkt = new Packet(req->mainRequest(),
                        MemCmd::ReadReq);
                data_pkt->dataStatic(load_inst->memData);

                // hardware transactional memory
                // Store to load forwarding within a transaction
                // This should be okay because the store will be sent to
                // the memory subsystem and subsequently get added to the
                // write set of the transaction. The write set has a stronger
                // property than the read set, so the load doesn't necessarily
                // have to be there.
                assert(!req->mainRequest()->isHTMCmd());
                if (load_inst->inHtmTransactionalState()) {
                    assert (!storeQueue[store_it._idx].completed());
                    assert (
                        storeQueue[store_it._idx].instruction()->
                          inHtmTransactionalState());
                    assert (
                        load_inst->getHtmTransactionUid() ==
                        storeQueue[store_it._idx].instruction()->
                          getHtmTransactionUid());
                    data_pkt->setHtmTransactional(
                        load_inst->getHtmTransactionUid());
                    DPRINTF(HtmCpu, "HTM LD (ST2LDF) "
                      "pc=0x%lx - vaddr=0x%lx - "
                      "paddr=0x%lx - htmUid=%u\n",
                      load_inst->instAddr(),
                      data_pkt->req->hasVaddr() ?
                        data_pkt->req->getVaddr() : 0lu,
                      data_pkt->getAddr(),
                      load_inst->getHtmTransactionUid());
                }

                if (req->isAnyOutstandingRequest()) {
                    assert(req->_numOutstandingPackets > 0);
                    // There are memory requests packets in flight already.
                    // This may happen if the store was not complete the
                    // first time this load got executed. Signal the senderSate
                    // that response packets should be discarded.
                    req->discardSenderState();
                }

                WritebackEvent *wb = new WritebackEvent(load_inst, data_pkt,
                        this);

                // We'll say this has a 1 cycle load-store forwarding latency
                // for now.
                // @todo: Need to make this a parameter.
                cpu->schedule(wb, curTick());

                // Don't need to do anything special for split loads.
                ++stats.forwLoads;

                return NoFault;
            }
        } else if (store_size == 0) {
          // This store is not ready? Block if this is LockedRMW?
          if (store_it->instruction()->isLockedRMW()) {
            block_on_store = true;
          }
        }

        if (block_on_store) {
            // If it's already been written back, then don't worry about
            // stalling on it.
            if (store_it->completed()) {
                panic("Should not check one of these");
                continue;
            }

<<<<<<< HEAD
            // Must stall load and force it to retry, so long as it's the
            // oldest load that needs to do so.
            if (!stalled ||
                (stalled &&
                 load_inst->seqNum <
                 loadQueue[stallingLoadIdx].instruction()->seqNum)) {
                stalled = true;
                stallingStoreIsn = store_it->instruction()->seqNum;
                stallingLoadIdx = load_idx;
=======
                // Tell IQ/mem dep unit that this instruction will need to be
                // rescheduled eventually
                iewStage->rescheduleMemInst(load_inst);
                load_inst->clearIssued();
                load_inst->effAddrValid(false);
                ++stats.rescheduledLoads;

                // Do not generate a writeback event as this instruction is not
                // complete.
                DPRINTF(LSQUnit, "Load-store forwarding mis-match. "
                        "Store idx %i to load addr %#x\n",
                        store_it._idx, req->mainRequest()->getVaddr());

                // Must discard the request.
                req->discard();
                load_req.setRequest(nullptr);
                return NoFault;
>>>>>>> 0d703041
            }

            // Tell IQ/mem dep unit that this instruction will need to be
            // rescheduled eventually
            iewStage->rescheduleMemInst(load_inst);
            load_inst->clearIssued();
            load_inst->effAddrValid(false);
            ++lsqRescheduledLoads;

            // Do not generate a writeback event as this instruction is not
            // complete.
            DPRINTF(LSQUnit, "Store-Load Forward Mismatch Addr %#x, SQ %i %s\n",
                req->mainRequest()->getVaddr(), store_it._idx,
                *store_it->instruction());

            // Must discard the request.
            req->discard();
            load_req.setRequest(nullptr);
            return NoFault;
        }
    }

    // If there's no forwarding case, then go access memory
    DPRINTF(LSQUnit, "Access mem for inst [sn:%lli] PC %s\n",
            load_inst->seqNum, load_inst->pcState());

    // Allocate memory if this is the first time a load is issued.
    if (!load_inst->memData) {
        load_inst->memData = new uint8_t[req->mainRequest()->getSize()];
    }


    // hardware transactional memory
    if (req->mainRequest()->isHTMCmd()) {
        // this is a simple sanity check
        // the Ruby cache controller will set
        // memData to 0x0ul if successful.
        *load_inst->memData = (uint64_t) 0x1ull;
    }

    // For now, load throughput is constrained by the number of
    // load FUs only, and loads do not consume a cache port (only
    // stores do).
    // @todo We should account for cache port contention
    // and arbitrate between loads and stores.

    // if we the cache is not blocked, do cache access
    if (req->senderState() == nullptr) {
        LQSenderState *state = new LQSenderState(
                loadQueue.getIterator(load_idx));
        state->isLoad = true;
        state->inst = load_inst;
        state->isSplit = req->isSplit();
        req->senderState(state);
    }
    req->buildPackets();
    req->sendPacketToCache();
    if (!req->isSent()) {
        DPRINTF(LSQUnit, "Blocked MemInst [sn:%lli] PC %s.\n",
                load_inst->seqNum, load_inst->pcState());
        iewStage->blockMemInst(load_inst);
    }

    return NoFault;
}

template <class Impl>
Fault
LSQUnit<Impl>::write(LSQRequest *req, uint8_t *data, int store_idx)
{
    assert(storeQueue[store_idx].valid());

    DPRINTF(LSQUnit, "Doing write to store idx %i, addr %#x | storeHead:%i "
            "[sn:%llu]\n",
            store_idx - 1, req->request()->getPaddr(), storeQueue.head() - 1,
            storeQueue[store_idx].instruction()->seqNum);

    storeQueue[store_idx].setRequest(req);
    unsigned size = req->_size;
    storeQueue[store_idx].size() = size;
    bool store_no_data =
        req->mainRequest()->getFlags() & Request::STORE_NO_DATA;
    storeQueue[store_idx].isAllZeros() = store_no_data;
    assert(size <= SQEntry::DataSize || store_no_data);

    // copy data into the storeQueue only if the store request has valid data
    if (!(req->request()->getFlags() & Request::CACHE_BLOCK_ZERO) &&
        !req->request()->isCacheMaintenance() &&
        !req->request()->isAtomic())
        memcpy(storeQueue[store_idx].data(), data, size);

    // This function only writes the data to the store queue, so no fault
    // can happen here.
    return NoFault;
}

#endif // __CPU_O3_LSQ_UNIT_HH__<|MERGE_RESOLUTION|>--- conflicted
+++ resolved
@@ -241,11 +241,7 @@
     std::string name() const;
 
     /** Sets the pointer to the dcache port. */
-<<<<<<< HEAD
     void setDcachePort(DcachePortPtr dcache_port);
-=======
-    void setDcachePort(RequestPort *dcache_port);
->>>>>>> 0d703041
 
     /** Perform sanity checks after a drain. */
     void drainSanityCheck() const;
@@ -420,11 +416,7 @@
     LSQ *lsq;
 
     /** Pointer to the dcache port.  Used only for sending. */
-<<<<<<< HEAD
     DcachePortPtr dcachePort;
-=======
-    RequestPort *dcachePort;
->>>>>>> 0d703041
 
     /** Particularisation of the LSQSenderState to the LQ. */
     class LQSenderState : public LSQSenderState
@@ -931,7 +923,6 @@
                 continue;
             }
 
-<<<<<<< HEAD
             // Must stall load and force it to retry, so long as it's the
             // oldest load that needs to do so.
             if (!stalled ||
@@ -941,25 +932,6 @@
                 stalled = true;
                 stallingStoreIsn = store_it->instruction()->seqNum;
                 stallingLoadIdx = load_idx;
-=======
-                // Tell IQ/mem dep unit that this instruction will need to be
-                // rescheduled eventually
-                iewStage->rescheduleMemInst(load_inst);
-                load_inst->clearIssued();
-                load_inst->effAddrValid(false);
-                ++stats.rescheduledLoads;
-
-                // Do not generate a writeback event as this instruction is not
-                // complete.
-                DPRINTF(LSQUnit, "Load-store forwarding mis-match. "
-                        "Store idx %i to load addr %#x\n",
-                        store_it._idx, req->mainRequest()->getVaddr());
-
-                // Must discard the request.
-                req->discard();
-                load_req.setRequest(nullptr);
-                return NoFault;
->>>>>>> 0d703041
             }
 
             // Tell IQ/mem dep unit that this instruction will need to be
@@ -967,7 +939,7 @@
             iewStage->rescheduleMemInst(load_inst);
             load_inst->clearIssued();
             load_inst->effAddrValid(false);
-            ++lsqRescheduledLoads;
+            ++stats.rescheduledLoads;
 
             // Do not generate a writeback event as this instruction is not
             // complete.
