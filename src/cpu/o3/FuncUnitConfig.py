--- conflicted
+++ resolved
@@ -78,34 +78,6 @@
 
 
 class SIMD_Unit(FUDesc):
-<<<<<<< HEAD
-    opList = [ OpDesc(opClass='SimdAdd'),
-               OpDesc(opClass='SimdAddAcc'),
-               OpDesc(opClass='SimdAlu'),
-               OpDesc(opClass='SimdCmp'),
-               OpDesc(opClass='SimdCvt'),
-               OpDesc(opClass='SimdMisc'),
-               OpDesc(opClass='SimdMult'),
-               OpDesc(opClass='SimdMultAcc'),
-               OpDesc(opClass='SimdShift'),
-               OpDesc(opClass='SimdShiftAcc'),
-               OpDesc(opClass='SimdDiv'),
-               OpDesc(opClass='SimdSqrt'),
-               OpDesc(opClass='SimdFloatAdd'),
-               OpDesc(opClass='SimdFloatAlu'),
-               OpDesc(opClass='SimdFloatCmp'),
-               OpDesc(opClass='SimdFloatCvt'),
-               OpDesc(opClass='SimdFloatDiv'),
-               OpDesc(opClass='SimdFloatMisc'),
-               OpDesc(opClass='SimdFloatMult'),
-               OpDesc(opClass='SimdFloatMultAcc'),
-               OpDesc(opClass='SimdFloatSqrt'),
-               OpDesc(opClass='SimdReduceAdd'),
-               OpDesc(opClass='SimdReduceAlu'),
-               OpDesc(opClass='SimdReduceCmp'),
-               OpDesc(opClass='SimdFloatReduceAdd'),
-               OpDesc(opClass='SimdFloatReduceCmp'),
-=======
     opList = [
         OpDesc(opClass="SimdAdd"),
         OpDesc(opClass="SimdAddAcc"),
@@ -133,7 +105,6 @@
         OpDesc(opClass="SimdReduceCmp"),
         OpDesc(opClass="SimdFloatReduceAdd"),
         OpDesc(opClass="SimdFloatReduceCmp"),
->>>>>>> 5fa484e2
     ]
     count = 4
 
