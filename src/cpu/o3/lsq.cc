--- conflicted
+++ resolved
@@ -39,11 +39,6 @@
  * OF THIS SOFTWARE, EVEN IF ADVISED OF THE POSSIBILITY OF SUCH DAMAGE.
  */
 
-<<<<<<< HEAD
-#include "cpu/o3/isa_specific.hh"
-#include "cpu/o3/lsq_impl.hh"
-#include "cpu/o3/gem_forge_dcache_port.hh"
-=======
 #include "cpu/o3/lsq.hh"
 
 #include <algorithm>
@@ -56,6 +51,8 @@
 #include "cpu/o3/dyn_inst.hh"
 #include "cpu/o3/iew.hh"
 #include "cpu/o3/limits.hh"
+#include "cpu/o3/gem_forge_dcache_port.hh"
+#include "cpu/o3/o3_cpu_delegator.hh"
 #include "debug/Drain.hh"
 #include "debug/Fetch.hh"
 #include "debug/HtmCpu.hh"
@@ -63,6 +60,8 @@
 #include "debug/Writeback.hh"
 #include "params/BaseO3CPU.hh"
 
+#include "gem_forge_load_request.hh"
+
 namespace gem5
 {
 
@@ -72,6 +71,10 @@
 LSQ::DcachePort::DcachePort(LSQ *_lsq, CPU *_cpu) :
     RequestPort(_cpu->name() + ".dcache_port", _cpu), lsq(_lsq), cpu(_cpu)
 {}
+
+LSQ::GemForgeDcachePort::GemForgeDcachePort(LSQ *_lsq, CPU *_cpu)
+  : DcachePort(_lsq, _cpu),
+    impl(_cpu, this) {}
 
 LSQ::LSQ(CPU *cpu_ptr, IEW *iew_ptr, const BaseO3CPUParams &params)
     : cpu(cpu_ptr), iewStage(iew_ptr),
@@ -87,7 +90,10 @@
                   params.smtLSQThreshold)),
       maxSQEntries(maxLSQAllocation(lsqPolicy, SQEntries, params.numThreads,
                   params.smtLSQThreshold)),
-      dcachePort(this, cpu_ptr),
+      dcachePort(
+          cpu_ptr->getAccelManager()
+          ? (new GemForgeDcachePort(this, cpu_ptr))
+          : (new DcachePort(this, cpu_ptr))),
       numThreads(params.numThreads)
 {
     assert(numThreads > 0 && numThreads <= MaxThreads);
@@ -120,7 +126,7 @@
     for (ThreadID tid = 0; tid < numThreads; tid++) {
         thread.emplace_back(maxLQEntries, maxSQEntries);
         thread[tid].init(cpu, iew_ptr, params, this, tid);
-        thread[tid].setDcachePort(&dcachePort);
+        thread[tid].setDcachePort(dcachePort);
     }
 }
 
@@ -814,16 +820,27 @@
         request = inst->savedRequest;
         assert(request);
     } else {
-        if (htm_cmd || tlbi_cmd) {
-            assert(addr == 0x0lu);
-            assert(size == 8);
-            request = new UnsquashableDirectRequest(&thread[tid], inst, flags);
-        } else if (needs_burst) {
-            request = new SplitDataRequest(&thread[tid], inst, isLoad, addr,
-                    size, flags, data, res);
-        } else {
-            request = new SingleDataRequest(&thread[tid], inst, isLoad, addr,
-                    size, flags, data, res, std::move(amo_op));
+        /**
+         * ! GemForge
+         * Try to get special GemForgeLoadRequest here.
+         */
+        DPRINTF(LSQ, "Do we have CPUDelegator? %d\n", cpu->cpuDelegator != nullptr);
+        if (cpu->cpuDelegator) {
+            request = cpu->cpuDelegator->allocateGemForgeLoadRequest(
+                &thread[tid], inst);
+        }
+        if (!request) {
+            if (htm_cmd || tlbi_cmd) {
+                assert(addr == 0x0lu);
+                assert(size == 8);
+                request = new UnsquashableDirectRequest(&thread[tid], inst, flags);
+            } else if (needs_burst) {
+                request = new SplitDataRequest(&thread[tid], inst, isLoad, addr,
+                        size, flags, data, res);
+            } else {
+                request = new SingleDataRequest(&thread[tid], inst, isLoad, addr,
+                        size, flags, data, res, std::move(amo_op));
+            }
         }
         assert(request);
         request->_byteEnable = byte_enable;
@@ -847,17 +864,35 @@
             if (cpu->checker) {
                 inst->reqToVerify = std::make_shared<Request>(*request->req());
             }
-            Fault fault;
-            if (isLoad)
-                fault = read(request, inst->lqIdx);
-            else
-                fault = write(request, data, inst->sqIdx);
-            // inst->getFault() may have the first-fault of a
-            // multi-access split request at this point.
-            // Overwrite that only if we got another type of fault
-            // (e.g. re-exec).
-            if (fault != NoFault)
-                inst->getFault() = fault;
+
+            /**
+             * ! GemForge
+             * I am trying to fix the bug that re-exec an inst that has been
+             * marked with an ReEx fault by a Ruby's snoop invalid message.
+             * I will try to not execute instruction again.
+             */
+            bool shouldExec = true;
+            if (inst->getFault() != NoFault && inst->isExecuted()) {
+                auto reexec = dynamic_cast<ReExec *>(inst->getFault().get());
+                if (reexec) {
+                    shouldExec = false;
+                }
+            }
+
+            if (shouldExec) {
+
+                Fault fault;
+                if (isLoad)
+                    fault = read(request, inst->lqIdx);
+                else
+                    fault = write(request, data, inst->sqIdx);
+                // inst->getFault() may have the first-fault of a
+                // multi-access split request at this point.
+                // Overwrite that only if we got another type of fault
+                // (e.g. re-exec).
+                if (fault != NoFault)
+                    inst->getFault() = fault;
+            }
         } else if (isLoad) {
             inst->setMemAccPredicate(false);
             // Commit will have to clean up whatever happened.  Set this
@@ -1038,6 +1073,14 @@
             r->taskId(_taskId);
         }
 
+        /**
+         * ! GemForge
+         * Mark the IS_SPLIT_REQUEST flag so that prefetcher can know.
+         */
+        for (int i = 1; i < _reqs.size(); ++i) {
+            _reqs.at(i)->setFlags(Request::IS_SPLIT_REQUEST);
+        }
+
         _inst->translationStarted(true);
         setState(State::Translation);
         flags.set(Flag::TranslationStarted);
@@ -1132,6 +1175,12 @@
                 }
             );
         }
+        /**
+         * ! GemForge
+         * Add RequestStatistic.
+         */
+        req->setStatistic(std::make_shared<RequestStatistic>());
+        req->getStatistic()->pc = _inst->pcState().instAddr();
 
         _reqs.push_back(req);
     }
@@ -1519,7 +1568,7 @@
     PacketPtr pkt = Packet::createRead(req);
 
     // TODO - reserve some credit for these responses?
-    if (!dcachePort.sendTimingReq(pkt)) {
+    if (!dcachePort->sendTimingReq(pkt)) {
         panic("Couldn't send TLBI_EXT_SYNC_COMP message");
     }
 
@@ -1540,10 +1589,8 @@
 LSQ::write(LSQRequest* request, uint8_t *data, ssize_t store_idx)
 {
     ThreadID tid = cpu->contextToThread(request->req()->contextId());
-
     return thread.at(tid).write(request, data, store_idx);
 }
->>>>>>> 5fa484e2
 
 } // namespace o3
 } // namespace gem5