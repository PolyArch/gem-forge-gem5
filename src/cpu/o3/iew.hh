--- conflicted
+++ resolved
@@ -60,6 +60,8 @@
 
 struct BaseO3CPUParams;
 
+class O3CPUDelegator;
+
 namespace o3
 {
 
@@ -86,26 +88,9 @@
  */
 class IEW
 {
-<<<<<<< HEAD
-  private:
-    //Typedefs from Impl
-    typedef typename Impl::CPUPol CPUPol;
-    typedef typename Impl::DynInstPtr DynInstPtr;
-    typedef typename Impl::O3CPU O3CPU;
-
-    typedef typename CPUPol::IQ IQ;
-    typedef typename CPUPol::RenameMap RenameMap;
-    typedef typename CPUPol::LSQ LSQ;
-
-    typedef typename CPUPol::TimeStruct TimeStruct;
-    typedef typename CPUPol::IEWStruct IEWStruct;
-    typedef typename CPUPol::RenameStruct RenameStruct;
-    typedef typename CPUPol::IssueStruct IssueStruct;
-
-    friend class CPUPol::O3CPUDelegator;
-
-=======
->>>>>>> 5fa484e2
+
+    friend class gem5::O3CPUDelegator;
+
   public:
     /** Overall IEW stage status. Used to determine if the CPU can
      * deschedule itself due to a lack of activity.
