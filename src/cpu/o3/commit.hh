--- conflicted
+++ resolved
@@ -62,6 +62,8 @@
 
 struct BaseO3CPUParams;
 
+class O3CPUDelegator;
+
 namespace o3
 {
 
@@ -92,29 +94,9 @@
 class Commit
 {
   public:
-<<<<<<< HEAD
-    // Typedefs from the Impl.
-    typedef typename Impl::O3CPU O3CPU;
-    typedef typename Impl::DynInstPtr DynInstPtr;
-    typedef typename Impl::CPUPol CPUPol;
-
-    typedef typename CPUPol::RenameMap RenameMap;
-    typedef typename CPUPol::ROB ROB;
-
-    typedef typename CPUPol::TimeStruct TimeStruct;
-    typedef typename CPUPol::FetchStruct FetchStruct;
-    typedef typename CPUPol::IEWStruct IEWStruct;
-    typedef typename CPUPol::RenameStruct RenameStruct;
-
-    typedef typename CPUPol::Fetch Fetch;
-    typedef typename CPUPol::IEW IEW;
-
-    typedef O3ThreadState<Impl> Thread;
-
-    friend class CPUPol::O3CPUDelegator;
-
-=======
->>>>>>> 5fa484e2
+
+    friend class gem5::O3CPUDelegator;
+
     /** Overall commit status. Used to determine if the CPU can deschedule
      * itself due to a lack of activity.
      */
@@ -526,6 +508,8 @@
         statistics::Vector floating;
         /** Total number of integer instructions */
         statistics::Vector integer;
+        /** Total number of vector instructions */
+        statistics::Vector vector;
         /** Total number of function calls */
         statistics::Vector functionCalls;
         /** Committed instructions by instruction type (OpClass) */
