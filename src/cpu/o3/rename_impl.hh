/*
 * Copyright (c) 2010-2012, 2014-2019 ARM Limited
 * Copyright (c) 2013 Advanced Micro Devices, Inc.
 * All rights reserved.
 *
 * The license below extends only to copyright in the software and shall
 * not be construed as granting a license to any other intellectual
 * property including but not limited to intellectual property relating
 * to a hardware implementation of the functionality of the software
 * licensed hereunder.  You may use the software subject to the license
 * terms below provided that you ensure that this notice is replicated
 * unmodified and in its entirety in all distributions of the software,
 * modified or unmodified, in source code or in binary form.
 *
 * Copyright (c) 2004-2006 The Regents of The University of Michigan
 * All rights reserved.
 *
 * Redistribution and use in source and binary forms, with or without
 * modification, are permitted provided that the following conditions are
 * met: redistributions of source code must retain the above copyright
 * notice, this list of conditions and the following disclaimer;
 * redistributions in binary form must reproduce the above copyright
 * notice, this list of conditions and the following disclaimer in the
 * documentation and/or other materials provided with the distribution;
 * neither the name of the copyright holders nor the names of its
 * contributors may be used to endorse or promote products derived from
 * this software without specific prior written permission.
 *
 * THIS SOFTWARE IS PROVIDED BY THE COPYRIGHT HOLDERS AND CONTRIBUTORS
 * "AS IS" AND ANY EXPRESS OR IMPLIED WARRANTIES, INCLUDING, BUT NOT
 * LIMITED TO, THE IMPLIED WARRANTIES OF MERCHANTABILITY AND FITNESS FOR
 * A PARTICULAR PURPOSE ARE DISCLAIMED. IN NO EVENT SHALL THE COPYRIGHT
 * OWNER OR CONTRIBUTORS BE LIABLE FOR ANY DIRECT, INDIRECT, INCIDENTAL,
 * SPECIAL, EXEMPLARY, OR CONSEQUENTIAL DAMAGES (INCLUDING, BUT NOT
 * LIMITED TO, PROCUREMENT OF SUBSTITUTE GOODS OR SERVICES; LOSS OF USE,
 * DATA, OR PROFITS; OR BUSINESS INTERRUPTION) HOWEVER CAUSED AND ON ANY
 * THEORY OF LIABILITY, WHETHER IN CONTRACT, STRICT LIABILITY, OR TORT
 * (INCLUDING NEGLIGENCE OR OTHERWISE) ARISING IN ANY WAY OUT OF THE USE
 * OF THIS SOFTWARE, EVEN IF ADVISED OF THE POSSIBILITY OF SUCH DAMAGE.
 *
 * Authors: Kevin Lim
 *          Korey Sewell
 */

#ifndef __CPU_O3_RENAME_IMPL_HH__
#define __CPU_O3_RENAME_IMPL_HH__

#include <list>

#include "arch/isa_traits.hh"
#include "arch/registers.hh"
#include "config/the_isa.hh"
#include "cpu/o3/rename.hh"
#include "cpu/reg_class.hh"
#include "debug/Activity.hh"
#include "debug/Rename.hh"
#include "debug/O3PipeView.hh"
#include "params/DerivO3CPU.hh"

using namespace std;

template <class Impl>
DefaultRename<Impl>::DefaultRename(O3CPU *_cpu, DerivO3CPUParams *params)
    : cpu(_cpu),
      iewToRenameDelay(params->iewToRenameDelay),
      decodeToRenameDelay(params->decodeToRenameDelay),
      commitToRenameDelay(params->commitToRenameDelay),
      renameWidth(params->renameWidth),
      commitWidth(params->commitWidth),
      numThreads(params->numThreads)
{
    if (renameWidth > Impl::MaxWidth)
        fatal("renameWidth (%d) is larger than compiled limit (%d),\n"
             "\tincrease MaxWidth in src/cpu/o3/impl.hh\n",
             renameWidth, static_cast<int>(Impl::MaxWidth));

    // @todo: Make into a parameter.
    skidBufferMax = (decodeToRenameDelay + 1) * params->decodeWidth;
    for (uint32_t tid = 0; tid < Impl::MaxThreads; tid++) {
        renameStatus[tid] = Idle;
        renameMap[tid] = nullptr;
        instsInProgress[tid] = 0;
        loadsInProgress[tid] = 0;
        storesInProgress[tid] = 0;
        freeEntries[tid] = {0, 0, 0, 0};
        emptyROB[tid] = true;
        stalls[tid] = {false, false};
        serializeInst[tid] = nullptr;
        serializeOnNextInst[tid] = false;
    }
}

template <class Impl>
std::string
DefaultRename<Impl>::name() const
{
    return cpu->name() + ".rename";
}

template <class Impl>
void
DefaultRename<Impl>::regStats()
{
    renameSquashCycles
        .name(name() + ".SquashCycles")
        .desc("Number of cycles rename is squashing")
        .prereq(renameSquashCycles);
    renameIdleCycles
        .name(name() + ".IdleCycles")
        .desc("Number of cycles rename is idle")
        .prereq(renameIdleCycles);
    renameBlockCycles
        .name(name() + ".BlockCycles")
        .desc("Number of cycles rename is blocking")
        .prereq(renameBlockCycles);
    renameSerializeStallCycles
        .name(name() + ".serializeStallCycles")
        .desc("count of cycles rename stalled for serializing inst")
        .flags(Stats::total);
    renameRunCycles
        .name(name() + ".RunCycles")
        .desc("Number of cycles rename is running")
        .prereq(renameIdleCycles);
    renameUnblockCycles
        .name(name() + ".UnblockCycles")
        .desc("Number of cycles rename is unblocking")
        .prereq(renameUnblockCycles);
    renameRenamedInsts
        .name(name() + ".RenamedInsts")
        .desc("Number of instructions processed by rename")
        .prereq(renameRenamedInsts);
    renameSquashedInsts
        .name(name() + ".SquashedInsts")
        .desc("Number of squashed instructions processed by rename")
        .prereq(renameSquashedInsts);
    renameROBFullEvents
        .name(name() + ".ROBFullEvents")
        .desc("Number of times rename has blocked due to ROB full")
        .prereq(renameROBFullEvents);
    renameIQFullEvents
        .name(name() + ".IQFullEvents")
        .desc("Number of times rename has blocked due to IQ full")
        .prereq(renameIQFullEvents);
    renameLQFullEvents
        .name(name() + ".LQFullEvents")
        .desc("Number of times rename has blocked due to LQ full")
        .prereq(renameLQFullEvents);
    renameSQFullEvents
        .name(name() + ".SQFullEvents")
        .desc("Number of times rename has blocked due to SQ full")
        .prereq(renameSQFullEvents);
    renameFullRegistersEvents
        .name(name() + ".FullRegisterEvents")
        .desc("Number of times there has been no free registers")
        .prereq(renameFullRegistersEvents);
    renameRenamedOperands
        .name(name() + ".RenamedOperands")
        .desc("Number of destination operands rename has renamed")
        .prereq(renameRenamedOperands);
    renameRenameLookups
        .name(name() + ".RenameLookups")
        .desc("Number of register rename lookups that rename has made")
        .prereq(renameRenameLookups);
    renameCommittedMaps
        .name(name() + ".CommittedMaps")
        .desc("Number of HB maps that are committed")
        .prereq(renameCommittedMaps);
    renameUndoneMaps
        .name(name() + ".UndoneMaps")
        .desc("Number of HB maps that are undone due to squashing")
        .prereq(renameUndoneMaps);
    renamedSerializing
        .name(name() + ".serializingInsts")
        .desc("count of serializing insts renamed")
        .flags(Stats::total)
        ;
    renamedTempSerializing
        .name(name() + ".tempSerializingInsts")
        .desc("count of temporary serializing insts renamed")
        .flags(Stats::total)
        ;
    renameSkidInsts
        .name(name() + ".skidInsts")
        .desc("count of insts added to the skid buffer")
        .flags(Stats::total)
        ;
    intRenameLookups
        .name(name() + ".int_rename_lookups")
        .desc("Number of integer rename lookups")
        .prereq(intRenameLookups);
    fpRenameLookups
        .name(name() + ".fp_rename_lookups")
        .desc("Number of floating rename lookups")
        .prereq(fpRenameLookups);
    vecRenameLookups
        .name(name() + ".vec_rename_lookups")
        .desc("Number of vector rename lookups")
        .prereq(vecRenameLookups);
    vecPredRenameLookups
        .name(name() + ".vec_pred_rename_lookups")
        .desc("Number of vector predicate rename lookups")
        .prereq(vecPredRenameLookups);
}

template <class Impl>
void
DefaultRename<Impl>::regProbePoints()
{
    ppRename = new ProbePointArg<DynInstPtr>(cpu->getProbeManager(), "Rename");
    ppSquashInRename = new ProbePointArg<SeqNumRegPair>(cpu->getProbeManager(),
                                                        "SquashInRename");
}

template <class Impl>
void
DefaultRename<Impl>::setTimeBuffer(TimeBuffer<TimeStruct> *tb_ptr)
{
    timeBuffer = tb_ptr;

    // Setup wire to read information from time buffer, from IEW stage.
    fromIEW = timeBuffer->getWire(-iewToRenameDelay);

    // Setup wire to read infromation from time buffer, from commit stage.
    fromCommit = timeBuffer->getWire(-commitToRenameDelay);

    // Setup wire to write information to previous stages.
    toDecode = timeBuffer->getWire(0);
}

template <class Impl>
void
DefaultRename<Impl>::setRenameQueue(TimeBuffer<RenameStruct> *rq_ptr)
{
    renameQueue = rq_ptr;

    // Setup wire to write information to future stages.
    toIEW = renameQueue->getWire(0);
}

template <class Impl>
void
DefaultRename<Impl>::setDecodeQueue(TimeBuffer<DecodeStruct> *dq_ptr)
{
    decodeQueue = dq_ptr;

    // Setup wire to get information from decode.
    fromDecode = decodeQueue->getWire(-decodeToRenameDelay);
}

template <class Impl>
void
DefaultRename<Impl>::startupStage()
{
    resetStage();
}

template <class Impl>
void
DefaultRename<Impl>::clearStates(ThreadID tid)
{
    renameStatus[tid] = Idle;

    freeEntries[tid].iqEntries = iew_ptr->instQueue.numFreeEntries(tid);
    freeEntries[tid].lqEntries = iew_ptr->ldstQueue.numFreeLoadEntries(tid);
    freeEntries[tid].sqEntries = iew_ptr->ldstQueue.numFreeStoreEntries(tid);
    freeEntries[tid].robEntries = commit_ptr->numROBFreeEntries(tid);
    emptyROB[tid] = true;

    stalls[tid].iew = false;
    serializeInst[tid] = NULL;

    instsInProgress[tid] = 0;
    loadsInProgress[tid] = 0;
    storesInProgress[tid] = 0;

    serializeOnNextInst[tid] = false;
}

template <class Impl>
void
DefaultRename<Impl>::resetStage()
{
    _status = Inactive;

    resumeSerialize = false;
    resumeUnblocking = false;

    // Grab the number of free entries directly from the stages.
    for (ThreadID tid = 0; tid < numThreads; tid++) {
        renameStatus[tid] = Idle;

        freeEntries[tid].iqEntries = iew_ptr->instQueue.numFreeEntries(tid);
        freeEntries[tid].lqEntries = iew_ptr->ldstQueue.numFreeLoadEntries(tid);
        freeEntries[tid].sqEntries = iew_ptr->ldstQueue.numFreeStoreEntries(tid);
        freeEntries[tid].robEntries = commit_ptr->numROBFreeEntries(tid);
        emptyROB[tid] = true;

        stalls[tid].iew = false;
        serializeInst[tid] = NULL;

        instsInProgress[tid] = 0;
        loadsInProgress[tid] = 0;
        storesInProgress[tid] = 0;

        serializeOnNextInst[tid] = false;
    }
}

template<class Impl>
void
DefaultRename<Impl>::setActiveThreads(list<ThreadID> *at_ptr)
{
    activeThreads = at_ptr;
}


template <class Impl>
void
DefaultRename<Impl>::setRenameMap(RenameMap rm_ptr[])
{
    for (ThreadID tid = 0; tid < numThreads; tid++)
        renameMap[tid] = &rm_ptr[tid];
}

template <class Impl>
void
DefaultRename<Impl>::setFreeList(FreeList *fl_ptr)
{
    freeList = fl_ptr;
}

template<class Impl>
void
DefaultRename<Impl>::setScoreboard(Scoreboard *_scoreboard)
{
    scoreboard = _scoreboard;
}

template <class Impl>
bool
DefaultRename<Impl>::isDrained() const
{
    for (ThreadID tid = 0; tid < numThreads; tid++) {
        if (instsInProgress[tid] != 0 ||
            !historyBuffer[tid].empty() ||
            !skidBuffer[tid].empty() ||
            !insts[tid].empty() ||
            (renameStatus[tid] != Idle && renameStatus[tid] != Running))
            return false;
    }
    return true;
}

template <class Impl>
void
DefaultRename<Impl>::takeOverFrom()
{
    resetStage();
}

template <class Impl>
void
DefaultRename<Impl>::drainSanityCheck() const
{
    for (ThreadID tid = 0; tid < numThreads; tid++) {
        assert(historyBuffer[tid].empty());
        assert(insts[tid].empty());
        assert(skidBuffer[tid].empty());
        assert(instsInProgress[tid] == 0);
    }
}

template <class Impl>
void
DefaultRename<Impl>::squash(const InstSeqNum &squash_seq_num, ThreadID tid)
{
    DPRINTF(Rename, "[tid:%i] [squash sn:%llu] Squashing instructions.\n",
        tid,squash_seq_num);

    // Clear the stall signal if rename was blocked or unblocking before.
    // If it still needs to block, the blocking should happen the next
    // cycle and there should be space to hold everything due to the squash.
    if (renameStatus[tid] == Blocked ||
        renameStatus[tid] == Unblocking) {
        toDecode->renameUnblock[tid] = 1;

        resumeSerialize = false;
        serializeInst[tid] = NULL;
    } else if (renameStatus[tid] == SerializeStall) {
        if (serializeInst[tid]->seqNum <= squash_seq_num) {
            DPRINTF(Rename, "[tid:%i] [squash sn:%llu] "
                "Rename will resume serializing after squash\n",
                tid,squash_seq_num);
            resumeSerialize = true;
            assert(serializeInst[tid]);
        } else {
            resumeSerialize = false;
            toDecode->renameUnblock[tid] = 1;

            serializeInst[tid] = NULL;
        }
    }

    // Set the status to Squashing.
    renameStatus[tid] = Squashing;

    // Squash any instructions from decode.
    for (int i=0; i<fromDecode->size; i++) {
        if (fromDecode->insts[i]->threadNumber == tid &&
            fromDecode->insts[i]->seqNum > squash_seq_num) {
            fromDecode->insts[i]->setSquashed();
            wroteToTimeBuffer = true;
        }

    }

    // Clear the instruction list and skid buffer in case they have any
    // insts in them.
    insts[tid].clear();

    // Clear the skid buffer in case it has any data in it.
    skidBuffer[tid].clear();

    doSquash(squash_seq_num, tid);
}

template <class Impl>
void
DefaultRename<Impl>::tick()
{
    wroteToTimeBuffer = false;

    blockThisCycle = false;

    bool status_change = false;

    toIEWIndex = 0;

    sortInsts();

    list<ThreadID>::iterator threads = activeThreads->begin();
    list<ThreadID>::iterator end = activeThreads->end();

    // Check stall and squash signals.
    while (threads != end) {
        ThreadID tid = *threads++;

        DPRINTF(Rename, "Processing [tid:%i]\n", tid);

        status_change = checkSignalsAndUpdate(tid) || status_change;

        rename(status_change, tid);
    }

    if (status_change) {
        updateStatus();
    }

    if (wroteToTimeBuffer) {
        DPRINTF(Activity, "Activity this cycle.\n");
        cpu->activityThisCycle();
    }

    threads = activeThreads->begin();

    while (threads != end) {
        ThreadID tid = *threads++;

        // If we committed this cycle then doneSeqNum will be > 0
        if (fromCommit->commitInfo[tid].doneSeqNum != 0 &&
            !fromCommit->commitInfo[tid].squash &&
            renameStatus[tid] != Squashing) {

            removeFromHistory(fromCommit->commitInfo[tid].doneSeqNum,
                                  tid);
        }
    }

    // @todo: make into updateProgress function
    for (ThreadID tid = 0; tid < numThreads; tid++) {
        instsInProgress[tid] -= fromIEW->iewInfo[tid].dispatched;
        loadsInProgress[tid] -= fromIEW->iewInfo[tid].dispatchedToLQ;
        storesInProgress[tid] -= fromIEW->iewInfo[tid].dispatchedToSQ;
        assert(loadsInProgress[tid] >= 0);
        assert(storesInProgress[tid] >= 0);
        assert(instsInProgress[tid] >=0);
    }

}

template<class Impl>
void
DefaultRename<Impl>::rename(bool &status_change, ThreadID tid)
{
    // If status is Running or idle,
    //     call renameInsts()
    // If status is Unblocking,
    //     buffer any instructions coming from decode
    //     continue trying to empty skid buffer
    //     check if stall conditions have passed

    if (renameStatus[tid] == Blocked) {
        ++renameBlockCycles;
    } else if (renameStatus[tid] == Squashing) {
        ++renameSquashCycles;
    } else if (renameStatus[tid] == SerializeStall) {
        ++renameSerializeStallCycles;
        // If we are currently in SerializeStall and resumeSerialize
        // was set, then that means that we are resuming serializing
        // this cycle.  Tell the previous stages to block.
        if (resumeSerialize) {
            resumeSerialize = false;
            block(tid);
            toDecode->renameUnblock[tid] = false;
        }
    } else if (renameStatus[tid] == Unblocking) {
        if (resumeUnblocking) {
            block(tid);
            resumeUnblocking = false;
            toDecode->renameUnblock[tid] = false;
        }
    }

    if (renameStatus[tid] == Running ||
        renameStatus[tid] == Idle) {
        DPRINTF(Rename,
                "[tid:%i] "
                "Not blocked, so attempting to run stage.\n",
                tid);

        renameInsts(tid);
    } else if (renameStatus[tid] == Unblocking) {
        renameInsts(tid);

        if (validInsts()) {
            // Add the current inputs to the skid buffer so they can be
            // reprocessed when this stage unblocks.
            skidInsert(tid);
        }

        // If we switched over to blocking, then there's a potential for
        // an overall status change.
        status_change = unblock(tid) || status_change || blockThisCycle;
    }
}

template <class Impl>
void
DefaultRename<Impl>::renameInsts(ThreadID tid)
{
    // Instructions can be either in the skid buffer or the queue of
    // instructions coming from decode, depending on the status.
    int insts_available = renameStatus[tid] == Unblocking ?
        skidBuffer[tid].size() : insts[tid].size();

    // Check the decode queue to see if instructions are available.
    // If there are no available instructions to rename, then do nothing.
    if (insts_available == 0) {
        DPRINTF(Rename, "[tid:%i] Nothing to do, breaking out early.\n",
                tid);
        // Should I change status to idle?
        ++renameIdleCycles;
        return;
    } else if (renameStatus[tid] == Unblocking) {
        ++renameUnblockCycles;
    } else if (renameStatus[tid] == Running) {
        ++renameRunCycles;
    }

    // Will have to do a different calculation for the number of free
    // entries.
    int free_rob_entries = calcFreeROBEntries(tid);
    int free_iq_entries  = calcFreeIQEntries(tid);
    int min_free_entries = free_rob_entries;

    FullSource source = ROB;

    if (free_iq_entries < min_free_entries) {
        min_free_entries = free_iq_entries;
        source = IQ;
    }

    // Check if there's any space left.
    if (min_free_entries <= 0) {
        DPRINTF(Rename,
                "[tid:%i] Blocking due to no free ROB/IQ/ entries.\n"
                "ROB has %i free entries.\n"
                "IQ has %i free entries.\n",
                tid, free_rob_entries, free_iq_entries);

        blockThisCycle = true;

        block(tid);

        incrFullStat(source);

        return;
    } else if (min_free_entries < insts_available) {
        DPRINTF(Rename,
                "[tid:%i] "
                "Will have to block this cycle. "
                "%i insts available, "
                "but only %i insts can be renamed due to ROB/IQ/LSQ limits.\n",
                tid, insts_available, min_free_entries);

        insts_available = min_free_entries;

        blockThisCycle = true;

        incrFullStat(source);
    }

    InstQueue &insts_to_rename = renameStatus[tid] == Unblocking ?
        skidBuffer[tid] : insts[tid];

    DPRINTF(Rename,
            "[tid:%i] "
            "%i available instructions to send iew.\n",
            tid, insts_available);

    DPRINTF(Rename,
            "[tid:%i] "
            "%i insts pipelining from Rename | "
            "%i insts dispatched to IQ last cycle.\n",
            tid, instsInProgress[tid], fromIEW->iewInfo[tid].dispatched);

    // Handle serializing the next instruction if necessary.
    if (serializeOnNextInst[tid]) {
        if (emptyROB[tid] && instsInProgress[tid] == 0) {
            // ROB already empty; no need to serialize.
            serializeOnNextInst[tid] = false;
        } else if (!insts_to_rename.empty()) {
            insts_to_rename.front()->setSerializeBefore();
        }
    }

    int renamed_insts = 0;

    while (insts_available > 0 &&  toIEWIndex < renameWidth) {
        DPRINTF(Rename, "[tid:%i] Sending instructions to IEW.\n", tid);

        assert(!insts_to_rename.empty());

        DynInstPtr inst = insts_to_rename.front();

        //For all kind of instructions, check ROB and IQ first
        //For load instruction, check LQ size and take into account the inflight loads
        //For store instruction, check SQ size and take into account the inflight stores

        if (inst->isLoad()) {
            if (calcFreeLQEntries(tid) <= 0) {
                DPRINTF(Rename, "[tid:%i] Cannot rename due to no free LQ\n");
                source = LQ;
                incrFullStat(source);
                break;
            }
        }

        if (inst->isStore() || inst->isAtomic()) {
            if (calcFreeSQEntries(tid) <= 0) {
                DPRINTF(Rename, "[tid:%i] Cannot rename due to no free SQ\n");
                source = SQ;
                incrFullStat(source);
                break;
            }
        }

        insts_to_rename.pop_front();

        if (renameStatus[tid] == Unblocking) {
            DPRINTF(Rename,
                    "[tid:%i] "
                    "Removing [sn:%llu] PC:%s from rename skidBuffer\n",
                    tid, inst->seqNum, inst->pcState());
        }

        if (inst->isSquashed()) {
            DPRINTF(Rename,
                    "[tid:%i] "
                    "instruction %i with PC %s is squashed, skipping.\n",
                    tid, inst->seqNum, inst->pcState());

            ++renameSquashedInsts;

            // Decrement how many instructions are available.
            --insts_available;

            continue;
        }

        DPRINTF(Rename,
                "[tid:%i] "
                "Processing instruction [sn:%llu] with PC %s.\n",
                tid, inst->seqNum, inst->pcState());

        // Check here to make sure there are enough destination registers
        // to rename to.  Otherwise block.
        if (!renameMap[tid]->canRename(inst->numIntDestRegs(),
                                       inst->numFPDestRegs(),
                                       inst->numVecDestRegs(),
                                       inst->numVecElemDestRegs(),
                                       inst->numVecPredDestRegs(),
                                       inst->numCCDestRegs())) {
            DPRINTF(Rename,
                    "Blocking due to "
                    " lack of free physical registers to rename to.\n");
            blockThisCycle = true;
            insts_to_rename.push_front(inst);
            ++renameFullRegistersEvents;

            break;
        }

        // Handle serializeAfter/serializeBefore instructions.
        // serializeAfter marks the next instruction as serializeBefore.
        // serializeBefore makes the instruction wait in rename until the ROB
        // is empty.

        // In this model, IPR accesses are serialize before
        // instructions, and store conditionals are serialize after
        // instructions.  This is mainly due to lack of support for
        // out-of-order operations of either of those classes of
        // instructions.
        if ((inst->isIprAccess() || inst->isSerializeBefore()) &&
            !inst->isSerializeHandled()) {
            DPRINTF(Rename, "Serialize before instruction encountered.\n");

            if (!inst->isTempSerializeBefore()) {
                renamedSerializing++;
                inst->setSerializeHandled();
            } else {
                renamedTempSerializing++;
            }

            // Change status over to SerializeStall so that other stages know
            // what this is blocked on.
            renameStatus[tid] = SerializeStall;

            serializeInst[tid] = inst;

            blockThisCycle = true;

            break;
        } else if ((inst->isStoreConditional() || inst->isSerializeAfter()) &&
                   !inst->isSerializeHandled()) {
            DPRINTF(Rename, "Serialize after instruction encountered.\n");

            renamedSerializing++;

            inst->setSerializeHandled();

            serializeAfter(insts_to_rename, tid);
        }

        renameSrcRegs(inst, inst->threadNumber);

        renameDestRegs(inst, inst->threadNumber);

        if (inst->isAtomic() || inst->isStore()) {
            storesInProgress[tid]++;
        } else if (inst->isLoad()) {
            loadsInProgress[tid]++;
        }

        ++renamed_insts;
        // Notify potential listeners that source and destination registers for
        // this instruction have been renamed.
        ppRename->notify(inst);

        // Put instruction in rename queue.
        toIEW->insts[toIEWIndex] = inst;
        ++(toIEW->size);

        // Increment which instruction we're on.
        ++toIEWIndex;

        // Decrement how many instructions are available.
        --insts_available;
    }

    instsInProgress[tid] += renamed_insts;
    renameRenamedInsts += renamed_insts;

    // If we wrote to the time buffer, record this.
    if (toIEWIndex) {
        wroteToTimeBuffer = true;
    }

    // Check if there's any instructions left that haven't yet been renamed.
    // If so then block.
    if (insts_available) {
        blockThisCycle = true;
    }

    if (blockThisCycle) {
        block(tid);
        toDecode->renameUnblock[tid] = false;
    }
}

template<class Impl>
void
DefaultRename<Impl>::skidInsert(ThreadID tid)
{
    DynInstPtr inst = NULL;

    while (!insts[tid].empty()) {
        inst = insts[tid].front();

        insts[tid].pop_front();

        assert(tid == inst->threadNumber);

        DPRINTF(Rename, "[tid:%i] Inserting [sn:%llu] PC: %s into Rename "
                "skidBuffer\n", tid, inst->seqNum, inst->pcState());

        ++renameSkidInsts;

        skidBuffer[tid].push_back(inst);
    }

    if (skidBuffer[tid].size() > skidBufferMax)
    {
        typename InstQueue::iterator it;
        warn("Skidbuffer contents:\n");
        for (it = skidBuffer[tid].begin(); it != skidBuffer[tid].end(); it++)
        {
            warn("[tid:%i] %s [sn:%llu].\n", tid,
                    (*it)->staticInst->disassemble(inst->instAddr()),
                    (*it)->seqNum);
        }
        panic("Skidbuffer Exceeded Max Size");
    }
}

template <class Impl>
void
DefaultRename<Impl>::sortInsts()
{
    int insts_from_decode = fromDecode->size;
    for (int i = 0; i < insts_from_decode; ++i) {
        const DynInstPtr &inst = fromDecode->insts[i];
        insts[inst->threadNumber].push_back(inst);
#if TRACING_ON
        if (DTRACE(O3PipeView)) {
            inst->renameTick = curTick() - inst->fetchTick;
        }
#endif
    }
}

template<class Impl>
bool
DefaultRename<Impl>::skidsEmpty()
{
    list<ThreadID>::iterator threads = activeThreads->begin();
    list<ThreadID>::iterator end = activeThreads->end();

    while (threads != end) {
        ThreadID tid = *threads++;

        if (!skidBuffer[tid].empty())
            return false;
    }

    return true;
}

template<class Impl>
void
DefaultRename<Impl>::updateStatus()
{
    bool any_unblocking = false;

    list<ThreadID>::iterator threads = activeThreads->begin();
    list<ThreadID>::iterator end = activeThreads->end();

    while (threads != end) {
        ThreadID tid = *threads++;

        if (renameStatus[tid] == Unblocking) {
            any_unblocking = true;
            break;
        }
    }

    // Rename will have activity if it's unblocking.
    if (any_unblocking) {
        if (_status == Inactive) {
            _status = Active;

            DPRINTF(Activity, "Activating stage.\n");

            cpu->activateStage(O3CPU::RenameIdx);
        }
    } else {
        // If it's not unblocking, then rename will not have any internal
        // activity.  Switch it to inactive.
        if (_status == Active) {
            _status = Inactive;
            DPRINTF(Activity, "Deactivating stage.\n");

            cpu->deactivateStage(O3CPU::RenameIdx);
        }
    }
}

template <class Impl>
bool
DefaultRename<Impl>::block(ThreadID tid)
{
    DPRINTF(Rename, "[tid:%i] Blocking.\n", tid);

    // Add the current inputs onto the skid buffer, so they can be
    // reprocessed when this stage unblocks.
    skidInsert(tid);

    // Only signal backwards to block if the previous stages do not think
    // rename is already blocked.
    if (renameStatus[tid] != Blocked) {
        // If resumeUnblocking is set, we unblocked during the squash,
        // but now we're have unblocking status. We need to tell earlier
        // stages to block.
        if (resumeUnblocking || renameStatus[tid] != Unblocking) {
            toDecode->renameBlock[tid] = true;
            toDecode->renameUnblock[tid] = false;
            wroteToTimeBuffer = true;
        }

        // Rename can not go from SerializeStall to Blocked, otherwise
        // it would not know to complete the serialize stall.
        if (renameStatus[tid] != SerializeStall) {
            // Set status to Blocked.
            renameStatus[tid] = Blocked;
            return true;
        }
    }

    return false;
}

template <class Impl>
bool
DefaultRename<Impl>::unblock(ThreadID tid)
{
    DPRINTF(Rename, "[tid:%i] Trying to unblock.\n", tid);

    // Rename is done unblocking if the skid buffer is empty.
    if (skidBuffer[tid].empty() && renameStatus[tid] != SerializeStall) {

        DPRINTF(Rename, "[tid:%i] Done unblocking.\n", tid);

        toDecode->renameUnblock[tid] = true;
        wroteToTimeBuffer = true;

        renameStatus[tid] = Running;
        return true;
    }

    return false;
}

template <class Impl>
void
DefaultRename<Impl>::doSquash(const InstSeqNum &squashed_seq_num, ThreadID tid)
{
    typename std::list<RenameHistory>::iterator hb_it =
        historyBuffer[tid].begin();

    // After a syscall squashes everything, the history buffer may be empty
    // but the ROB may still be squashing instructions.
    // Go through the most recent instructions, undoing the mappings
    // they did and freeing up the registers.
    while (!historyBuffer[tid].empty() &&
           hb_it->instSeqNum > squashed_seq_num) {
        assert(hb_it != historyBuffer[tid].end());

        DPRINTF(Rename, "[tid:%i] Removing history entry with sequence "
<<<<<<< HEAD
                "number %i.\n", tid, hb_it->instSeqNum);
=======
                "number %i (archReg: %d, newPhysReg: %d, prevPhysReg: %d).\n",
                tid, hb_it->instSeqNum, hb_it->archReg.index(),
                hb_it->newPhysReg->index(), hb_it->prevPhysReg->index());
>>>>>>> a56ab045

        // Undo the rename mapping only if it was really a change.
        // Special regs that are not really renamed (like misc regs
        // and the zero reg) can be recognized because the new mapping
        // is the same as the old one.  While it would be merely a
        // waste of time to update the rename table, we definitely
        // don't want to put these on the free list.
        if (hb_it->newPhysReg != hb_it->prevPhysReg) {
            // Tell the rename map to set the architected register to the
            // previous physical register that it was renamed to.
            renameMap[tid]->setEntry(hb_it->archReg, hb_it->prevPhysReg);

            // Put the renamed physical register back on the free list.
            freeList->addReg(hb_it->newPhysReg);
        }

        // Notify potential listeners that the register mapping needs to be
        // removed because the instruction it was mapped to got squashed. Note
        // that this is done before hb_it is incremented.
        ppSquashInRename->notify(std::make_pair(hb_it->instSeqNum,
                                                hb_it->newPhysReg));

        historyBuffer[tid].erase(hb_it++);

        ++renameUndoneMaps;
    }

    // Check if we need to change vector renaming mode after squashing
    cpu->switchRenameMode(tid, freeList);
}

template<class Impl>
void
DefaultRename<Impl>::removeFromHistory(InstSeqNum inst_seq_num, ThreadID tid)
{
    DPRINTF(Rename, "[tid:%i] Removing a committed instruction from the "
            "history buffer %u (size=%i), until [sn:%llu].\n",
            tid, tid, historyBuffer[tid].size(), inst_seq_num);

    typename std::list<RenameHistory>::iterator hb_it =
        historyBuffer[tid].end();

    --hb_it;

    if (historyBuffer[tid].empty()) {
        DPRINTF(Rename, "[tid:%i] History buffer is empty.\n", tid);
        return;
    } else if (hb_it->instSeqNum > inst_seq_num) {
        DPRINTF(Rename, "[tid:%i] [sn:%llu] "
                "Old sequence number encountered. "
                "Ensure that a syscall happened recently.\n",
                tid,inst_seq_num);
        return;
    }

    // Commit all the renames up until (and including) the committed sequence
    // number. Some or even all of the committed instructions may not have
    // rename histories if they did not have destination registers that were
    // renamed.
    while (!historyBuffer[tid].empty() &&
           hb_it != historyBuffer[tid].end() &&
           hb_it->instSeqNum <= inst_seq_num) {

        DPRINTF(Rename, "[tid:%i] Freeing up older rename of reg %i (%s), "
                "[sn:%llu].\n",
                tid, hb_it->prevPhysReg->index(),
                hb_it->prevPhysReg->className(),
                hb_it->instSeqNum);

        // Don't free special phys regs like misc and zero regs, which
        // can be recognized because the new mapping is the same as
        // the old one.
        if (hb_it->newPhysReg != hb_it->prevPhysReg) {
            freeList->addReg(hb_it->prevPhysReg);
        }

        ++renameCommittedMaps;

        historyBuffer[tid].erase(hb_it--);
    }
}

template <class Impl>
inline void
DefaultRename<Impl>::renameSrcRegs(const DynInstPtr &inst, ThreadID tid)
{
    ThreadContext *tc = inst->tcBase();
    RenameMap *map = renameMap[tid];
    unsigned num_src_regs = inst->numSrcRegs();

    // Get the architectual register numbers from the source and
    // operands, and redirect them to the right physical register.
    for (int src_idx = 0; src_idx < num_src_regs; src_idx++) {
        const RegId& src_reg = inst->srcRegIdx(src_idx);
        PhysRegIdPtr renamed_reg;

        renamed_reg = map->lookup(tc->flattenRegId(src_reg));
        switch (src_reg.classValue()) {
          case IntRegClass:
            intRenameLookups++;
            break;
          case FloatRegClass:
            fpRenameLookups++;
            break;
          case VecRegClass:
          case VecElemClass:
            vecRenameLookups++;
            break;
          case VecPredRegClass:
            vecPredRenameLookups++;
            break;
          case CCRegClass:
          case MiscRegClass:
            break;

          default:
            panic("Invalid register class: %d.", src_reg.classValue());
        }

        DPRINTF(Rename,
                "[tid:%i] "
                "Looking up %s arch reg %i, got phys reg %i (%s)\n",
                tid, src_reg.className(),
                src_reg.index(), renamed_reg->index(),
                renamed_reg->className());

        inst->renameSrcReg(src_idx, renamed_reg);

        // See if the register is ready or not.
        if (scoreboard->getReg(renamed_reg)) {
            DPRINTF(Rename,
                    "[tid:%i] "
                    "Register %d (flat: %d) (%s) is ready.\n",
                    tid, renamed_reg->index(), renamed_reg->flatIndex(),
                    renamed_reg->className());

            inst->markSrcRegReady(src_idx);
        } else {
            DPRINTF(Rename,
                    "[tid:%i] "
                    "Register %d (flat: %d) (%s) is not ready.\n",
                    tid, renamed_reg->index(), renamed_reg->flatIndex(),
                    renamed_reg->className());
        }

        ++renameRenameLookups;
    }
}

template <class Impl>
inline void
DefaultRename<Impl>::renameDestRegs(const DynInstPtr &inst, ThreadID tid)
{
    ThreadContext *tc = inst->tcBase();
    RenameMap *map = renameMap[tid];
    unsigned num_dest_regs = inst->numDestRegs();

    // Rename the destination registers.
    for (int dest_idx = 0; dest_idx < num_dest_regs; dest_idx++) {
        const RegId& dest_reg = inst->destRegIdx(dest_idx);
        typename RenameMap::RenameInfo rename_result;

        RegId flat_dest_regid = tc->flattenRegId(dest_reg);
        flat_dest_regid.setNumPinnedWrites(dest_reg.getNumPinnedWrites());

        rename_result = map->rename(flat_dest_regid);

        inst->flattenDestReg(dest_idx, flat_dest_regid);

        scoreboard->unsetReg(rename_result.first);

        DPRINTF(Rename,
                "[tid:%i] "
                "Renaming arch reg %i (%s) to physical reg %i (%i).\n",
                tid, dest_reg.index(), dest_reg.className(),
                rename_result.first->index(),
                rename_result.first->flatIndex());

        // Record the rename information so that a history can be kept.
        RenameHistory hb_entry(inst->seqNum, flat_dest_regid,
                               rename_result.first,
                               rename_result.second);

        historyBuffer[tid].push_front(hb_entry);

        DPRINTF(Rename, "[tid:%i] [sn:%llu] "
                "Adding instruction to history buffer (size=%i).\n",
                tid,(*historyBuffer[tid].begin()).instSeqNum,
                historyBuffer[tid].size());

        // Tell the instruction to rename the appropriate destination
        // register (dest_idx) to the new physical register
        // (rename_result.first), and record the previous physical
        // register that the same logical register was renamed to
        // (rename_result.second).
        inst->renameDestReg(dest_idx,
                            rename_result.first,
                            rename_result.second);

        ++renameRenamedOperands;
    }
}

template <class Impl>
inline int
DefaultRename<Impl>::calcFreeROBEntries(ThreadID tid)
{
    int num_free = freeEntries[tid].robEntries -
                  (instsInProgress[tid] - fromIEW->iewInfo[tid].dispatched);

    //DPRINTF(Rename,"[tid:%i] %i rob free\n",tid,num_free);

    return num_free;
}

template <class Impl>
inline int
DefaultRename<Impl>::calcFreeIQEntries(ThreadID tid)
{
    int num_free = freeEntries[tid].iqEntries -
                  (instsInProgress[tid] - fromIEW->iewInfo[tid].dispatched);

    //DPRINTF(Rename,"[tid:%i] %i iq free\n",tid,num_free);

    return num_free;
}

template <class Impl>
inline int
DefaultRename<Impl>::calcFreeLQEntries(ThreadID tid)
{
        int num_free = freeEntries[tid].lqEntries -
                                  (loadsInProgress[tid] - fromIEW->iewInfo[tid].dispatchedToLQ);
        DPRINTF(Rename,
                "calcFreeLQEntries: free lqEntries: %d, loadsInProgress: %d, "
                "loads dispatchedToLQ: %d\n",
                freeEntries[tid].lqEntries, loadsInProgress[tid],
                fromIEW->iewInfo[tid].dispatchedToLQ);
        return num_free;
}

template <class Impl>
inline int
DefaultRename<Impl>::calcFreeSQEntries(ThreadID tid)
{
        int num_free = freeEntries[tid].sqEntries -
                                  (storesInProgress[tid] - fromIEW->iewInfo[tid].dispatchedToSQ);
        DPRINTF(Rename, "calcFreeSQEntries: free sqEntries: %d, storesInProgress: %d, "
                "stores dispatchedToSQ: %d\n", freeEntries[tid].sqEntries,
                storesInProgress[tid], fromIEW->iewInfo[tid].dispatchedToSQ);
        return num_free;
}

template <class Impl>
unsigned
DefaultRename<Impl>::validInsts()
{
    unsigned inst_count = 0;

    for (int i=0; i<fromDecode->size; i++) {
        if (!fromDecode->insts[i]->isSquashed())
            inst_count++;
    }

    return inst_count;
}

template <class Impl>
void
DefaultRename<Impl>::readStallSignals(ThreadID tid)
{
    if (fromIEW->iewBlock[tid]) {
        stalls[tid].iew = true;
    }

    if (fromIEW->iewUnblock[tid]) {
        assert(stalls[tid].iew);
        stalls[tid].iew = false;
    }
}

template <class Impl>
bool
DefaultRename<Impl>::checkStall(ThreadID tid)
{
    bool ret_val = false;

    if (stalls[tid].iew) {
        DPRINTF(Rename,"[tid:%i] Stall from IEW stage detected.\n", tid);
        ret_val = true;
    } else if (calcFreeROBEntries(tid) <= 0) {
        DPRINTF(Rename,"[tid:%i] Stall: ROB has 0 free entries.\n", tid);
        ret_val = true;
    } else if (calcFreeIQEntries(tid) <= 0) {
        DPRINTF(Rename,"[tid:%i] Stall: IQ has 0 free entries.\n", tid);
        ret_val = true;
    } else if (calcFreeLQEntries(tid) <= 0 && calcFreeSQEntries(tid) <= 0) {
        DPRINTF(Rename,"[tid:%i] Stall: LSQ has 0 free entries.\n", tid);
        ret_val = true;
    } else if (renameMap[tid]->numFreeEntries() <= 0) {
        DPRINTF(Rename,"[tid:%i] Stall: RenameMap has 0 free entries.\n", tid);
        ret_val = true;
    } else if (renameStatus[tid] == SerializeStall &&
               (!emptyROB[tid] || instsInProgress[tid])) {
        DPRINTF(Rename,"[tid:%i] Stall: Serialize stall and ROB is not "
                "empty.\n",
                tid);
        ret_val = true;
    }

    return ret_val;
}

template <class Impl>
void
DefaultRename<Impl>::readFreeEntries(ThreadID tid)
{
    if (fromIEW->iewInfo[tid].usedIQ)
        freeEntries[tid].iqEntries = fromIEW->iewInfo[tid].freeIQEntries;

    if (fromIEW->iewInfo[tid].usedLSQ) {
        freeEntries[tid].lqEntries = fromIEW->iewInfo[tid].freeLQEntries;
        freeEntries[tid].sqEntries = fromIEW->iewInfo[tid].freeSQEntries;
    }

    if (fromCommit->commitInfo[tid].usedROB) {
        freeEntries[tid].robEntries =
            fromCommit->commitInfo[tid].freeROBEntries;
        emptyROB[tid] = fromCommit->commitInfo[tid].emptyROB;
    }

    DPRINTF(Rename, "[tid:%i] Free IQ: %i, Free ROB: %i, "
                    "Free LQ: %i, Free SQ: %i, FreeRM %i(%i %i %i %i %i)\n",
            tid,
            freeEntries[tid].iqEntries,
            freeEntries[tid].robEntries,
            freeEntries[tid].lqEntries,
            freeEntries[tid].sqEntries,
            renameMap[tid]->numFreeEntries(),
            renameMap[tid]->numFreeIntEntries(),
            renameMap[tid]->numFreeFloatEntries(),
            renameMap[tid]->numFreeVecEntries(),
            renameMap[tid]->numFreePredEntries(),
            renameMap[tid]->numFreeCCEntries());

    DPRINTF(Rename, "[tid:%i] %i instructions not yet in ROB\n",
            tid, instsInProgress[tid]);
}

template <class Impl>
bool
DefaultRename<Impl>::checkSignalsAndUpdate(ThreadID tid)
{
    // Check if there's a squash signal, squash if there is
    // Check stall signals, block if necessary.
    // If status was blocked
    //     check if stall conditions have passed
    //         if so then go to unblocking
    // If status was Squashing
    //     check if squashing is not high.  Switch to running this cycle.
    // If status was serialize stall
    //     check if ROB is empty and no insts are in flight to the ROB

    readFreeEntries(tid);
    readStallSignals(tid);

    if (fromCommit->commitInfo[tid].squash) {
        DPRINTF(Rename, "[tid:%i] Squashing instructions due to squash from "
                "commit.\n", tid);

        squash(fromCommit->commitInfo[tid].doneSeqNum, tid);

        return true;
    }

    if (checkStall(tid)) {
        return block(tid);
    }

    if (renameStatus[tid] == Blocked) {
        DPRINTF(Rename, "[tid:%i] Done blocking, switching to unblocking.\n",
                tid);

        renameStatus[tid] = Unblocking;

        unblock(tid);

        return true;
    }

    if (renameStatus[tid] == Squashing) {
        // Switch status to running if rename isn't being told to block or
        // squash this cycle.
        if (resumeSerialize) {
            DPRINTF(Rename,
                    "[tid:%i] Done squashing, switching to serialize.\n", tid);

            renameStatus[tid] = SerializeStall;
            return true;
        } else if (resumeUnblocking) {
            DPRINTF(Rename,
                    "[tid:%i] Done squashing, switching to unblocking.\n",
                    tid);
            renameStatus[tid] = Unblocking;
            return true;
        } else {
            DPRINTF(Rename, "[tid:%i] Done squashing, switching to running.\n",
                    tid);
            renameStatus[tid] = Running;
            return false;
        }
    }

    if (renameStatus[tid] == SerializeStall) {
        // Stall ends once the ROB is free.
        DPRINTF(Rename, "[tid:%i] Done with serialize stall, switching to "
                "unblocking.\n", tid);

        DynInstPtr serial_inst = serializeInst[tid];

        renameStatus[tid] = Unblocking;

        unblock(tid);

        DPRINTF(Rename, "[tid:%i] Processing instruction [%lli] with "
                "PC %s.\n", tid, serial_inst->seqNum, serial_inst->pcState());

        // Put instruction into queue here.
        serial_inst->clearSerializeBefore();

        if (!skidBuffer[tid].empty()) {
            skidBuffer[tid].push_front(serial_inst);
        } else {
            insts[tid].push_front(serial_inst);
        }

        DPRINTF(Rename, "[tid:%i] Instruction must be processed by rename."
                " Adding to front of list.\n", tid);

        serializeInst[tid] = NULL;

        return true;
    }

    // If we've reached this point, we have not gotten any signals that
    // cause rename to change its status.  Rename remains the same as before.
    return false;
}

template<class Impl>
void
DefaultRename<Impl>::serializeAfter(InstQueue &inst_list, ThreadID tid)
{
    if (inst_list.empty()) {
        // Mark a bit to say that I must serialize on the next instruction.
        serializeOnNextInst[tid] = true;
        return;
    }

    // Set the next instruction as serializing.
    inst_list.front()->setSerializeBefore();
}

template <class Impl>
inline void
DefaultRename<Impl>::incrFullStat(const FullSource &source)
{
    switch (source) {
      case ROB:
        ++renameROBFullEvents;
        break;
      case IQ:
        ++renameIQFullEvents;
        break;
      case LQ:
        ++renameLQFullEvents;
        break;
      case SQ:
        ++renameSQFullEvents;
        break;
      default:
        panic("Rename full stall stat should be incremented for a reason!");
        break;
    }
}

template <class Impl>
void
DefaultRename<Impl>::dumpHistory()
{
    typename std::list<RenameHistory>::iterator buf_it;

    for (ThreadID tid = 0; tid < numThreads; tid++) {

        buf_it = historyBuffer[tid].begin();

        while (buf_it != historyBuffer[tid].end()) {
            cprintf("Seq num: %i\nArch reg[%s]: %i New phys reg:"
                    " %i[%s] Old phys reg: %i[%s]\n",
                    (*buf_it).instSeqNum,
                    (*buf_it).archReg.className(),
                    (*buf_it).archReg.index(),
                    (*buf_it).newPhysReg->index(),
                    (*buf_it).newPhysReg->className(),
                    (*buf_it).prevPhysReg->index(),
                    (*buf_it).prevPhysReg->className());

            buf_it++;
        }
    }
}

#endif//__CPU_O3_RENAME_IMPL_HH__<|MERGE_RESOLUTION|>--- conflicted
+++ resolved
@@ -976,13 +976,9 @@
         assert(hb_it != historyBuffer[tid].end());
 
         DPRINTF(Rename, "[tid:%i] Removing history entry with sequence "
-<<<<<<< HEAD
-                "number %i.\n", tid, hb_it->instSeqNum);
-=======
                 "number %i (archReg: %d, newPhysReg: %d, prevPhysReg: %d).\n",
                 tid, hb_it->instSeqNum, hb_it->archReg.index(),
                 hb_it->newPhysReg->index(), hb_it->prevPhysReg->index());
->>>>>>> a56ab045
 
         // Undo the rename mapping only if it was really a change.
         // Special regs that are not really renamed (like misc regs
