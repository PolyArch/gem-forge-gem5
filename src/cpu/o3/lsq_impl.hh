--- conflicted
+++ resolved
@@ -708,7 +708,6 @@
         req = inst->savedReq;
         assert(req);
     } else {
-<<<<<<< HEAD
         /**
          * ! GemForge
          * Try to get special GemForgeLoadRequest here.
@@ -718,25 +717,17 @@
                 &thread[tid], inst);
         }
         if (!req) {
-            if (needs_burst) {
+            if (htm_cmd) {
+                assert(addr == 0x0lu);
+                assert(size == 8);
+                req = new HtmCmdRequest(&thread[tid], inst, flags);
+            } else if (needs_burst) {
                 req = new SplitDataRequest(&thread[tid], inst, isLoad, addr,
                         size, flags, data, res);
             } else {
                 req = new SingleDataRequest(&thread[tid], inst, isLoad, addr,
                         size, flags, data, res, std::move(amo_op));
             }
-=======
-        if (htm_cmd) {
-            assert(addr == 0x0lu);
-            assert(size == 8);
-            req = new HtmCmdRequest(&thread[tid], inst, flags);
-        } else if (needs_burst) {
-            req = new SplitDataRequest(&thread[tid], inst, isLoad, addr,
-                    size, flags, data, res);
-        } else {
-            req = new SingleDataRequest(&thread[tid], inst, isLoad, addr,
-                    size, flags, data, res, std::move(amo_op));
->>>>>>> 0d703041
         }
         assert(req);
         if (!byte_enable.empty()) {
