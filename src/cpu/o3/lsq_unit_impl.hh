--- conflicted
+++ resolved
@@ -300,15 +300,9 @@
 
     /* Grow the queue. */
     loadQueue.advance_tail();
-<<<<<<< HEAD
 
     load_inst->sqIt = storeQueue.end();
 
-=======
-
-    load_inst->sqIt = storeQueue.end();
-
->>>>>>> a56ab045
     assert(!loadQueue.back().valid());
     loadQueue.back().set(load_inst);
     load_inst->lqIdx = loadQueue.tail();
@@ -328,19 +322,11 @@
     DPRINTF(LSQUnit, "Inserting store PC %s, idx:%i [sn:%lli]\n",
             store_inst->pcState(), storeQueue.tail(), store_inst->seqNum);
     storeQueue.advance_tail();
-<<<<<<< HEAD
 
     store_inst->sqIdx = storeQueue.tail();
     store_inst->lqIdx = loadQueue.moduloAdd(loadQueue.tail(), 1);
     store_inst->lqIt = loadQueue.end();
 
-=======
-
-    store_inst->sqIdx = storeQueue.tail();
-    store_inst->lqIdx = loadQueue.moduloAdd(loadQueue.tail(), 1);
-    store_inst->lqIt = loadQueue.end();
-
->>>>>>> a56ab045
     storeQueue.back().set(store_inst);
 
     ++stores;
@@ -422,17 +408,10 @@
         req = iter->request();
         if (!ld_inst->effAddrValid() || ld_inst->strictlyOrdered())
             continue;
-<<<<<<< HEAD
 
         DPRINTF(LSQUnit, "-- inst [sn:%lli] to pktAddr:%#x\n",
                     ld_inst->seqNum, invalidate_addr);
 
-=======
-
-        DPRINTF(LSQUnit, "-- inst [sn:%lli] to pktAddr:%#x\n",
-                    ld_inst->seqNum, invalidate_addr);
-
->>>>>>> a56ab045
         if (force_squash ||
             req->isCacheBlockHit(invalidate_addr, cacheBlockMask)) {
             if (needsTSO) {
@@ -785,7 +764,6 @@
             memset(inst->memData, 0, req->_size);
         else
             memcpy(inst->memData, storeWBIt->data(), req->_size);
-<<<<<<< HEAD
 
 
         if (req->senderState() == nullptr) {
@@ -794,16 +772,6 @@
             state->needWB = false;
             state->inst = inst;
 
-=======
-
-
-        if (req->senderState() == nullptr) {
-            SQSenderState *state = new SQSenderState(storeWBIt);
-            state->isLoad = false;
-            state->needWB = false;
-            state->inst = inst;
-
->>>>>>> a56ab045
             req->senderState(state);
             if (inst->isStoreConditional() || inst->isAtomic()) {
                 /* Only store conditionals and atomics need a writeback. */
