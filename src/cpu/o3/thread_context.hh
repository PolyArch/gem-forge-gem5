/*
 * Copyright (c) 2011-2012, 2016-2018 ARM Limited
 * Copyright (c) 2013 Advanced Micro Devices, Inc.
 * All rights reserved
 *
 * The license below extends only to copyright in the software and shall
 * not be construed as granting a license to any other intellectual
 * property including but not limited to intellectual property relating
 * to a hardware implementation of the functionality of the software
 * licensed hereunder.  You may use the software subject to the license
 * terms below provided that you ensure that this notice is replicated
 * unmodified and in its entirety in all distributions of the software,
 * modified or unmodified, in source code or in binary form.
 *
 * Copyright (c) 2004-2006 The Regents of The University of Michigan
 * All rights reserved.
 *
 * Redistribution and use in source and binary forms, with or without
 * modification, are permitted provided that the following conditions are
 * met: redistributions of source code must retain the above copyright
 * notice, this list of conditions and the following disclaimer;
 * redistributions in binary form must reproduce the above copyright
 * notice, this list of conditions and the following disclaimer in the
 * documentation and/or other materials provided with the distribution;
 * neither the name of the copyright holders nor the names of its
 * contributors may be used to endorse or promote products derived from
 * this software without specific prior written permission.
 *
 * THIS SOFTWARE IS PROVIDED BY THE COPYRIGHT HOLDERS AND CONTRIBUTORS
 * "AS IS" AND ANY EXPRESS OR IMPLIED WARRANTIES, INCLUDING, BUT NOT
 * LIMITED TO, THE IMPLIED WARRANTIES OF MERCHANTABILITY AND FITNESS FOR
 * A PARTICULAR PURPOSE ARE DISCLAIMED. IN NO EVENT SHALL THE COPYRIGHT
 * OWNER OR CONTRIBUTORS BE LIABLE FOR ANY DIRECT, INDIRECT, INCIDENTAL,
 * SPECIAL, EXEMPLARY, OR CONSEQUENTIAL DAMAGES (INCLUDING, BUT NOT
 * LIMITED TO, PROCUREMENT OF SUBSTITUTE GOODS OR SERVICES; LOSS OF USE,
 * DATA, OR PROFITS; OR BUSINESS INTERRUPTION) HOWEVER CAUSED AND ON ANY
 * THEORY OF LIABILITY, WHETHER IN CONTRACT, STRICT LIABILITY, OR TORT
 * (INCLUDING NEGLIGENCE OR OTHERWISE) ARISING IN ANY WAY OUT OF THE USE
 * OF THIS SOFTWARE, EVEN IF ADVISED OF THE POSSIBILITY OF SUCH DAMAGE.
 *
 * Authors: Kevin Lim
 */

#ifndef __CPU_O3_THREAD_CONTEXT_HH__
#define __CPU_O3_THREAD_CONTEXT_HH__

#include "config/the_isa.hh"
#include "cpu/o3/isa_specific.hh"
#include "cpu/thread_context.hh"

class EndQuiesceEvent;
namespace Kernel {
    class Statistics;
}

/**
 * Derived ThreadContext class for use with the O3CPU.  It
 * provides the interface for any external objects to access a
 * single thread's state and some general CPU state.  Any time
 * external objects try to update state through this interface,
 * the CPU will create an event to squash all in-flight
 * instructions in order to ensure state is maintained correctly.
 * It must be defined specifically for the O3CPU because
 * not all architectural state is located within the O3ThreadState
 * (such as the commit PC, and registers), and specific actions
 * must be taken when using this interface (such as squashing all
 * in-flight instructions when doing a write to this interface).
 */
template <class Impl>
class O3ThreadContext : public ThreadContext
{
  public:
    typedef typename Impl::O3CPU O3CPU;

   /** Pointer to the CPU. */
    O3CPU *cpu;

    /** Pointer to the thread state that this TC corrseponds to. */
    O3ThreadState<Impl> *thread;

    /** Returns a pointer to the ITB. */
    BaseTLB *getITBPtr() override { return cpu->itb; }

    /** Returns a pointer to the DTB. */
    BaseTLB *getDTBPtr() override { return cpu->dtb; }

    CheckerCPU *getCheckerCpuPtr() override { return NULL; }

    TheISA::ISA *
    getIsaPtr() override
    {
        return cpu->isa[thread->threadId()];
    }

    TheISA::Decoder *
    getDecoderPtr() override
    {
        return cpu->fetch.decoder[thread->threadId()];
    }

    /** Returns a pointer to this CPU. */
    BaseCPU *getCpuPtr() override { return cpu; }

    /** Reads this CPU's ID. */
    int cpuId() const override { return cpu->cpuId(); }

    /** Reads this CPU's Socket ID. */
    uint32_t socketId() const override { return cpu->socketId(); }

    ContextID contextId() const override { return thread->contextId(); }

    void setContextId(ContextID id) override { thread->setContextId(id); }

    /** Returns this thread's ID number. */
    int threadId() const override { return thread->threadId(); }
    void setThreadId(int id) override { return thread->setThreadId(id); }

    /** Returns a pointer to the system. */
    System *getSystemPtr() override { return cpu->system; }

    /** Returns a pointer to this thread's kernel statistics. */
    ::Kernel::Statistics *
    getKernelStats() override
    {
        return thread->kernelStats;
    }

    /** Returns a pointer to this thread's process. */
    Process *getProcessPtr() override { return thread->getProcessPtr(); }

    void setProcessPtr(Process *p) override { thread->setProcessPtr(p); }

    PortProxy &getPhysProxy() override { return thread->getPhysProxy(); }

<<<<<<< HEAD
    FSTranslatingPortProxy &getVirtProxy() override;
=======
    PortProxy &getVirtProxy() override;
>>>>>>> a56ab045

    void
    initMemProxies(ThreadContext *tc) override
    {
        thread->initMemProxies(tc);
    }
<<<<<<< HEAD

    SETranslatingPortProxy &
    getMemProxy() override
    {
        return thread->getMemProxy();
    }
=======
>>>>>>> a56ab045

    /** Returns this thread's status. */
    Status status() const override { return thread->status(); }

    /** Sets this thread's status. */
    void
    setStatus(Status new_status) override
    {
        thread->setStatus(new_status);
    }

    /** Set the status to Active. */
    void activate() override;

    /** Set the status to Suspended. */
    void suspend() override;

    /** Set the status to Halted. */
    void halt() override;

    /** Dumps the function profiling information.
     * @todo: Implement.
     */
    void dumpFuncProfile() override;

    /** Takes over execution of a thread from another CPU. */
    void takeOverFrom(ThreadContext *old_context) override;

    /** Registers statistics associated with this TC. */
    void regStats(const std::string &name) override;

    /** Reads the last tick that this thread was activated on. */
    Tick readLastActivate() override;
    /** Reads the last tick that this thread was suspended on. */
    Tick readLastSuspend() override;

    /** Clears the function profiling information. */
    void profileClear() override;
    /** Samples the function profiling information. */
    void profileSample() override;

    /** Copies the architectural registers from another TC into this TC. */
    void copyArchRegs(ThreadContext *tc) override;

    /** Resets all architectural registers to 0. */
    void clearArchRegs() override;

    /** Reads an integer register. */
    RegVal
    readReg(RegIndex reg_idx)
    {
        return readIntRegFlat(flattenRegId(RegId(IntRegClass,
                                                 reg_idx)).index());
    }
    RegVal
    readIntReg(RegIndex reg_idx) const override
    {
        return readIntRegFlat(flattenRegId(RegId(IntRegClass,
                                                 reg_idx)).index());
    }

    RegVal
    readFloatReg(RegIndex reg_idx) const override
    {
        return readFloatRegFlat(flattenRegId(RegId(FloatRegClass,
                                             reg_idx)).index());
    }

    const VecRegContainer &
    readVecReg(const RegId& id) const override
    {
        return readVecRegFlat(flattenRegId(id).index());
    }

    /**
     * Read vector register operand for modification, hierarchical indexing.
     */
    VecRegContainer &
    getWritableVecReg(const RegId& id) override
    {
        return getWritableVecRegFlat(flattenRegId(id).index());
    }

    /** Vector Register Lane Interfaces. */
    /** @{ */
    /** Reads source vector 8bit operand. */
    ConstVecLane8
    readVec8BitLaneReg(const RegId& id) const override
    {
        return readVecLaneFlat<uint8_t>(flattenRegId(id).index(),
                    id.elemIndex());
    }

    /** Reads source vector 16bit operand. */
    ConstVecLane16
    readVec16BitLaneReg(const RegId& id) const override
    {
        return readVecLaneFlat<uint16_t>(flattenRegId(id).index(),
                    id.elemIndex());
    }

    /** Reads source vector 32bit operand. */
    ConstVecLane32
    readVec32BitLaneReg(const RegId& id) const override
    {
        return readVecLaneFlat<uint32_t>(flattenRegId(id).index(),
                    id.elemIndex());
    }

    /** Reads source vector 64bit operand. */
    ConstVecLane64
    readVec64BitLaneReg(const RegId& id) const override
    {
        return readVecLaneFlat<uint64_t>(flattenRegId(id).index(),
                    id.elemIndex());
    }

    /** Write a lane of the destination vector register. */
    void
    setVecLane(const RegId& reg,
               const LaneData<LaneSize::Byte>& val) override
    {
        return setVecLaneFlat(flattenRegId(reg).index(), reg.elemIndex(), val);
    }
    void
    setVecLane(const RegId& reg,
               const LaneData<LaneSize::TwoByte>& val) override
    {
        return setVecLaneFlat(flattenRegId(reg).index(), reg.elemIndex(), val);
    }
    void
    setVecLane(const RegId& reg,
               const LaneData<LaneSize::FourByte>& val) override
    {
        return setVecLaneFlat(flattenRegId(reg).index(), reg.elemIndex(), val);
    }
    void
    setVecLane(const RegId& reg,
               const LaneData<LaneSize::EightByte>& val) override
    {
        return setVecLaneFlat(flattenRegId(reg).index(), reg.elemIndex(), val);
    }
    /** @} */

    const VecElem &
    readVecElem(const RegId& reg) const override
    {
        return readVecElemFlat(flattenRegId(reg).index(), reg.elemIndex());
    }

    const VecPredRegContainer &
    readVecPredReg(const RegId& id) const override
    {
        return readVecPredRegFlat(flattenRegId(id).index());
    }

    VecPredRegContainer&
    getWritableVecPredReg(const RegId& id) override
    {
        return getWritableVecPredRegFlat(flattenRegId(id).index());
    }

    RegVal
    readCCReg(RegIndex reg_idx) const override
    {
        return readCCRegFlat(flattenRegId(RegId(CCRegClass,
                                                 reg_idx)).index());
    }

    /** Sets an integer register to a value. */
    void
    setIntReg(RegIndex reg_idx, RegVal val) override
    {
        setIntRegFlat(flattenRegId(RegId(IntRegClass, reg_idx)).index(), val);
    }

    void
    setFloatReg(RegIndex reg_idx, RegVal val) override
    {
        setFloatRegFlat(flattenRegId(RegId(FloatRegClass,
                                           reg_idx)).index(), val);
    }

    void
    setVecReg(const RegId& reg, const VecRegContainer& val) override
    {
        setVecRegFlat(flattenRegId(reg).index(), val);
    }

    void
    setVecElem(const RegId& reg, const VecElem& val) override
    {
        setVecElemFlat(flattenRegId(reg).index(), reg.elemIndex(), val);
    }

    void
    setVecPredReg(const RegId& reg,
                  const VecPredRegContainer& val) override
    {
        setVecPredRegFlat(flattenRegId(reg).index(), val);
    }

    void
    setCCReg(RegIndex reg_idx, RegVal val) override
    {
        setCCRegFlat(flattenRegId(RegId(CCRegClass, reg_idx)).index(), val);
    }

    /** Reads this thread's PC state. */
    TheISA::PCState
    pcState() const override
    {
        return cpu->pcState(thread->threadId());
    }

    /** Sets this thread's PC state. */
    void pcState(const TheISA::PCState &val) override;

    void pcStateNoRecord(const TheISA::PCState &val) override;

    /** Reads this thread's PC. */
    Addr
    instAddr() const override
    {
        return cpu->instAddr(thread->threadId());
    }

    /** Reads this thread's next PC. */
    Addr
    nextInstAddr() const override
    {
        return cpu->nextInstAddr(thread->threadId());
    }

    /** Reads this thread's next PC. */
    MicroPC
    microPC() const override
    {
        return cpu->microPC(thread->threadId());
    }

    /** Reads a miscellaneous register. */
    RegVal
    readMiscRegNoEffect(RegIndex misc_reg) const override
    {
        return cpu->readMiscRegNoEffect(misc_reg, thread->threadId());
    }

    /** Reads a misc. register, including any side-effects the
     * read might have as defined by the architecture. */
    RegVal
    readMiscReg(RegIndex misc_reg) override
    {
        return cpu->readMiscReg(misc_reg, thread->threadId());
    }

    /** Sets a misc. register. */
    void setMiscRegNoEffect(RegIndex misc_reg, RegVal val) override;

    /** Sets a misc. register, including any side-effects the
     * write might have as defined by the architecture. */
    void setMiscReg(RegIndex misc_reg, RegVal val) override;

    RegId flattenRegId(const RegId& regId) const override;

    /** Returns the number of consecutive store conditional failures. */
    // @todo: Figure out where these store cond failures should go.
    unsigned
    readStCondFailures() const override
    {
        return thread->storeCondFailures;
    }

    /** Sets the number of consecutive store conditional failures. */
    void
    setStCondFailures(unsigned sc_failures) override
    {
        thread->storeCondFailures = sc_failures;
    }

    /** Executes a syscall in SE mode. */
    void
    syscall(int64_t callnum, Fault *fault) override
    {
        return cpu->syscall(callnum, thread->threadId(), fault);
    }

    /** Reads the funcExeInst counter. */
    Counter readFuncExeInst() const override { return thread->funcExeInst; }

    /** Returns pointer to the quiesce event. */
    EndQuiesceEvent *
    getQuiesceEvent() override
    {
        return this->thread->quiesceEvent;
    }
    /** check if the cpu is currently in state update mode and squash if not.
     * This function will return true if a trap is pending or if a fault or
     * similar is currently writing to the thread context and doesn't want
     * reset all the state (see noSquashFromTC).
     */
    inline void
    conditionalSquash()
    {
        if (!thread->trapPending && !thread->noSquashFromTC)
            cpu->squashFromTC(thread->threadId());
    }

    RegVal readIntRegFlat(RegIndex idx) const override;
    void setIntRegFlat(RegIndex idx, RegVal val) override;

    RegVal readFloatRegFlat(RegIndex idx) const override;
    void setFloatRegFlat(RegIndex idx, RegVal val) override;

    const VecRegContainer& readVecRegFlat(RegIndex idx) const override;
    /** Read vector register operand for modification, flat indexing. */
    VecRegContainer& getWritableVecRegFlat(RegIndex idx) override;
    void setVecRegFlat(RegIndex idx, const VecRegContainer& val) override;

    template <typename VecElem>
    VecLaneT<VecElem, true>
    readVecLaneFlat(RegIndex idx, int lId) const
    {
        return cpu->template readArchVecLane<VecElem>(idx, lId,
                thread->threadId());
    }

    template <typename LD>
    void
    setVecLaneFlat(int idx, int lId, const LD& val)
    {
        cpu->template setArchVecLane(idx, lId, thread->threadId(), val);
    }

    const VecElem &readVecElemFlat(RegIndex idx,
                                   const ElemIndex& elemIndex) const override;
    void setVecElemFlat(RegIndex idx, const ElemIndex& elemIdx,
                        const VecElem& val) override;

    const VecPredRegContainer& readVecPredRegFlat(RegIndex idx) const override;
    VecPredRegContainer& getWritableVecPredRegFlat(RegIndex idx) override;
    void setVecPredRegFlat(RegIndex idx,
                           const VecPredRegContainer& val) override;

    RegVal readCCRegFlat(RegIndex idx) const override;
    void setCCRegFlat(RegIndex idx, RegVal val) override;
};

#endif<|MERGE_RESOLUTION|>--- conflicted
+++ resolved
@@ -132,26 +132,13 @@
 
     PortProxy &getPhysProxy() override { return thread->getPhysProxy(); }
 
-<<<<<<< HEAD
-    FSTranslatingPortProxy &getVirtProxy() override;
-=======
     PortProxy &getVirtProxy() override;
->>>>>>> a56ab045
 
     void
     initMemProxies(ThreadContext *tc) override
     {
         thread->initMemProxies(tc);
     }
-<<<<<<< HEAD
-
-    SETranslatingPortProxy &
-    getMemProxy() override
-    {
-        return thread->getMemProxy();
-    }
-=======
->>>>>>> a56ab045
 
     /** Returns this thread's status. */
     Status status() const override { return thread->status(); }
