--- conflicted
+++ resolved
@@ -106,22 +106,8 @@
 TraceCPU::takeOverFrom(BaseCPU *oldCPU)
 {
     // Unbind the ports of the old CPU and bind the ports of the TraceCPU.
-<<<<<<< HEAD
-    assert(!getInstPort().isConnected());
-    assert(oldCPU->getInstPort().isConnected());
-    Port &inst_peer_port = oldCPU->getInstPort().getSlavePort();
-    oldCPU->getInstPort().unbind();
-    getInstPort().bind(inst_peer_port);
-
-    assert(!getDataPort().isConnected());
-    assert(oldCPU->getDataPort().isConnected());
-    Port &data_peer_port = oldCPU->getDataPort().getSlavePort();
-    oldCPU->getDataPort().unbind();
-    getDataPort().bind(data_peer_port);
-=======
     getInstPort().takeOverFrom(&oldCPU->getInstPort());
     getDataPort().takeOverFrom(&oldCPU->getDataPort());
->>>>>>> a56ab045
 }
 
 void
