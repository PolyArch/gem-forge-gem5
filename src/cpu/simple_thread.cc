--- conflicted
+++ resolved
@@ -64,6 +64,7 @@
 
 using namespace std;
 
+
 // constructor
 SimpleThread::SimpleThread(BaseCPU *_cpu, int _thread_num, System *_sys,
                            Process *_process, BaseTLB *_itb,
@@ -72,13 +73,8 @@
       isa(dynamic_cast<TheISA::ISA *>(_isa)),
       predicate(true), memAccPredicate(true),
       comInstEventQueue("instruction-based event queue"),
-<<<<<<< HEAD
-      system(_sys), itb(_itb), dtb(_dtb),
-      decoder(TheISA::Decoder(dynamic_cast<TheISA::ISA *>(_isa), _cpu->cpuId()))
-=======
-      system(_sys), itb(_itb), dtb(_dtb), decoder(isa),
+      system(_sys), itb(_itb), dtb(_dtb), decoder(isa, _cpu->cpuId()),
       htmTransactionStarts(0), htmTransactionStops(0)
->>>>>>> 0d703041
 {
     assert(isa);
     clearArchRegs();
