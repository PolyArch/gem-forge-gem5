--- conflicted
+++ resolved
@@ -70,19 +70,13 @@
 // constructor
 SimpleThread::SimpleThread(BaseCPU *_cpu, int _thread_num, System *_sys,
                            Process *_process, BaseTLB *_itb,
-<<<<<<< HEAD
-                           BaseTLB *_dtb, TheISA::ISA *_isa)
-    : ThreadState(_cpu, _thread_num, _process), isa(_isa),
-      predicate(true), memAccPredicate(true), system(_sys),
-      itb(_itb), dtb(_dtb), decoder(TheISA::Decoder(_isa, _cpu->cpuId()))
-=======
                            BaseTLB *_dtb, BaseISA *_isa)
     : ThreadState(_cpu, _thread_num, _process),
       isa(dynamic_cast<TheISA::ISA *>(_isa)),
       predicate(true), memAccPredicate(true),
       comInstEventQueue("instruction-based event queue"),
-      system(_sys), itb(_itb), dtb(_dtb), decoder(TheISA::Decoder(isa))
->>>>>>> b1b8af04
+      system(_sys), itb(_itb), dtb(_dtb),
+      decoder(TheISA::Decoder(dynamic_cast<TheISA::ISA *>(_isa), _cpu->cpuId()))
 {
     assert(isa);
     clearArchRegs();
