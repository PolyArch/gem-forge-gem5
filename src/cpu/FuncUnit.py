# Copyright (c) 2010, 2017-2018 ARM Limited
# All rights reserved.
#
# The license below extends only to copyright in the software and shall
# not be construed as granting a license to any other intellectual
# property including but not limited to intellectual property relating
# to a hardware implementation of the functionality of the software
# licensed hereunder.  You may use the software subject to the license
# terms below provided that you ensure that this notice is replicated
# unmodified and in its entirety in all distributions of the software,
# modified or unmodified, in source code or in binary form.
#
# Copyright (c) 2006-2007 The Regents of The University of Michigan
# All rights reserved.
#
# Redistribution and use in source and binary forms, with or without
# modification, are permitted provided that the following conditions are
# met: redistributions of source code must retain the above copyright
# notice, this list of conditions and the following disclaimer;
# redistributions in binary form must reproduce the above copyright
# notice, this list of conditions and the following disclaimer in the
# documentation and/or other materials provided with the distribution;
# neither the name of the copyright holders nor the names of its
# contributors may be used to endorse or promote products derived from
# this software without specific prior written permission.
#
# THIS SOFTWARE IS PROVIDED BY THE COPYRIGHT HOLDERS AND CONTRIBUTORS
# "AS IS" AND ANY EXPRESS OR IMPLIED WARRANTIES, INCLUDING, BUT NOT
# LIMITED TO, THE IMPLIED WARRANTIES OF MERCHANTABILITY AND FITNESS FOR
# A PARTICULAR PURPOSE ARE DISCLAIMED. IN NO EVENT SHALL THE COPYRIGHT
# OWNER OR CONTRIBUTORS BE LIABLE FOR ANY DIRECT, INDIRECT, INCIDENTAL,
# SPECIAL, EXEMPLARY, OR CONSEQUENTIAL DAMAGES (INCLUDING, BUT NOT
# LIMITED TO, PROCUREMENT OF SUBSTITUTE GOODS OR SERVICES; LOSS OF USE,
# DATA, OR PROFITS; OR BUSINESS INTERRUPTION) HOWEVER CAUSED AND ON ANY
# THEORY OF LIABILITY, WHETHER IN CONTRACT, STRICT LIABILITY, OR TORT
# (INCLUDING NEGLIGENCE OR OTHERWISE) ARISING IN ANY WAY OUT OF THE USE
# OF THIS SOFTWARE, EVEN IF ADVISED OF THE POSSIBILITY OF SUCH DAMAGE.

from m5.SimObject import SimObject
from m5.params import *


class OpClass(Enum):
<<<<<<< HEAD
    vals = ['No_OpClass', 'IntAlu', 'IntMult', 'IntDiv', 'FloatAdd',
            'FloatCmp', 'FloatCvt', 'FloatMult', 'FloatMultAcc', 'FloatDiv',
            'FloatMisc', 'FloatSqrt',
            'SimdAdd', 'SimdAddAcc', 'SimdAlu', 'SimdCmp', 'SimdCvt',
            'SimdMisc', 'SimdMult', 'SimdMultAcc', 'SimdShift', 'SimdShiftAcc',
            'SimdDiv', 'SimdSqrt', 'SimdFloatAdd', 'SimdFloatAlu',
            'SimdFloatCmp', 'SimdFloatCvt', 'SimdFloatDiv', 'SimdFloatMisc',
            'SimdFloatMult', 'SimdFloatMultAcc', 'SimdFloatSqrt',
            'SimdReduceAdd', 'SimdReduceAlu', 'SimdReduceCmp',
            'SimdFloatReduceAdd', 'SimdFloatReduceCmp',
            'SimdAes', 'SimdAesMix', 'SimdSha1Hash', 'SimdSha1Hash2',
            'SimdSha256Hash', 'SimdSha256Hash2', 'SimdShaSigma2',
            'SimdShaSigma3',
            'SimdPredAlu',
            'MemRead', 'MemWrite', 'FloatMemRead', 'FloatMemWrite',
            'IprAccess', 'InstPrefetch', 'Accelerator']
=======
    vals = [
        "No_OpClass",
        "IntAlu",
        "IntMult",
        "IntDiv",
        "FloatAdd",
        "FloatCmp",
        "FloatCvt",
        "FloatMult",
        "FloatMultAcc",
        "FloatDiv",
        "FloatMisc",
        "FloatSqrt",
        "SimdAdd",
        "SimdAddAcc",
        "SimdAlu",
        "SimdCmp",
        "SimdCvt",
        "SimdMisc",
        "SimdMult",
        "SimdMultAcc",
        "SimdShift",
        "SimdShiftAcc",
        "SimdDiv",
        "SimdSqrt",
        "SimdFloatAdd",
        "SimdFloatAlu",
        "SimdFloatCmp",
        "SimdFloatCvt",
        "SimdFloatDiv",
        "SimdFloatMisc",
        "SimdFloatMult",
        "SimdFloatMultAcc",
        "SimdFloatSqrt",
        "SimdReduceAdd",
        "SimdReduceAlu",
        "SimdReduceCmp",
        "SimdFloatReduceAdd",
        "SimdFloatReduceCmp",
        "SimdAes",
        "SimdAesMix",
        "SimdSha1Hash",
        "SimdSha1Hash2",
        "SimdSha256Hash",
        "SimdSha256Hash2",
        "SimdShaSigma2",
        "SimdShaSigma3",
        "SimdPredAlu",
        "MemRead",
        "MemWrite",
        "FloatMemRead",
        "FloatMemWrite",
        "IprAccess",
        "InstPrefetch",
    ]
>>>>>>> 5fa484e2


class OpDesc(SimObject):
    type = "OpDesc"
    cxx_header = "cpu/func_unit.hh"
    cxx_class = "gem5::OpDesc"

    opClass = Param.OpClass("type of operation")
    opLat = Param.Cycles(1, "cycles until result is available")
<<<<<<< HEAD
    pipelined = Param.Bool(True, "set to true when the functional unit for"
                           "this op is fully pipelined. False means not pipelined at all.")
=======
    pipelined = Param.Bool(
        True,
        "set to true when the functional unit for"
        "this op is fully pipelined. False means not pipelined at all.",
    )
>>>>>>> 5fa484e2


class FUDesc(SimObject):
    type = "FUDesc"
    cxx_header = "cpu/func_unit.hh"
    cxx_class = "gem5::FUDesc"

    count = Param.Int("number of these FU's available")
    opList = VectorParam.OpDesc("operation classes for this FU type")<|MERGE_RESOLUTION|>--- conflicted
+++ resolved
@@ -41,24 +41,6 @@
 
 
 class OpClass(Enum):
-<<<<<<< HEAD
-    vals = ['No_OpClass', 'IntAlu', 'IntMult', 'IntDiv', 'FloatAdd',
-            'FloatCmp', 'FloatCvt', 'FloatMult', 'FloatMultAcc', 'FloatDiv',
-            'FloatMisc', 'FloatSqrt',
-            'SimdAdd', 'SimdAddAcc', 'SimdAlu', 'SimdCmp', 'SimdCvt',
-            'SimdMisc', 'SimdMult', 'SimdMultAcc', 'SimdShift', 'SimdShiftAcc',
-            'SimdDiv', 'SimdSqrt', 'SimdFloatAdd', 'SimdFloatAlu',
-            'SimdFloatCmp', 'SimdFloatCvt', 'SimdFloatDiv', 'SimdFloatMisc',
-            'SimdFloatMult', 'SimdFloatMultAcc', 'SimdFloatSqrt',
-            'SimdReduceAdd', 'SimdReduceAlu', 'SimdReduceCmp',
-            'SimdFloatReduceAdd', 'SimdFloatReduceCmp',
-            'SimdAes', 'SimdAesMix', 'SimdSha1Hash', 'SimdSha1Hash2',
-            'SimdSha256Hash', 'SimdSha256Hash2', 'SimdShaSigma2',
-            'SimdShaSigma3',
-            'SimdPredAlu',
-            'MemRead', 'MemWrite', 'FloatMemRead', 'FloatMemWrite',
-            'IprAccess', 'InstPrefetch', 'Accelerator']
-=======
     vals = [
         "No_OpClass",
         "IntAlu",
@@ -113,8 +95,8 @@
         "FloatMemWrite",
         "IprAccess",
         "InstPrefetch",
+        "Accelerator",
     ]
->>>>>>> 5fa484e2
 
 
 class OpDesc(SimObject):
@@ -124,16 +106,11 @@
 
     opClass = Param.OpClass("type of operation")
     opLat = Param.Cycles(1, "cycles until result is available")
-<<<<<<< HEAD
-    pipelined = Param.Bool(True, "set to true when the functional unit for"
-                           "this op is fully pipelined. False means not pipelined at all.")
-=======
     pipelined = Param.Bool(
         True,
         "set to true when the functional unit for"
         "this op is fully pipelined. False means not pipelined at all.",
     )
->>>>>>> 5fa484e2
 
 
 class FUDesc(SimObject):
