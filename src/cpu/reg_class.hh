--- conflicted
+++ resolved
@@ -1,9 +1,5 @@
 /*
-<<<<<<< HEAD
- * Copyright (c) 2016-2017 ARM Limited
-=======
  * Copyright (c) 2016-2019 ARM Limited
->>>>>>> a56ab045
  * All rights reserved
  *
  * The license below extends only to copyright in the software and shall
@@ -87,11 +83,6 @@
     RegIndex regIdx;
     ElemIndex elemIdx;
     static constexpr size_t Scale = TheISA::NumVecElemPerVecReg;
-<<<<<<< HEAD
-    friend struct std::hash<RegId>;
-  public:
-    RegId() : regClass(IntRegClass), regIdx(0), elemIdx(-1) {}
-=======
     int numPinnedWrites;
 
     friend struct std::hash<RegId>;
@@ -99,7 +90,6 @@
   public:
     RegId() : RegId(IntRegClass, 0) {}
 
->>>>>>> a56ab045
     RegId(RegClass reg_class, RegIndex reg_idx)
         : RegId(reg_class, reg_idx, ILLEGAL_ELEM_INDEX) {}
 
@@ -239,11 +229,6 @@
 class PhysRegId : private RegId {
   private:
     PhysRegIndex flatIdx;
-<<<<<<< HEAD
-
-  public:
-    explicit PhysRegId() : RegId(IntRegClass, -1), flatIdx(-1) {}
-=======
     int numPinnedWritesToComplete;
     bool pinned;
 
@@ -251,29 +236,20 @@
     explicit PhysRegId() : RegId(IntRegClass, -1), flatIdx(-1),
                            numPinnedWritesToComplete(0)
     {}
->>>>>>> a56ab045
 
     /** Scalar PhysRegId constructor. */
     explicit PhysRegId(RegClass _regClass, PhysRegIndex _regIdx,
               PhysRegIndex _flatIdx)
-<<<<<<< HEAD
-        : RegId(_regClass, _regIdx), flatIdx(_flatIdx)
-=======
         : RegId(_regClass, _regIdx), flatIdx(_flatIdx),
           numPinnedWritesToComplete(0), pinned(false)
->>>>>>> a56ab045
     {}
 
     /** Vector PhysRegId constructor (w/ elemIndex). */
     explicit PhysRegId(RegClass _regClass, PhysRegIndex _regIdx,
               ElemIndex elem_idx, PhysRegIndex flat_idx)
-<<<<<<< HEAD
-        : RegId(_regClass, _regIdx, elem_idx), flatIdx(flat_idx) { }
-=======
         : RegId(_regClass, _regIdx, elem_idx), flatIdx(flat_idx),
           numPinnedWritesToComplete(0), pinned(false)
     {}
->>>>>>> a56ab045
 
     /** Visible RegId methods */
     /** @{ */
@@ -334,23 +310,11 @@
     /** Flat index accessor */
     const PhysRegIndex& flatIndex() const { return flatIdx; }
 
-<<<<<<< HEAD
-    static PhysRegId elemId(const PhysRegId* vid, ElemIndex elem)
-=======
     static PhysRegId elemId(PhysRegId* vid, ElemIndex elem)
->>>>>>> a56ab045
     {
         assert(vid->isVectorPhysReg());
         return PhysRegId(VecElemClass, vid->index(), elem);
     }
-<<<<<<< HEAD
-};
-
-/** Constant pointer definition.
- * PhysRegIds only need to be created once and then we can just share
- * pointers */
-using PhysRegIdPtr = const PhysRegId*;
-=======
 
     int getNumPinnedWrites() const { return numPinnedWrites; }
 
@@ -386,7 +350,6 @@
 };
 
 using PhysRegIdPtr = PhysRegId*;
->>>>>>> a56ab045
 
 namespace std
 {
