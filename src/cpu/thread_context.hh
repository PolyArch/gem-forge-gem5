--- conflicted
+++ resolved
@@ -68,13 +68,7 @@
 class PortProxy;
 class Process;
 class System;
-<<<<<<< HEAD
 class StreamNUCAManager;
-namespace Kernel {
-    class Statistics;
-}
-=======
->>>>>>> 0d703041
 
 /**
  * ThreadContext is the external interface to all thread state for
@@ -195,14 +189,9 @@
     /// Quiesce, suspend, and schedule activate at resume
     void quiesceTick(Tick resume);
 
-<<<<<<< HEAD
     /// Used for sched_yield syscall.
     void schedYield();
 
-    virtual void dumpFuncProfile() = 0;
-
-=======
->>>>>>> 0d703041
     virtual void takeOverFrom(ThreadContext *old_context) = 0;
 
     virtual void regStats(const std::string &name) {};
