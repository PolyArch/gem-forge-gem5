--- conflicted
+++ resolved
@@ -64,14 +64,13 @@
 class Checkpoint;
 class InstDecoder;
 class PortProxy;
+class TranslatingPortProxy;
+class SETranslatingPortProxy;
 class Process;
 class System;
-<<<<<<< HEAD
 class StreamNUCAManager;
-=======
 class Packet;
 using PacketPtr = Packet *;
->>>>>>> 5fa484e2
 
 /**
  * ThreadContext is the external interface to all thread state for
@@ -250,6 +249,15 @@
                                      HtmFailureFaultCause cause) = 0;
     virtual BaseHTMCheckpointPtr& getHtmCheckpointPtr() = 0;
     virtual void setHtmCheckpointPtr(BaseHTMCheckpointPtr cpt) = 0;
+
+    /**
+     * ! Needed by gem forge.
+     */
+    PortProxy &getVirtProxy();
+
+private:
+    std::shared_ptr<TranslatingPortProxy> fsVirtProxy;
+    std::shared_ptr<SETranslatingPortProxy> seVirtProxy;
 };
 
 /** @{ */
