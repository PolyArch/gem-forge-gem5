--- conflicted
+++ resolved
@@ -1183,7 +1183,9 @@
     pattern = expandReusePat(patInfo.pumTile, pattern, splitOutDim);
   }
 
-  MLC_S_DPRINTF(dynId, "DataGraph Compute Tile %s Pat %s SplitOutDim %s.\n",
+  MLC_S_DPRINTF(dynId,
+                "[PUM] --- Build Cmp Node DataGraph Compute Tile %s Pat %s "
+                "SplitOutDim %s.\n",
                 patInfo.pumTile, pattern, splitOutDim);
 
   // TODO: DynStreamFormalParam always copy-constructible?
@@ -1214,72 +1216,95 @@
     MLC_S_PANIC_NO_DUMP(dynId, "[PUM] Failed to find ComputeFunc.");
   }
 
-  if (this->controller->myParams->stream_pum_enable_egraph) {
-    /**
-     * Break compute function into its individual computations.
-     * `func` is a list of instructions -- all in one TDFG node. Instead, a
-     * TDFG node should have each operation individually represented.
-     *
-     * `formalParams` is a list of arguments (stream or other) passed into the
-     * `func` call. Each will be mapped a X86 function call integer register.
-     */
-
-    MLCSE_DPRINTF("Collecting operand registers values\n");
-
-    // Step 1: Define initial state of call registers.
-    const RegId intRegParams[6] = {
-        RegId(RegClass::IntRegClass, X86ISA::IntRegIndex::INTREG_RDI),
-        RegId(RegClass::IntRegClass, X86ISA::IntRegIndex::INTREG_RSI),
-        RegId(RegClass::IntRegClass, X86ISA::IntRegIndex::INTREG_RDX),
-        RegId(RegClass::IntRegClass, X86ISA::IntRegIndex::INTREG_RCX),
-        RegId(RegClass::IntRegClass, X86ISA::IntRegIndex::INTREG_R8),
-        RegId(RegClass::IntRegClass, X86ISA::IntRegIndex::INTREG_R9),
-    };
-    const RegId floatRegParams[8] = {
-        RegId(RegClass::FloatRegClass, X86ISA::FloatRegIndex::FLOATREG_XMM0_0),
-        RegId(RegClass::FloatRegClass, X86ISA::FloatRegIndex::FLOATREG_XMM1_0),
-        RegId(RegClass::FloatRegClass, X86ISA::FloatRegIndex::FLOATREG_XMM2_0),
-        RegId(RegClass::FloatRegClass, X86ISA::FloatRegIndex::FLOATREG_XMM3_0),
-        RegId(RegClass::FloatRegClass, X86ISA::FloatRegIndex::FLOATREG_XMM4_0),
-        RegId(RegClass::FloatRegClass, X86ISA::FloatRegIndex::FLOATREG_XMM5_0),
-        RegId(RegClass::FloatRegClass, X86ISA::FloatRegIndex::FLOATREG_XMM6_0),
-        RegId(RegClass::FloatRegClass, X86ISA::FloatRegIndex::FLOATREG_XMM7_0),
-    };
-
-    MLC_S_DPRINTF(dynId,
-                  "Construct TDFG ComputeNode(s) for %s. InputNodes %lu:\n",
-                  func->getFuncInfo().name(), resultNodes.size());
-    if (Debug::MLCStreamPUM) {
-      for (const auto &entry : resultNodes) {
-        MLC_S_DPRINTF(dynId, "   LogicalStream %lu %s\n", entry.first,
-                      *entry.second);
-      }
-    }
-
-    // assert(inputNodes.size() == formalParams.size());
-
-    std::unordered_map<RegId, PUMDataGraphNode *> regToNode;
-
-    // Define initial state of call registers.
-    MLCSE_DPRINTF("Collecting operand registers\n");
-    int intRegIdx = 0;
-    int fpRegIdx = 0;
-
-    for (auto i = 0; i < formalParams.size(); ++i) {
-      // Ignore if parameter is not a stream.
-
-      PUMDataGraphNode *node = nullptr;
-
-      if (formalParams[i].isInvariant) {
-        MLCSE_DPRINTF("  Has non-stream @\n %d", i);
-        continue;
-
-        // TODO: For register parameters
+  /**
+   * Break compute function into its individual computations.
+   * `func` is a list of instructions -- all in one TDFG node. Instead, a
+   * TDFG node should have each operation individually represented.
+   *
+   * `formalParams` is a list of arguments (stream or other) passed into the
+   * `func` call. Each will be mapped a X86 function call integer register.
+   */
+
+  MLCSE_DPRINTF("Collecting operand registers values\n");
+
+  // Step 1: Define initial state of call registers.
+  const RegId intRegParams[6] = {
+      RegId(RegClass::IntRegClass, X86ISA::IntRegIndex::INTREG_RDI),
+      RegId(RegClass::IntRegClass, X86ISA::IntRegIndex::INTREG_RSI),
+      RegId(RegClass::IntRegClass, X86ISA::IntRegIndex::INTREG_RDX),
+      RegId(RegClass::IntRegClass, X86ISA::IntRegIndex::INTREG_RCX),
+      RegId(RegClass::IntRegClass, X86ISA::IntRegIndex::INTREG_R8),
+      RegId(RegClass::IntRegClass, X86ISA::IntRegIndex::INTREG_R9),
+  };
+  const RegId floatRegParams[8] = {
+      RegId(RegClass::FloatRegClass, X86ISA::FloatRegIndex::FLOATREG_XMM0_0),
+      RegId(RegClass::FloatRegClass, X86ISA::FloatRegIndex::FLOATREG_XMM1_0),
+      RegId(RegClass::FloatRegClass, X86ISA::FloatRegIndex::FLOATREG_XMM2_0),
+      RegId(RegClass::FloatRegClass, X86ISA::FloatRegIndex::FLOATREG_XMM3_0),
+      RegId(RegClass::FloatRegClass, X86ISA::FloatRegIndex::FLOATREG_XMM4_0),
+      RegId(RegClass::FloatRegClass, X86ISA::FloatRegIndex::FLOATREG_XMM5_0),
+      RegId(RegClass::FloatRegClass, X86ISA::FloatRegIndex::FLOATREG_XMM6_0),
+      RegId(RegClass::FloatRegClass, X86ISA::FloatRegIndex::FLOATREG_XMM7_0),
+  };
+
+  MLC_S_DPRINTF(dynId,
+                "Construct TDFG ComputeNode(s) for %s. InputNodes %lu:\n",
+                func->getFuncInfo().name(), resultNodes.size());
+  if (Debug::MLCStreamPUM) {
+    for (const auto &entry : resultNodes) {
+      MLC_S_DPRINTF(dynId, "   LogicalStream %lu %s\n", entry.first,
+                    *entry.second);
+    }
+  }
+
+  // assert(inputNodes.size() == formalParams.size());
+
+  std::unordered_map<RegId, PUMDataGraphNode *> regToNode;
+
+  // Define initial state of call registers.
+  MLCSE_DPRINTF("Collecting operand registers\n");
+  int intRegIdx = 0;
+  int fpRegIdx = 0;
+
+  for (auto i = 0; i < formalParams.size(); ++i) {
+    // Ignore if parameter is not a stream.
+
+    PUMDataGraphNode *node = nullptr;
+
+    if (formalParams[i].isInvariant) {
+      MLCSE_DPRINTF("  Has non-stream @\n %d", i);
+      continue;
+
+      // TODO: For register parameters
+      node = new PUMDataGraphNode(PUMDataGraphNode::TypeE::Compute,
+                                  AffinePattern());
+      context.pumDataGraphNodes.push_back(node);
+
+      auto val = formalParams[i].invariant.uint64();
+      if (func->getFuncInfo().args(i).type() ==
+          ::LLVM::TDG::DataType::INTEGER) {
+        node->compValTy = PUMDataGraphNode::CompValueE::ConstInt;
+        node->iVal = val;
+      } else {
+        node->compValTy = PUMDataGraphNode::CompValueE::ConstFloat;
+        node->fVal = *reinterpret_cast<float *>(&val);
+      }
+
+    } else if (resultNodes.count(formalParams[i].baseStreamId)) {
+
+      node = resultNodes.at(formalParams[i].baseStreamId);
+
+    } else {
+      // The only exception is the InitialValue of the ReduceStream.
+      if (group.reduceConfig && formalParams[i].baseStreamId ==
+                                    group.reduceConfig->dynamicId.staticId) {
+
         node = new PUMDataGraphNode(PUMDataGraphNode::TypeE::Compute,
                                     AffinePattern());
         context.pumDataGraphNodes.push_back(node);
 
-        auto val = formalParams[i].invariant.uint64();
+        // NOTE: Otherwise, this is also possible.
+        auto val = group.reduceConfig->reductionInitValue.uint64();
         if (func->getFuncInfo().args(i).type() ==
             ::LLVM::TDG::DataType::INTEGER) {
           node->compValTy = PUMDataGraphNode::CompValueE::ConstInt;
@@ -1289,241 +1314,201 @@
           node->fVal = *reinterpret_cast<float *>(&val);
         }
 
-      } else if (resultNodes.count(formalParams[i].baseStreamId)) {
-
-        node = resultNodes.at(formalParams[i].baseStreamId);
-
       } else {
-        // The only exception is the InitialValue of the ReduceStream.
-        if (group.reduceConfig && formalParams[i].baseStreamId ==
-                                      group.reduceConfig->dynamicId.staticId) {
-
-          node = new PUMDataGraphNode(PUMDataGraphNode::TypeE::Compute,
-                                      AffinePattern());
-          context.pumDataGraphNodes.push_back(node);
-
-          // NOTE: Otherwise, this is also possible.
-          auto val = group.reduceConfig->reductionInitValue.uint64();
-          if (func->getFuncInfo().args(i).type() ==
-              ::LLVM::TDG::DataType::INTEGER) {
-            node->compValTy = PUMDataGraphNode::CompValueE::ConstInt;
-            node->iVal = val;
-          } else {
-            node->compValTy = PUMDataGraphNode::CompValueE::ConstFloat;
-            node->fVal = *reinterpret_cast<float *>(&val);
-          }
-
-        } else {
-          assert(false && "Failed to find InputNode.");
-        }
-      }
-
-      // Get register (will miss registers for AVX instructions).
-      RegId reg;
-      if (func->getFuncInfo().args(i).type() ==
-          ::LLVM::TDG::DataType::INTEGER) {
-        reg = intRegParams[intRegIdx];
-        intRegIdx++;
+        assert(false && "Failed to find InputNode.");
+      }
+    }
+
+    // Get register (will miss registers for AVX instructions).
+    RegId reg;
+    if (func->getFuncInfo().args(i).type() == ::LLVM::TDG::DataType::INTEGER) {
+      reg = intRegParams[intRegIdx];
+      intRegIdx++;
+    } else {
+      reg = floatRegParams[fpRegIdx];
+      fpRegIdx++;
+    }
+
+    regToNode[reg] = node;
+
+    MLCSE_DPRINTF("  Added register %s for node %p\n", reg, node);
+  }
+
+  // Step 2: Decompose compute instructions.
+  MLCSE_DPRINTF("Decomposing compute instructions\n");
+
+  // Get intermediate register values of this computation.
+  // WARNING: Assumes there's only one destination register per instruction.
+  MLCSE_DPRINTF("Get register values\n");
+
+  auto get_dummy_stream_vals = [](uint64_t) -> StreamValue {
+    return StreamValue();
+  };
+  auto params = convertFormalParamToParam(formalParams, get_dummy_stream_vals);
+  auto regVals = func->invoke_imvals(params);
+
+  enum OpTypeE { Compute, Load, Misc };
+
+  // Possible nodes configurations:
+  //   1. Only one compute instruction.
+  //   2. N number of misc instructions and a final load instruction.
+  //      This node will be annotated with some constant value.
+  PUMDataGraphNode *curNode = nullptr;
+  PUMDataGraphNode *lastAddedNode = nullptr;
+  for (auto i = 0; i < func->getStaticInsts().size(); ++i) {
+    const auto &inst = func->getStaticInsts()[i];
+
+    // Add current instruction.
+    MLCSE_DPRINTF("  %s (f: %d l: %d) %s\n", inst->disassemble(0x0),
+                  inst->isFirstMicroop(), inst->isLastMicroop(),
+                  Enums::OpClassStrings[inst->opClass()]);
+
+    // Get op type.
+    OpTypeE curOpTy;
+    switch (inst->opClass()) {
+    case Enums::IprAccess:
+    case Enums::No_OpClass:
+      curOpTy = OpTypeE::Misc;
+      break;
+    case Enums::MemRead:
+    case Enums::FloatMemRead:
+      curOpTy = OpTypeE::Load;
+      break;
+    case Enums::MemWrite:
+    case Enums::FloatMemWrite:
+    case Enums::Num_OpClass:
+      MLCSE_PANIC("Unrecognized op type: %s\n",
+                  Enums::OpClassStrings[inst->opClass()]);
+      break;
+    default:
+      curOpTy = OpTypeE::Compute;
+      break;
+    }
+
+    /**
+     * Special case for some instructions treated as nop in PUM.
+     * - movfp: we don't have to move around registers.
+     */
+    {
+      auto name = inst->getName();
+      if (name == "movfp" || name == "mov2fp" || name == "mov2int" ||
+          name == "vclear") {
+        curOpTy = OpTypeE::Misc;
+      }
+    }
+
+    if (curNode == nullptr) {
+      curNode = PUMDataGraphNode::newEmptyCmpNode(
+          patInfo.regionName, patInfo.pumTile, pattern, splitOutDim,
+          patInfo.scalarElemSize, &group);
+      MLCSE_DPRINTF("  Building instruction node %p\n", curNode);
+    } else {
+      /**
+       * Zhengrong: Get rid of the assertion.
+       */
+      //   assert(curOpTy != OpTypeE::Compute &&
+      //          "Cannot have multiple compute ops in a single node");
+    }
+
+    curNode->insts.push_back(inst);
+
+    MLCSE_DPRINTF("      Updating operands\n");
+
+    // Update operands.
+    // TODO: (Hack) only looks at the first two operands in order to eliminate
+    //       duplication that may occur with the third (or more) operands.
+    //       For vector instructions, it takes two inputs and one output
+    //       register. As is currently abstracted, srcReg & destReg does not
+    //       deduplicate the output register. Examples of these instructions
+    //       would be `maddf` and `mmulf`.
+    //       https://www.felixcloutier.com/x86/mulsd
+    auto numSrc = std::min(inst->numSrcRegs(), static_cast<int8_t>(2));
+    /**
+     * Zhengrong: this is a bad choice for gem5 to track too many false WAR
+     * dependencies. And this breaks our fused multiply-add. So for now I
+     * just add a special case and will try to fix that later.
+     */
+    if (inst->getName() == "sfmaddf" || inst->getName() == "sfnmaddf") {
+      numSrc = 3;
+    }
+    for (auto s = 0; s < numSrc; ++s) {
+      MLCSE_DPRINTF("        Requesting register %s\n", inst->srcRegIdx(s));
+
+      auto reg = inst->srcRegIdx(s);
+
+      if (!regToNode.count(reg)) {
+        MLCSE_DPRINTF("          Ignoring...\n");
       } else {
-        reg = floatRegParams[fpRegIdx];
-        fpRegIdx++;
-      }
-
-      regToNode[reg] = node;
-
-      MLCSE_DPRINTF("  Added register %s for node %p\n", reg, node);
-    }
-
-    // Step 2: Decompose compute instructions.
-    MLCSE_DPRINTF("Decomposing compute instructions\n");
-
-    // Get intermediate register values of this computation.
-    // WARNING: Assumes there's only one destination register per instruction.
-    MLCSE_DPRINTF("Get register values\n");
-
-    auto get_dummy_stream_vals = [](uint64_t) -> StreamValue {
-      return StreamValue();
-    };
-    auto params =
-        convertFormalParamToParam(formalParams, get_dummy_stream_vals);
-    auto regVals = func->invoke_imvals(params);
-
-    enum OpTypeE { Compute, Load, Misc };
-
-    // Possible nodes configurations:
-    //   1. Only one compute instruction.
-    //   2. N number of misc instructions and a final load instruction.
-    //      This node will be annotated with some constant value.
-    PUMDataGraphNode *curNode = nullptr;
-    PUMDataGraphNode *lastAddedNode = nullptr;
-    for (auto i = 0; i < func->getStaticInsts().size(); ++i) {
-      const auto &inst = func->getStaticInsts()[i];
-
-      // Add current instruction.
-      MLCSE_DPRINTF("  %s (f: %d l: %d) %s\n", inst->disassemble(0x0),
-                    inst->isFirstMicroop(), inst->isLastMicroop(),
-                    Enums::OpClassStrings[inst->opClass()]);
-
-      // Get op type.
-      OpTypeE curOpTy;
-      switch (inst->opClass()) {
-      case Enums::IprAccess:
-      case Enums::No_OpClass:
-        curOpTy = OpTypeE::Misc;
-        break;
-      case Enums::MemRead:
-      case Enums::FloatMemRead:
-        curOpTy = OpTypeE::Load;
-        break;
-      case Enums::MemWrite:
-      case Enums::FloatMemWrite:
-      case Enums::Num_OpClass:
-        MLCSE_PANIC("Unrecognized op type: %s\n",
-                    Enums::OpClassStrings[inst->opClass()]);
-        break;
-      default:
-        curOpTy = OpTypeE::Compute;
-        break;
-      }
-
-      /**
-       * Special case for some instructions treated as nop in PUM.
-       * - movfp: we don't have to move around registers.
-       */
-      {
-        auto name = inst->getName();
-        if (name == "movfp" || name == "mov2fp" || name == "mov2int" ||
-            name == "vclear") {
-          curOpTy = OpTypeE::Misc;
-        }
-      }
-
-      if (curNode == nullptr) {
-        curNode = PUMDataGraphNode::newEmptyCmpNode(
-            patInfo.regionName, patInfo.pumTile, pattern, splitOutDim,
-            patInfo.scalarElemSize, &group);
-        MLCSE_DPRINTF("  Building instruction node %p\n", curNode);
-      } else {
-        /**
-         * Zhengrong: Get rid of the assertion.
-         */
-        //   assert(curOpTy != OpTypeE::Compute &&
-        //          "Cannot have multiple compute ops in a single node");
-      }
-
-      curNode->insts.push_back(inst);
-
-      MLCSE_DPRINTF("      Updating operands\n");
-
-      // Update operands.
-      // TODO: (Hack) only looks at the first two operands in order to eliminate
-      //       duplication that may occur with the third (or more) operands.
-      //       For vector instructions, it takes two inputs and one output
-      //       register. As is currently abstracted, srcReg & destReg does not
-      //       deduplicate the output register. Examples of these instructions
-      //       would be `maddf` and `mmulf`.
-      //       https://www.felixcloutier.com/x86/mulsd
-      auto numSrc = std::min(inst->numSrcRegs(), static_cast<int8_t>(2));
-      /**
-       * Zhengrong: this is a bad choice for gem5 to track too many false WAR
-       * dependencies. And this breaks our fused multiply-add. So for now I
-       * just add a special case and will try to fix that later.
-       */
-      if (inst->getName() == "sfmaddf" || inst->getName() == "sfnmaddf") {
-        numSrc = 3;
-      }
-      for (auto s = 0; s < numSrc; ++s) {
-        MLCSE_DPRINTF("        Requesting register %s\n", inst->srcRegIdx(s));
-
-        auto reg = inst->srcRegIdx(s);
-
-        if (!regToNode.count(reg)) {
-          MLCSE_DPRINTF("          Ignoring...\n");
-        } else {
-          // Only add if it's not the current node (cyclic) and isn't a
-          // duplicate.
-          auto operandNode = regToNode.at(reg);
-          MLCSE_DPRINTF("          Found %p\n", operandNode);
-          if (operandNode != curNode) {
-            auto &users = operandNode->users;
-            if (std::find(users.begin(), users.end(), curNode) == users.end()) {
-              MLCSE_DPRINTF("            Adding as user\n");
-              curNode->operands.push_back(operandNode);
-              operandNode->users.push_back(curNode);
-            }
+        // Only add if it's not the current node (cyclic) and isn't a
+        // duplicate.
+        auto operandNode = regToNode.at(reg);
+        MLCSE_DPRINTF("          Found %p\n", operandNode);
+        if (operandNode != curNode) {
+          auto &users = operandNode->users;
+          if (std::find(users.begin(), users.end(), curNode) == users.end()) {
+            MLCSE_DPRINTF("            Adding as user\n");
+            curNode->operands.push_back(operandNode);
+            operandNode->users.push_back(curNode);
           }
         }
       }
-
-      // Register compute node & update registers.
-      MLCSE_DPRINTF("      Updating registers\n");
-      for (auto d = 0; d < inst->numDestRegs(); ++d) {
-        MLCSE_DPRINTF("        Setting register %s\n", inst->destRegIdx(d));
-        regToNode[inst->destRegIdx(d)] = curNode;
-      }
-
-      // Last instruction of a node is a load or compute.
-      // For a load instruction, also save its value.
-      switch (curOpTy) {
-      case OpTypeE::Load:
-        // Get register value.
-        if (inst->destRegIdx(0).isIntReg()) {
-          uint32_t regVal = *reinterpret_cast<uint32_t *>(&regVals[i].front());
-          curNode->compValTy = PUMDataGraphNode::CompValueE::ConstInt;
-          curNode->iVal = regVal;
-        } else {
-          float regVal = *reinterpret_cast<float *>(&regVals[i].at(0));
-          curNode->compValTy = PUMDataGraphNode::CompValueE::ConstFloat;
-          curNode->fVal = regVal;
-        }
-        [[fallthrough]];
-      case OpTypeE::Compute:
-        context.pumDataGraphNodes.push_back(curNode);
-        lastAddedNode = curNode;
-        curNode = nullptr;
-        break;
-      default:
-        break;
-      }
-    }
-
-    if (curNode) {
-      // Release the unused CurNode.
-      for (auto opNode : curNode->operands) {
-        opNode->eraseUser(curNode);
-      }
-      delete curNode;
+    }
+
+    // Register compute node & update registers.
+    MLCSE_DPRINTF("      Updating registers\n");
+    for (auto d = 0; d < inst->numDestRegs(); ++d) {
+      MLCSE_DPRINTF("        Setting register %s\n", inst->destRegIdx(d));
+      regToNode[inst->destRegIdx(d)] = curNode;
+    }
+
+    // Last instruction of a node is a load or compute.
+    // For a load instruction, also save its value.
+    switch (curOpTy) {
+    case OpTypeE::Load:
+      // Get register value.
+      if (inst->destRegIdx(0).isIntReg()) {
+        uint32_t regVal = *reinterpret_cast<uint32_t *>(&regVals[i].front());
+        curNode->compValTy = PUMDataGraphNode::CompValueE::ConstInt;
+        curNode->iVal = regVal;
+      } else {
+        float regVal = *reinterpret_cast<float *>(&regVals[i].at(0));
+        curNode->compValTy = PUMDataGraphNode::CompValueE::ConstFloat;
+        curNode->fVal = regVal;
+      }
+      [[fallthrough]];
+    case OpTypeE::Compute:
+      context.pumDataGraphNodes.push_back(curNode);
+      lastAddedNode = curNode;
       curNode = nullptr;
-    }
-
-    MLCSE_DPRINTF("Compute node(s) built!\n");
-
-    /**
-     * Update the LogicalStreamIdToNodeMap if we have generated compute node.
-     * Sometimes we may not generate any node, e.g. memcpy.
-     *
-     * Assume we have only one LogicalStreamId.
-     * Also mark the node as the final reduce node.
-     */
-    if (lastAddedNode) {
-      if (group.reduceConfig) {
-        lastAddedNode->isFinalReduceNode = true;
-      }
-      resultNodes.emplace(computeDynId.staticId, lastAddedNode);
-    }
-  } else {
-    // Build compute nodes as normal (don't decompose into individual compute
-    // instructions).
-
-    auto cmpNode = PUMDataGraphNode::newCmpNode(
-        patInfo.regionName, patInfo.pumTile, pattern, splitOutDim,
-        patInfo.scalarElemSize, func, &group);
-    for (const auto &entry : resultNodes) {
-      auto node = entry.second;
-      cmpNode->operands.push_back(node);
-      node->users.push_back(cmpNode);
-    }
-    context.pumDataGraphNodes.push_back(cmpNode);
+      break;
+    default:
+      break;
+    }
+  }
+
+  if (curNode) {
+    // Release the unused CurNode.
+    for (auto opNode : curNode->operands) {
+      opNode->eraseUser(curNode);
+    }
+    delete curNode;
+    curNode = nullptr;
+  }
+
+  MLCSE_DPRINTF("Compute node(s) built!\n");
+
+  /**
+   * Update the LogicalStreamIdToNodeMap if we have generated compute node.
+   * Sometimes we may not generate any node, e.g. memcpy.
+   *
+   * Assume we have only one LogicalStreamId.
+   * Also mark the node as the final reduce node.
+   */
+  if (lastAddedNode) {
+    if (group.reduceConfig) {
+      lastAddedNode->isFinalReduceNode = true;
+    }
+    resultNodes.emplace(computeDynId.staticId, lastAddedNode);
   }
 }
 
@@ -2545,43 +2530,21 @@
 
   PUMCommandVecT commands;
 
-  if (this->controller->myParams->stream_pum_enable_egraph) {
-    assert(!node->insts.empty());
-    const auto &inst = node->insts.back();
-    commands.emplace_back();
-    auto &command = commands.back();
-
-    command.type = "cmp";
-    command.opClass = inst->opClass();
-    // Default bitline_mask is for the entire tile.
-    command.bitline_mask = AffinePattern::constructSubRegion(
-        compiler.tile_sizes,
-        AffinePattern::IntVecT(compiler.tile_sizes.size(), 0) /* starts */,
-        compiler.tile_sizes);
-
-    MLCSE_DPRINTF("[PUM] Compile Inst %s to OpClass %s.\n",
-                  inst->disassemble(0x0),
-                  Enums::OpClassStrings[inst->opClass()]);
-  } else {
-    ExecFuncPtr func = node->func;
-
-    for (const auto &inst : func->getStaticInsts()) {
-
-      commands.emplace_back();
-      auto &command = commands.back();
-      command.type = "cmp";
-      command.opClass = inst->opClass();
-      // Default bitline_mask is for the entire tile.
-      command.bitline_mask = AffinePattern::constructSubRegion(
-          compiler.tile_sizes,
-          AffinePattern::IntVecT(compiler.tile_sizes.size(), 0) /* starts */,
-          compiler.tile_sizes);
-
-      MLCSE_DPRINTF("[PUM] Compile Inst %s to OpClass %s.\n",
-                    inst->disassemble(0x0),
-                    Enums::OpClassStrings[inst->opClass()]);
-    }
-  }
+  assert(!node->insts.empty());
+  const auto &inst = node->insts.back();
+  commands.emplace_back();
+  auto &command = commands.back();
+
+  command.type = "cmp";
+  command.opClass = inst->opClass();
+  // Default bitline_mask is for the entire tile.
+  command.bitline_mask = AffinePattern::constructSubRegion(
+      compiler.tile_sizes,
+      AffinePattern::IntVecT(compiler.tile_sizes.size(), 0) /* starts */,
+      compiler.tile_sizes);
+
+  MLCSE_DPRINTF("[PUM] Compile Inst %s to OpClass %s.\n",
+                inst->disassemble(0x0), Enums::OpClassStrings[inst->opClass()]);
 
   // Compile the final reduction instruction.
   if (node->isFinalReduceNode) {
@@ -2591,7 +2554,7 @@
   // Compute the number of bits required.
   for (const auto &cmd : commands) {
     if (cmd.type == "cmp") {
-      auto numBitOps = this->estimateComputeBitOps(cmd, node->scalarElemSize);
+      auto numBitOps = this->estimateComputeBits(cmd);
       auto numWords = node->pattern.getTotalTrip(); // Optimistic estimate.
       auto numBits = numBitOps * numWords;
 
@@ -2660,17 +2623,8 @@
                           commands.end());
 }
 
-<<<<<<< HEAD
-Cycles MLCPUMManager::estimateComputeBits(const PUMCommand &command) {
+Cycles MLCPUMManager::estimateComputeBits(const PUMCommand &command) const {
   // FIX: This is duplicated code from the PUMEngine.
-  assert(command.type == "cmp");
-
-  bool forceInt = this->controller->myParams->stream_pum_force_integer;
-
-  auto wordlineBits = command.wordline_bits;
-=======
-Cycles MLCPUMManager::estimateComputeBitOps(const PUMCommand &command,
-                                            const int scalarElemSize) const {
 
   assert(command.type == "cmp");
 
@@ -2679,8 +2633,7 @@
   bool forceFloat =
       this->controller->myParams->stream_pum_force_data_type == "fp";
 
-  auto wordlineBits = scalarElemSize * 8;
->>>>>>> 45fe7af5
+  auto wordlineBits = command.wordline_bits;
   auto wordlineBitsSquare = wordlineBits * wordlineBits;
   int computeLatency = wordlineBits;
   switch (command.opClass) {
@@ -2700,19 +2653,11 @@
 
   case SimdCmpOp:
   case IntAluOp:
-<<<<<<< HEAD
-    computeLatency = wordlineBits;
-    break;
-
-  case IntMultOp:
-    computeLatency = wordlineBitsSquare / 2;
-=======
     computeLatency = forceFloat ? wordlineBitsSquare : wordlineBits;
     break;
 
   case IntMultOp:
     computeLatency = forceFloat ? wordlineBitsSquare : wordlineBitsSquare / 2;
->>>>>>> 45fe7af5
     break;
 
   case FloatAddOp:
@@ -2730,12 +2675,8 @@
     break;
 
   case SimdMultAccOp:
-<<<<<<< HEAD
-    computeLatency = wordlineBitsSquare / 2 + wordlineBits;
-=======
     computeLatency = forceFloat ? (2 * wordlineBitsSquare)
                                 : (wordlineBitsSquare / 2 + wordlineBits);
->>>>>>> 45fe7af5
     break;
 
   case FloatMultAccOp:
@@ -2748,11 +2689,8 @@
     computeLatency = forceInt ? wordlineBits : wordlineBitsSquare;
     break;
   }
-<<<<<<< HEAD
   MLCSE_DPRINTF("STAT: estimated compute latency: %d\n", computeLatency);
 
-=======
->>>>>>> 45fe7af5
   return Cycles(computeLatency);
 }
 
