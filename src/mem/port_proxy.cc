/*
 * Copyright (c) 2012, 2018 ARM Limited
 * All rights reserved
 *
 * The license below extends only to copyright in the software and shall
 * not be construed as granting a license to any other intellectual
 * property including but not limited to intellectual property relating
 * to a hardware implementation of the functionality of the software
 * licensed hereunder.  You may use the software subject to the license
 * terms below provided that you ensure that this notice is replicated
 * unmodified and in its entirety in all distributions of the software,
 * modified or unmodified, in source code or in binary form.
 *
 * Redistribution and use in source and binary forms, with or without
 * modification, are permitted provided that the following conditions are
 * met: redistributions of source code must retain the above copyright
 * notice, this list of conditions and the following disclaimer;
 * redistributions in binary form must reproduce the above copyright
 * notice, this list of conditions and the following disclaimer in the
 * documentation and/or other materials provided with the distribution;
 * neither the name of the copyright holders nor the names of its
 * contributors may be used to endorse or promote products derived from
 * this software without specific prior written permission.
 *
 * THIS SOFTWARE IS PROVIDED BY THE COPYRIGHT HOLDERS AND CONTRIBUTORS
 * "AS IS" AND ANY EXPRESS OR IMPLIED WARRANTIES, INCLUDING, BUT NOT
 * LIMITED TO, THE IMPLIED WARRANTIES OF MERCHANTABILITY AND FITNESS FOR
 * A PARTICULAR PURPOSE ARE DISCLAIMED. IN NO EVENT SHALL THE COPYRIGHT
 * OWNER OR CONTRIBUTORS BE LIABLE FOR ANY DIRECT, INDIRECT, INCIDENTAL,
 * SPECIAL, EXEMPLARY, OR CONSEQUENTIAL DAMAGES (INCLUDING, BUT NOT
 * LIMITED TO, PROCUREMENT OF SUBSTITUTE GOODS OR SERVICES; LOSS OF USE,
 * DATA, OR PROFITS; OR BUSINESS INTERRUPTION) HOWEVER CAUSED AND ON ANY
 * THEORY OF LIABILITY, WHETHER IN CONTRACT, STRICT LIABILITY, OR TORT
 * (INCLUDING NEGLIGENCE OR OTHERWISE) ARISING IN ANY WAY OUT OF THE USE
 * OF THIS SOFTWARE, EVEN IF ADVISED OF THE POSSIBILITY OF SUCH DAMAGE.
 *
 * Authors: Andreas Hansson
 */

#include "mem/port_proxy.hh"

#include "base/chunk_generator.hh"

void
PortProxy::readBlobPhys(Addr addr, Request::Flags flags,
<<<<<<< HEAD
                        uint8_t *p, int size) const
=======
                        void *p, int size) const
>>>>>>> a56ab045
{
    for (ChunkGenerator gen(addr, size, _cacheLineSize); !gen.done();
         gen.next()) {

        auto req = std::make_shared<Request>(
            gen.addr(), gen.size(), flags, Request::funcMasterId);

        Packet pkt(req, MemCmd::ReadReq);
<<<<<<< HEAD
        pkt.dataStatic(p);
        _port.sendFunctional(&pkt);
        p += gen.size();
=======
        pkt.dataStatic(static_cast<uint8_t *>(p));
        sendFunctional(&pkt);
        p = static_cast<uint8_t *>(p) + gen.size();
>>>>>>> a56ab045
    }
}

void
PortProxy::writeBlobPhys(Addr addr, Request::Flags flags,
<<<<<<< HEAD
                         const uint8_t *p, int size) const
=======
                         const void *p, int size) const
>>>>>>> a56ab045
{
    for (ChunkGenerator gen(addr, size, _cacheLineSize); !gen.done();
         gen.next()) {

        auto req = std::make_shared<Request>(
            gen.addr(), gen.size(), flags, Request::funcMasterId);

        Packet pkt(req, MemCmd::WriteReq);
<<<<<<< HEAD
        pkt.dataStaticConst(p);
        _port.sendFunctional(&pkt);
        p += gen.size();
=======
        pkt.dataStaticConst(static_cast<const uint8_t *>(p));
        sendFunctional(&pkt);
        p = static_cast<const uint8_t *>(p) + gen.size();
>>>>>>> a56ab045
    }
}

void
PortProxy::memsetBlobPhys(Addr addr, Request::Flags flags,
                          uint8_t v, int size) const
{
    // quick and dirty...
    uint8_t *buf = new uint8_t[size];

    std::memset(buf, v, size);
    PortProxy::writeBlobPhys(addr, flags, buf, size);

    delete [] buf;
}

<<<<<<< HEAD

void
SecurePortProxy::readBlob(Addr addr, uint8_t *p, int size) const
{
    readBlobPhys(addr, Request::SECURE, p, size);
}

void
SecurePortProxy::writeBlob(Addr addr, const uint8_t *p, int size) const
{
    writeBlobPhys(addr, Request::SECURE, p, size);
}

void
SecurePortProxy::memsetBlob(Addr addr, uint8_t v, int size) const
{
    memsetBlobPhys(addr, Request::SECURE, v, size);
=======
bool
PortProxy::tryWriteString(Addr addr, const char *str) const
{
    do {
        if (!tryWriteBlob(addr++, str, 1))
            return false;
    } while (*str++);
    return true;
}

bool
PortProxy::tryReadString(std::string &str, Addr addr) const
{
    while (true) {
        uint8_t c;
        if (!tryReadBlob(addr++, &c, 1))
            return false;
        if (!c)
            return true;
        str += c;
    }
}

bool
PortProxy::tryReadString(char *str, Addr addr, size_t maxlen) const
{
    assert(maxlen);
    while (maxlen--) {
        if (!tryReadBlob(addr++, str, 1))
            return false;
        if (!*str++)
            return true;
    }
    // We ran out of room, so back up and add a terminator.
    *--str = '\0';
    return true;
>>>>>>> a56ab045
}<|MERGE_RESOLUTION|>--- conflicted
+++ resolved
@@ -43,11 +43,7 @@
 
 void
 PortProxy::readBlobPhys(Addr addr, Request::Flags flags,
-<<<<<<< HEAD
-                        uint8_t *p, int size) const
-=======
                         void *p, int size) const
->>>>>>> a56ab045
 {
     for (ChunkGenerator gen(addr, size, _cacheLineSize); !gen.done();
          gen.next()) {
@@ -56,25 +52,15 @@
             gen.addr(), gen.size(), flags, Request::funcMasterId);
 
         Packet pkt(req, MemCmd::ReadReq);
-<<<<<<< HEAD
-        pkt.dataStatic(p);
-        _port.sendFunctional(&pkt);
-        p += gen.size();
-=======
         pkt.dataStatic(static_cast<uint8_t *>(p));
         sendFunctional(&pkt);
         p = static_cast<uint8_t *>(p) + gen.size();
->>>>>>> a56ab045
     }
 }
 
 void
 PortProxy::writeBlobPhys(Addr addr, Request::Flags flags,
-<<<<<<< HEAD
-                         const uint8_t *p, int size) const
-=======
                          const void *p, int size) const
->>>>>>> a56ab045
 {
     for (ChunkGenerator gen(addr, size, _cacheLineSize); !gen.done();
          gen.next()) {
@@ -83,15 +69,9 @@
             gen.addr(), gen.size(), flags, Request::funcMasterId);
 
         Packet pkt(req, MemCmd::WriteReq);
-<<<<<<< HEAD
-        pkt.dataStaticConst(p);
-        _port.sendFunctional(&pkt);
-        p += gen.size();
-=======
         pkt.dataStaticConst(static_cast<const uint8_t *>(p));
         sendFunctional(&pkt);
         p = static_cast<const uint8_t *>(p) + gen.size();
->>>>>>> a56ab045
     }
 }
 
@@ -108,25 +88,6 @@
     delete [] buf;
 }
 
-<<<<<<< HEAD
-
-void
-SecurePortProxy::readBlob(Addr addr, uint8_t *p, int size) const
-{
-    readBlobPhys(addr, Request::SECURE, p, size);
-}
-
-void
-SecurePortProxy::writeBlob(Addr addr, const uint8_t *p, int size) const
-{
-    writeBlobPhys(addr, Request::SECURE, p, size);
-}
-
-void
-SecurePortProxy::memsetBlob(Addr addr, uint8_t v, int size) const
-{
-    memsetBlobPhys(addr, Request::SECURE, v, size);
-=======
 bool
 PortProxy::tryWriteString(Addr addr, const char *str) const
 {
@@ -163,5 +124,4 @@
     // We ran out of room, so back up and add a terminator.
     *--str = '\0';
     return true;
->>>>>>> a56ab045
 }