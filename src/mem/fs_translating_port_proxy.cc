--- conflicted
+++ resolved
@@ -85,11 +85,7 @@
             paddr = TheISA::vtophys(gen.addr());
 
         PortProxy::readBlobPhys(paddr, 0, p, gen.size());
-<<<<<<< HEAD
-        p += gen.size();
-=======
         p = static_cast<uint8_t *>(p) + gen.size();
->>>>>>> a56ab045
     }
     return true;
 }
@@ -108,11 +104,7 @@
             paddr = TheISA::vtophys(gen.addr());
 
         PortProxy::writeBlobPhys(paddr, 0, p, gen.size());
-<<<<<<< HEAD
-        p += gen.size();
-=======
         p = static_cast<const uint8_t *>(p) + gen.size();
->>>>>>> a56ab045
     }
     return true;
 }
@@ -130,53 +122,6 @@
             paddr = TheISA::vtophys(gen.addr());
 
         PortProxy::memsetBlobPhys(paddr, 0, v, gen.size());
-<<<<<<< HEAD
-    }
-}
-
-void
-CopyOut(ThreadContext *tc, void *dest, Addr src, size_t cplen)
-{
-    uint8_t *dst = (uint8_t *)dest;
-    tc->getVirtProxy().readBlob(src, dst, cplen);
-}
-
-void
-CopyIn(ThreadContext *tc, Addr dest, const void *source, size_t cplen)
-{
-    uint8_t *src = (uint8_t *)source;
-    tc->getVirtProxy().writeBlob(dest, src, cplen);
-}
-
-void
-CopyStringOut(ThreadContext *tc, char *dst, Addr vaddr, size_t maxlen)
-{
-    char *start = dst;
-    FSTranslatingPortProxy &vp = tc->getVirtProxy();
-
-    bool foundNull = false;
-    while ((dst - start + 1) < maxlen && !foundNull) {
-        vp.readBlob(vaddr++, (uint8_t*)dst, 1);
-        if (*dst == '\0')
-            foundNull = true;
-        dst++;
-    }
-
-    if (!foundNull)
-        *dst = '\0';
-}
-
-void
-CopyStringIn(ThreadContext *tc, const char *src, Addr vaddr)
-{
-    FSTranslatingPortProxy &vp = tc->getVirtProxy();
-    for (ChunkGenerator gen(vaddr, strlen(src), TheISA::PageBytes); !gen.done();
-         gen.next())
-    {
-        vp.writeBlob(gen.addr(), (uint8_t*)src, gen.size());
-        src += gen.size();
-=======
->>>>>>> a56ab045
     }
     return true;
 }