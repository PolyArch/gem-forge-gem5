/*
 * Copyright (c) 2011 ARM Limited
 * All rights reserved
 *
 * The license below extends only to copyright in the software and shall
 * not be construed as granting a license to any other intellectual
 * property including but not limited to intellectual property relating
 * to a hardware implementation of the functionality of the software
 * licensed hereunder.  You may use the software subject to the license
 * terms below provided that you ensure that this notice is replicated
 * unmodified and in its entirety in all distributions of the software,
 * modified or unmodified, in source code or in binary form.
 *
 * Copyright (c) 2001-2005 The Regents of The University of Michigan
 * All rights reserved.
 *
 * Redistribution and use in source and binary forms, with or without
 * modification, are permitted provided that the following conditions are
 * met: redistributions of source code must retain the above copyright
 * notice, this list of conditions and the following disclaimer;
 * redistributions in binary form must reproduce the above copyright
 * notice, this list of conditions and the following disclaimer in the
 * documentation and/or other materials provided with the distribution;
 * neither the name of the copyright holders nor the names of its
 * contributors may be used to endorse or promote products derived from
 * this software without specific prior written permission.
 *
 * THIS SOFTWARE IS PROVIDED BY THE COPYRIGHT HOLDERS AND CONTRIBUTORS
 * "AS IS" AND ANY EXPRESS OR IMPLIED WARRANTIES, INCLUDING, BUT NOT
 * LIMITED TO, THE IMPLIED WARRANTIES OF MERCHANTABILITY AND FITNESS FOR
 * A PARTICULAR PURPOSE ARE DISCLAIMED. IN NO EVENT SHALL THE COPYRIGHT
 * OWNER OR CONTRIBUTORS BE LIABLE FOR ANY DIRECT, INDIRECT, INCIDENTAL,
 * SPECIAL, EXEMPLARY, OR CONSEQUENTIAL DAMAGES (INCLUDING, BUT NOT
 * LIMITED TO, PROCUREMENT OF SUBSTITUTE GOODS OR SERVICES; LOSS OF USE,
 * DATA, OR PROFITS; OR BUSINESS INTERRUPTION) HOWEVER CAUSED AND ON ANY
 * THEORY OF LIABILITY, WHETHER IN CONTRACT, STRICT LIABILITY, OR TORT
 * (INCLUDING NEGLIGENCE OR OTHERWISE) ARISING IN ANY WAY OUT OF THE USE
 * OF THIS SOFTWARE, EVEN IF ADVISED OF THE POSSIBILITY OF SUCH DAMAGE.
 *
 * Authors: Ron Dreslinski
 *          Ali Saidi
 *          Andreas Hansson
 */

#ifndef __MEM_SE_TRANSLATING_PORT_PROXY_HH__
#define __MEM_SE_TRANSLATING_PORT_PROXY_HH__

#include "mem/port_proxy.hh"

class EmulationPageTable;
class Process;

/**
 * @file
 * TranslatingPortProxy Object Declaration for SE.
 *
 * Port proxies are used when non structural entities need access to
 * the memory system. Proxy objects replace the previous
 * FunctionalPort, TranslatingPort and VirtualPort objects, which
 * provided the same functionality as the proxies, but were instances
 * of ports not corresponding to real structural ports of the
 * simulated system. Via the port proxies all the accesses go through
 * an actual port and thus are transparent to a potentially
 * distributed memory and automatically adhere to the memory map of
 * the system.
 */
class SETranslatingPortProxy : public PortProxy
{

  public:
    enum AllocType {
        Always,
        Never,
        NextPage
    };

  private:
    EmulationPageTable *pTable;
    Process *process;
    AllocType allocating;

  public:
<<<<<<< HEAD
    SETranslatingPortProxy(MasterPort& port, Process* p, AllocType alloc);
    ~SETranslatingPortProxy();

    void setPageTable(EmulationPageTable *p) { pTable = p; }
    void setProcess(Process *p) { process = p; }
    bool tryReadBlob(Addr addr, uint8_t *p, int size) const;
    bool tryWriteBlob(Addr addr, const uint8_t *p, int size) const;
    bool tryMemsetBlob(Addr addr, uint8_t val, int size) const;
    bool tryWriteString(Addr addr, const char *str) const;
    bool tryReadString(std::string &str, Addr addr) const;

    void readBlob(Addr addr, uint8_t *p, int size) const override;
    void writeBlob(Addr addr, const uint8_t *p, int size) const override;
    void memsetBlob(Addr addr, uint8_t val, int size) const override;

    void writeString(Addr addr, const char *str) const;
    void readString(std::string &str, Addr addr) const;
=======
    SETranslatingPortProxy(SendFunctionalFunc func,
                           Process* p, AllocType alloc);
    SETranslatingPortProxy(MasterPort &port, Process* p, AllocType alloc);
    ~SETranslatingPortProxy() {}

    void setPageTable(EmulationPageTable *p) { pTable = p; }
    void setProcess(Process *p) { process = p; }
    bool tryReadBlob(Addr addr, void *p, int size) const override;
    bool tryWriteBlob(Addr addr, const void *p, int size) const override;
    bool tryMemsetBlob(Addr addr, uint8_t val, int size) const override;
>>>>>>> a56ab045
};

#endif // __MEM_SE_TRANSLATING_PORT_PROXY_HH__<|MERGE_RESOLUTION|>--- conflicted
+++ resolved
@@ -80,25 +80,6 @@
     AllocType allocating;
 
   public:
-<<<<<<< HEAD
-    SETranslatingPortProxy(MasterPort& port, Process* p, AllocType alloc);
-    ~SETranslatingPortProxy();
-
-    void setPageTable(EmulationPageTable *p) { pTable = p; }
-    void setProcess(Process *p) { process = p; }
-    bool tryReadBlob(Addr addr, uint8_t *p, int size) const;
-    bool tryWriteBlob(Addr addr, const uint8_t *p, int size) const;
-    bool tryMemsetBlob(Addr addr, uint8_t val, int size) const;
-    bool tryWriteString(Addr addr, const char *str) const;
-    bool tryReadString(std::string &str, Addr addr) const;
-
-    void readBlob(Addr addr, uint8_t *p, int size) const override;
-    void writeBlob(Addr addr, const uint8_t *p, int size) const override;
-    void memsetBlob(Addr addr, uint8_t val, int size) const override;
-
-    void writeString(Addr addr, const char *str) const;
-    void readString(std::string &str, Addr addr) const;
-=======
     SETranslatingPortProxy(SendFunctionalFunc func,
                            Process* p, AllocType alloc);
     SETranslatingPortProxy(MasterPort &port, Process* p, AllocType alloc);
@@ -109,7 +90,6 @@
     bool tryReadBlob(Addr addr, void *p, int size) const override;
     bool tryWriteBlob(Addr addr, const void *p, int size) const override;
     bool tryMemsetBlob(Addr addr, uint8_t val, int size) const override;
->>>>>>> a56ab045
 };
 
 #endif // __MEM_SE_TRANSLATING_PORT_PROXY_HH__