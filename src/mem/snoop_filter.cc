--- conflicted
+++ resolved
@@ -138,17 +138,9 @@
     } else { // if (!cpkt->needsResponse())
         assert(cpkt->isEviction());
         // make sure that the sender actually had the line
-<<<<<<< HEAD
-
-        // panic_if(!(sf_item.holder & req_port), "requester %x is not a "
-        //          "holder :( SF value %x.%x\n", req_port,
-        //          sf_item.requested, sf_item.holder);
-
-=======
         panic_if((sf_item.holder & req_port).none(), "requestor %x is not a " \
                  "holder :( SF value %x.%x\n", req_port,
                  sf_item.requested, sf_item.holder);
->>>>>>> 0d703041
         // CleanEvicts and Writebacks -> the sender and all caches above
         // it may not have the line anymore.
         if (!cpkt->isBlockCached()) {
