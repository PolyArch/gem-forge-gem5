--- conflicted
+++ resolved
@@ -99,12 +99,8 @@
 
             self.symtab.registerSym(param.ident, var)
 
-<<<<<<< HEAD
             typeStr = str(param.type_ast.type)
             if typeStr == "RubyPrefetcher" or typeStr == 'RubyBingoPrefetcher':
-=======
-            if str(param.type_ast.type) == "RubyPrefetcher":
->>>>>>> 0d703041
                 self.prefetchers.append(var)
 
         self.states = OrderedDict()
