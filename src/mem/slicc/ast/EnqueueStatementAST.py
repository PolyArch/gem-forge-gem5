# Copyright (c) 2013 Advanced Micro Devices, Inc.
# Copyright (c) 1999-2008 Mark D. Hill and David A. Wood
# Copyright (c) 2009 The Hewlett-Packard Development Company
# All rights reserved.
#
# Redistribution and use in source and binary forms, with or without
# modification, are permitted provided that the following conditions are
# met: redistributions of source code must retain the above copyright
# notice, this list of conditions and the following disclaimer;
# redistributions in binary form must reproduce the above copyright
# notice, this list of conditions and the following disclaimer in the
# documentation and/or other materials provided with the distribution;
# neither the name of the copyright holders nor the names of its
# contributors may be used to endorse or promote products derived from
# this software without specific prior written permission.
#
# THIS SOFTWARE IS PROVIDED BY THE COPYRIGHT HOLDERS AND CONTRIBUTORS
# "AS IS" AND ANY EXPRESS OR IMPLIED WARRANTIES, INCLUDING, BUT NOT
# LIMITED TO, THE IMPLIED WARRANTIES OF MERCHANTABILITY AND FITNESS FOR
# A PARTICULAR PURPOSE ARE DISCLAIMED. IN NO EVENT SHALL THE COPYRIGHT
# OWNER OR CONTRIBUTORS BE LIABLE FOR ANY DIRECT, INDIRECT, INCIDENTAL,
# SPECIAL, EXEMPLARY, OR CONSEQUENTIAL DAMAGES (INCLUDING, BUT NOT
# LIMITED TO, PROCUREMENT OF SUBSTITUTE GOODS OR SERVICES; LOSS OF USE,
# DATA, OR PROFITS; OR BUSINESS INTERRUPTION) HOWEVER CAUSED AND ON ANY
# THEORY OF LIABILITY, WHETHER IN CONTRACT, STRICT LIABILITY, OR TORT
# (INCLUDING NEGLIGENCE OR OTHERWISE) ARISING IN ANY WAY OUT OF THE USE
# OF THIS SOFTWARE, EVEN IF ADVISED OF THE POSSIBILITY OF SUCH DAMAGE.

from slicc.ast.StatementAST import StatementAST
from slicc.symbols import Var
from slicc.symbols import Type


class EnqueueStatementAST(StatementAST):
<<<<<<< HEAD
    def __init__(self, slicc, queue_name, type_ast, lexpr, cond, statements):
        super(EnqueueStatementAST, self).__init__(slicc)
=======
    def __init__(self, slicc, queue_name, type_ast, lexpr, statements):
        super().__init__(slicc)
>>>>>>> 5fa484e2

        self.queue_name = queue_name
        self.type_ast = type_ast
        self.latexpr = lexpr
        self.condvar = cond
        self.statements = statements

    def __repr__(self):
        return "[EnqueueStatementAst: %s %s %s]" % (
            self.queue_name,
            self.type_ast.ident,
            self.statements,
        )

    def generate(self, code, return_type, **kwargs):
        code("{")
        code.indent()
        self.symtab.pushFrame()

        msg_type = self.type_ast.type

        # Add new local var to symbol table
        v = Var(
            self.symtab,
            "out_msg",
            self.location,
            msg_type,
            "*out_msg",
            self.pairs,
        )
        self.symtab.newSymbol(v)
        v_ptr = Var(self.symtab, "out_msg_ptr", self.location,
                    self.symtab.find("MsgPtr", Type),
                    "out_msg",
                    self.pairs)
        self.symtab.newSymbol(v_ptr)

        # Declare message
        code(
            "std::shared_ptr<${{msg_type.c_ident}}> out_msg = "
            "std::make_shared<${{msg_type.c_ident}}>(clockEdge());"
        )

        # The other statements
        t = self.statements.generate(code, None)
        self.queue_name.assertType("OutPort")

        if self.condvar is not None:
            code("if (${{self.condvar.var.code}})")
            code.indent()
        if self.latexpr != None:
            ret_type, rcode = self.latexpr.inline(True)
            code(
                "(${{self.queue_name.var.code}}).enqueue("
                "out_msg, clockEdge(), cyclesToTicks(Cycles($rcode)));"
            )
        else:
<<<<<<< HEAD
            code("(${{self.queue_name.var.code}}).enqueue(out_msg, "\
                 "clockEdge(), cyclesToTicks(Cycles(1)));")
        if self.condvar is not None:
            code.dedent()
=======
            code(
                "(${{self.queue_name.var.code}}).enqueue(out_msg, "
                "clockEdge(), cyclesToTicks(Cycles(1)));"
            )
>>>>>>> 5fa484e2

        # End scope
        self.symtab.popFrame()
        code.dedent()
        code("}")

    def findResources(self, resources):
        var = self.queue_name.var
        res_count = int(resources.get(var, 0))
        resources[var] = str(res_count + 1)<|MERGE_RESOLUTION|>--- conflicted
+++ resolved
@@ -32,13 +32,8 @@
 
 
 class EnqueueStatementAST(StatementAST):
-<<<<<<< HEAD
     def __init__(self, slicc, queue_name, type_ast, lexpr, cond, statements):
-        super(EnqueueStatementAST, self).__init__(slicc)
-=======
-    def __init__(self, slicc, queue_name, type_ast, lexpr, statements):
         super().__init__(slicc)
->>>>>>> 5fa484e2
 
         self.queue_name = queue_name
         self.type_ast = type_ast
@@ -96,17 +91,12 @@
                 "out_msg, clockEdge(), cyclesToTicks(Cycles($rcode)));"
             )
         else:
-<<<<<<< HEAD
-            code("(${{self.queue_name.var.code}}).enqueue(out_msg, "\
-                 "clockEdge(), cyclesToTicks(Cycles(1)));")
-        if self.condvar is not None:
-            code.dedent()
-=======
             code(
                 "(${{self.queue_name.var.code}}).enqueue(out_msg, "
                 "clockEdge(), cyclesToTicks(Cycles(1)));"
             )
->>>>>>> 5fa484e2
+        if self.condvar is not None:
+            code.dedent()
 
         # End scope
         self.symtab.popFrame()
