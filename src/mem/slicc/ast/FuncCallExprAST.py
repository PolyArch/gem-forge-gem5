--- conflicted
+++ resolved
@@ -240,15 +240,12 @@
                     """
         scheduleEvent(Cycles(1));
         // Cannot do anything with this transition, go check next doable transition (mostly likely of next port)
-<<<<<<< HEAD
         DPRINTF(RubyGenerated, "Resource stall on current in port %d, used_transitions %d.\\n",
             m_cur_in_port, m_used_transitions);
-=======
-"""
-                )
-            code(
-                """
->>>>>>> 5fa484e2
+"""
+                )
+            code(
+                """
     }
 
 }
