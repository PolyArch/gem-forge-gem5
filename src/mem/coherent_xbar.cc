--- conflicted
+++ resolved
@@ -52,7 +52,6 @@
 #include "debug/CoherentXBar.hh"
 #include "sim/system.hh"
 
-<<<<<<< HEAD
 /**
  * ! Sean: StreamAwareCache.
  */
@@ -68,18 +67,6 @@
                  element->FIFOIdx.entryIdx,                                    \
                  ##args)
 
-CoherentXBar::CoherentXBar(const CoherentXBarParams *p)
-    : BaseXBar(p), system(p->system), snoopFilter(p->snoop_filter),
-      snoopResponseLatency(p->snoop_response_latency),
-      maxOutstandingSnoopCheck(p->max_outstanding_snoops),
-      maxRoutingTableSizeCheck(p->max_routing_table_size),
-      pointOfCoherency(p->point_of_coherency),
-      pointOfUnification(p->point_of_unification),
-
-      snoops(this, "snoops", "Total snoops (count)"),
-      snoopTraffic(this, "snoopTraffic", "Total snoop traffic (bytes)"),
-      snoopFanout(this, "snoop_fanout", "Request fanout histogram")
-=======
 namespace gem5
 {
 
@@ -95,7 +82,6 @@
       ADD_STAT(snoopTraffic, statistics::units::Byte::get(), "Total snoop traffic"),
       ADD_STAT(snoopFanout, statistics::units::Count::get(),
                "Request fanout histogram")
->>>>>>> 5fa484e2
 {
     // create the ports based on the size of the memory-side port and
     // CPU-side port vector ports, and the presence of the default port,
@@ -132,7 +118,7 @@
          * ! Sean: StreamAwareCache.
          */
         QueuedResponsePort *bp;
-        if (p->use_stream_aware_cpu_port) {
+        if (p.use_stream_aware_cpu_port) {
             bp = new StreamAwareCoherentXBarResponsePort(portName, *this, i);
         } else {
             bp = new CoherentXBarResponsePort(portName, *this, i);
@@ -1159,13 +1145,6 @@
     snoopFanout.init(0, snoopPorts.size(), 1);
 }
 
-<<<<<<< HEAD
-CoherentXBar *
-CoherentXBarParams::create()
-{
-    return new CoherentXBar(this);
-}
-
 /************************************************************************
  * ! Sean: StreamAwareCache.
  ***********************************************************************/
@@ -1255,6 +1234,4 @@
 
     return;
 }
-=======
-} // namespace gem5
->>>>>>> 5fa484e2
+} // namespace gem5