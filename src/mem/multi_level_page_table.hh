/*
 * Copyright (c) 2014 Advanced Micro Devices, Inc.
 * All rights reserved.
 *
 * Redistribution and use in source and binary forms, with or without
 * modification, are permitted provided that the following conditions are
 * met: redistributions of source code must retain the above copyright
 * notice, this list of conditions and the following disclaimer;
 * redistributions in binary form must reproduce the above copyright
 * notice, this list of conditions and the following disclaimer in the
 * documentation and/or other materials provided with the distribution;
 * neither the name of the copyright holders nor the names of its
 * contributors may be used to endorse or promote products derived from
 * this software without specific prior written permission.
 *
 * THIS SOFTWARE IS PROVIDED BY THE COPYRIGHT HOLDERS AND CONTRIBUTORS
 * "AS IS" AND ANY EXPRESS OR IMPLIED WARRANTIES, INCLUDING, BUT NOT
 * LIMITED TO, THE IMPLIED WARRANTIES OF MERCHANTABILITY AND FITNESS FOR
 * A PARTICULAR PURPOSE ARE DISCLAIMED. IN NO EVENT SHALL THE COPYRIGHT
 * OWNER OR CONTRIBUTORS BE LIABLE FOR ANY DIRECT, INDIRECT, INCIDENTAL,
 * SPECIAL, EXEMPLARY, OR CONSEQUENTIAL DAMAGES (INCLUDING, BUT NOT
 * LIMITED TO, PROCUREMENT OF SUBSTITUTE GOODS OR SERVICES; LOSS OF USE,
 * DATA, OR PROFITS; OR BUSINESS INTERRUPTION) HOWEVER CAUSED AND ON ANY
 * THEORY OF LIABILITY, WHETHER IN CONTRACT, STRICT LIABILITY, OR TORT
 * (INCLUDING NEGLIGENCE OR OTHERWISE) ARISING IN ANY WAY OUT OF THE USE
 * OF THIS SOFTWARE, EVEN IF ADVISED OF THE POSSIBILITY OF SUCH DAMAGE.
 */

/**
 * @file
 * Declaration of a multi-level page table.
 */

#ifndef __MEM_MULTI_LEVEL_PAGE_TABLE_HH__
#define __MEM_MULTI_LEVEL_PAGE_TABLE_HH__

#include <string>

#include "base/types.hh"
#include "debug/MMU.hh"
#include "mem/page_table.hh"
#include "sim/se_workload.hh"
#include "sim/system.hh"

namespace gem5
{

/**
 * This class implements an in-memory multi-level page table that can be
 * configured to follow ISA specifications. It can be used instead of the
 * PageTable class in SE mode to allow CPU models (e.g. X86KvmCPU)
 * to do a normal page table walk.
 *
 * To reduce memory required to store the page table, a multi-level page
 * table stores its translations similarly with a radix tree. Let n be
 * the number of levels and {Ln, Ln-1, ..., L1, L0} a set that specifies
 * the number of entries for each level as base 2 logarithm values. A
 * multi-level page table will store its translations at level 0 (the
 * leaves of the tree) and it will be layed out in memory in the
 * following way:
 *
 *                              +------------------------------+
 * level n                      |Ln-1_E0|Ln-1_E1|...|Ln-1_E2^Ln|
 *                              +------------------------------+
 *                                 /       \
 *            +------------------------+   +------------------------+
 * level n-1  |Ln-2_E0|...|Ln-2_E2^Ln-1|   |Ln-2_E0|...|Ln-2_E2^Ln-1|
 *            +------------------------+   +------------------------+
 *                /            \             /              \
 *                                  .
 *                                  .
 *                                  .
 *               /                      /               \
 *          +------------------+   +------------+     +------------+
 * level 1  |L0_E1|...|L0_E2^L1|   |...|L0_E2^L1| ... |...|L0_E2^L1|
 *          +------------------+   +------------+     +------------+
 * , where
 * +------------------------------+
 * |Lk-1_E0|Lk-1_E1|...|Lk-1_E2^Lk|
 * +------------------------------+
 * is a level k entry that holds 2^Lk entries in Lk-1 level.
 *
 * Essentially, a level n entry will contain 2^Ln level n-1 entries,
 * a level n-1 entry will hold 2^Ln-1 level n-2 entries etc.
 *
 * The virtual address is split into offsets that index into the
 * different levels of the page table.
 *
 * +--------------------------------+
 * |LnOffset|...|L1Offset|PageOffset|
 * +--------------------------------+
 *
 * For example L0Offset will be formed by the bits in range
 * [log2(PageOffset), log2(PageOffset)+L0].
 *
 * For every level of the page table, from n to 1, the base address
 * of the entry is loaded, the offset in the virtual address for
 * that particular level is used to index into the entry which
 * will reveal the memory address of the entry in the next level.
 *
 * @see MultiLevelPageTable
 */

namespace {

template <class First, class ...Rest>
Addr
prepTopTable(System *system, Addr pageSize)
{
    auto *se_workload = dynamic_cast<SEWorkload *>(system->workload);
    fatal_if(!se_workload, "Couldn't find an appropriate workload object.");
    Addr addr = se_workload->allocPhysPages(First::tableSize());
    PortProxy &p = system->physProxy;
    p.memsetBlob(addr, 0, First::tableSize() * pageSize);
    return addr;
}

template <class ...Types>
struct LastType;

template <class First, class Second, class ...Rest>
struct LastType<First, Second, Rest...>
{
    typedef typename LastType<Second, Rest...>::type type;
};

template <class Only>
struct LastType<Only>
{
    typedef Only type;
};


template <class ...Types>
struct WalkWrapper;

template <class Final, class Only>
struct WalkWrapper<Final, Only>
{
    static void
    walk(System *system, Addr pageSize, Addr table, Addr vaddr,
         bool allocate, Final *entry)
    {
        entry->read(system->physProxy, table, vaddr);
    }
};

template <class Final, class First, class Second, class ...Rest>
struct WalkWrapper<Final, First, Second, Rest...>
{
    static void
    walk(System *system, Addr pageSize, Addr table, Addr vaddr,
         bool allocate, Final *entry)
    {
        First first;
        first.read(system->physProxy, table, vaddr);

        Addr next;
        if (!first.present()) {
            fatal_if(!allocate,
                     "Page fault while walking the page table.");
            next = prepTopTable<Second>(system, pageSize);
            first.reset(next);
            first.write(system->physProxy);
        } else {
            next = first.paddr();
        }
        WalkWrapper<Final, Second, Rest...>::walk(
                system, pageSize, next, vaddr, allocate, entry);
    }
};

template <class ...EntryTypes>
void
walk(System *system, Addr pageSize, Addr table, Addr vaddr,
     bool allocate, typename LastType<EntryTypes...>::type *entry)
{
    WalkWrapper<typename LastType<EntryTypes...>::type, EntryTypes...>::walk(
            system, pageSize, table, vaddr, allocate, entry);
}

}


template <class ...EntryTypes>
class MultiLevelPageTable : public EmulationPageTable
{
    typedef typename LastType<EntryTypes...>::type Final;

    /**
     * Physical address to the last level of the page table
     */
    Addr _basePtr;

public:
    MultiLevelPageTable(const std::string &__name, uint64_t _pid,
<<<<<<< HEAD
                        System *_sys, Addr pageSize) :
            EmulationPageTable(__name, _pid, _sys, pageSize)
=======
                        System *_sys, Addr _pageSize) :
            EmulationPageTable(__name, _pid, _pageSize), system(_sys)
>>>>>>> 5fa484e2
    {}

    ~MultiLevelPageTable() {}

    void
    initState() override
    {
        if (shared)
            return;

        _basePtr = prepTopTable<EntryTypes...>(system, _pageSize);
    }

    Addr basePtr() { return _basePtr; }

    void
    map(Addr vaddr, Addr paddr, int64_t size, uint64_t flags = 0) override
    {
        assert(!(flags & NoPhysBack) && "No LazyAllocation in MultiLevelPageTable.");
        EmulationPageTable::map(vaddr, paddr, size, flags);

        Final entry;

        for (int64_t offset = 0; offset < size; offset += _pageSize) {
            walk<EntryTypes...>(system, _pageSize, _basePtr,
                                vaddr + offset, true, &entry);

            entry.reset(paddr + offset, true, flags & Uncacheable,
                        flags & ReadOnly);
            entry.write(system->physProxy);

            DPRINTF(MMU, "New mapping: %#x-%#x\n",
                    vaddr + offset, paddr + offset);
        }
    }

    void
    remap(Addr vaddr, int64_t size, Addr new_vaddr) override
    {
        EmulationPageTable::remap(vaddr, size, new_vaddr);

        Final old_entry, new_entry;

        for (int64_t offset = 0; offset < size; offset += _pageSize) {
            // Unmap the original mapping.
            walk<EntryTypes...>(system, _pageSize, _basePtr, vaddr + offset,
                                false, &old_entry);
            old_entry.present(false);
            old_entry.write(system->physProxy);

            // Map the new one.
            walk<EntryTypes...>(system, _pageSize, _basePtr,
                                new_vaddr + offset, true, &new_entry);
            new_entry.reset(old_entry.paddr(), true, old_entry.uncacheable(),
                            old_entry.readonly());
            new_entry.write(system->physProxy);
        }
    }

    void
    unmap(Addr vaddr, int64_t size) override
    {
        EmulationPageTable::unmap(vaddr, size);

        Final entry;

        for (int64_t offset = 0; offset < size; offset += _pageSize) {
            walk<EntryTypes...>(system, _pageSize, _basePtr,
                                vaddr + offset, false, &entry);
            fatal_if(!entry.present(),
                     "PageTable::unmap: Address %#x not mapped.", vaddr);
            entry.present(false);
            entry.write(system->physProxy);
            DPRINTF(MMU, "Unmapping: %#x\n", vaddr);
        }
    }

    void
    serialize(CheckpointOut &cp) const override
    {
        EmulationPageTable::serialize(cp);
        /** Since, the page table is stored in system memory
         * which is serialized separately, we will serialize
         * just the base pointer
         */
        paramOut(cp, "ptable.pointer", _basePtr);
    }

    void
    unserialize(CheckpointIn &cp) override
    {
        EmulationPageTable::unserialize(cp);
        paramIn(cp, "ptable.pointer", _basePtr);
    }
};

} // namespace gem5

#endif // __MEM_MULTI_LEVEL_PAGE_TABLE_HH__<|MERGE_RESOLUTION|>--- conflicted
+++ resolved
@@ -194,13 +194,8 @@
 
 public:
     MultiLevelPageTable(const std::string &__name, uint64_t _pid,
-<<<<<<< HEAD
-                        System *_sys, Addr pageSize) :
-            EmulationPageTable(__name, _pid, _sys, pageSize)
-=======
                         System *_sys, Addr _pageSize) :
-            EmulationPageTable(__name, _pid, _pageSize), system(_sys)
->>>>>>> 5fa484e2
+            EmulationPageTable(__name, _pid, _sys, _pageSize)
     {}
 
     ~MultiLevelPageTable() {}
