--- conflicted
+++ resolved
@@ -202,11 +202,7 @@
     ~MultiLevelPageTable() {}
 
     void
-<<<<<<< HEAD
-    initState(ThreadContext* tc) override
-=======
     initState() override
->>>>>>> a56ab045
     {
         if (shared)
             return;
