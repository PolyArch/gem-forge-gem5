/*
 * Copyright (c) 2014 Advanced Micro Devices, Inc.
 * All rights reserved.
 *
 * Redistribution and use in source and binary forms, with or without
 * modification, are permitted provided that the following conditions are
 * met: redistributions of source code must retain the above copyright
 * notice, this list of conditions and the following disclaimer;
 * redistributions in binary form must reproduce the above copyright
 * notice, this list of conditions and the following disclaimer in the
 * documentation and/or other materials provided with the distribution;
 * neither the name of the copyright holders nor the names of its
 * contributors may be used to endorse or promote products derived from
 * this software without specific prior written permission.
 *
 * THIS SOFTWARE IS PROVIDED BY THE COPYRIGHT HOLDERS AND CONTRIBUTORS
 * "AS IS" AND ANY EXPRESS OR IMPLIED WARRANTIES, INCLUDING, BUT NOT
 * LIMITED TO, THE IMPLIED WARRANTIES OF MERCHANTABILITY AND FITNESS FOR
 * A PARTICULAR PURPOSE ARE DISCLAIMED. IN NO EVENT SHALL THE COPYRIGHT
 * OWNER OR CONTRIBUTORS BE LIABLE FOR ANY DIRECT, INDIRECT, INCIDENTAL,
 * SPECIAL, EXEMPLARY, OR CONSEQUENTIAL DAMAGES (INCLUDING, BUT NOT
 * LIMITED TO, PROCUREMENT OF SUBSTITUTE GOODS OR SERVICES; LOSS OF USE,
 * DATA, OR PROFITS; OR BUSINESS INTERRUPTION) HOWEVER CAUSED AND ON ANY
 * THEORY OF LIABILITY, WHETHER IN CONTRACT, STRICT LIABILITY, OR TORT
 * (INCLUDING NEGLIGENCE OR OTHERWISE) ARISING IN ANY WAY OUT OF THE USE
 * OF THIS SOFTWARE, EVEN IF ADVISED OF THE POSSIBILITY OF SUCH DAMAGE.
 */

/**
 * @file
 * Declaration of a multi-level page table.
 */

#ifndef __MEM_MULTI_LEVEL_PAGE_TABLE_HH__
#define __MEM_MULTI_LEVEL_PAGE_TABLE_HH__

#include <string>

#include "base/types.hh"
#include "mem/page_table.hh"
<<<<<<< HEAD
=======
#include "sim/system.hh"
>>>>>>> b1b8af04

/**
 * This class implements an in-memory multi-level page table that can be
 * configured to follow ISA specifications. It can be used instead of the
 * PageTable class in SE mode to allow CPU models (e.g. X86KvmCPU)
 * to do a normal page table walk.
 *
 * To reduce memory required to store the page table, a multi-level page
 * table stores its translations similarly with a radix tree. Let n be
 * the number of levels and {Ln, Ln-1, ..., L1, L0} a set that specifies
 * the number of entries for each level as base 2 logarithm values. A
 * multi-level page table will store its translations at level 0 (the
 * leaves of the tree) and it will be layed out in memory in the
 * following way:
 *
 *                              +------------------------------+
 * level n                      |Ln-1_E0|Ln-1_E1|...|Ln-1_E2^Ln|
 *                              +------------------------------+
 *                                 /       \
 *            +------------------------+   +------------------------+
 * level n-1  |Ln-2_E0|...|Ln-2_E2^Ln-1|   |Ln-2_E0|...|Ln-2_E2^Ln-1|
 *            +------------------------+   +------------------------+
 *                /            \             /              \
 *                                  .
 *                                  .
 *                                  .
 *               /                      /               \
 *          +------------------+   +------------+     +------------+
 * level 1  |L0_E1|...|L0_E2^L1|   |...|L0_E2^L1| ... |...|L0_E2^L1|
 *          +------------------+   +------------+     +------------+
 * , where
 * +------------------------------+
 * |Lk-1_E0|Lk-1_E1|...|Lk-1_E2^Lk|
 * +------------------------------+
 * is a level k entry that holds 2^Lk entries in Lk-1 level.
 *
 * Essentially, a level n entry will contain 2^Ln level n-1 entries,
 * a level n-1 entry will hold 2^Ln-1 level n-2 entries etc.
 *
 * The virtual address is split into offsets that index into the
 * different levels of the page table.
 *
 * +--------------------------------+
 * |LnOffset|...|L1Offset|PageOffset|
 * +--------------------------------+
 *
 * For example L0Offset will be formed by the bits in range
 * [log2(PageOffset), log2(PageOffset)+L0].
 *
 * For every level of the page table, from n to 1, the base address
 * of the entry is loaded, the offset in the virtual address for
 * that particular level is used to index into the entry which
 * will reveal the memory address of the entry in the next level.
 *
 * @see MultiLevelPageTable
 */

namespace {

template <class First, class ...Rest>
Addr
prepTopTable(System *system, Addr pageSize)
{
    Addr addr = system->allocPhysPages(First::tableSize());
    PortProxy &p = system->physProxy;
    p.memsetBlob(addr, 0, First::tableSize() * pageSize);
    return addr;
}

template <class ...Types>
struct LastType;

template <class First, class Second, class ...Rest>
struct LastType<First, Second, Rest...>
{
    typedef typename LastType<Second, Rest...>::type type;
};

template <class Only>
struct LastType<Only>
{
    typedef Only type;
};


template <class ...Types>
struct WalkWrapper;

template <class Final, class Only>
struct WalkWrapper<Final, Only>
{
    static void
    walk(System *system, Addr pageSize, Addr table, Addr vaddr,
         bool allocate, Final *entry)
    {
        entry->read(system->physProxy, table, vaddr);
    }
};

template <class Final, class First, class Second, class ...Rest>
struct WalkWrapper<Final, First, Second, Rest...>
{
    static void
    walk(System *system, Addr pageSize, Addr table, Addr vaddr,
         bool allocate, Final *entry)
    {
        First first;
        first.read(system->physProxy, table, vaddr);

        Addr next;
        if (!first.present()) {
            fatal_if(!allocate,
                     "Page fault while walking the page table.");
            next = prepTopTable<Second>(system, pageSize);
            first.reset(next);
            first.write(system->physProxy);
        } else {
            next = first.paddr();
        }
        WalkWrapper<Final, Second, Rest...>::walk(
                system, pageSize, next, vaddr, allocate, entry);
    }
};

template <class ...EntryTypes>
void
walk(System *system, Addr pageSize, Addr table, Addr vaddr,
     bool allocate, typename LastType<EntryTypes...>::type *entry)
{
    WalkWrapper<typename LastType<EntryTypes...>::type, EntryTypes...>::walk(
            system, pageSize, table, vaddr, allocate, entry);
}

}


template <class ...EntryTypes>
class MultiLevelPageTable : public EmulationPageTable
{
    typedef typename LastType<EntryTypes...>::type Final;

    /**
     * Physical address to the last level of the page table
     */
    Addr _basePtr;

public:
    MultiLevelPageTable(const std::string &__name, uint64_t _pid,
                        System *_sys, Addr pageSize) :
            EmulationPageTable(__name, _pid, _sys, pageSize)
    {}

    ~MultiLevelPageTable() {}

    void
    initState() override
    {
        if (shared)
            return;

        _basePtr = prepTopTable<EntryTypes...>(system, pageSize);
    }

    Addr basePtr() { return _basePtr; }

    void
    map(Addr vaddr, Addr paddr, int64_t size, uint64_t flags = 0) override
    {
        assert(!(flags & NoPhysBack) && "No LazyAllocation in MultiLevelPageTable.");
        EmulationPageTable::map(vaddr, paddr, size, flags);

        Final entry;

        for (int64_t offset = 0; offset < size; offset += pageSize) {
            walk<EntryTypes...>(system, pageSize, _basePtr,
                                vaddr + offset, true, &entry);

            entry.reset(paddr + offset, true, flags & Uncacheable,
                        flags & ReadOnly);
            entry.write(system->physProxy);

            DPRINTF(MMU, "New mapping: %#x-%#x\n",
                    vaddr + offset, paddr + offset);
        }
    }

    void
    remap(Addr vaddr, int64_t size, Addr new_vaddr) override
    {
        EmulationPageTable::remap(vaddr, size, new_vaddr);

        Final old_entry, new_entry;

        for (int64_t offset = 0; offset < size; offset += pageSize) {
            // Unmap the original mapping.
            walk<EntryTypes...>(system, pageSize, _basePtr, vaddr + offset,
                                false, &old_entry);
            old_entry.present(false);
            old_entry.write(system->physProxy);

            // Map the new one.
            walk<EntryTypes...>(system, pageSize, _basePtr, new_vaddr + offset,
                                true, &new_entry);
            new_entry.reset(old_entry.paddr(), true, old_entry.uncacheable(),
                            old_entry.readonly());
            new_entry.write(system->physProxy);
        }
    }

    void
    unmap(Addr vaddr, int64_t size) override
    {
        EmulationPageTable::unmap(vaddr, size);

        Final entry;

        for (int64_t offset = 0; offset < size; offset += pageSize) {
            walk<EntryTypes...>(system, pageSize, _basePtr,
                                vaddr + offset, false, &entry);
            fatal_if(!entry.present(),
                     "PageTable::unmap: Address %#x not mapped.", vaddr);
            entry.present(false);
            entry.write(system->physProxy);
            DPRINTF(MMU, "Unmapping: %#x\n", vaddr);
        }
    }

    void
    serialize(CheckpointOut &cp) const override
    {
        EmulationPageTable::serialize(cp);
        /** Since, the page table is stored in system memory
         * which is serialized separately, we will serialize
         * just the base pointer
         */
        paramOut(cp, "ptable.pointer", _basePtr);
    }

    void
    unserialize(CheckpointIn &cp) override
    {
        EmulationPageTable::unserialize(cp);
        paramIn(cp, "ptable.pointer", _basePtr);
    }
};
#endif // __MEM_MULTI_LEVEL_PAGE_TABLE_HH__<|MERGE_RESOLUTION|>--- conflicted
+++ resolved
@@ -38,10 +38,7 @@
 
 #include "base/types.hh"
 #include "mem/page_table.hh"
-<<<<<<< HEAD
-=======
 #include "sim/system.hh"
->>>>>>> b1b8af04
 
 /**
  * This class implements an in-memory multi-level page table that can be
