--- conflicted
+++ resolved
@@ -1,9 +1,5 @@
 /*
-<<<<<<< HEAD
- * Copyright (c) 2011-2015, 2017 ARM Limited
-=======
  * Copyright (c) 2011-2015, 2017, 2019 ARM Limited
->>>>>>> a56ab045
  * All rights reserved
  *
  * The license below extends only to copyright in the software and shall
@@ -287,8 +283,6 @@
     SnoopFilter *snoopFilter;
 
     const Cycles snoopResponseLatency;
-<<<<<<< HEAD
-=======
 
     /** Maximum number of outstading snoops sanity check*/
     const unsigned int maxOutstandingSnoopCheck;
@@ -297,9 +291,7 @@
     const unsigned int maxRoutingTableSizeCheck;
 
     /** Is this crossbar the point of coherency? **/
->>>>>>> a56ab045
     const bool pointOfCoherency;
-    const bool pointOfUnification;
 
     /** Is this crossbar the point of unification? **/
     const bool pointOfUnification;
