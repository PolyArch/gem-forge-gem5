--- conflicted
+++ resolved
@@ -56,17 +56,11 @@
 namespace memory
 {
 
-<<<<<<< HEAD
 // #define DEBUG_PADDR
 
-AbstractMemory::AbstractMemory(const Params *p) :
-    ClockedObject(p), range(params()->range), pmemAddr(NULL),
-    backdoor(params()->range, nullptr,
-=======
 AbstractMemory::AbstractMemory(const Params &p) :
     ClockedObject(p), range(p.range), pmemAddr(NULL),
     backdoor(params().range, nullptr,
->>>>>>> 5fa484e2
              (MemBackdoor::Flags)(MemBackdoor::Readable |
                                   MemBackdoor::Writeable)),
     confTableReported(p.conf_table_reported), inAddrMap(p.in_addr_map),
