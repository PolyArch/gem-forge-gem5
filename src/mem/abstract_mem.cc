/*
<<<<<<< HEAD
 * Copyright (c) 2010-2012,2017-2018 ARM Limited
=======
 * Copyright (c) 2010-2012,2017-2019 ARM Limited
>>>>>>> a56ab045
 * All rights reserved
 *
 * The license below extends only to copyright in the software and shall
 * not be construed as granting a license to any other intellectual
 * property including but not limited to intellectual property relating
 * to a hardware implementation of the functionality of the software
 * licensed hereunder.  You may use the software subject to the license
 * terms below provided that you ensure that this notice is replicated
 * unmodified and in its entirety in all distributions of the software,
 * modified or unmodified, in source code or in binary form.
 *
 * Copyright (c) 2001-2005 The Regents of The University of Michigan
 * All rights reserved.
 *
 * Redistribution and use in source and binary forms, with or without
 * modification, are permitted provided that the following conditions are
 * met: redistributions of source code must retain the above copyright
 * notice, this list of conditions and the following disclaimer;
 * redistributions in binary form must reproduce the above copyright
 * notice, this list of conditions and the following disclaimer in the
 * documentation and/or other materials provided with the distribution;
 * neither the name of the copyright holders nor the names of its
 * contributors may be used to endorse or promote products derived from
 * this software without specific prior written permission.
 *
 * THIS SOFTWARE IS PROVIDED BY THE COPYRIGHT HOLDERS AND CONTRIBUTORS
 * "AS IS" AND ANY EXPRESS OR IMPLIED WARRANTIES, INCLUDING, BUT NOT
 * LIMITED TO, THE IMPLIED WARRANTIES OF MERCHANTABILITY AND FITNESS FOR
 * A PARTICULAR PURPOSE ARE DISCLAIMED. IN NO EVENT SHALL THE COPYRIGHT
 * OWNER OR CONTRIBUTORS BE LIABLE FOR ANY DIRECT, INDIRECT, INCIDENTAL,
 * SPECIAL, EXEMPLARY, OR CONSEQUENTIAL DAMAGES (INCLUDING, BUT NOT
 * LIMITED TO, PROCUREMENT OF SUBSTITUTE GOODS OR SERVICES; LOSS OF USE,
 * DATA, OR PROFITS; OR BUSINESS INTERRUPTION) HOWEVER CAUSED AND ON ANY
 * THEORY OF LIABILITY, WHETHER IN CONTRACT, STRICT LIABILITY, OR TORT
 * (INCLUDING NEGLIGENCE OR OTHERWISE) ARISING IN ANY WAY OUT OF THE USE
 * OF THIS SOFTWARE, EVEN IF ADVISED OF THE POSSIBILITY OF SUCH DAMAGE.
 *
 * Authors: Ron Dreslinski
 *          Ali Saidi
 *          Andreas Hansson
 */

#include "mem/abstract_mem.hh"

#include <vector>

#include "arch/locked_mem.hh"
#include "cpu/base.hh"
#include "cpu/thread_context.hh"
#include "debug/LLSC.hh"
#include "debug/MemoryAccess.hh"
#include "mem/packet_access.hh"
#include "sim/system.hh"

using namespace std;

AbstractMemory::AbstractMemory(const Params *p) :
    ClockedObject(p), range(params()->range), pmemAddr(NULL),
    backdoor(params()->range, nullptr,
             (MemBackdoor::Flags)(MemBackdoor::Readable |
                                  MemBackdoor::Writeable)),
    confTableReported(p->conf_table_reported), inAddrMap(p->in_addr_map),
    kvmMap(p->kvm_map), _system(NULL)
{
}

void
AbstractMemory::init()
{
    assert(system());

    if (size() % _system->getPageBytes() != 0)
        panic("Memory Size not divisible by page size\n");
}

void
AbstractMemory::setBackingStore(uint8_t* pmem_addr)
{
    // If there was an existing backdoor, let everybody know it's going away.
    if (backdoor.ptr())
        backdoor.invalidate();

    // The back door can't handle interleaved memory.
    backdoor.ptr(range.interleaved() ? nullptr : pmem_addr);

    pmemAddr = pmem_addr;
}

void
AbstractMemory::regStats()
{
    ClockedObject::regStats();

    using namespace Stats;

    assert(system());

    bytesRead
        .init(system()->maxMasters())
        .name(name() + ".bytes_read")
        .desc("Number of bytes read from this memory")
        .flags(total | nozero | nonan)
        ;
    for (int i = 0; i < system()->maxMasters(); i++) {
        bytesRead.subname(i, system()->getMasterName(i));
    }
    bytesInstRead
        .init(system()->maxMasters())
        .name(name() + ".bytes_inst_read")
        .desc("Number of instructions bytes read from this memory")
        .flags(total | nozero | nonan)
        ;
    for (int i = 0; i < system()->maxMasters(); i++) {
        bytesInstRead.subname(i, system()->getMasterName(i));
    }
    bytesWritten
        .init(system()->maxMasters())
        .name(name() + ".bytes_written")
        .desc("Number of bytes written to this memory")
        .flags(total | nozero | nonan)
        ;
    for (int i = 0; i < system()->maxMasters(); i++) {
        bytesWritten.subname(i, system()->getMasterName(i));
    }
    numReads
        .init(system()->maxMasters())
        .name(name() + ".num_reads")
        .desc("Number of read requests responded to by this memory")
        .flags(total | nozero | nonan)
        ;
    for (int i = 0; i < system()->maxMasters(); i++) {
        numReads.subname(i, system()->getMasterName(i));
    }
    numWrites
        .init(system()->maxMasters())
        .name(name() + ".num_writes")
        .desc("Number of write requests responded to by this memory")
        .flags(total | nozero | nonan)
        ;
    for (int i = 0; i < system()->maxMasters(); i++) {
        numWrites.subname(i, system()->getMasterName(i));
    }
    numOther
        .init(system()->maxMasters())
        .name(name() + ".num_other")
        .desc("Number of other requests responded to by this memory")
        .flags(total | nozero | nonan)
        ;
    for (int i = 0; i < system()->maxMasters(); i++) {
        numOther.subname(i, system()->getMasterName(i));
    }
    bwRead
        .name(name() + ".bw_read")
        .desc("Total read bandwidth from this memory (bytes/s)")
        .precision(0)
        .prereq(bytesRead)
        .flags(total | nozero | nonan)
        ;
    for (int i = 0; i < system()->maxMasters(); i++) {
        bwRead.subname(i, system()->getMasterName(i));
    }

    bwInstRead
        .name(name() + ".bw_inst_read")
        .desc("Instruction read bandwidth from this memory (bytes/s)")
        .precision(0)
        .prereq(bytesInstRead)
        .flags(total | nozero | nonan)
        ;
    for (int i = 0; i < system()->maxMasters(); i++) {
        bwInstRead.subname(i, system()->getMasterName(i));
    }
    bwWrite
        .name(name() + ".bw_write")
        .desc("Write bandwidth from this memory (bytes/s)")
        .precision(0)
        .prereq(bytesWritten)
        .flags(total | nozero | nonan)
        ;
    for (int i = 0; i < system()->maxMasters(); i++) {
        bwWrite.subname(i, system()->getMasterName(i));
    }
    bwTotal
        .name(name() + ".bw_total")
        .desc("Total bandwidth to/from this memory (bytes/s)")
        .precision(0)
        .prereq(bwTotal)
        .flags(total | nozero | nonan)
        ;
    for (int i = 0; i < system()->maxMasters(); i++) {
        bwTotal.subname(i, system()->getMasterName(i));
    }
    bwRead = bytesRead / simSeconds;
    bwInstRead = bytesInstRead / simSeconds;
    bwWrite = bytesWritten / simSeconds;
    bwTotal = (bytesRead + bytesWritten) / simSeconds;
}

AddrRange
AbstractMemory::getAddrRange() const
{
    return range;
}

// Add load-locked to tracking list.  Should only be called if the
// operation is a load and the LLSC flag is set.
void
AbstractMemory::trackLoadLocked(PacketPtr pkt)
{
    const RequestPtr &req = pkt->req;
    Addr paddr = LockedAddr::mask(req->getPaddr());

    // first we check if we already have a locked addr for this
    // xc.  Since each xc only gets one, we just update the
    // existing record with the new address.
    list<LockedAddr>::iterator i;

    for (i = lockedAddrList.begin(); i != lockedAddrList.end(); ++i) {
        if (i->matchesContext(req)) {
            DPRINTF(LLSC, "Modifying lock record: context %d addr %#x\n",
                    req->contextId(), paddr);
            i->addr = paddr;
            return;
        }
    }

    // no record for this xc: need to allocate a new one
    DPRINTF(LLSC, "Adding lock record: context %d addr %#x\n",
            req->contextId(), paddr);
    lockedAddrList.push_front(LockedAddr(req));
}


// Called on *writes* only... both regular stores and
// store-conditional operations.  Check for conventional stores which
// conflict with locked addresses, and for success/failure of store
// conditionals.
bool
AbstractMemory::checkLockedAddrList(PacketPtr pkt)
{
    const RequestPtr &req = pkt->req;
    Addr paddr = LockedAddr::mask(req->getPaddr());
    bool isLLSC = pkt->isLLSC();

    // Initialize return value.  Non-conditional stores always
    // succeed.  Assume conditional stores will fail until proven
    // otherwise.
    bool allowStore = !isLLSC;

    // Iterate over list.  Note that there could be multiple matching records,
    // as more than one context could have done a load locked to this location.
    // Only remove records when we succeed in finding a record for (xc, addr);
    // then, remove all records with this address.  Failed store-conditionals do
    // not blow unrelated reservations.
    list<LockedAddr>::iterator i = lockedAddrList.begin();

    if (isLLSC) {
        while (i != lockedAddrList.end()) {
            if (i->addr == paddr && i->matchesContext(req)) {
                // it's a store conditional, and as far as the memory system can
                // tell, the requesting context's lock is still valid.
                DPRINTF(LLSC, "StCond success: context %d addr %#x\n",
                        req->contextId(), paddr);
                allowStore = true;
                break;
            }
            // If we didn't find a match, keep searching!  Someone else may well
            // have a reservation on this line here but we may find ours in just
            // a little while.
            i++;
        }
        req->setExtraData(allowStore ? 1 : 0);
    }
    // LLSCs that succeeded AND non-LLSC stores both fall into here:
    if (allowStore) {
        // We write address paddr.  However, there may be several entries with a
        // reservation on this address (for other contextIds) and they must all
        // be removed.
        i = lockedAddrList.begin();
        while (i != lockedAddrList.end()) {
            if (i->addr == paddr) {
                DPRINTF(LLSC, "Erasing lock record: context %d addr %#x\n",
                        i->contextId, paddr);
                ContextID owner_cid = i->contextId;
                assert(owner_cid != InvalidContextID);
                ContextID requester_cid = req->hasContextId() ?
                                           req->contextId() :
                                           InvalidContextID;
                if (owner_cid != requester_cid) {
                    ThreadContext* ctx = system()->getThreadContext(owner_cid);
                    TheISA::globalClearExclusive(ctx);
                }
                i = lockedAddrList.erase(i);
            } else {
                i++;
            }
        }
    }

    return allowStore;
}

#if TRACING_ON
static inline void
tracePacket(System *sys, const char *label, PacketPtr pkt)
{
    int size = pkt->getSize();
#if THE_ISA != NULL_ISA
    if (size == 1 || size == 2 || size == 4 || size == 8) {
        DPRINTF(MemoryAccess,"%s from %s of size %i on address %#x data "
                "%#x %c\n", label, sys->getMasterName(pkt->req->masterId()),
                size, pkt->getAddr(), pkt->getUintX(TheISA::GuestByteOrder),
                pkt->req->isUncacheable() ? 'U' : 'C');
        return;
    }
#endif
    DPRINTF(MemoryAccess, "%s from %s of size %i on address %#x %c\n",
            label, sys->getMasterName(pkt->req->masterId()),
            size, pkt->getAddr(), pkt->req->isUncacheable() ? 'U' : 'C');
    DDUMP(MemoryAccess, pkt->getConstPtr<uint8_t>(), pkt->getSize());
}

#   define TRACE_PACKET(A) tracePacket(system(), A, pkt)
#else
#   define TRACE_PACKET(A)
#endif

void
AbstractMemory::access(PacketPtr pkt)
{
    if (pkt->cacheResponding()) {
        DPRINTF(MemoryAccess, "Cache responding to %#llx: not responding\n",
                pkt->getAddr());
        return;
    }

    if (pkt->cmd == MemCmd::CleanEvict || pkt->cmd == MemCmd::WritebackClean) {
        DPRINTF(MemoryAccess, "CleanEvict  on 0x%x: not responding\n",
                pkt->getAddr());
      return;
    }

    assert(pkt->getAddrRange().isSubset(range));

    uint8_t *hostAddr = pmemAddr + pkt->getAddr() - range.start();

    if (pkt->cmd == MemCmd::SwapReq) {
        if (pkt->isAtomicOp()) {
            if (pmemAddr) {
                pkt->setData(hostAddr);
                (*(pkt->getAtomicOp()))(hostAddr);
            }
        } else {
            std::vector<uint8_t> overwrite_val(pkt->getSize());
            uint64_t condition_val64;
            uint32_t condition_val32;

            panic_if(!pmemAddr, "Swap only works if there is real memory " \
                     "(i.e. null=False)");

            bool overwrite_mem = true;
            // keep a copy of our possible write value, and copy what is at the
            // memory address into the packet
            pkt->writeData(&overwrite_val[0]);
            pkt->setData(hostAddr);

            if (pkt->req->isCondSwap()) {
                if (pkt->getSize() == sizeof(uint64_t)) {
                    condition_val64 = pkt->req->getExtraData();
                    overwrite_mem = !std::memcmp(&condition_val64, hostAddr,
                                                 sizeof(uint64_t));
                } else if (pkt->getSize() == sizeof(uint32_t)) {
                    condition_val32 = (uint32_t)pkt->req->getExtraData();
                    overwrite_mem = !std::memcmp(&condition_val32, hostAddr,
                                                 sizeof(uint32_t));
                } else
                    panic("Invalid size for conditional read/write\n");
            }

            if (overwrite_mem)
                std::memcpy(hostAddr, &overwrite_val[0], pkt->getSize());

            assert(!pkt->req->isInstFetch());
            TRACE_PACKET("Read/Write");
            numOther[pkt->req->masterId()]++;
        }
    } else if (pkt->isRead()) {
        assert(!pkt->isWrite());
        if (pkt->isLLSC()) {
            assert(!pkt->fromCache());
            // if the packet is not coming from a cache then we have
            // to do the LL/SC tracking here
            trackLoadLocked(pkt);
        }
        if (pmemAddr) {
            pkt->setData(hostAddr);
        }
        TRACE_PACKET(pkt->req->isInstFetch() ? "IFetch" : "Read");
        numReads[pkt->req->masterId()]++;
        bytesRead[pkt->req->masterId()] += pkt->getSize();
        if (pkt->req->isInstFetch())
            bytesInstRead[pkt->req->masterId()] += pkt->getSize();
    } else if (pkt->isInvalidate() || pkt->isClean()) {
        assert(!pkt->isWrite());
        // in a fastmem system invalidating and/or cleaning packets
        // can be seen due to cache maintenance requests

        // no need to do anything
    } else if (pkt->isWrite()) {
        if (writeOK(pkt)) {
            if (pmemAddr) {
                pkt->writeData(hostAddr);
                DPRINTF(MemoryAccess, "%s wrote %i bytes to address %x\n",
                        __func__, pkt->getSize(), pkt->getAddr());
            }
            assert(!pkt->req->isInstFetch());
            TRACE_PACKET("Write");
            numWrites[pkt->req->masterId()]++;
            bytesWritten[pkt->req->masterId()] += pkt->getSize();
        }
    } else {
        panic("Unexpected packet %s", pkt->print());
    }

    if (pkt->needsResponse()) {
        pkt->makeResponse();
    }
}

void
AbstractMemory::functionalAccess(PacketPtr pkt)
{
    assert(pkt->getAddrRange().isSubset(range));

    uint8_t *hostAddr = pmemAddr + pkt->getAddr() - range.start();

    if (pkt->isRead()) {
        if (pmemAddr) {
            pkt->setData(hostAddr);
        }
        TRACE_PACKET("Read");
        pkt->makeResponse();
    } else if (pkt->isWrite()) {
        if (pmemAddr) {
            pkt->writeData(hostAddr);
        }
        TRACE_PACKET("Write");
        pkt->makeResponse();
    } else if (pkt->isPrint()) {
        Packet::PrintReqState *prs =
            dynamic_cast<Packet::PrintReqState*>(pkt->senderState);
        assert(prs);
        // Need to call printLabels() explicitly since we're not going
        // through printObj().
        prs->printLabels();
        // Right now we just print the single byte at the specified address.
        ccprintf(prs->os, "%s%#x\n", prs->curPrefix(), *hostAddr);
    } else {
        panic("AbstractMemory: unimplemented functional command %s",
              pkt->cmdString());
    }
}<|MERGE_RESOLUTION|>--- conflicted
+++ resolved
@@ -1,9 +1,5 @@
 /*
-<<<<<<< HEAD
- * Copyright (c) 2010-2012,2017-2018 ARM Limited
-=======
  * Copyright (c) 2010-2012,2017-2019 ARM Limited
->>>>>>> a56ab045
  * All rights reserved
  *
  * The license below extends only to copyright in the software and shall
