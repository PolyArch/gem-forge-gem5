--- conflicted
+++ resolved
@@ -84,43 +84,20 @@
     FSTranslatingPortProxy(MasterPort &port,
                            unsigned int cacheLineSize);
 
-<<<<<<< HEAD
-    ~FSTranslatingPortProxy();
-=======
     ~FSTranslatingPortProxy() {}
->>>>>>> a56ab045
 
     /** Version of tryReadblob that translates virt->phys and deals
       * with page boundries. */
-<<<<<<< HEAD
-    void readBlob(Addr addr, uint8_t *p, int size) const override;
-=======
     bool tryReadBlob(Addr addr, void *p, int size) const override;
->>>>>>> a56ab045
 
     /** Version of tryWriteBlob that translates virt->phys and deals
       * with page boundries. */
-<<<<<<< HEAD
-    void writeBlob(Addr addr, const uint8_t *p, int size) const override;
-=======
     bool tryWriteBlob(Addr addr, const void *p, int size) const override;
->>>>>>> a56ab045
 
     /**
      * Fill size bytes starting at addr with byte value val.
      */
-<<<<<<< HEAD
-    void memsetBlob(Addr address, uint8_t  v, int size) const override;
-};
-
-void CopyOut(ThreadContext *tc, void *dest, Addr src, size_t cplen);
-void CopyIn(ThreadContext *tc, Addr dest, const void *source, size_t cplen);
-void CopyStringOut(ThreadContext *tc, char *dst, Addr vaddr, size_t maxlen);
-void CopyStringIn(ThreadContext *tc, const char *src, Addr vaddr);
-
-=======
     bool tryMemsetBlob(Addr address, uint8_t  v, int size) const override;
 };
 
->>>>>>> a56ab045
 #endif //__MEM_FS_TRANSLATING_PORT_PROXY_HH__