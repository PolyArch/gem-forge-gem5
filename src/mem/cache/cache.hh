--- conflicted
+++ resolved
@@ -87,12 +87,8 @@
      */
     void promoteWholeLineWrites(PacketPtr pkt);
 
-<<<<<<< HEAD
-    bool access(PacketPtr pkt, CacheBlk *&blk, Cycles &lat) override;
-=======
     bool access(PacketPtr pkt, CacheBlk *&blk, Cycles &lat,
                 PacketList &writebacks) override;
->>>>>>> a56ab045
 
     void handleTimingReqHit(PacketPtr pkt, CacheBlk *blk,
                             Tick request_time) override;
@@ -103,15 +99,9 @@
 
     void recvTimingReq(PacketPtr pkt) override;
 
-<<<<<<< HEAD
-    void doWritebacks(PacketPtr pkt, Tick forward_time) override;
-
-    void doWritebacksAtomic(PacketPtr pkt) override;
-=======
     void doWritebacks(PacketList& writebacks, Tick forward_time) override;
 
     void doWritebacksAtomic(PacketList& writebacks) override;
->>>>>>> a56ab045
 
     void serviceMSHRTargets(MSHR *mshr, const PacketPtr pkt,
                             CacheBlk *blk) override;
@@ -120,8 +110,8 @@
 
     void recvTimingSnoopResp(PacketPtr pkt) override;
 
-<<<<<<< HEAD
-    Cycles handleAtomicReqMiss(PacketPtr pkt, CacheBlk *&blk) override;
+    Cycles handleAtomicReqMiss(PacketPtr pkt, CacheBlk *&blk,
+                               PacketList &writebacks) override;
 
     /**
      * ! Sean: StreamAwareCache change.
@@ -130,13 +120,6 @@
     Tick recvAtomic(PacketPtr pkt) override;
 
   protected:
-=======
-    Cycles handleAtomicReqMiss(PacketPtr pkt, CacheBlk *&blk,
-                               PacketList &writebacks) override;
-
-    Tick recvAtomic(PacketPtr pkt) override;
-
->>>>>>> a56ab045
     Tick recvAtomicSnoop(PacketPtr pkt) override;
 
     void satisfyRequest(PacketPtr pkt, CacheBlk *blk,
@@ -194,7 +177,6 @@
      * @return True if the port is waiting for a retry
      */
     bool sendMSHRQueuePacket(MSHR* mshr) override;
-<<<<<<< HEAD
 
     /****************************************************************************
      * ! Sean: StreamAwareCache changes.
@@ -266,8 +248,6 @@
     };
   
     
-=======
->>>>>>> a56ab045
 };
 
 #endif // __MEM_CACHE_CACHE_HH__