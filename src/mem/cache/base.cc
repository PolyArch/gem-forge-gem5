/*
 * Copyright (c) 2012-2013, 2018-2019 ARM Limited
 * All rights reserved.
 *
 * The license below extends only to copyright in the software and shall
 * not be construed as granting a license to any other intellectual
 * property including but not limited to intellectual property relating
 * to a hardware implementation of the functionality of the software
 * licensed hereunder.  You may use the software subject to the license
 * terms below provided that you ensure that this notice is replicated
 * unmodified and in its entirety in all distributions of the software,
 * modified or unmodified, in source code or in binary form.
 *
 * Copyright (c) 2003-2005 The Regents of The University of Michigan
 * All rights reserved.
 *
 * Redistribution and use in source and binary forms, with or without
 * modification, are permitted provided that the following conditions are
 * met: redistributions of source code must retain the above copyright
 * notice, this list of conditions and the following disclaimer;
 * redistributions in binary form must reproduce the above copyright
 * notice, this list of conditions and the following disclaimer in the
 * documentation and/or other materials provided with the distribution;
 * neither the name of the copyright holders nor the names of its
 * contributors may be used to endorse or promote products derived from
 * this software without specific prior written permission.
 *
 * THIS SOFTWARE IS PROVIDED BY THE COPYRIGHT HOLDERS AND CONTRIBUTORS
 * "AS IS" AND ANY EXPRESS OR IMPLIED WARRANTIES, INCLUDING, BUT NOT
 * LIMITED TO, THE IMPLIED WARRANTIES OF MERCHANTABILITY AND FITNESS FOR
 * A PARTICULAR PURPOSE ARE DISCLAIMED. IN NO EVENT SHALL THE COPYRIGHT
 * OWNER OR CONTRIBUTORS BE LIABLE FOR ANY DIRECT, INDIRECT, INCIDENTAL,
 * SPECIAL, EXEMPLARY, OR CONSEQUENTIAL DAMAGES (INCLUDING, BUT NOT
 * LIMITED TO, PROCUREMENT OF SUBSTITUTE GOODS OR SERVICES; LOSS OF USE,
 * DATA, OR PROFITS; OR BUSINESS INTERRUPTION) HOWEVER CAUSED AND ON ANY
 * THEORY OF LIABILITY, WHETHER IN CONTRACT, STRICT LIABILITY, OR TORT
 * (INCLUDING NEGLIGENCE OR OTHERWISE) ARISING IN ANY WAY OUT OF THE USE
 * OF THIS SOFTWARE, EVEN IF ADVISED OF THE POSSIBILITY OF SUCH DAMAGE.
 */

/**
 * @file
 * Definition of BaseCache functions.
 */

#include "mem/cache/base.hh"

#include "base/compiler.hh"
#include "base/logging.hh"
#include "debug/Cache.hh"
#include "debug/CacheComp.hh"
#include "debug/CachePort.hh"
#include "debug/CacheRepl.hh"
#include "debug/CacheVerbose.hh"
#include "debug/HWPrefetch.hh"
#include "mem/cache/compressors/base.hh"
#include "mem/cache/mshr.hh"
#include "mem/cache/prefetch/base.hh"
#include "mem/cache/queue_entry.hh"
#include "mem/cache/tags/compressed_tags.hh"
#include "mem/cache/tags/super_blk.hh"
#include "params/BaseCache.hh"
#include "params/WriteAllocator.hh"
#include "sim/cur_tick.hh"

namespace gem5
{

BaseCache::CacheResponsePort::CacheResponsePort(const std::string &_name,
                                          BaseCache *_cache,
                                          const std::string &_label)
    : QueuedResponsePort(_name, _cache, queue),
      queue(*_cache, *this, true, _label),
      blocked(false), mustSendRetry(false),
      sendRetryEvent([this]{ processSendRetry(); }, _name)
{
}

BaseCache::BaseCache(const BaseCacheParams &p, unsigned blk_size)
    : ClockedObject(p),
<<<<<<< HEAD
    /**
     * ! Sean: StreamAwareCache
     * ! Create the cpuSidePort in derive class.
     */
      cpuSidePort(nullptr),
    //   cpuSidePort (p->name + ".cpu_side_port", this, "CpuSidePort"),
      memSidePort(p->name + ".mem_side_port", this, "MemSidePort"),
      mshrQueue("MSHRs", p->mshrs, 0, p->demand_mshr_reserve), // see below
      writeBuffer("write buffer", p->write_buffers, p->mshrs), // see below
      tags(p->tags),
      compressor(p->compressor),
      prefetcher(p->prefetcher),
      writeAllocator(p->write_allocator),
      writebackClean(p->writeback_clean),
=======
      cpuSidePort (p.name + ".cpu_side_port", this, "CpuSidePort"),
      memSidePort(p.name + ".mem_side_port", this, "MemSidePort"),
      mshrQueue("MSHRs", p.mshrs, 0, p.demand_mshr_reserve, p.name),
      writeBuffer("write buffer", p.write_buffers, p.mshrs, p.name),
      tags(p.tags),
      compressor(p.compressor),
      prefetcher(p.prefetcher),
      writeAllocator(p.write_allocator),
      writebackClean(p.writeback_clean),
>>>>>>> 5fa484e2
      tempBlockWriteback(nullptr),
      writebackTempBlockAtomicEvent([this]{ writebackTempBlockAtomic(); },
                                    name(), false,
                                    EventBase::Delayed_Writeback_Pri),
      blkSize(blk_size),
      lookupLatency(p.tag_latency),
      dataLatency(p.data_latency),
      forwardLatency(p.tag_latency),
      fillLatency(p.data_latency),
      responseLatency(p.response_latency),
      sequentialAccess(p.sequential_access),
      numTarget(p.tgts_per_mshr),
      forwardSnoops(true),
      clusivity(p.clusivity),
      isReadOnly(p.is_read_only),
      replaceExpansions(p.replace_expansions),
      moveContractions(p.move_contractions),
      blocked(0),
      order(0),
      noTargetMSHR(nullptr),
      missCount(p.max_miss_count),
      addrRanges(p.addr_ranges.begin(), p.addr_ranges.end()),
      system(p.system),
      stats(*this)
{
    // the MSHR queue has no reserve entries as we check the MSHR
    // queue on every single allocation, whereas the write queue has
    // as many reserve entries as we have MSHRs, since every MSHR may
    // eventually require a writeback, and we do not check the write
    // buffer before committing to an MSHR

    // forward snoops is overridden in init() once we can query
    // whether the connected requestor is actually snooping or not

    tempBlock = new TempCacheBlk(blkSize);

    tags->tagsInit();
    if (prefetcher)
        prefetcher->setCache(this);

    fatal_if(compressor && !dynamic_cast<CompressedTags*>(tags),
        "The tags of compressed cache %s must derive from CompressedTags",
        name());
    warn_if(!compressor && dynamic_cast<CompressedTags*>(tags),
        "Compressed cache %s does not have a compression algorithm", name());
    if (compressor)
        compressor->setCache(this);
}

BaseCache::~BaseCache()
{
    delete tempBlock;
    /**
     * ! Sean: StreamAwareCache.
     */
    delete this->cpuSidePort;
}

void
BaseCache::CacheResponsePort::setBlocked()
{
    assert(!blocked);
    DPRINTF(CachePort, "Port is blocking new requests\n");
    blocked = true;
    // if we already scheduled a retry in this cycle, but it has not yet
    // happened, cancel it
    if (sendRetryEvent.scheduled()) {
        owner.deschedule(sendRetryEvent);
        DPRINTF(CachePort, "Port descheduled retry\n");
        mustSendRetry = true;
    }
}

void
BaseCache::CacheResponsePort::clearBlocked()
{
    assert(blocked);
    DPRINTF(CachePort, "Port is accepting new requests\n");
    blocked = false;
    if (mustSendRetry) {
        // @TODO: need to find a better time (next cycle?)
        owner.schedule(sendRetryEvent, curTick() + 1);
    }
}

void
BaseCache::CacheResponsePort::processSendRetry()
{
    DPRINTF(CachePort, "Port is sending retry\n");

    // reset the flag and call retry
    mustSendRetry = false;
    sendRetryReq();
}

Addr
BaseCache::regenerateBlkAddr(CacheBlk* blk)
{
    if (blk != tempBlock) {
        return tags->regenerateBlkAddr(blk);
    } else {
        return tempBlock->getAddr();
    }
}

void
BaseCache::init()
{
    if (!cpuSidePort->isConnected() || !memSidePort.isConnected())
        fatal("Cache ports on %s are not connected\n", name());
    cpuSidePort->sendRangeChange();
    forwardSnoops = cpuSidePort->isSnooping();
}

Port &
BaseCache::getPort(const std::string &if_name, PortID idx)
{
    if (if_name == "mem_side") {
        return memSidePort;
    } else if (if_name == "cpu_side") {
        /**
         * ! Sean: StreamAwareCache.
         * ! We changed cpuSidePort to a pointer.
         */
        return *cpuSidePort;
        // return cpuSidePort;
    }  else {
        return ClockedObject::getPort(if_name, idx);
    }
}

bool
BaseCache::inRange(Addr addr) const
{
    for (const auto& r : addrRanges) {
        if (r.contains(addr)) {
            return true;
       }
    }
    return false;
}

void
BaseCache::handleTimingReqHit(PacketPtr pkt, CacheBlk *blk, Tick request_time)
{

    // handle special cases for LockedRMW transactions
    if (pkt->isLockedRMW()) {
        Addr blk_addr = pkt->getBlockAddr(blkSize);

        if (pkt->isRead()) {
            // Read hit for LockedRMW.  Since it requires exclusive
            // permissions, there should be no outstanding access.
            assert(!mshrQueue.findMatch(blk_addr, pkt->isSecure()));
            // The keys to LockedRMW are that (1) we always have an MSHR
            // allocated during the RMW interval to catch snoops and
            // defer them until after the RMW completes, and (2) we
            // clear permissions on the block to turn any upstream
            // access other than the matching write into a miss, causing
            // it to append to the MSHR as well.

            // Because we hit in the cache, we have to fake an MSHR to
            // achieve part (1).  If the read had missed, this MSHR
            // would get allocated as part of normal miss processing.
            // Basically we need to get the MSHR in the same state as if
            // we had missed and just received the response.
            // Request *req2 = new Request(*(pkt->req));
            RequestPtr req2 = std::make_shared<Request>(*(pkt->req));
            PacketPtr pkt2 = new Packet(req2, pkt->cmd);
            MSHR *mshr = allocateMissBuffer(pkt2, curTick(), true);
            // Mark the MSHR "in service" (even though it's not) to prevent
            // the cache from sending out a request.
            mshrQueue.markInService(mshr, false);
            // Part (2): mark block inaccessible
            assert(blk);
            blk->clearCoherenceBits(CacheBlk::ReadableBit);
            blk->clearCoherenceBits(CacheBlk::WritableBit);
        } else {
            assert(pkt->isWrite());
            // All LockedRMW writes come here, as they cannot miss.
            // Need to undo the two things described above.  Block
            // permissions were already restored earlier in this
            // function, prior to the access() call.  Now we just need
            // to clear out the MSHR.

            // Read should have already allocated MSHR.
            MSHR *mshr = mshrQueue.findMatch(blk_addr, pkt->isSecure());
            assert(mshr);
            // Fake up a packet and "respond" to the still-pending
            // LockedRMWRead, to process any pending targets and clear
            // out the MSHR
            PacketPtr resp_pkt =
                new Packet(pkt->req, MemCmd::LockedRMWWriteResp);
            resp_pkt->senderState = mshr;
            recvTimingResp(resp_pkt);
        }
    }

    if (pkt->needsResponse()) {
        // These delays should have been consumed by now
        assert(pkt->headerDelay == 0);
        assert(pkt->payloadDelay == 0);

        pkt->makeTimingResponse();

        // In this case we are considering request_time that takes
        // into account the delay of the xbar, if any, and just
        // lat, neglecting responseLatency, modelling hit latency
        // just as the value of lat overriden by access(), which calls
        // the calculateAccessLatency() function.
        cpuSidePort->schedTimingResp(pkt, request_time);
    } else {
        DPRINTF(Cache, "%s satisfied %s, no response needed\n", __func__,
                pkt->print());

        // queue the packet for deletion, as the sending cache is
        // still relying on it; if the block is found in access(),
        // CleanEvict and Writeback messages will be deleted
        // here as well
        pendingDelete.reset(pkt);
    }
}

void
BaseCache::handleTimingReqMiss(PacketPtr pkt, MSHR *mshr, CacheBlk *blk,
                               Tick forward_time, Tick request_time)
{
    if (writeAllocator &&
        pkt && pkt->isWrite() && !pkt->req->isUncacheable()) {
        writeAllocator->updateMode(pkt->getAddr(), pkt->getSize(),
                                   pkt->getBlockAddr(blkSize));
    }

    if (mshr) {
        /// MSHR hit
        /// @note writebacks will be checked in getNextMSHR()
        /// for any conflicting requests to the same block

        //@todo remove hw_pf here

        // Coalesce unless it was a software prefetch (see above).
        if (pkt) {
            assert(!pkt->isWriteback());
            // CleanEvicts corresponding to blocks which have
            // outstanding requests in MSHRs are simply sunk here
            if (pkt->cmd == MemCmd::CleanEvict) {
                pendingDelete.reset(pkt);
            } else if (pkt->cmd == MemCmd::WriteClean) {
                // A WriteClean should never coalesce with any
                // outstanding cache maintenance requests.

                // We use forward_time here because there is an
                // uncached memory write, forwarded to WriteBuffer.
                allocateWriteBuffer(pkt, forward_time);
            } else {
                DPRINTF(Cache, "%s coalescing MSHR for %s\n", __func__,
                        pkt->print());

                assert(pkt->req->requestorId() < system->maxRequestors());
                stats.cmdStats(pkt).mshrHits[pkt->req->requestorId()]++;

                // We use forward_time here because it is the same
                // considering new targets. We have multiple
                // requests for the same address here. It
                // specifies the latency to allocate an internal
                // buffer and to schedule an event to the queued
                // port and also takes into account the additional
                // delay of the xbar.
                mshr->allocateTarget(pkt, forward_time, order++,
                                     allocOnFill(pkt->cmd));
                if (mshr->getNumTargets() >= numTarget) {
                    noTargetMSHR = mshr;
                    setBlocked(Blocked_NoTargets);
                    // need to be careful with this... if this mshr isn't
                    // ready yet (i.e. time > curTick()), we don't want to
                    // move it ahead of mshrs that are ready
                    // mshrQueue.moveToFront(mshr);
                }
            }
        }
    } else {
        // no MSHR
        assert(pkt->req->requestorId() < system->maxRequestors());
        stats.cmdStats(pkt).mshrMisses[pkt->req->requestorId()]++;
        if (prefetcher && pkt->isDemand())
            prefetcher->incrDemandMhsrMisses();

        if (pkt->isEviction() || pkt->cmd == MemCmd::WriteClean) {
            // We use forward_time here because there is an
            // writeback or writeclean, forwarded to WriteBuffer.
            allocateWriteBuffer(pkt, forward_time);
        } else {
            if (blk && blk->isValid()) {
                // If we have a write miss to a valid block, we
                // need to mark the block non-readable.  Otherwise
                // if we allow reads while there's an outstanding
                // write miss, the read could return stale data
                // out of the cache block... a more aggressive
                // system could detect the overlap (if any) and
                // forward data out of the MSHRs, but we don't do
                // that yet.  Note that we do need to leave the
                // block valid so that it stays in the cache, in
                // case we get an upgrade response (and hence no
                // new data) when the write miss completes.
                // As long as CPUs do proper store/load forwarding
                // internally, and have a sufficiently weak memory
                // model, this is probably unnecessary, but at some
                // point it must have seemed like we needed it...
                assert((pkt->needsWritable() &&
                    !blk->isSet(CacheBlk::WritableBit)) ||
                    pkt->req->isCacheMaintenance());
                blk->clearCoherenceBits(CacheBlk::ReadableBit);
            }
            // Here we are using forward_time, modelling the latency of
            // a miss (outbound) just as forwardLatency, neglecting the
            // lookupLatency component.
            allocateMissBuffer(pkt, forward_time);
        }
    }
}

void
BaseCache::recvTimingReq(PacketPtr pkt)
{
    // anything that is merely forwarded pays for the forward latency and
    // the delay provided by the crossbar
    Tick forward_time = clockEdge(forwardLatency) + pkt->headerDelay;

    if (pkt->cmd == MemCmd::LockedRMWWriteReq) {
        // For LockedRMW accesses, we mark the block inaccessible after the
        // read (see below), to make sure no one gets in before the write.
        // Now that the write is here, mark it accessible again, so the
        // write will succeed.  LockedRMWReadReq brings the block in in
        // exclusive mode, so we know it was previously writable.
        CacheBlk *blk = tags->findBlock(pkt->getAddr(), pkt->isSecure());
        assert(blk && blk->isValid());
        assert(!blk->isSet(CacheBlk::WritableBit) &&
               !blk->isSet(CacheBlk::ReadableBit));
        blk->setCoherenceBits(CacheBlk::ReadableBit);
        blk->setCoherenceBits(CacheBlk::WritableBit);
    }

    Cycles lat;
    CacheBlk *blk = nullptr;
    bool satisfied = false;
    {
        PacketList writebacks;
        // Note that lat is passed by reference here. The function
        // access() will set the lat value.
        satisfied = access(pkt, blk, lat, writebacks);

        // After the evicted blocks are selected, they must be forwarded
        // to the write buffer to ensure they logically precede anything
        // happening below
        doWritebacks(writebacks, clockEdge(lat + forwardLatency));
    }

    // Here we charge the headerDelay that takes into account the latencies
    // of the bus, if the packet comes from it.
    // The latency charged is just the value set by the access() function.
    // In case of a hit we are neglecting response latency.
    // In case of a miss we are neglecting forward latency.
    Tick request_time = clockEdge(lat);
    // Here we reset the timing of the packet.
    pkt->headerDelay = pkt->payloadDelay = 0;

    if (satisfied) {
        // notify before anything else as later handleTimingReqHit might turn
        // the packet in a response
        ppHit->notify(pkt);

        if (prefetcher && blk && blk->wasPrefetched()) {
            DPRINTF(Cache, "Hit on prefetch for addr %#x (%s)\n",
                    pkt->getAddr(), pkt->isSecure() ? "s" : "ns");
            blk->clearPrefetched();
        }

        handleTimingReqHit(pkt, blk, request_time);
    } else {
        handleTimingReqMiss(pkt, blk, forward_time, request_time);

        ppMiss->notify(pkt);
    }

    if (prefetcher) {
        // track time of availability of next prefetch, if any
        Tick next_pf_time = prefetcher->nextPrefetchReadyTime();
        if (next_pf_time != MaxTick) {
            schedMemSideSendEvent(next_pf_time);
        }
    }
}

void
BaseCache::handleUncacheableWriteResp(PacketPtr pkt)
{
    Tick completion_time = clockEdge(responseLatency) +
        pkt->headerDelay + pkt->payloadDelay;

    // Reset the bus additional time as it is now accounted for
    pkt->headerDelay = pkt->payloadDelay = 0;

    cpuSidePort->schedTimingResp(pkt, completion_time);
}

void
BaseCache::recvTimingResp(PacketPtr pkt)
{
    assert(pkt->isResponse());

    // all header delay should be paid for by the crossbar, unless
    // this is a prefetch response from above
    panic_if(pkt->headerDelay != 0 && pkt->cmd != MemCmd::HardPFResp,
             "%s saw a non-zero packet delay\n", name());

    const bool is_error = pkt->isError();

    if (is_error) {
        DPRINTF(Cache, "%s: Cache received %s with error\n", __func__,
                pkt->print());
    }

    DPRINTF(Cache, "%s: Handling response %s\n", __func__,
            pkt->print());

    // if this is a write, we should be looking at an uncacheable
    // write
    if (pkt->isWrite() && pkt->cmd != MemCmd::LockedRMWWriteResp) {
        assert(pkt->req->isUncacheable());
        handleUncacheableWriteResp(pkt);
        return;
    }

    // we have dealt with any (uncacheable) writes above, from here on
    // we know we are dealing with an MSHR due to a miss or a prefetch
    MSHR *mshr = dynamic_cast<MSHR*>(pkt->popSenderState());
    assert(mshr);

    if (mshr == noTargetMSHR) {
        // we always clear at least one target
        clearBlocked(Blocked_NoTargets);
        noTargetMSHR = nullptr;
    }

    // Initial target is used just for stats
    const QueueEntry::Target *initial_tgt = mshr->getTarget();
    const Tick miss_latency = curTick() - initial_tgt->recvTime;
    if (pkt->req->isUncacheable()) {
        assert(pkt->req->requestorId() < system->maxRequestors());
        stats.cmdStats(initial_tgt->pkt)
            .mshrUncacheableLatency[pkt->req->requestorId()] += miss_latency;
    } else {
        assert(pkt->req->requestorId() < system->maxRequestors());
        stats.cmdStats(initial_tgt->pkt)
            .mshrMissLatency[pkt->req->requestorId()] += miss_latency;
    }

    PacketList writebacks;

    bool is_fill = !mshr->isForward &&
        (pkt->isRead() || pkt->cmd == MemCmd::UpgradeResp ||
         mshr->wasWholeLineWrite);

    // make sure that if the mshr was due to a whole line write then
    // the response is an invalidation
    assert(!mshr->wasWholeLineWrite || pkt->isInvalidate());

    CacheBlk *blk = tags->findBlock(pkt->getAddr(), pkt->isSecure());

    if (is_fill && !is_error) {
        DPRINTF(Cache, "Block for addr %#llx being updated in Cache\n",
                pkt->getAddr());

        const bool allocate = (writeAllocator && mshr->wasWholeLineWrite) ?
            writeAllocator->allocate() : mshr->allocOnFill();
        blk = handleFill(pkt, blk, writebacks, allocate);
        assert(blk != nullptr);
        ppFill->notify(pkt);
    }

    // Don't want to promote the Locked RMW Read until
    // the locked write comes in
    if (!mshr->hasLockedRMWReadTarget()) {
        if (blk && blk->isValid() && pkt->isClean() && !pkt->isInvalidate()) {
            // The block was marked not readable while there was a pending
            // cache maintenance operation, restore its flag.
            blk->setCoherenceBits(CacheBlk::ReadableBit);

            // This was a cache clean operation (without invalidate)
            // and we have a copy of the block already. Since there
            // is no invalidation, we can promote targets that don't
            // require a writable copy
            mshr->promoteReadable();
        }

        if (blk && blk->isSet(CacheBlk::WritableBit) &&
            !pkt->req->isCacheInvalidate()) {
            // If at this point the referenced block is writable and the
            // response is not a cache invalidate, we promote targets that
            // were deferred as we couldn't guarrantee a writable copy
            mshr->promoteWritable();
        }
    }

    serviceMSHRTargets(mshr, pkt, blk);
    // We are stopping servicing targets early for the Locked RMW Read until
    // the write comes.
    if (!mshr->hasLockedRMWReadTarget()) {
        if (mshr->promoteDeferredTargets()) {
            // avoid later read getting stale data while write miss is
            // outstanding.. see comment in timingAccess()
            if (blk) {
                blk->clearCoherenceBits(CacheBlk::ReadableBit);
            }
            mshrQueue.markPending(mshr);
            schedMemSideSendEvent(clockEdge() + pkt->payloadDelay);
        } else {
            // while we deallocate an mshr from the queue we still have to
            // check the isFull condition before and after as we might
            // have been using the reserved entries already
            const bool was_full = mshrQueue.isFull();
            mshrQueue.deallocate(mshr);
            if (was_full && !mshrQueue.isFull()) {
                clearBlocked(Blocked_NoMSHRs);
            }

            // Request the bus for a prefetch if this deallocation freed enough
            // MSHRs for a prefetch to take place
            if (prefetcher && mshrQueue.canPrefetch() && !isBlocked()) {
                Tick next_pf_time = std::max(
                    prefetcher->nextPrefetchReadyTime(), clockEdge());
                if (next_pf_time != MaxTick)
                    schedMemSideSendEvent(next_pf_time);
            }
        }

        // if we used temp block, check to see if its valid and then clear it
        if (blk == tempBlock && tempBlock->isValid()) {
            evictBlock(blk, writebacks);
        }
    }

    const Tick forward_time = clockEdge(forwardLatency) + pkt->headerDelay;
    // copy writebacks to write buffer
    doWritebacks(writebacks, forward_time);

    DPRINTF(CacheVerbose, "%s: Leaving with %s\n", __func__, pkt->print());
    delete pkt;
}


Tick
BaseCache::recvAtomic(PacketPtr pkt)
{
    // should assert here that there are no outstanding MSHRs or
    // writebacks... that would mean that someone used an atomic
    // access in timing mode

    // We use lookupLatency here because it is used to specify the latency
    // to access.
    Cycles lat = lookupLatency;

    CacheBlk *blk = nullptr;
    PacketList writebacks;
    bool satisfied = access(pkt, blk, lat, writebacks);

    if (pkt->isClean() && blk && blk->isSet(CacheBlk::DirtyBit)) {
        // A cache clean opearation is looking for a dirty
        // block. If a dirty block is encountered a WriteClean
        // will update any copies to the path to the memory
        // until the point of reference.
        DPRINTF(CacheVerbose, "%s: packet %s found block: %s\n",
                __func__, pkt->print(), blk->print());
        PacketPtr wb_pkt = writecleanBlk(blk, pkt->req->getDest(), pkt->id);
        writebacks.push_back(wb_pkt);
        pkt->setSatisfied();
    }

    // handle writebacks resulting from the access here to ensure they
    // logically precede anything happening below
    doWritebacksAtomic(writebacks);
    assert(writebacks.empty());

    if (!satisfied) {
        lat += handleAtomicReqMiss(pkt, blk, writebacks);
    }

    // Note that we don't invoke the prefetcher at all in atomic mode.
    // It's not clear how to do it properly, particularly for
    // prefetchers that aggressively generate prefetch candidates and
    // rely on bandwidth contention to throttle them; these will tend
    // to pollute the cache in atomic mode since there is no bandwidth
    // contention.  If we ever do want to enable prefetching in atomic
    // mode, though, this is the place to do it... see timingAccess()
    // for an example (though we'd want to issue the prefetch(es)
    // immediately rather than calling requestMemSideBus() as we do
    // there).

    // do any writebacks resulting from the response handling
    doWritebacksAtomic(writebacks);

    // if we used temp block, check to see if its valid and if so
    // clear it out, but only do so after the call to recvAtomic is
    // finished so that any downstream observers (such as a snoop
    // filter), first see the fill, and only then see the eviction
    if (blk == tempBlock && tempBlock->isValid()) {
        // the atomic CPU calls recvAtomic for fetch and load/store
        // sequentuially, and we may already have a tempBlock
        // writeback from the fetch that we have not yet sent
        if (tempBlockWriteback) {
            // if that is the case, write the prevoius one back, and
            // do not schedule any new event
            writebackTempBlockAtomic();
        } else {
            // the writeback/clean eviction happens after the call to
            // recvAtomic has finished (but before any successive
            // calls), so that the response handling from the fill is
            // allowed to happen first
            schedule(writebackTempBlockAtomicEvent, curTick());
        }

        tempBlockWriteback = evictBlock(blk);
    }

    if (pkt->needsResponse()) {
        pkt->makeAtomicResponse();
    }

    return lat * clockPeriod();
}

void
BaseCache::functionalAccess(PacketPtr pkt, bool from_cpu_side)
{
    Addr blk_addr = pkt->getBlockAddr(blkSize);
    bool is_secure = pkt->isSecure();
    CacheBlk *blk = tags->findBlock(pkt->getAddr(), is_secure);
    MSHR *mshr = mshrQueue.findMatch(blk_addr, is_secure);

    pkt->pushLabel(name());

    CacheBlkPrintWrapper cbpw(blk);

    // Note that just because an L2/L3 has valid data doesn't mean an
    // L1 doesn't have a more up-to-date modified copy that still
    // needs to be found.  As a result we always update the request if
    // we have it, but only declare it satisfied if we are the owner.

    // see if we have data at all (owned or otherwise)
    bool have_data = blk && blk->isValid()
        && pkt->trySatisfyFunctional(&cbpw, blk_addr, is_secure, blkSize,
                                     blk->data);

    // data we have is dirty if marked as such or if we have an
    // in-service MSHR that is pending a modified line
    bool have_dirty =
        have_data && (blk->isSet(CacheBlk::DirtyBit) ||
                      (mshr && mshr->inService && mshr->isPendingModified()));

    bool done = have_dirty ||
        cpuSidePort->trySatisfyFunctional(pkt) ||
        mshrQueue.trySatisfyFunctional(pkt) ||
        writeBuffer.trySatisfyFunctional(pkt) ||
        memSidePort.trySatisfyFunctional(pkt);

    DPRINTF(CacheVerbose, "%s: %s %s%s%s\n", __func__,  pkt->print(),
            (blk && blk->isValid()) ? "valid " : "",
            have_data ? "data " : "", done ? "done " : "");

    // We're leaving the cache, so pop cache->name() label
    pkt->popLabel();

    if (done) {
        pkt->makeResponse();
    } else {
        // if it came as a request from the CPU side then make sure it
        // continues towards the memory side
        if (from_cpu_side) {
            memSidePort.sendFunctional(pkt);
        } else if (cpuSidePort->isSnooping()) {
            // if it came from the memory side, it must be a snoop request
            // and we should only forward it if we are forwarding snoops
            cpuSidePort->sendFunctionalSnoop(pkt);
        }
    }
}

void
BaseCache::updateBlockData(CacheBlk *blk, const PacketPtr cpkt,
    bool has_old_data)
{
    DataUpdate data_update(regenerateBlkAddr(blk), blk->isSecure());
    if (ppDataUpdate->hasListeners()) {
        if (has_old_data) {
            data_update.oldData = std::vector<uint64_t>(blk->data,
                blk->data + (blkSize / sizeof(uint64_t)));
        }
    }

    // Actually perform the data update
    if (cpkt) {
        cpkt->writeDataToBlock(blk->data, blkSize);
    }

    if (ppDataUpdate->hasListeners()) {
        if (cpkt) {
            data_update.newData = std::vector<uint64_t>(blk->data,
                blk->data + (blkSize / sizeof(uint64_t)));
        }
        ppDataUpdate->notify(data_update);
    }
}

void
BaseCache::cmpAndSwap(CacheBlk *blk, PacketPtr pkt)
{
    assert(pkt->isRequest());

    uint64_t overwrite_val;
    bool overwrite_mem;
    uint64_t condition_val64;
    uint32_t condition_val32;

    int offset = pkt->getOffset(blkSize);
    uint8_t *blk_data = blk->data + offset;

    assert(sizeof(uint64_t) >= pkt->getSize());

    // Get a copy of the old block's contents for the probe before the update
    DataUpdate data_update(regenerateBlkAddr(blk), blk->isSecure());
    if (ppDataUpdate->hasListeners()) {
        data_update.oldData = std::vector<uint64_t>(blk->data,
            blk->data + (blkSize / sizeof(uint64_t)));
    }

    overwrite_mem = true;
    // keep a copy of our possible write value, and copy what is at the
    // memory address into the packet
    pkt->writeData((uint8_t *)&overwrite_val);
    pkt->setData(blk_data);

    if (pkt->req->isCondSwap()) {
        if (pkt->getSize() == sizeof(uint64_t)) {
            condition_val64 = pkt->req->getExtraData();
            overwrite_mem = !std::memcmp(&condition_val64, blk_data,
                                         sizeof(uint64_t));
        } else if (pkt->getSize() == sizeof(uint32_t)) {
            condition_val32 = (uint32_t)pkt->req->getExtraData();
            overwrite_mem = !std::memcmp(&condition_val32, blk_data,
                                         sizeof(uint32_t));
        } else
            panic("Invalid size for conditional read/write\n");
    }

    if (overwrite_mem) {
        std::memcpy(blk_data, &overwrite_val, pkt->getSize());
        blk->setCoherenceBits(CacheBlk::DirtyBit);

        if (ppDataUpdate->hasListeners()) {
            data_update.newData = std::vector<uint64_t>(blk->data,
                blk->data + (blkSize / sizeof(uint64_t)));
            ppDataUpdate->notify(data_update);
        }
    }
}

QueueEntry*
BaseCache::getNextQueueEntry()
{
    // Check both MSHR queue and write buffer for potential requests,
    // note that null does not mean there is no request, it could
    // simply be that it is not ready
    MSHR *miss_mshr  = mshrQueue.getNext();
    WriteQueueEntry *wq_entry = writeBuffer.getNext();

    // If we got a write buffer request ready, first priority is a
    // full write buffer, otherwise we favour the miss requests
    if (wq_entry && (writeBuffer.isFull() || !miss_mshr)) {
        // need to search MSHR queue for conflicting earlier miss.
        MSHR *conflict_mshr = mshrQueue.findPending(wq_entry);

        if (conflict_mshr && conflict_mshr->order < wq_entry->order) {
            // Service misses in order until conflict is cleared.
            return conflict_mshr;

            // @todo Note that we ignore the ready time of the conflict here
        }

        // No conflicts; issue write
        return wq_entry;
    } else if (miss_mshr) {
        // need to check for conflicting earlier writeback
        WriteQueueEntry *conflict_mshr = writeBuffer.findPending(miss_mshr);
        if (conflict_mshr) {
            // not sure why we don't check order here... it was in the
            // original code but commented out.

            // The only way this happens is if we are
            // doing a write and we didn't have permissions
            // then subsequently saw a writeback (owned got evicted)
            // We need to make sure to perform the writeback first
            // To preserve the dirty data, then we can issue the write

            // should we return wq_entry here instead?  I.e. do we
            // have to flush writes in order?  I don't think so... not
            // for Alpha anyway.  Maybe for x86?
            return conflict_mshr;

            // @todo Note that we ignore the ready time of the conflict here
        }

        // No conflicts; issue read
        return miss_mshr;
    }

    // fall through... no pending requests.  Try a prefetch.
    assert(!miss_mshr && !wq_entry);
    if (prefetcher && mshrQueue.canPrefetch() && !isBlocked()) {
        // If we have a miss queue slot, we can try a prefetch
        PacketPtr pkt = prefetcher->getPacket();
        if (pkt) {
            Addr pf_addr = pkt->getBlockAddr(blkSize);
            if (tags->findBlock(pf_addr, pkt->isSecure())) {
                DPRINTF(HWPrefetch, "Prefetch %#x has hit in cache, "
                        "dropped.\n", pf_addr);
                prefetcher->pfHitInCache();
                // free the request and packet
                delete pkt;
            } else if (mshrQueue.findMatch(pf_addr, pkt->isSecure())) {
                DPRINTF(HWPrefetch, "Prefetch %#x has hit in a MSHR, "
                        "dropped.\n", pf_addr);
                prefetcher->pfHitInMSHR();
                // free the request and packet
                delete pkt;
            } else if (writeBuffer.findMatch(pf_addr, pkt->isSecure())) {
                DPRINTF(HWPrefetch, "Prefetch %#x has hit in the "
                        "Write Buffer, dropped.\n", pf_addr);
                prefetcher->pfHitInWB();
                // free the request and packet
                delete pkt;
            } else {
                // Update statistic on number of prefetches issued
                // (hwpf_mshr_misses)
                assert(pkt->req->requestorId() < system->maxRequestors());
                stats.cmdStats(pkt).mshrMisses[pkt->req->requestorId()]++;

                // allocate an MSHR and return it, note
                // that we send the packet straight away, so do not
                // schedule the send
                return allocateMissBuffer(pkt, curTick(), false);
            }
        }
    }

    return nullptr;
}

bool
BaseCache::handleEvictions(std::vector<CacheBlk*> &evict_blks,
    PacketList &writebacks)
{
    bool replacement = false;
    for (const auto& blk : evict_blks) {
        if (blk->isValid()) {
            replacement = true;

            const MSHR* mshr =
                mshrQueue.findMatch(regenerateBlkAddr(blk), blk->isSecure());
            if (mshr) {
                // Must be an outstanding upgrade or clean request on a block
                // we're about to replace
                assert((!blk->isSet(CacheBlk::WritableBit) &&
                    mshr->needsWritable()) || mshr->isCleaning());
                return false;
            }
        }
    }

    // The victim will be replaced by a new entry, so increase the replacement
    // counter if a valid block is being replaced
    if (replacement) {
        stats.replacements++;

        // Evict valid blocks associated to this victim block
        for (auto& blk : evict_blks) {
            if (blk->isValid()) {
                evictBlock(blk, writebacks);
            }
        }
    }

    return true;
}

bool
BaseCache::updateCompressionData(CacheBlk *&blk, const uint64_t* data,
                                 PacketList &writebacks)
{
    // tempBlock does not exist in the tags, so don't do anything for it.
    if (blk == tempBlock) {
        return true;
    }

    // The compressor is called to compress the updated data, so that its
    // metadata can be updated.
    Cycles compression_lat = Cycles(0);
    Cycles decompression_lat = Cycles(0);
    const auto comp_data =
        compressor->compress(data, compression_lat, decompression_lat);
    std::size_t compression_size = comp_data->getSizeBits();

    // Get previous compressed size
    CompressionBlk* compression_blk = static_cast<CompressionBlk*>(blk);
    [[maybe_unused]] const std::size_t prev_size =
        compression_blk->getSizeBits();

    // If compressed size didn't change enough to modify its co-allocatability
    // there is nothing to do. Otherwise we may be facing a data expansion
    // (block passing from more compressed to less compressed state), or a
    // data contraction (less to more).
    bool is_data_expansion = false;
    bool is_data_contraction = false;
    const CompressionBlk::OverwriteType overwrite_type =
        compression_blk->checkExpansionContraction(compression_size);
    std::string op_name = "";
    if (overwrite_type == CompressionBlk::DATA_EXPANSION) {
        op_name = "expansion";
        is_data_expansion = true;
    } else if ((overwrite_type == CompressionBlk::DATA_CONTRACTION) &&
        moveContractions) {
        op_name = "contraction";
        is_data_contraction = true;
    }

    // If block changed compression state, it was possibly co-allocated with
    // other blocks and cannot be co-allocated anymore, so one or more blocks
    // must be evicted to make room for the expanded/contracted block
    std::vector<CacheBlk*> evict_blks;
    if (is_data_expansion || is_data_contraction) {
        std::vector<CacheBlk*> evict_blks;
        bool victim_itself = false;
        CacheBlk *victim = nullptr;
        if (replaceExpansions || is_data_contraction) {
            victim = tags->findVictim(regenerateBlkAddr(blk),
                blk->isSecure(), compression_size, evict_blks);

            // It is valid to return nullptr if there is no victim
            if (!victim) {
                return false;
            }

            // If the victim block is itself the block won't need to be moved,
            // and the victim should not be evicted
            if (blk == victim) {
                victim_itself = true;
                auto it = std::find_if(evict_blks.begin(), evict_blks.end(),
                    [&blk](CacheBlk* evict_blk){ return evict_blk == blk; });
                evict_blks.erase(it);
            }

            // Print victim block's information
            DPRINTF(CacheRepl, "Data %s replacement victim: %s\n",
                op_name, victim->print());
        } else {
            // If we do not move the expanded block, we must make room for
            // the expansion to happen, so evict every co-allocated block
            const SuperBlk* superblock = static_cast<const SuperBlk*>(
                compression_blk->getSectorBlock());
            for (auto& sub_blk : superblock->blks) {
                if (sub_blk->isValid() && (blk != sub_blk)) {
                    evict_blks.push_back(sub_blk);
                }
            }
        }

        // Try to evict blocks; if it fails, give up on update
        if (!handleEvictions(evict_blks, writebacks)) {
            return false;
        }

        DPRINTF(CacheComp, "Data %s: [%s] from %d to %d bits\n",
                op_name, blk->print(), prev_size, compression_size);

        if (!victim_itself && (replaceExpansions || is_data_contraction)) {
            // Move the block's contents to the invalid block so that it now
            // co-allocates with the other existing superblock entry
            tags->moveBlock(blk, victim);
            blk = victim;
            compression_blk = static_cast<CompressionBlk*>(blk);
        }
    }

    // Update the number of data expansions/contractions
    if (is_data_expansion) {
        stats.dataExpansions++;
    } else if (is_data_contraction) {
        stats.dataContractions++;
    }

    compression_blk->setSizeBits(compression_size);
    compression_blk->setDecompressionLatency(decompression_lat);

    return true;
}

void
BaseCache::satisfyRequest(PacketPtr pkt, CacheBlk *blk, bool, bool)
{
    assert(pkt->isRequest());

    assert(blk && blk->isValid());
    // Occasionally this is not true... if we are a lower-level cache
    // satisfying a string of Read and ReadEx requests from
    // upper-level caches, a Read will mark the block as shared but we
    // can satisfy a following ReadEx anyway since we can rely on the
    // Read requestor(s) to have buffered the ReadEx snoop and to
    // invalidate their blocks after receiving them.
    // assert(!pkt->needsWritable() || blk->isSet(CacheBlk::WritableBit));
    assert(pkt->getOffset(blkSize) + pkt->getSize() <= blkSize);

    // Check RMW operations first since both isRead() and
    // isWrite() will be true for them
    if (pkt->cmd == MemCmd::SwapReq) {
        if (pkt->isAtomicOp()) {
            // Get a copy of the old block's contents for the probe before
            // the update
            DataUpdate data_update(regenerateBlkAddr(blk), blk->isSecure());
            if (ppDataUpdate->hasListeners()) {
                data_update.oldData = std::vector<uint64_t>(blk->data,
                    blk->data + (blkSize / sizeof(uint64_t)));
            }

            // extract data from cache and save it into the data field in
            // the packet as a return value from this atomic op
            int offset = tags->extractBlkOffset(pkt->getAddr());
            uint8_t *blk_data = blk->data + offset;
            pkt->setData(blk_data);

            // execute AMO operation
            (*(pkt->getAtomicOp()))(blk_data);

            // Inform of this block's data contents update
            if (ppDataUpdate->hasListeners()) {
                data_update.newData = std::vector<uint64_t>(blk->data,
                    blk->data + (blkSize / sizeof(uint64_t)));
                ppDataUpdate->notify(data_update);
            }

            // set block status to dirty
            blk->setCoherenceBits(CacheBlk::DirtyBit);
        } else {
            cmpAndSwap(blk, pkt);
        }
    } else if (pkt->isWrite()) {
        // we have the block in a writable state and can go ahead,
        // note that the line may be also be considered writable in
        // downstream caches along the path to memory, but always
        // Exclusive, and never Modified
        assert(blk->isSet(CacheBlk::WritableBit));
        // Write or WriteLine at the first cache with block in writable state
        if (blk->checkWrite(pkt)) {
            updateBlockData(blk, pkt, true);
        }
        // Always mark the line as dirty (and thus transition to the
        // Modified state) even if we are a failed StoreCond so we
        // supply data to any snoops that have appended themselves to
        // this cache before knowing the store will fail.
        blk->setCoherenceBits(CacheBlk::DirtyBit);
        DPRINTF(CacheVerbose, "%s for %s (write)\n", __func__, pkt->print());
    } else if (pkt->isRead()) {
        if (pkt->isLLSC()) {
            blk->trackLoadLocked(pkt);
        }

        // all read responses have a data payload
        assert(pkt->hasRespData());
        pkt->setDataFromBlock(blk->data, blkSize);
    } else if (pkt->isUpgrade()) {
        // sanity check
        assert(!pkt->hasSharers());

        if (blk->isSet(CacheBlk::DirtyBit)) {
            // we were in the Owned state, and a cache above us that
            // has the line in Shared state needs to be made aware
            // that the data it already has is in fact dirty
            pkt->setCacheResponding();
            blk->clearCoherenceBits(CacheBlk::DirtyBit);
        }
    } else if (pkt->isClean()) {
        blk->clearCoherenceBits(CacheBlk::DirtyBit);
    } else {
        assert(pkt->isInvalidate());
        invalidateBlock(blk);
        DPRINTF(CacheVerbose, "%s for %s (invalidation)\n", __func__,
                pkt->print());
    }
}

/////////////////////////////////////////////////////
//
// Access path: requests coming in from the CPU side
//
/////////////////////////////////////////////////////
Cycles
BaseCache::calculateTagOnlyLatency(const uint32_t delay,
                                   const Cycles lookup_lat) const
{
    // A tag-only access has to wait for the packet to arrive in order to
    // perform the tag lookup.
    return ticksToCycles(delay) + lookup_lat;
}

Cycles
BaseCache::calculateAccessLatency(const CacheBlk* blk, const uint32_t delay,
                                  const Cycles lookup_lat) const
{
    Cycles lat(0);

    if (blk != nullptr) {
        // As soon as the access arrives, for sequential accesses first access
        // tags, then the data entry. In the case of parallel accesses the
        // latency is dictated by the slowest of tag and data latencies.
        if (sequentialAccess) {
            lat = ticksToCycles(delay) + lookup_lat + dataLatency;
        } else {
            lat = ticksToCycles(delay) + std::max(lookup_lat, dataLatency);
        }

        // Check if the block to be accessed is available. If not, apply the
        // access latency on top of when the block is ready to be accessed.
        const Tick tick = curTick() + delay;
        const Tick when_ready = blk->getWhenReady();
        if (when_ready > tick &&
            ticksToCycles(when_ready - tick) > lat) {
            lat += ticksToCycles(when_ready - tick);
        }
    } else {
        // In case of a miss, we neglect the data access in a parallel
        // configuration (i.e., the data access will be stopped as soon as
        // we find out it is a miss), and use the tag-only latency.
        lat = calculateTagOnlyLatency(delay, lookup_lat);
    }

    return lat;
}

bool
BaseCache::access(PacketPtr pkt, CacheBlk *&blk, Cycles &lat,
                  PacketList &writebacks)
{
    // sanity check
    assert(pkt->isRequest());

    gem5_assert(!(isReadOnly && pkt->isWrite()),
                "Should never see a write in a read-only cache %s\n",
                name());

    // Access block in the tags
    Cycles tag_latency(0);
    blk = tags->accessBlock(pkt, tag_latency);

    DPRINTF(Cache, "%s for %s %s\n", __func__, pkt->print(),
            blk ? "hit " + blk->print() : "miss");

    if (pkt->req->isCacheMaintenance()) {
        // A cache maintenance operation is always forwarded to the
        // memory below even if the block is found in dirty state.

        // We defer any changes to the state of the block until we
        // create and mark as in service the mshr for the downstream
        // packet.

        // Calculate access latency on top of when the packet arrives. This
        // takes into account the bus delay.
        lat = calculateTagOnlyLatency(pkt->headerDelay, tag_latency);

        return false;
    }

    if (pkt->isEviction()) {
        // We check for presence of block in above caches before issuing
        // Writeback or CleanEvict to write buffer. Therefore the only
        // possible cases can be of a CleanEvict packet coming from above
        // encountering a Writeback generated in this cache peer cache and
        // waiting in the write buffer. Cases of upper level peer caches
        // generating CleanEvict and Writeback or simply CleanEvict and
        // CleanEvict almost simultaneously will be caught by snoops sent out
        // by crossbar.
        WriteQueueEntry *wb_entry = writeBuffer.findMatch(pkt->getAddr(),
                                                          pkt->isSecure());
        if (wb_entry) {
            assert(wb_entry->getNumTargets() == 1);
            PacketPtr wbPkt = wb_entry->getTarget()->pkt;
            assert(wbPkt->isWriteback());

            if (pkt->isCleanEviction()) {
                // The CleanEvict and WritebackClean snoops into other
                // peer caches of the same level while traversing the
                // crossbar. If a copy of the block is found, the
                // packet is deleted in the crossbar. Hence, none of
                // the other upper level caches connected to this
                // cache have the block, so we can clear the
                // BLOCK_CACHED flag in the Writeback if set and
                // discard the CleanEvict by returning true.
                wbPkt->clearBlockCached();

                // A clean evict does not need to access the data array
                lat = calculateTagOnlyLatency(pkt->headerDelay, tag_latency);

                return true;
            } else {
                assert(pkt->cmd == MemCmd::WritebackDirty);
                // Dirty writeback from above trumps our clean
                // writeback... discard here
                // Note: markInService will remove entry from writeback buffer.
                markInService(wb_entry);
                delete wbPkt;
            }
        }
    }

    // The critical latency part of a write depends only on the tag access
    if (pkt->isWrite()) {
        lat = calculateTagOnlyLatency(pkt->headerDelay, tag_latency);
    }

    // Writeback handling is special case.  We can write the block into
    // the cache without having a writeable copy (or any copy at all).
    if (pkt->isWriteback()) {
        assert(blkSize == pkt->getSize());

        // we could get a clean writeback while we are having
        // outstanding accesses to a block, do the simple thing for
        // now and drop the clean writeback so that we do not upset
        // any ordering/decisions about ownership already taken
        if (pkt->cmd == MemCmd::WritebackClean &&
            mshrQueue.findMatch(pkt->getAddr(), pkt->isSecure())) {
            DPRINTF(Cache, "Clean writeback %#llx to block with MSHR, "
                    "dropping\n", pkt->getAddr());

            // A writeback searches for the block, then writes the data.
            // As the writeback is being dropped, the data is not touched,
            // and we just had to wait for the time to find a match in the
            // MSHR. As of now assume a mshr queue search takes as long as
            // a tag lookup for simplicity.
            return true;
        }

        const bool has_old_data = blk && blk->isValid();
        if (!blk) {
            // need to do a replacement
            blk = allocateBlock(pkt, writebacks);
            if (!blk) {
                // no replaceable block available: give up, fwd to next level.
                incMissCount(pkt);
                /**
                 * ! Sean: StreamAwareCache.
                 */
                incMissCountStream(pkt);
                return false;
            }

            blk->setCoherenceBits(CacheBlk::ReadableBit);
        } else if (compressor) {
            // This is an overwrite to an existing block, therefore we need
            // to check for data expansion (i.e., block was compressed with
            // a smaller size, and now it doesn't fit the entry anymore).
            // If that is the case we might need to evict blocks.
            if (!updateCompressionData(blk, pkt->getConstPtr<uint64_t>(),
                writebacks)) {
                invalidateBlock(blk);
                return false;
            }
        }

        // only mark the block dirty if we got a writeback command,
        // and leave it as is for a clean writeback
        if (pkt->cmd == MemCmd::WritebackDirty) {
            // TODO: the coherent cache can assert that the dirty bit is set
            blk->setCoherenceBits(CacheBlk::DirtyBit);
        }
        // if the packet does not have sharers, it is passing
        // writable, and we got the writeback in Modified or Exclusive
        // state, if not we are in the Owned or Shared state
        if (!pkt->hasSharers()) {
            blk->setCoherenceBits(CacheBlk::WritableBit);
        }
        // nothing else to do; writeback doesn't expect response
        assert(!pkt->needsResponse());

        updateBlockData(blk, pkt, has_old_data);
        DPRINTF(Cache, "%s new state is %s\n", __func__, blk->print());
        incHitCount(pkt);
        /**
         * ! Sean: StreamAwareCache.
         */
        incHitCountStream(pkt, blk);

        // When the packet metadata arrives, the tag lookup will be done while
        // the payload is arriving. Then the block will be ready to access as
        // soon as the fill is done
        blk->setWhenReady(clockEdge(fillLatency) + pkt->headerDelay +
            std::max(cyclesToTicks(tag_latency), (uint64_t)pkt->payloadDelay));

        return true;
    } else if (pkt->cmd == MemCmd::CleanEvict) {
        // A CleanEvict does not need to access the data array
        lat = calculateTagOnlyLatency(pkt->headerDelay, tag_latency);

        if (blk) {
            // Found the block in the tags, need to stop CleanEvict from
            // propagating further down the hierarchy. Returning true will
            // treat the CleanEvict like a satisfied write request and delete
            // it.
            return true;
        }
        // We didn't find the block here, propagate the CleanEvict further
        // down the memory hierarchy. Returning false will treat the CleanEvict
        // like a Writeback which could not find a replaceable block so has to
        // go to next level.
        return false;
    } else if (pkt->cmd == MemCmd::WriteClean) {
        // WriteClean handling is a special case. We can allocate a
        // block directly if it doesn't exist and we can update the
        // block immediately. The WriteClean transfers the ownership
        // of the block as well.
        assert(blkSize == pkt->getSize());

        const bool has_old_data = blk && blk->isValid();
        if (!blk) {
            if (pkt->writeThrough()) {
                // if this is a write through packet, we don't try to
                // allocate if the block is not present
                return false;
            } else {
                // a writeback that misses needs to allocate a new block
                blk = allocateBlock(pkt, writebacks);
                if (!blk) {
                    // no replaceable block available: give up, fwd to
                    // next level.
                    incMissCount(pkt);
                    /**
                     * ! Sean: StreamAwareCache.
                     */
                    incMissCountStream(pkt);
                    return false;
                }

                blk->setCoherenceBits(CacheBlk::ReadableBit);
            }
        } else if (compressor) {
            // This is an overwrite to an existing block, therefore we need
            // to check for data expansion (i.e., block was compressed with
            // a smaller size, and now it doesn't fit the entry anymore).
            // If that is the case we might need to evict blocks.
            if (!updateCompressionData(blk, pkt->getConstPtr<uint64_t>(),
                writebacks)) {
                invalidateBlock(blk);
                return false;
            }
        }

        // at this point either this is a writeback or a write-through
        // write clean operation and the block is already in this
        // cache, we need to update the data and the block flags
        assert(blk);
        // TODO: the coherent cache can assert that the dirty bit is set
        if (!pkt->writeThrough()) {
            blk->setCoherenceBits(CacheBlk::DirtyBit);
        }
        // nothing else to do; writeback doesn't expect response
        assert(!pkt->needsResponse());

        updateBlockData(blk, pkt, has_old_data);
        DPRINTF(Cache, "%s new state is %s\n", __func__, blk->print());

        incHitCount(pkt);
        /**
         * ! Sean: StreamAwareCache.
         */
        incHitCountStream(pkt, blk);

        // When the packet metadata arrives, the tag lookup will be done while
        // the payload is arriving. Then the block will be ready to access as
        // soon as the fill is done
        blk->setWhenReady(clockEdge(fillLatency) + pkt->headerDelay +
            std::max(cyclesToTicks(tag_latency), (uint64_t)pkt->payloadDelay));

        // If this a write-through packet it will be sent to cache below
        return !pkt->writeThrough();
    } else if (blk && (pkt->needsWritable() ?
            blk->isSet(CacheBlk::WritableBit) :
            blk->isSet(CacheBlk::ReadableBit))) {
        // OK to satisfy access
        incHitCount(pkt);
        /**
         * ! Sean: StreamAwareCache.
         */
        incHitCountStream(pkt, blk);

        // Calculate access latency based on the need to access the data array
        if (pkt->isRead()) {
            lat = calculateAccessLatency(blk, pkt->headerDelay, tag_latency);

            // When a block is compressed, it must first be decompressed
            // before being read. This adds to the access latency.
            if (compressor) {
                lat += compressor->getDecompressionLatency(blk);
            }
        } else {
            lat = calculateTagOnlyLatency(pkt->headerDelay, tag_latency);
        }

        satisfyRequest(pkt, blk);
        maintainClusivity(pkt->fromCache(), blk);

        return true;
    }

    // Can't satisfy access normally... either no block (blk == nullptr)
    // or have block but need writable

    incMissCount(pkt);
    /**
     * ! Sean: StreamAwareCache.
     */
    incMissCountStream(pkt);

    lat = calculateAccessLatency(blk, pkt->headerDelay, tag_latency);

    if (!blk && pkt->isLLSC() && pkt->isWrite()) {
        // complete miss on store conditional... just give up now
        pkt->req->setExtraData(0);
        return true;
    }

    return false;
}

void
BaseCache::maintainClusivity(bool from_cache, CacheBlk *blk)
{
    if (from_cache && blk && blk->isValid() &&
        !blk->isSet(CacheBlk::DirtyBit) && clusivity == enums::mostly_excl) {
        // if we have responded to a cache, and our block is still
        // valid, but not dirty, and this cache is mostly exclusive
        // with respect to the cache above, drop the block
        invalidateBlock(blk);
    }
}

CacheBlk*
BaseCache::handleFill(PacketPtr pkt, CacheBlk *blk, PacketList &writebacks,
                      bool allocate)
{
    assert(pkt->isResponse());
    Addr addr = pkt->getAddr();
    bool is_secure = pkt->isSecure();
    const bool has_old_data = blk && blk->isValid();
    const std::string old_state = (debug::Cache && blk) ? blk->print() : "";

    // When handling a fill, we should have no writes to this line.
    assert(addr == pkt->getBlockAddr(blkSize));
    assert(!writeBuffer.findMatch(addr, is_secure));

    if (!blk) {
        // better have read new data...
        assert(pkt->hasData() || pkt->cmd == MemCmd::InvalidateResp);

        // need to do a replacement if allocating, otherwise we stick
        // with the temporary storage
        blk = allocate ? allocateBlock(pkt, writebacks) : nullptr;

        if (!blk) {
            // No replaceable block or a mostly exclusive
            // cache... just use temporary storage to complete the
            // current request and then get rid of it
            blk = tempBlock;
            tempBlock->insert(addr, is_secure);
            DPRINTF(Cache, "using temp block for %#llx (%s)\n", addr,
                    is_secure ? "s" : "ns");
        } else {
            /**
             * ! Sean: StreamAwareCache.
             * ! Update the blkToStreamMap.
             */
            this->blkToStreamMap.erase(blk);
            if (auto stream = this->getStreamFromPacket(pkt)) {
                this->blkToStreamMap
                    .emplace(std::piecewise_construct,
                        std::forward_as_tuple(blk),
                        std::forward_as_tuple())
                    .first->second.insert(stream);
            }
        }
    } else {
        // existing block... probably an upgrade
        // don't clear block status... if block is already dirty we
        // don't want to lose that
    }

    // Block is guaranteed to be valid at this point
    assert(blk->isValid());
    assert(blk->isSecure() == is_secure);
    assert(regenerateBlkAddr(blk) == addr);

    blk->setCoherenceBits(CacheBlk::ReadableBit);

    // sanity check for whole-line writes, which should always be
    // marked as writable as part of the fill, and then later marked
    // dirty as part of satisfyRequest
    if (pkt->cmd == MemCmd::InvalidateResp) {
        assert(!pkt->hasSharers());
    }

    // here we deal with setting the appropriate state of the line,
    // and we start by looking at the hasSharers flag, and ignore the
    // cacheResponding flag (normally signalling dirty data) if the
    // packet has sharers, thus the line is never allocated as Owned
    // (dirty but not writable), and always ends up being either
    // Shared, Exclusive or Modified, see Packet::setCacheResponding
    // for more details
    if (!pkt->hasSharers()) {
        // we could get a writable line from memory (rather than a
        // cache) even in a read-only cache, note that we set this bit
        // even for a read-only cache, possibly revisit this decision
        blk->setCoherenceBits(CacheBlk::WritableBit);

        // check if we got this via cache-to-cache transfer (i.e., from a
        // cache that had the block in Modified or Owned state)
        if (pkt->cacheResponding()) {
            // we got the block in Modified state, and invalidated the
            // owners copy
            blk->setCoherenceBits(CacheBlk::DirtyBit);

            gem5_assert(!isReadOnly, "Should never see dirty snoop response "
                        "in read-only cache %s\n", name());

        }
    }

    DPRINTF(Cache, "Block addr %#llx (%s) moving from %s to %s\n",
            addr, is_secure ? "s" : "ns", old_state, blk->print());

    // if we got new data, copy it in (checking for a read response
    // and a response that has data is the same in the end)
    if (pkt->isRead()) {
        // sanity checks
        assert(pkt->hasData());
        assert(pkt->getSize() == blkSize);

        updateBlockData(blk, pkt, has_old_data);
    }
    // The block will be ready when the payload arrives and the fill is done
    blk->setWhenReady(clockEdge(fillLatency) + pkt->headerDelay +
                      pkt->payloadDelay);

    return blk;
}

CacheBlk*
BaseCache::allocateBlock(const PacketPtr pkt, PacketList &writebacks)
{
    // Get address
    const Addr addr = pkt->getAddr();

    // Get secure bit
    const bool is_secure = pkt->isSecure();

    // Block size and compression related access latency. Only relevant if
    // using a compressor, otherwise there is no extra delay, and the block
    // is fully sized
    std::size_t blk_size_bits = blkSize*8;
    Cycles compression_lat = Cycles(0);
    Cycles decompression_lat = Cycles(0);

    // If a compressor is being used, it is called to compress data before
    // insertion. Although in Gem5 the data is stored uncompressed, even if a
    // compressor is used, the compression/decompression methods are called to
    // calculate the amount of extra cycles needed to read or write compressed
    // blocks.
    if (compressor && pkt->hasData()) {
        const auto comp_data = compressor->compress(
            pkt->getConstPtr<uint64_t>(), compression_lat, decompression_lat);
        blk_size_bits = comp_data->getSizeBits();
    }

    // Find replacement victim
    std::vector<CacheBlk*> evict_blks;
    CacheBlk *victim = tags->findVictim(addr, is_secure, blk_size_bits,
                                        evict_blks);

    // It is valid to return nullptr if there is no victim
    if (!victim)
        return nullptr;

    // Print victim block's information
    DPRINTF(CacheRepl, "Replacement victim: %s\n", victim->print());

    // Try to evict blocks; if it fails, give up on allocation
    if (!handleEvictions(evict_blks, writebacks)) {
        return nullptr;
    }

    // Insert new block at victimized entry
    tags->insertBlock(pkt, victim);

    // If using a compressor, set compression data. This must be done after
    // insertion, as the compression bit may be set.
    if (compressor) {
        compressor->setSizeBits(victim, blk_size_bits);
        compressor->setDecompressionLatency(victim, decompression_lat);
    }

    return victim;
}

void
BaseCache::invalidateBlock(CacheBlk *blk)
{
    // If block is still marked as prefetched, then it hasn't been used
    if (blk->wasPrefetched()) {
        prefetcher->prefetchUnused();
    }

    // Notify that the data contents for this address are no longer present
    updateBlockData(blk, nullptr, blk->isValid());

    // If handling a block present in the Tags, let it do its invalidation
    // process, which will update stats and invalidate the block itself
    if (blk != tempBlock) {
        tags->invalidate(blk);
    } else {
        tempBlock->invalidate();
    }
}

void
BaseCache::evictBlock(CacheBlk *blk, PacketList &writebacks)
{
    PacketPtr pkt = evictBlock(blk);
    if (pkt) {
        writebacks.push_back(pkt);
    }
}

PacketPtr
BaseCache::writebackBlk(CacheBlk *blk)
{
    gem5_assert(!isReadOnly || writebackClean,
                "Writeback from read-only cache");
    assert(blk && blk->isValid() &&
        (blk->isSet(CacheBlk::DirtyBit) || writebackClean));

    stats.writebacks[Request::wbRequestorId]++;

    RequestPtr req = std::make_shared<Request>(
        regenerateBlkAddr(blk), blkSize, 0, Request::wbRequestorId);

    if (blk->isSecure())
        req->setFlags(Request::SECURE);

    req->taskId(blk->getTaskId());

    PacketPtr pkt =
        new Packet(req, blk->isSet(CacheBlk::DirtyBit) ?
                   MemCmd::WritebackDirty : MemCmd::WritebackClean);

    DPRINTF(Cache, "Create Writeback %s writable: %d, dirty: %d\n",
        pkt->print(), blk->isSet(CacheBlk::WritableBit),
        blk->isSet(CacheBlk::DirtyBit));

    if (blk->isSet(CacheBlk::WritableBit)) {
        // not asserting shared means we pass the block in modified
        // state, mark our own block non-writeable
        blk->clearCoherenceBits(CacheBlk::WritableBit);
    } else {
        // we are in the Owned state, tell the receiver
        pkt->setHasSharers();
    }

    // make sure the block is not marked dirty
    blk->clearCoherenceBits(CacheBlk::DirtyBit);

    pkt->allocate();
    pkt->setDataFromBlock(blk->data, blkSize);

    // When a block is compressed, it must first be decompressed before being
    // sent for writeback.
    if (compressor) {
        pkt->payloadDelay = compressor->getDecompressionLatency(blk);
    }

    return pkt;
}

PacketPtr
BaseCache::writecleanBlk(CacheBlk *blk, Request::Flags dest, PacketId id)
{
    RequestPtr req = std::make_shared<Request>(
        regenerateBlkAddr(blk), blkSize, 0, Request::wbRequestorId);

    if (blk->isSecure()) {
        req->setFlags(Request::SECURE);
    }
    req->taskId(blk->getTaskId());

    PacketPtr pkt = new Packet(req, MemCmd::WriteClean, blkSize, id);

    if (dest) {
        req->setFlags(dest);
        pkt->setWriteThrough();
    }

    DPRINTF(Cache, "Create %s writable: %d, dirty: %d\n", pkt->print(),
            blk->isSet(CacheBlk::WritableBit), blk->isSet(CacheBlk::DirtyBit));

    if (blk->isSet(CacheBlk::WritableBit)) {
        // not asserting shared means we pass the block in modified
        // state, mark our own block non-writeable
        blk->clearCoherenceBits(CacheBlk::WritableBit);
    } else {
        // we are in the Owned state, tell the receiver
        pkt->setHasSharers();
    }

    // make sure the block is not marked dirty
    blk->clearCoherenceBits(CacheBlk::DirtyBit);

    pkt->allocate();
    pkt->setDataFromBlock(blk->data, blkSize);

    // When a block is compressed, it must first be decompressed before being
    // sent for writeback.
    if (compressor) {
        pkt->payloadDelay = compressor->getDecompressionLatency(blk);
    }

    return pkt;
}


void
BaseCache::memWriteback()
{
    tags->forEachBlk([this](CacheBlk &blk) { writebackVisitor(blk); });
}

void
BaseCache::memInvalidate()
{
    tags->forEachBlk([this](CacheBlk &blk) { invalidateVisitor(blk); });
}

bool
BaseCache::isDirty() const
{
    return tags->anyBlk([](CacheBlk &blk) {
        return blk.isSet(CacheBlk::DirtyBit); });
}

bool
BaseCache::coalesce() const
{
    return writeAllocator && writeAllocator->coalesce();
}

void
BaseCache::writebackVisitor(CacheBlk &blk)
{
    if (blk.isSet(CacheBlk::DirtyBit)) {
        assert(blk.isValid());

        RequestPtr request = std::make_shared<Request>(
            regenerateBlkAddr(&blk), blkSize, 0, Request::funcRequestorId);

        request->taskId(blk.getTaskId());
        if (blk.isSecure()) {
            request->setFlags(Request::SECURE);
        }

        Packet packet(request, MemCmd::WriteReq);
        packet.dataStatic(blk.data);

        memSidePort.sendFunctional(&packet);

        blk.clearCoherenceBits(CacheBlk::DirtyBit);
    }
}

void
BaseCache::invalidateVisitor(CacheBlk &blk)
{
    if (blk.isSet(CacheBlk::DirtyBit))
        warn_once("Invalidating dirty cache lines. " \
                  "Expect things to break.\n");

    if (blk.isValid()) {
        assert(!blk.isSet(CacheBlk::DirtyBit));
        invalidateBlock(&blk);
    }
}

Tick
BaseCache::nextQueueReadyTime() const
{
    Tick nextReady = std::min(mshrQueue.nextReadyTime(),
                              writeBuffer.nextReadyTime());

    // Don't signal prefetch ready time if no MSHRs available
    // Will signal once enoguh MSHRs are deallocated
    if (prefetcher && mshrQueue.canPrefetch() && !isBlocked()) {
        nextReady = std::min(nextReady,
                             prefetcher->nextPrefetchReadyTime());
    }

    return nextReady;
}


bool
BaseCache::sendMSHRQueuePacket(MSHR* mshr)
{
    assert(mshr);

    // use request from 1st target
    PacketPtr tgt_pkt = mshr->getTarget()->pkt;

    DPRINTF(Cache, "%s: MSHR %s\n", __func__, tgt_pkt->print());

    // if the cache is in write coalescing mode or (additionally) in
    // no allocation mode, and we have a write packet with an MSHR
    // that is not a whole-line write (due to incompatible flags etc),
    // then reset the write mode
    if (writeAllocator && writeAllocator->coalesce() && tgt_pkt->isWrite()) {
        if (!mshr->isWholeLineWrite()) {
            // if we are currently write coalescing, hold on the
            // MSHR as many cycles extra as we need to completely
            // write a cache line
            if (writeAllocator->delay(mshr->blkAddr)) {
                Tick delay = blkSize / tgt_pkt->getSize() * clockPeriod();
                DPRINTF(CacheVerbose, "Delaying pkt %s %llu ticks to allow "
                        "for write coalescing\n", tgt_pkt->print(), delay);
                mshrQueue.delay(mshr, delay);
                return false;
            } else {
                writeAllocator->reset();
            }
        } else {
            writeAllocator->resetDelay(mshr->blkAddr);
        }
    }

    CacheBlk *blk = tags->findBlock(mshr->blkAddr, mshr->isSecure);

    // either a prefetch that is not present upstream, or a normal
    // MSHR request, proceed to get the packet to send downstream
    PacketPtr pkt = createMissPacket(tgt_pkt, blk, mshr->needsWritable(),
                                     mshr->isWholeLineWrite());

    mshr->isForward = (pkt == nullptr);

    if (mshr->isForward) {
        // not a cache block request, but a response is expected
        // make copy of current packet to forward, keep current
        // copy for response handling
        pkt = new Packet(tgt_pkt, false, true);
        assert(!pkt->isWrite());
    }

    // play it safe and append (rather than set) the sender state,
    // as forwarded packets may already have existing state
    pkt->pushSenderState(mshr);

    if (pkt->isClean() && blk && blk->isSet(CacheBlk::DirtyBit)) {
        // A cache clean opearation is looking for a dirty block. Mark
        // the packet so that the destination xbar can determine that
        // there will be a follow-up write packet as well.
        pkt->setSatisfied();
    }

    if (!memSidePort.sendTimingReq(pkt)) {
        // we are awaiting a retry, but we
        // delete the packet and will be creating a new packet
        // when we get the opportunity
        delete pkt;

        // note that we have now masked any requestBus and
        // schedSendEvent (we will wait for a retry before
        // doing anything), and this is so even if we do not
        // care about this packet and might override it before
        // it gets retried
        return true;
    } else {
        // As part of the call to sendTimingReq the packet is
        // forwarded to all neighbouring caches (and any caches
        // above them) as a snoop. Thus at this point we know if
        // any of the neighbouring caches are responding, and if
        // so, we know it is dirty, and we can determine if it is
        // being passed as Modified, making our MSHR the ordering
        // point
        bool pending_modified_resp = !pkt->hasSharers() &&
            pkt->cacheResponding();
        markInService(mshr, pending_modified_resp);

        if (pkt->isClean() && blk && blk->isSet(CacheBlk::DirtyBit)) {
            // A cache clean opearation is looking for a dirty
            // block. If a dirty block is encountered a WriteClean
            // will update any copies to the path to the memory
            // until the point of reference.
            DPRINTF(CacheVerbose, "%s: packet %s found block: %s\n",
                    __func__, pkt->print(), blk->print());
            PacketPtr wb_pkt = writecleanBlk(blk, pkt->req->getDest(),
                                             pkt->id);
            PacketList writebacks;
            writebacks.push_back(wb_pkt);
            doWritebacks(writebacks, 0);
        }

        return false;
    }
}

bool
BaseCache::sendWriteQueuePacket(WriteQueueEntry* wq_entry)
{
    assert(wq_entry);

    // always a single target for write queue entries
    PacketPtr tgt_pkt = wq_entry->getTarget()->pkt;

    DPRINTF(Cache, "%s: write %s\n", __func__, tgt_pkt->print());

    // forward as is, both for evictions and uncacheable writes
    if (!memSidePort.sendTimingReq(tgt_pkt)) {
        // note that we have now masked any requestBus and
        // schedSendEvent (we will wait for a retry before
        // doing anything), and this is so even if we do not
        // care about this packet and might override it before
        // it gets retried
        return true;
    } else {
        markInService(wq_entry);
        return false;
    }
}

void
BaseCache::serialize(CheckpointOut &cp) const
{
    bool dirty(isDirty());

    if (dirty) {
        warn("*** The cache still contains dirty data. ***\n");
        warn("    Make sure to drain the system using the correct flags.\n");
        warn("    This checkpoint will not restore correctly " \
             "and dirty data in the cache will be lost!\n");
    }

    // Since we don't checkpoint the data in the cache, any dirty data
    // will be lost when restoring from a checkpoint of a system that
    // wasn't drained properly. Flag the checkpoint as invalid if the
    // cache contains dirty data.
    bool bad_checkpoint(dirty);
    SERIALIZE_SCALAR(bad_checkpoint);
}

void
BaseCache::unserialize(CheckpointIn &cp)
{
    bool bad_checkpoint;
    UNSERIALIZE_SCALAR(bad_checkpoint);
    if (bad_checkpoint) {
        fatal("Restoring from checkpoints with dirty caches is not "
              "supported in the classic memory system. Please remove any "
              "caches or drain them properly before taking checkpoints.\n");
    }
}


BaseCache::CacheCmdStats::CacheCmdStats(BaseCache &c,
                                        const std::string &name)
    : statistics::Group(&c, name.c_str()), cache(c),
      ADD_STAT(hits, statistics::units::Count::get(),
               ("number of " + name + " hits").c_str()),
      ADD_STAT(misses, statistics::units::Count::get(),
               ("number of " + name + " misses").c_str()),
      ADD_STAT(hitLatency, statistics::units::Tick::get(),
               ("number of " + name + " hit ticks").c_str()),
      ADD_STAT(missLatency, statistics::units::Tick::get(),
               ("number of " + name + " miss ticks").c_str()),
      ADD_STAT(accesses, statistics::units::Count::get(),
               ("number of " + name + " accesses(hits+misses)").c_str()),
      ADD_STAT(missRate, statistics::units::Ratio::get(),
               ("miss rate for " + name + " accesses").c_str()),
      ADD_STAT(avgMissLatency, statistics::units::Rate<
                    statistics::units::Tick, statistics::units::Count>::get(),
               ("average " + name + " miss latency").c_str()),
      ADD_STAT(mshrHits, statistics::units::Count::get(),
               ("number of " + name + " MSHR hits").c_str()),
      ADD_STAT(mshrMisses, statistics::units::Count::get(),
               ("number of " + name + " MSHR misses").c_str()),
      ADD_STAT(mshrUncacheable, statistics::units::Count::get(),
               ("number of " + name + " MSHR uncacheable").c_str()),
      ADD_STAT(mshrMissLatency, statistics::units::Tick::get(),
               ("number of " + name + " MSHR miss ticks").c_str()),
      ADD_STAT(mshrUncacheableLatency, statistics::units::Tick::get(),
               ("number of " + name + " MSHR uncacheable ticks").c_str()),
      ADD_STAT(mshrMissRate, statistics::units::Ratio::get(),
               ("mshr miss rate for " + name + " accesses").c_str()),
      ADD_STAT(avgMshrMissLatency, statistics::units::Rate<
                    statistics::units::Tick, statistics::units::Count>::get(),
               ("average " + name + " mshr miss latency").c_str()),
      ADD_STAT(avgMshrUncacheableLatency, statistics::units::Rate<
                    statistics::units::Tick, statistics::units::Count>::get(),
               ("average " + name + " mshr uncacheable latency").c_str())
{
}

void
BaseCache::CacheCmdStats::regStatsFromParent()
{
    using namespace statistics;

    statistics::Group::regStats();
    System *system = cache.system;
    const auto max_requestors = system->maxRequestors();

    hits
        .init(max_requestors)
        .flags(total | nozero | nonan)
        ;
    for (int i = 0; i < max_requestors; i++) {
        hits.subname(i, system->getRequestorName(i));
    }

    // Miss statistics
    misses
        .init(max_requestors)
        .flags(total | nozero | nonan)
        ;
    for (int i = 0; i < max_requestors; i++) {
        misses.subname(i, system->getRequestorName(i));
    }

    // Hit latency statistics
    hitLatency
        .init(max_requestors)
        .flags(total | nozero | nonan)
        ;
    for (int i = 0; i < max_requestors; i++) {
        hitLatency.subname(i, system->getRequestorName(i));
    }

    // Miss latency statistics
    missLatency
        .init(max_requestors)
        .flags(total | nozero | nonan)
        ;
    for (int i = 0; i < max_requestors; i++) {
        missLatency.subname(i, system->getRequestorName(i));
    }

    // access formulas
    accesses.flags(total | nozero | nonan);
    accesses = hits + misses;
    for (int i = 0; i < max_requestors; i++) {
        accesses.subname(i, system->getRequestorName(i));
    }

    // miss rate formulas
    missRate.flags(total | nozero | nonan);
    missRate = misses / accesses;
    for (int i = 0; i < max_requestors; i++) {
        missRate.subname(i, system->getRequestorName(i));
    }

    // miss latency formulas
    avgMissLatency.flags(total | nozero | nonan);
    avgMissLatency = missLatency / misses;
    for (int i = 0; i < max_requestors; i++) {
        avgMissLatency.subname(i, system->getRequestorName(i));
    }

    // MSHR statistics
    // MSHR hit statistics
    mshrHits
        .init(max_requestors)
        .flags(total | nozero | nonan)
        ;
    for (int i = 0; i < max_requestors; i++) {
        mshrHits.subname(i, system->getRequestorName(i));
    }

    // MSHR miss statistics
    mshrMisses
        .init(max_requestors)
        .flags(total | nozero | nonan)
        ;
    for (int i = 0; i < max_requestors; i++) {
        mshrMisses.subname(i, system->getRequestorName(i));
    }

    // MSHR miss latency statistics
    mshrMissLatency
        .init(max_requestors)
        .flags(total | nozero | nonan)
        ;
    for (int i = 0; i < max_requestors; i++) {
        mshrMissLatency.subname(i, system->getRequestorName(i));
    }

    // MSHR uncacheable statistics
    mshrUncacheable
        .init(max_requestors)
        .flags(total | nozero | nonan)
        ;
    for (int i = 0; i < max_requestors; i++) {
        mshrUncacheable.subname(i, system->getRequestorName(i));
    }

    // MSHR miss latency statistics
    mshrUncacheableLatency
        .init(max_requestors)
        .flags(total | nozero | nonan)
        ;
    for (int i = 0; i < max_requestors; i++) {
        mshrUncacheableLatency.subname(i, system->getRequestorName(i));
    }

    // MSHR miss rate formulas
    mshrMissRate.flags(total | nozero | nonan);
    mshrMissRate = mshrMisses / accesses;

    for (int i = 0; i < max_requestors; i++) {
        mshrMissRate.subname(i, system->getRequestorName(i));
    }

    // mshrMiss latency formulas
    avgMshrMissLatency.flags(total | nozero | nonan);
    avgMshrMissLatency = mshrMissLatency / mshrMisses;
    for (int i = 0; i < max_requestors; i++) {
        avgMshrMissLatency.subname(i, system->getRequestorName(i));
    }

    // mshrUncacheable latency formulas
    avgMshrUncacheableLatency.flags(total | nozero | nonan);
    avgMshrUncacheableLatency = mshrUncacheableLatency / mshrUncacheable;
    for (int i = 0; i < max_requestors; i++) {
        avgMshrUncacheableLatency.subname(i, system->getRequestorName(i));
    }
}

BaseCache::CacheStats::CacheStats(BaseCache &c)
    : statistics::Group(&c), cache(c),

    ADD_STAT(demandHits, statistics::units::Count::get(),
             "number of demand (read+write) hits"),
    ADD_STAT(overallHits, statistics::units::Count::get(),
             "number of overall hits"),
    ADD_STAT(demandHitLatency, statistics::units::Tick::get(),
             "number of demand (read+write) hit ticks"),
    ADD_STAT(overallHitLatency, statistics::units::Tick::get(),
            "number of overall hit ticks"),
    ADD_STAT(demandMisses, statistics::units::Count::get(),
             "number of demand (read+write) misses"),
    ADD_STAT(overallMisses, statistics::units::Count::get(),
             "number of overall misses"),
    ADD_STAT(demandMissLatency, statistics::units::Tick::get(),
             "number of demand (read+write) miss ticks"),
    ADD_STAT(overallMissLatency, statistics::units::Tick::get(),
             "number of overall miss ticks"),
    ADD_STAT(demandAccesses, statistics::units::Count::get(),
             "number of demand (read+write) accesses"),
    ADD_STAT(overallAccesses, statistics::units::Count::get(),
             "number of overall (read+write) accesses"),
    ADD_STAT(demandMissRate, statistics::units::Ratio::get(),
             "miss rate for demand accesses"),
    ADD_STAT(overallMissRate, statistics::units::Ratio::get(),
             "miss rate for overall accesses"),
    ADD_STAT(demandAvgMissLatency, statistics::units::Rate<
                statistics::units::Tick, statistics::units::Count>::get(),
             "average overall miss latency in ticks"),
    ADD_STAT(overallAvgMissLatency, statistics::units::Rate<
                statistics::units::Tick, statistics::units::Count>::get(),
             "average overall miss latency"),
    ADD_STAT(blockedCycles, statistics::units::Cycle::get(),
            "number of cycles access was blocked"),
    ADD_STAT(blockedCauses, statistics::units::Count::get(),
            "number of times access was blocked"),
    ADD_STAT(avgBlocked, statistics::units::Rate<
                statistics::units::Cycle, statistics::units::Count>::get(),
             "average number of cycles each access was blocked"),
    ADD_STAT(writebacks, statistics::units::Count::get(),
             "number of writebacks"),
    ADD_STAT(demandMshrHits, statistics::units::Count::get(),
             "number of demand (read+write) MSHR hits"),
    ADD_STAT(overallMshrHits, statistics::units::Count::get(),
             "number of overall MSHR hits"),
    ADD_STAT(demandMshrMisses, statistics::units::Count::get(),
             "number of demand (read+write) MSHR misses"),
    ADD_STAT(overallMshrMisses, statistics::units::Count::get(),
            "number of overall MSHR misses"),
    ADD_STAT(overallMshrUncacheable, statistics::units::Count::get(),
             "number of overall MSHR uncacheable misses"),
    ADD_STAT(demandMshrMissLatency, statistics::units::Tick::get(),
             "number of demand (read+write) MSHR miss ticks"),
    ADD_STAT(overallMshrMissLatency, statistics::units::Tick::get(),
             "number of overall MSHR miss ticks"),
    ADD_STAT(overallMshrUncacheableLatency, statistics::units::Tick::get(),
             "number of overall MSHR uncacheable ticks"),
    ADD_STAT(demandMshrMissRate, statistics::units::Ratio::get(),
             "mshr miss ratio for demand accesses"),
    ADD_STAT(overallMshrMissRate, statistics::units::Ratio::get(),
             "mshr miss ratio for overall accesses"),
    ADD_STAT(demandAvgMshrMissLatency, statistics::units::Rate<
                statistics::units::Tick, statistics::units::Count>::get(),
             "average overall mshr miss latency"),
    ADD_STAT(overallAvgMshrMissLatency, statistics::units::Rate<
                statistics::units::Tick, statistics::units::Count>::get(),
             "average overall mshr miss latency"),
    ADD_STAT(overallAvgMshrUncacheableLatency, statistics::units::Rate<
                statistics::units::Tick, statistics::units::Count>::get(),
             "average overall mshr uncacheable latency"),
    ADD_STAT(replacements, statistics::units::Count::get(),
             "number of replacements"),
    ADD_STAT(dataExpansions, statistics::units::Count::get(),
             "number of data expansions"),
    ADD_STAT(dataContractions, statistics::units::Count::get(),
             "number of data contractions"),
    cmd(MemCmd::NUM_MEM_CMDS)
{
    for (int idx = 0; idx < MemCmd::NUM_MEM_CMDS; ++idx)
        cmd[idx].reset(new CacheCmdStats(c, MemCmd(idx).toString()));
}

void
BaseCache::CacheStats::regStats()
{
    using namespace statistics;

    statistics::Group::regStats();

    System *system = cache.system;
    const auto max_requestors = system->maxRequestors();

    for (auto &cs : cmd)
        cs->regStatsFromParent();

// These macros make it easier to sum the right subset of commands and
// to change the subset of commands that are considered "demand" vs
// "non-demand"
#define SUM_DEMAND(s)                                                   \
    (cmd[MemCmd::ReadReq]->s + cmd[MemCmd::WriteReq]->s +               \
     cmd[MemCmd::WriteLineReq]->s + cmd[MemCmd::ReadExReq]->s +         \
     cmd[MemCmd::ReadCleanReq]->s + cmd[MemCmd::ReadSharedReq]->s)

// should writebacks be included here?  prior code was inconsistent...
#define SUM_NON_DEMAND(s)                                       \
    (cmd[MemCmd::SoftPFReq]->s + cmd[MemCmd::HardPFReq]->s +    \
     cmd[MemCmd::SoftPFExReq]->s)

    demandHits.flags(total | nozero | nonan);
    demandHits = SUM_DEMAND(hits);
    for (int i = 0; i < max_requestors; i++) {
        demandHits.subname(i, system->getRequestorName(i));
    }

    overallHits.flags(total | nozero | nonan);
    overallHits = demandHits + SUM_NON_DEMAND(hits);
    for (int i = 0; i < max_requestors; i++) {
        overallHits.subname(i, system->getRequestorName(i));
    }

    demandMisses.flags(total | nozero | nonan);
    demandMisses = SUM_DEMAND(misses);
    for (int i = 0; i < max_requestors; i++) {
        demandMisses.subname(i, system->getRequestorName(i));
    }

    overallMisses.flags(total | nozero | nonan);
    overallMisses = demandMisses + SUM_NON_DEMAND(misses);
    for (int i = 0; i < max_requestors; i++) {
        overallMisses.subname(i, system->getRequestorName(i));
    }

    demandMissLatency.flags(total | nozero | nonan);
    demandMissLatency = SUM_DEMAND(missLatency);
    for (int i = 0; i < max_requestors; i++) {
        demandMissLatency.subname(i, system->getRequestorName(i));
    }

    overallMissLatency.flags(total | nozero | nonan);
    overallMissLatency = demandMissLatency + SUM_NON_DEMAND(missLatency);
    for (int i = 0; i < max_requestors; i++) {
        overallMissLatency.subname(i, system->getRequestorName(i));
    }

    demandHitLatency.flags(total | nozero | nonan);
    demandHitLatency = SUM_DEMAND(hitLatency);
    for (int i = 0; i < max_requestors; i++) {
        demandHitLatency.subname(i, system->getRequestorName(i));
    }
    overallHitLatency.flags(total | nozero | nonan);
    overallHitLatency = demandHitLatency + SUM_NON_DEMAND(hitLatency);
    for (int i = 0; i < max_requestors; i++) {
        overallHitLatency.subname(i, system->getRequestorName(i));
    }

    demandAccesses.flags(total | nozero | nonan);
    demandAccesses = demandHits + demandMisses;
    for (int i = 0; i < max_requestors; i++) {
        demandAccesses.subname(i, system->getRequestorName(i));
    }

    overallAccesses.flags(total | nozero | nonan);
    overallAccesses = overallHits + overallMisses;
    for (int i = 0; i < max_requestors; i++) {
        overallAccesses.subname(i, system->getRequestorName(i));
    }

    demandMissRate.flags(total | nozero | nonan);
    demandMissRate = demandMisses / demandAccesses;
    for (int i = 0; i < max_requestors; i++) {
        demandMissRate.subname(i, system->getRequestorName(i));
    }

    overallMissRate.flags(total | nozero | nonan);
    overallMissRate = overallMisses / overallAccesses;
    for (int i = 0; i < max_requestors; i++) {
        overallMissRate.subname(i, system->getRequestorName(i));
    }

    demandAvgMissLatency.flags(total | nozero | nonan);
    demandAvgMissLatency = demandMissLatency / demandMisses;
    for (int i = 0; i < max_requestors; i++) {
        demandAvgMissLatency.subname(i, system->getRequestorName(i));
    }

    overallAvgMissLatency.flags(total | nozero | nonan);
    overallAvgMissLatency = overallMissLatency / overallMisses;
    for (int i = 0; i < max_requestors; i++) {
        overallAvgMissLatency.subname(i, system->getRequestorName(i));
    }

    blockedCycles.init(NUM_BLOCKED_CAUSES);
    blockedCycles
        .subname(Blocked_NoMSHRs, "no_mshrs")
        .subname(Blocked_NoTargets, "no_targets")
        ;


    blockedCauses.init(NUM_BLOCKED_CAUSES);
    blockedCauses
        .subname(Blocked_NoMSHRs, "no_mshrs")
        .subname(Blocked_NoTargets, "no_targets")
        ;

    avgBlocked
        .subname(Blocked_NoMSHRs, "no_mshrs")
        .subname(Blocked_NoTargets, "no_targets")
        ;
    avgBlocked = blockedCycles / blockedCauses;

    writebacks
        .init(max_requestors)
        .flags(total | nozero | nonan)
        ;
    for (int i = 0; i < max_requestors; i++) {
        writebacks.subname(i, system->getRequestorName(i));
    }

    demandMshrHits.flags(total | nozero | nonan);
    demandMshrHits = SUM_DEMAND(mshrHits);
    for (int i = 0; i < max_requestors; i++) {
        demandMshrHits.subname(i, system->getRequestorName(i));
    }

    overallMshrHits.flags(total | nozero | nonan);
    overallMshrHits = demandMshrHits + SUM_NON_DEMAND(mshrHits);
    for (int i = 0; i < max_requestors; i++) {
        overallMshrHits.subname(i, system->getRequestorName(i));
    }

    demandMshrMisses.flags(total | nozero | nonan);
    demandMshrMisses = SUM_DEMAND(mshrMisses);
    for (int i = 0; i < max_requestors; i++) {
        demandMshrMisses.subname(i, system->getRequestorName(i));
    }

    overallMshrMisses.flags(total | nozero | nonan);
    overallMshrMisses = demandMshrMisses + SUM_NON_DEMAND(mshrMisses);
    for (int i = 0; i < max_requestors; i++) {
        overallMshrMisses.subname(i, system->getRequestorName(i));
    }

    demandMshrMissLatency.flags(total | nozero | nonan);
    demandMshrMissLatency = SUM_DEMAND(mshrMissLatency);
    for (int i = 0; i < max_requestors; i++) {
        demandMshrMissLatency.subname(i, system->getRequestorName(i));
    }

    overallMshrMissLatency.flags(total | nozero | nonan);
    overallMshrMissLatency =
        demandMshrMissLatency + SUM_NON_DEMAND(mshrMissLatency);
    for (int i = 0; i < max_requestors; i++) {
        overallMshrMissLatency.subname(i, system->getRequestorName(i));
    }

    overallMshrUncacheable.flags(total | nozero | nonan);
    overallMshrUncacheable =
        SUM_DEMAND(mshrUncacheable) + SUM_NON_DEMAND(mshrUncacheable);
    for (int i = 0; i < max_requestors; i++) {
        overallMshrUncacheable.subname(i, system->getRequestorName(i));
    }


    overallMshrUncacheableLatency.flags(total | nozero | nonan);
    overallMshrUncacheableLatency =
        SUM_DEMAND(mshrUncacheableLatency) +
        SUM_NON_DEMAND(mshrUncacheableLatency);
    for (int i = 0; i < max_requestors; i++) {
        overallMshrUncacheableLatency.subname(i, system->getRequestorName(i));
    }

    demandMshrMissRate.flags(total | nozero | nonan);
    demandMshrMissRate = demandMshrMisses / demandAccesses;
    for (int i = 0; i < max_requestors; i++) {
        demandMshrMissRate.subname(i, system->getRequestorName(i));
    }

    overallMshrMissRate.flags(total | nozero | nonan);
    overallMshrMissRate = overallMshrMisses / overallAccesses;
    for (int i = 0; i < max_requestors; i++) {
        overallMshrMissRate.subname(i, system->getRequestorName(i));
    }

    demandAvgMshrMissLatency.flags(total | nozero | nonan);
    demandAvgMshrMissLatency = demandMshrMissLatency / demandMshrMisses;
    for (int i = 0; i < max_requestors; i++) {
        demandAvgMshrMissLatency.subname(i, system->getRequestorName(i));
    }

    overallAvgMshrMissLatency.flags(total | nozero | nonan);
    overallAvgMshrMissLatency = overallMshrMissLatency / overallMshrMisses;
    for (int i = 0; i < max_requestors; i++) {
        overallAvgMshrMissLatency.subname(i, system->getRequestorName(i));
    }

    overallAvgMshrUncacheableLatency.flags(total | nozero | nonan);
    overallAvgMshrUncacheableLatency =
        overallMshrUncacheableLatency / overallMshrUncacheable;
    for (int i = 0; i < max_requestors; i++) {
        overallAvgMshrUncacheableLatency.subname(i,
            system->getRequestorName(i));
    }

    dataExpansions.flags(nozero | nonan);
    dataContractions.flags(nozero | nonan);
}

void
BaseCache::regProbePoints()
{
    ppHit = new ProbePointArg<PacketPtr>(this->getProbeManager(), "Hit");
    ppMiss = new ProbePointArg<PacketPtr>(this->getProbeManager(), "Miss");
    ppFill = new ProbePointArg<PacketPtr>(this->getProbeManager(), "Fill");
    ppDataUpdate =
        new ProbePointArg<DataUpdate>(this->getProbeManager(), "Data Update");
}

///////////////
//
// CpuSidePort
//
///////////////
bool
BaseCache::CpuSidePort::recvTimingSnoopResp(PacketPtr pkt)
{
    // Snoops shouldn't happen when bypassing caches
    assert(!cache->system->bypassCaches());

    assert(pkt->isResponse());

    // Express snoop responses from requestor to responder, e.g., from L1 to L2
    cache->recvTimingSnoopResp(pkt);
    return true;
}


bool
BaseCache::CpuSidePort::tryTiming(PacketPtr pkt)
{
    if (cache->system->bypassCaches() || pkt->isExpressSnoop()) {
        // always let express snoop packets through even if blocked
        return true;
    } else if (blocked || mustSendRetry) {
        // either already committed to send a retry, or blocked
        mustSendRetry = true;
        return false;
    }
    mustSendRetry = false;
    return true;
}

bool
BaseCache::CpuSidePort::recvTimingReq(PacketPtr pkt)
{
    assert(pkt->isRequest());

    if (cache->system->bypassCaches()) {
        // Just forward the packet if caches are disabled.
        // @todo This should really enqueue the packet rather
        [[maybe_unused]] bool success = cache->memSidePort.sendTimingReq(pkt);
        assert(success);
        return true;
    } else if (tryTiming(pkt)) {
        cache->recvTimingReq(pkt);
        return true;
    }
    return false;
}

Tick
BaseCache::CpuSidePort::recvAtomic(PacketPtr pkt)
{
    if (cache->system->bypassCaches()) {
        // Forward the request if the system is in cache bypass mode.
        return cache->memSidePort.sendAtomic(pkt);
    } else {
        return cache->recvAtomic(pkt);
    }
}

void
BaseCache::CpuSidePort::recvFunctional(PacketPtr pkt)
{
    if (cache->system->bypassCaches()) {
        // The cache should be flushed if we are in cache bypass mode,
        // so we don't need to check if we need to update anything.
        cache->memSidePort.sendFunctional(pkt);
        return;
    }

    // functional request
    cache->functionalAccess(pkt, true);
}

AddrRangeList
BaseCache::CpuSidePort::getAddrRanges() const
{
    return cache->getAddrRanges();
}


BaseCache::
CpuSidePort::CpuSidePort(const std::string &_name, BaseCache *_cache,
                         const std::string &_label)
    : CacheResponsePort(_name, _cache, _label), cache(_cache)
{
}

///////////////
//
// MemSidePort
//
///////////////
bool
BaseCache::MemSidePort::recvTimingResp(PacketPtr pkt)
{
    cache->recvTimingResp(pkt);
    return true;
}

// Express snooping requests to memside port
void
BaseCache::MemSidePort::recvTimingSnoopReq(PacketPtr pkt)
{
    // Snoops shouldn't happen when bypassing caches
    assert(!cache->system->bypassCaches());

    // handle snooping requests
    cache->recvTimingSnoopReq(pkt);
}

Tick
BaseCache::MemSidePort::recvAtomicSnoop(PacketPtr pkt)
{
    // Snoops shouldn't happen when bypassing caches
    assert(!cache->system->bypassCaches());

    return cache->recvAtomicSnoop(pkt);
}

void
BaseCache::MemSidePort::recvFunctionalSnoop(PacketPtr pkt)
{
    // Snoops shouldn't happen when bypassing caches
    assert(!cache->system->bypassCaches());

    // functional snoop (note that in contrast to atomic we don't have
    // a specific functionalSnoop method, as they have the same
    // behaviour regardless)
    cache->functionalAccess(pkt, false);
}

void
BaseCache::CacheReqPacketQueue::sendDeferredPacket()
{
    // sanity check
    assert(!waitingOnRetry);

    // there should never be any deferred request packets in the
    // queue, instead we resly on the cache to provide the packets
    // from the MSHR queue or write queue
    assert(deferredPacketReadyTime() == MaxTick);

    // check for request packets (requests & writebacks)
    QueueEntry* entry = cache.getNextQueueEntry();

    if (!entry) {
        // can happen if e.g. we attempt a writeback and fail, but
        // before the retry, the writeback is eliminated because
        // we snoop another cache's ReadEx.
    } else {
        // let our snoop responses go first if there are responses to
        // the same addresses
        if (checkConflictingSnoop(entry->getTarget()->pkt)) {
            return;
        }
        waitingOnRetry = entry->sendPacket(cache);
    }

    // if we succeeded and are not waiting for a retry, schedule the
    // next send considering when the next queue is ready, note that
    // snoop responses have their own packet queue and thus schedule
    // their own events
    if (!waitingOnRetry) {
        schedSendEvent(cache.nextQueueReadyTime());
    }
}

BaseCache::MemSidePort::MemSidePort(const std::string &_name,
                                    BaseCache *_cache,
                                    const std::string &_label)
    : CacheRequestPort(_name, _cache, _reqQueue, _snoopRespQueue),
      _reqQueue(*_cache, *this, _snoopRespQueue, _label),
      _snoopRespQueue(*_cache, *this, true, _label), cache(_cache)
{
}

void
WriteAllocator::updateMode(Addr write_addr, unsigned write_size,
                           Addr blk_addr)
{
    // check if we are continuing where the last write ended
    if (nextAddr == write_addr) {
        delayCtr[blk_addr] = delayThreshold;
        // stop if we have already saturated
        if (mode != WriteMode::NO_ALLOCATE) {
            byteCount += write_size;
            // switch to streaming mode if we have passed the lower
            // threshold
            if (mode == WriteMode::ALLOCATE &&
                byteCount > coalesceLimit) {
                mode = WriteMode::COALESCE;
                DPRINTF(Cache, "Switched to write coalescing\n");
            } else if (mode == WriteMode::COALESCE &&
                       byteCount > noAllocateLimit) {
                // and continue and switch to non-allocating mode if we
                // pass the upper threshold
                mode = WriteMode::NO_ALLOCATE;
                DPRINTF(Cache, "Switched to write-no-allocate\n");
            }
        }
    } else {
        // we did not see a write matching the previous one, start
        // over again
        byteCount = write_size;
        mode = WriteMode::ALLOCATE;
        resetDelay(blk_addr);
    }
    nextAddr = write_addr + write_size;
}

<<<<<<< HEAD
WriteAllocator*
WriteAllocatorParams::create()
{
    return new WriteAllocator(this);
}

/**
 * ! Sean: StreamAwareCache.
 */

BaseCache::StreamStats &BaseCache::getOrInitializeStreamStats(
    Stream *stream) {
    return this->streamStatsMap.emplace(stream, stream).first->second;
}

void BaseCache::dumpStreamStats(std::ostream &os) const {
    for (const auto &ss : this->streamStatsMap) {
        const auto &s = ss.second;
        os << s.stream->getStreamName() << " b " << s.bypasses << " a "
           << s.accesses << " m " << s.misses << " r " << s.reuses << std::endl;
    }
}

Stream *BaseCache::getStreamFromPacket(PacketPtr pkt) const {
    auto streamMemAccess = this->getStreamMemAccessFromPacket(pkt);
    if (streamMemAccess == nullptr) {
        return nullptr;
    }
    return streamMemAccess->getStream();
}


StreamMemAccess *BaseCache::getStreamMemAccessFromPacket(PacketPtr pkt) const {
    return pkt->findNextSenderState<StreamMemAccess>();
}

void BaseCache::incMissCountStream(PacketPtr pkt) {
    if (auto stream = this->getStreamFromPacket(pkt)) {
        auto &stat = this->getOrInitializeStreamStats(stream);
        stat.misses++;
        stat.currentMisses++;
    }
}

void BaseCache::incHitCountStream(PacketPtr pkt, CacheBlk *blk) {
    auto iter = this->blkToStreamMap.find(blk);
    if (iter != this->blkToStreamMap.end()) {
        for (auto stream : iter->second) {
            auto &stat = this->getOrInitializeStreamStats(stream);
            stat.reuses++;
            stat.currentReuses++;
        }
    }
}
=======
} // namespace gem5
>>>>>>> 5fa484e2
<|MERGE_RESOLUTION|>--- conflicted
+++ resolved
@@ -78,23 +78,11 @@
 
 BaseCache::BaseCache(const BaseCacheParams &p, unsigned blk_size)
     : ClockedObject(p),
-<<<<<<< HEAD
-    /**
-     * ! Sean: StreamAwareCache
-     * ! Create the cpuSidePort in derive class.
-     */
+      /**
+       * ! Sean: StreamAwareCache
+       * ! Create the cpuSidePort in derive class.
+       */
       cpuSidePort(nullptr),
-    //   cpuSidePort (p->name + ".cpu_side_port", this, "CpuSidePort"),
-      memSidePort(p->name + ".mem_side_port", this, "MemSidePort"),
-      mshrQueue("MSHRs", p->mshrs, 0, p->demand_mshr_reserve), // see below
-      writeBuffer("write buffer", p->write_buffers, p->mshrs), // see below
-      tags(p->tags),
-      compressor(p->compressor),
-      prefetcher(p->prefetcher),
-      writeAllocator(p->write_allocator),
-      writebackClean(p->writeback_clean),
-=======
-      cpuSidePort (p.name + ".cpu_side_port", this, "CpuSidePort"),
       memSidePort(p.name + ".mem_side_port", this, "MemSidePort"),
       mshrQueue("MSHRs", p.mshrs, 0, p.demand_mshr_reserve, p.name),
       writeBuffer("write buffer", p.write_buffers, p.mshrs, p.name),
@@ -103,7 +91,6 @@
       prefetcher(p.prefetcher),
       writeAllocator(p.write_allocator),
       writebackClean(p.writeback_clean),
->>>>>>> 5fa484e2
       tempBlockWriteback(nullptr),
       writebackTempBlockAtomicEvent([this]{ writebackTempBlockAtomic(); },
                                     name(), false,
@@ -2789,13 +2776,6 @@
     nextAddr = write_addr + write_size;
 }
 
-<<<<<<< HEAD
-WriteAllocator*
-WriteAllocatorParams::create()
-{
-    return new WriteAllocator(this);
-}
-
 /**
  * ! Sean: StreamAwareCache.
  */
@@ -2844,6 +2824,4 @@
         }
     }
 }
-=======
-} // namespace gem5
->>>>>>> 5fa484e2
+} // namespace gem5