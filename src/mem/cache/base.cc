--- conflicted
+++ resolved
@@ -75,18 +75,13 @@
 
 BaseCache::BaseCache(const BaseCacheParams *p, unsigned blk_size)
     : ClockedObject(p),
-<<<<<<< HEAD
     /**
      * ! Sean: StreamAwareCache
      * ! Create the cpuSidePort in derive class.
      */
       cpuSidePort(nullptr),
-    //   cpuSidePort (p->name + ".cpu_side", this, "CpuSidePort"),
-      memSidePort(p->name + ".mem_side", this, "MemSidePort"),
-=======
-      cpuSidePort (p->name + ".cpu_side_port", this, "CpuSidePort"),
+    //   cpuSidePort (p->name + ".cpu_side_port", this, "CpuSidePort"),
       memSidePort(p->name + ".mem_side_port", this, "MemSidePort"),
->>>>>>> 0d703041
       mshrQueue("MSHRs", p->mshrs, 0, p->demand_mshr_reserve), // see below
       writeBuffer("write buffer", p->write_buffers, p->mshrs), // see below
       tags(p->tags),
