--- conflicted
+++ resolved
@@ -336,15 +336,10 @@
                     "cache/MSHR prefetch addr:%#x\n", target_paddr);
         } else {
             Tick pf_time = curTick() + clockPeriod() * latency;
-<<<<<<< HEAD
-            it->createPkt(it->translationRequest->getPaddr(), blkSize,
-                          requestorId, tagPrefetch, pf_time, 
+            it->createPkt(target_paddr, blkSize, requestorId, tagPrefetch,
+                          pf_time,
                           it->translationRequest->getVaddr(),
                           it->translationRequest->contextId());
-=======
-            it->createPkt(target_paddr, blkSize, requestorId, tagPrefetch,
-                          pf_time);
->>>>>>> 5fa484e2
             addToQueue(pfq, *it);
         }
     } else {
