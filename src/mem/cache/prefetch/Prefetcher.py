--- conflicted
+++ resolved
@@ -238,28 +238,21 @@
         LRURP(), "Replacement policy of the pattern table"
     )
     max_prefetch_distance = Param.Unsigned(16, "Maximum prefetch distance")
-<<<<<<< HEAD
-    num_indirect_counter_bits = Param.Unsigned(3,
-        "Number of bits of the indirect counter")
-    num_stream_counter_bits = Param.Unsigned(3,
-        "Number of bits of the stream counter")
-    index_queue_size = Param.Unsigned(1,
-        "Index queue size used for index match")
-    ipd_table_entries = Param.MemorySize("4",
-        "Number of entries of the Indirect Pattern Detector")
-    ipd_table_assoc = Param.Unsigned(4,
-        "Associativity of the Indirect Pattern Detector")
-=======
     num_indirect_counter_bits = Param.Unsigned(
         3, "Number of bits of the indirect counter"
     )
+    num_stream_counter_bits = Param.Unsigned(
+        3, "Number of bits of the stream counter"
+    )
+    index_queue_size = Param.Unsigned(
+        1, "Index queue size used for index match"
+    )
     ipd_table_entries = Param.MemorySize(
         "4", "Number of entries of the Indirect Pattern Detector"
     )
     ipd_table_assoc = Param.Unsigned(
         4, "Associativity of the Indirect Pattern Detector"
     )
->>>>>>> 5fa484e2
     ipd_table_indexing_policy = Param.BaseIndexingPolicy(
         SetAssociative(
             entry_size=1,
