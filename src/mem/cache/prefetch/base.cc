--- conflicted
+++ resolved
@@ -96,11 +96,7 @@
       masterId(p->sys->getMasterId(this)), pageBytes(p->sys->getPageBytes()),
       prefetchOnAccess(p->prefetch_on_access),
       useVirtualAddresses(p->use_virtual_addresses), issuedPrefetches(0),
-<<<<<<< HEAD
-      usefulPrefetches(0)
-=======
       usefulPrefetches(0), tlb(nullptr)
->>>>>>> a56ab045
 {
 }
 
@@ -257,8 +253,6 @@
 {
     ProbeManager *pm(obj->getProbeManager());
     listeners.push_back(new PrefetchListener(*this, pm, name));
-<<<<<<< HEAD
-=======
 }
 
 void
@@ -266,5 +260,4 @@
 {
     fatal_if(tlb != nullptr, "Only one TLB can be registered");
     tlb = t;
->>>>>>> a56ab045
 }