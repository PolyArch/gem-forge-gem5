--- conflicted
+++ resolved
@@ -63,7 +63,6 @@
 #include "mem/request.hh"
 #include "params/Cache.hh"
 
-<<<<<<< HEAD
 /**
  * ! Sean: StreamAwareCache.
  */
@@ -78,33 +77,27 @@
                  element->FIFOIdx.entryIdx,                                    \
                  ##args)
 
-Cache::Cache(const CacheParams *p)
-    : BaseCache(p, p->system->cacheLineSize()),
+namespace gem5
+{
+
+Cache::Cache(const CacheParams &p)
+    : BaseCache(p, p.system->cacheLineSize()),
       doFastWrites(true)
 {
+    assert(p.tags);
+    assert(p.replacement_policy);
     /**
      * ! Sean: StreamAwareCache.
      */
-    if (p->use_stream_aware_cpu_port) {
+    if (p.use_stream_aware_cpu_port) {
         cpuSidePort = new StreamAwareCpuSidePort(
-            p->name + ".cpu_side", this, "CpuSidePort"
+            p.name + ".cpu_side", this, "CpuSidePort"
         );
     } else {
         cpuSidePort = new CpuSidePort(
-            p->name + ".cpu_side", this, "CpuSidePort"
+            p.name + ".cpu_side", this, "CpuSidePort"
         );
     }
-=======
-namespace gem5
-{
-
-Cache::Cache(const CacheParams &p)
-    : BaseCache(p, p.system->cacheLineSize()),
-      doFastWrites(true)
-{
-    assert(p.tags);
-    assert(p.replacement_policy);
->>>>>>> 5fa484e2
 }
 
 void
@@ -1527,25 +1520,15 @@
     return BaseCache::sendMSHRQueuePacket(mshr);
 }
 
-<<<<<<< HEAD
-Cache*
-CacheParams::create()
-{
-    assert(tags);
-    assert(replacement_policy);
-
-    return new Cache(this);
-}
-
 /**
  * ! Sean: StreamAwareCache.
  */
 uint64_t Cache::getCacheSize() const {
-    return dynamic_cast<const CacheParams *>(this->params())->size;
+    return this->params().size;
 }
 
 Cycles Cache::getLookupLatency() const {
-    return dynamic_cast<const CacheParams *>(this->params())->tag_latency;
+    return this->params().tag_latency;
 }
 
 Cache::StreamAwareCpuSidePort::StreamAwareCpuSidePort(const std::string &_name,
@@ -1645,6 +1628,4 @@
 
     return;
 }
-=======
-} // namespace gem5
->>>>>>> 5fa484e2
+} // namespace gem5