--- conflicted
+++ resolved
@@ -77,23 +77,17 @@
 #include "sim/sim_exit.hh"
 #include "sim/system.hh"
 
-<<<<<<< HEAD
 /**********************************************
  * ! Sean: StreamAwareCache
  **********************************************/
 #include "cpu/gem_forge/accelerator/stream/stream.hh"
 
-class BaseMasterPort;
-class BaseSlavePort;
-namespace Prefetcher {
-=======
 namespace gem5
 {
 
 GEM5_DEPRECATED_NAMESPACE(Prefetcher, prefetch);
 namespace prefetch
 {
->>>>>>> 5fa484e2
     class Base;
 }
 class MSHR;
@@ -1284,13 +1278,8 @@
         blocked &= ~flag;
         DPRINTF(Cache,"Unblocking for cause %d, mask=%d\n", cause, blocked);
         if (blocked == 0) {
-<<<<<<< HEAD
-            stats.blocked_cycles[cause] += curCycle() - blockedCycle;
+            stats.blockedCycles[cause] += curCycle() - blockedCycle;
             cpuSidePort->clearBlocked();
-=======
-            stats.blockedCycles[cause] += curCycle() - blockedCycle;
-            cpuSidePort.clearBlocked();
->>>>>>> 5fa484e2
         }
     }
 
