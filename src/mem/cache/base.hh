--- conflicted
+++ resolved
@@ -81,7 +81,6 @@
 #include "sim/sim_exit.hh"
 #include "sim/system.hh"
 
-<<<<<<< HEAD
 /**********************************************
  * ! Sean: StreamAwareCache
  **********************************************/
@@ -91,9 +90,7 @@
 class BaseMasterPort;
 class BasePrefetcher;
 class BaseSlavePort;
-=======
 class BasePrefetcher;
->>>>>>> a56ab045
 class MSHR;
 class MasterPort;
 class QueueEntry;
@@ -300,15 +297,11 @@
      */
     class CpuSidePort : public CacheSlavePort
     {
-<<<<<<< HEAD
         /**
          * ! Sean: StreamAwareCache.
          * ! Original: private. Used by StreamAwarePort.
          */
       protected:
-=======
-      private:
->>>>>>> a56ab045
 
         // a pointer to our specific cache implementation
         BaseCache *cache;
@@ -333,7 +326,6 @@
 
     };
 
-<<<<<<< HEAD
     /**
      * ! Sean: StreamAwareCache.
      * ! We need the cpuSidePort to be a pointer to enable the polymorphic
@@ -341,9 +333,6 @@
      */
     CpuSidePort *cpuSidePort;
     // CpuSidePort cpuSidePort;
-=======
-    CpuSidePort cpuSidePort;
->>>>>>> a56ab045
     MemSidePort memSidePort;
 
   protected:
@@ -486,17 +475,11 @@
      * @param pkt The memory request to perform.
      * @param blk The cache block to be updated.
      * @param lat The latency of the access.
-<<<<<<< HEAD
-     * @return Boolean indicating whether the request was satisfied.
-     */
-    virtual bool access(PacketPtr pkt, CacheBlk *&blk, Cycles &lat);
-=======
      * @param writebacks List for any writebacks that need to be performed.
      * @return Boolean indicating whether the request was satisfied.
      */
     virtual bool access(PacketPtr pkt, CacheBlk *&blk, Cycles &lat,
                         PacketList &writebacks);
->>>>>>> a56ab045
 
     /*
      * Handle a timing request that hit in the cache
@@ -589,17 +572,11 @@
      *
      * @param pkt The packet with the requests
      * @param blk The referenced block
-<<<<<<< HEAD
-     * @return Cycles for handling the request
-     */
-    virtual Cycles handleAtomicReqMiss(PacketPtr pkt, CacheBlk *&blk) = 0;
-=======
      * @param writebacks A list with packets for any performed writebacks
      * @return Cycles for handling the request
      */
     virtual Cycles handleAtomicReqMiss(PacketPtr pkt, CacheBlk *&blk,
                                        PacketList &writebacks) = 0;
->>>>>>> a56ab045
 
     /**
      * Performs the access specified by the request.
@@ -639,203 +616,6 @@
 
     /**
      * Insert writebacks into the write buffer
-<<<<<<< HEAD
-     *
-     * @param pkt The writeback packet.
-     * @param forward_time Tick to which the writeback should be scheduled.
-     */
-    virtual void doWritebacks(PacketPtr pkt, Tick forward_time) = 0;
-
-    /**
-     * Send writebacks down the memory hierarchy in atomic mode.
-     *
-     * @param pkt The writeback packet.
-     */
-    virtual void doWritebacksAtomic(PacketPtr pkt) = 0;
-
-    /**
-     * Create an appropriate downstream bus request packet.
-     *
-     * Creates a new packet with the request to be send to the memory
-     * below, or nullptr if the current request in cpu_pkt should just
-     * be forwarded on.
-     *
-     * @param cpu_pkt The miss packet that needs to be satisfied.
-     * @param blk The referenced block, can be nullptr.
-     * @param needs_writable Indicates that the block must be writable
-     * even if the request in cpu_pkt doesn't indicate that.
-     * @param is_whole_line_write True if there are writes for the
-     * whole line
-     * @return A packet send to the memory below
-     */
-    virtual PacketPtr createMissPacket(PacketPtr cpu_pkt, CacheBlk *blk,
-                                       bool needs_writable,
-                                       bool is_whole_line_write) const = 0;
-
-    /**
-     * Determine if clean lines should be written back or not. In
-     * cases where a downstream cache is mostly inclusive we likely
-     * want it to act as a victim cache also for lines that have not
-     * been modified. Hence, we cannot simply drop the line (or send a
-     * clean evict), but rather need to send the actual data.
-     */
-    const bool writebackClean;
-
-    /**
-     * Writebacks from the tempBlock, resulting on the response path
-     * in atomic mode, must happen after the call to recvAtomic has
-     * finished (for the right ordering of the packets). We therefore
-     * need to hold on to the packets, and have a method and an event
-     * to send them.
-     */
-    PacketPtr tempBlockWriteback;
-
-    /**
-     * Send the outstanding tempBlock writeback. To be called after
-     * recvAtomic finishes in cases where the block we filled is in
-     * fact the tempBlock, and now needs to be written back.
-     */
-    void writebackTempBlockAtomic() {
-        assert(tempBlockWriteback != nullptr);
-        doWritebacksAtomic(tempBlockWriteback);
-        tempBlockWriteback = nullptr;
-    }
-
-    /**
-     * An event to writeback the tempBlock after recvAtomic
-     * finishes. To avoid other calls to recvAtomic getting in
-     * between, we create this event with a higher priority.
-     */
-    EventFunctionWrapper writebackTempBlockAtomicEvent;
-
-    /**
-     * When a block is overwriten, its compression information must be updated,
-     * and it may need to be recompressed. If the compression size changes, the
-     * block may either become smaller, in which case there is no side effect,
-     * or bigger (data expansion; fat write), in which case the block might not
-     * fit in its current location anymore. If that happens, there are usually
-     * two options to be taken:
-     *
-     * - The co-allocated blocks must be evicted to make room for this block.
-     *   Simpler, but ignores replacement data.
-     * - The block itself is moved elsewhere (used in policies where the CF
-     *   determines the location of the block).
-     *
-     * This implementation uses the first approach.
-     *
-     * Notice that this is only called for writebacks, which means that L1
-     * caches (which see regular Writes), do not support compression.
-     * @sa CompressedTags
-     *
-     * @param blk The block to be overwriten.
-     * @param data A pointer to the data to be compressed (blk's new data).
-     * @param delay The delay until the packet's metadata is present.
-     * @param tag_latency Latency to access the tags of the replacement victim.
-     * @return Whether operation is successful or not.
-     */
-    bool updateCompressionData(CacheBlk *blk, const uint64_t* data,
-        uint32_t delay, Cycles tag_latency);
-
-    /**
-     * Perform any necessary updates to the block and perform any data
-     * exchange between the packet and the block. The flags of the
-     * packet are also set accordingly.
-     *
-     * @param pkt Request packet from upstream that hit a block
-     * @param blk Cache block that the packet hit
-     * @param deferred_response Whether this request originally missed
-     * @param pending_downgrade Whether the writable flag is to be removed
-     */
-    virtual void satisfyRequest(PacketPtr pkt, CacheBlk *blk,
-                                bool deferred_response = false,
-                                bool pending_downgrade = false);
-
-    /**
-     * Maintain the clusivity of this cache by potentially
-     * invalidating a block. This method works in conjunction with
-     * satisfyRequest, but is separate to allow us to handle all MSHR
-     * targets before potentially dropping a block.
-     *
-     * @param from_cache Whether we have dealt with a packet from a cache
-     * @param blk The block that should potentially be dropped
-     */
-    void maintainClusivity(bool from_cache, CacheBlk *blk);
-
-    /**
-     * Handle a fill operation caused by a received packet.
-     *
-     * Populates a cache block and handles all outstanding requests for the
-     * satisfied fill request. This version takes two memory requests. One
-     * contains the fill data, the other is an optional target to satisfy.
-     *
-     * @param pkt The memory request with the fill data.
-     * @param blk The cache block if it already exists.
-     * @param allocate Whether to allocate a block or use the temp block
-     * @return Pointer to the new cache block.
-     */
-    CacheBlk *handleFill(PacketPtr pkt, CacheBlk *blk, bool allocate);
-
-    /**
-     * Allocate a new block for the packet's data. The victim block might be
-     * valid, and thus the necessary writebacks are done. May return nullptr
-     * if there are no replaceable blocks. If a replaceable block is found,
-     * it inserts the new block in its place. The new block, however, is not
-     * set as valid yet.
-     *
-     * @param pkt Packet holding the address to update
-     * @param tag_latency Latency to access the tags of the replacement victim.
-     * @return the allocated block
-     */
-    CacheBlk *allocateBlock(const PacketPtr pkt, Cycles tag_latency);
-
-    /**
-     * Evict a cache block.
-     *
-     * Performs a writeback if necesssary and invalidates the block
-     *
-     * @param blk Block to invalidate
-     * @return A packet with the writeback, can be nullptr
-     */
-    M5_NODISCARD virtual PacketPtr evictBlock(CacheBlk *blk) = 0;
-
-    /**
-     * Evict a cache block.
-     *
-     * Performs a writeback if necesssary and invalidates the block
-     *
-     * @param blk Block to invalidate
-     * @param forward_time Tick to which the writeback should be scheduled if
-     *                     in timing mode.
-     */
-    void evictBlock(CacheBlk *blk, Tick forward_time);
-
-    /**
-     * Invalidate a cache block.
-     *
-     * @param blk Block to invalidate
-     */
-    void invalidateBlock(CacheBlk *blk);
-
-    /**
-     * Create a writeback request for the given block.
-     *
-     * @param blk The block to writeback.
-     * @return The writeback request for the block.
-     */
-    PacketPtr writebackBlk(CacheBlk *blk);
-
-    /**
-     * Create a writeclean request for the given block.
-     *
-     * Creates a request that writes the block to the cache below
-     * without evicting the block from the current cache.
-     *
-     * @param blk The block to write clean.
-     * @param dest The destination of the write clean operation.
-     * @param id Use the given packet id for the write clean operation.
-     * @return The generated write clean packet.
-     */
-=======
      */
     virtual void doWritebacks(PacketList& writebacks, Tick forward_time) = 0;
 
@@ -1032,7 +812,6 @@
      * @param id Use the given packet id for the write clean operation.
      * @return The generated write clean packet.
      */
->>>>>>> a56ab045
     PacketPtr writecleanBlk(CacheBlk *blk, Request::Flags dest, PacketId id);
 
     /**
@@ -1381,7 +1160,7 @@
         if (blocked == 0) {
             blocked_causes[cause]++;
             blockedCycle = curCycle();
-            cpuSidePort.setBlocked();
+            cpuSidePort->setBlocked();
         }
         blocked |= flag;
         DPRINTF(Cache,"Blocking for cause %d, mask=%d\n", cause, blocked);
@@ -1401,7 +1180,7 @@
         DPRINTF(Cache,"Unblocking for cause %d, mask=%d\n", cause, blocked);
         if (blocked == 0) {
             blocked_cycles[cause] += curCycle() - blockedCycle;
-            cpuSidePort.clearBlocked();
+            cpuSidePort->clearBlocked();
         }
     }
 
@@ -1416,7 +1195,6 @@
     void schedMemSideSendEvent(Tick time)
     {
         memSidePort.schedSendEvent(time);
-<<<<<<< HEAD
     }
 
     bool inCache(Addr addr, bool is_secure) const {
@@ -1432,23 +1210,6 @@
         }
     }
 
-=======
-    }
-
-    bool inCache(Addr addr, bool is_secure) const {
-        return tags->findBlock(addr, is_secure);
-    }
-
-    bool hasBeenPrefetched(Addr addr, bool is_secure) const {
-        CacheBlk *block = tags->findBlock(addr, is_secure);
-        if (block) {
-            return block->wasPrefetched();
-        } else {
-            return false;
-        }
-    }
-
->>>>>>> a56ab045
     bool inMissQueue(Addr addr, bool is_secure) const {
         return mshrQueue.findMatch(addr, is_secure);
     }
@@ -1519,7 +1280,6 @@
      */
     void serialize(CheckpointOut &cp) const override;
     void unserialize(CheckpointIn &cp) override;
-<<<<<<< HEAD
 
     /****************************************************************************
      * ! Sean: StreamAwareCache changes.
@@ -1558,8 +1318,6 @@
     CoalescedStream *getCoalescedStreamFromPacket(PacketPtr pkt) const;
     void incMissCountStream(PacketPtr pkt);
     void incHitCountStream(PacketPtr pkt, CacheBlk *blk);
-=======
->>>>>>> a56ab045
 };
 
 /**
