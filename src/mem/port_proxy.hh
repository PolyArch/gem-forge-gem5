--- conflicted
+++ resolved
@@ -59,12 +59,9 @@
 #ifndef __MEM_PORT_PROXY_HH__
 #define __MEM_PORT_PROXY_HH__
 
-<<<<<<< HEAD
-=======
 #include <functional>
 #include <limits>
 
->>>>>>> a56ab045
 #include "mem/port.hh"
 #include "sim/byteswap.hh"
 
@@ -102,10 +99,6 @@
     }
 
   public:
-<<<<<<< HEAD
-    PortProxy(MasterPort &port, unsigned int cacheLineSize) :
-        _port(port), _cacheLineSize(cacheLineSize)
-=======
     PortProxy(SendFunctionalFunc func, unsigned int cacheLineSize) :
         sendFunctional(func), _cacheLineSize(cacheLineSize)
     {}
@@ -113,7 +106,6 @@
         sendFunctional([&port](PacketPtr pkt)->void {
                 port.sendFunctional(pkt);
             }), _cacheLineSize(cacheLineSize)
->>>>>>> a56ab045
     {}
     virtual ~PortProxy() { }
 
@@ -147,36 +139,22 @@
      * Read size bytes memory at address and store in p.
      * Returns true on success and false on failure.
      */
-<<<<<<< HEAD
-    virtual void
-    readBlob(Addr addr, uint8_t* p, int size) const
-    {
-        readBlobPhys(addr, 0, p, size);
-=======
     virtual bool
     tryReadBlob(Addr addr, void *p, int size) const
     {
         readBlobPhys(addr, 0, p, size);
         return true;
->>>>>>> a56ab045
     }
 
     /**
      * Write size bytes from p to address.
      * Returns true on success and false on failure.
      */
-<<<<<<< HEAD
-    virtual void
-    writeBlob(Addr addr, const uint8_t* p, int size) const
-    {
-        writeBlobPhys(addr, 0, p, size);
-=======
     virtual bool
     tryWriteBlob(Addr addr, const void *p, int size) const
     {
         writeBlobPhys(addr, 0, p, size);
         return true;
->>>>>>> a56ab045
     }
 
     /**
@@ -197,31 +175,6 @@
     /**
      * Same as tryReadBlob, but insists on success.
      */
-<<<<<<< HEAD
-    virtual void
-    memsetBlob(Addr addr, uint8_t v, int size) const
-    {
-        memsetBlobPhys(addr, 0, v, size);
-    }
-
-    /**
-     * Read size bytes memory at physical address and store in p.
-     */
-    void readBlobPhys(Addr addr, Request::Flags flags,
-                      uint8_t* p, int size) const;
-
-    /**
-     * Write size bytes from p to physical address.
-     */
-    void writeBlobPhys(Addr addr, Request::Flags flags,
-                       const uint8_t* p, int size) const;
-
-    /**
-     * Fill size bytes starting at physical addr with byte value val.
-     */
-    void memsetBlobPhys(Addr addr, Request::Flags flags,
-                        uint8_t v, int size) const;
-=======
     void
     readBlob(Addr addr, void *p, int size) const
     {
@@ -248,7 +201,6 @@
         if (!tryMemsetBlob(addr, v, size))
             fatal("memsetBlob(%#x, ...) failed", addr);
     }
->>>>>>> a56ab045
 
     /**
      * Read sizeof(T) bytes from address and return as object T.
@@ -275,8 +227,6 @@
      */
     template <typename T>
     void write(Addr address, T data, ByteOrder guest_byte_order) const;
-<<<<<<< HEAD
-=======
 
     /**
      * Write the string str into guest memory at address addr.
@@ -326,25 +276,6 @@
         if (!tryReadString(str, addr, maxlen))
             fatal("readString(%#x, ...) failed", addr);
     }
->>>>>>> a56ab045
-};
-
-
-/**
- * This object is a proxy for a structural port, to be used for debug
- * accesses to secure memory.
- *
- * The addresses are interpreted as physical addresses to secure memory.
- */
-class SecurePortProxy : public PortProxy
-{
-  public:
-    SecurePortProxy(MasterPort &port, unsigned int cache_line_size)
-        : PortProxy(port, cache_line_size) {}
-
-    void readBlob(Addr addr, uint8_t *p, int size) const override;
-    void writeBlob(Addr addr, const uint8_t *p, int size) const override;
-    void memsetBlob(Addr addr, uint8_t val, int size) const override;
 };
 
 template <typename T>
@@ -368,11 +299,7 @@
 PortProxy::read(Addr address, ByteOrder byte_order) const
 {
     T data;
-<<<<<<< HEAD
-    readBlob(address, (uint8_t*)&data, sizeof(T));
-=======
     readBlob(address, &data, sizeof(T));
->>>>>>> a56ab045
     return gtoh(data, byte_order);
 }
 
@@ -381,11 +308,7 @@
 PortProxy::write(Addr address, T data, ByteOrder byte_order) const
 {
     data = htog(data, byte_order);
-<<<<<<< HEAD
-    writeBlob(address, (uint8_t*)&data, sizeof(T));
-=======
     writeBlob(address, &data, sizeof(T));
->>>>>>> a56ab045
 }
 
 #endif // __MEM_PORT_PROXY_HH__