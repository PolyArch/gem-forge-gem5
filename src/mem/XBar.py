<<<<<<< HEAD
# Copyright (c) 2012, 2015, 2017 ARM Limited
=======
# Copyright (c) 2012, 2015, 2017, 2019 ARM Limited
>>>>>>> a56ab045
# All rights reserved.
#
# The license below extends only to copyright in the software and shall
# not be construed as granting a license to any other intellectual
# property including but not limited to intellectual property relating
# to a hardware implementation of the functionality of the software
# licensed hereunder.  You may use the software subject to the license
# terms below provided that you ensure that this notice is replicated
# unmodified and in its entirety in all distributions of the software,
# modified or unmodified, in source code or in binary form.
#
# Copyright (c) 2005-2008 The Regents of The University of Michigan
# All rights reserved.
#
# Redistribution and use in source and binary forms, with or without
# modification, are permitted provided that the following conditions are
# met: redistributions of source code must retain the above copyright
# notice, this list of conditions and the following disclaimer;
# redistributions in binary form must reproduce the above copyright
# notice, this list of conditions and the following disclaimer in the
# documentation and/or other materials provided with the distribution;
# neither the name of the copyright holders nor the names of its
# contributors may be used to endorse or promote products derived from
# this software without specific prior written permission.
#
# THIS SOFTWARE IS PROVIDED BY THE COPYRIGHT HOLDERS AND CONTRIBUTORS
# "AS IS" AND ANY EXPRESS OR IMPLIED WARRANTIES, INCLUDING, BUT NOT
# LIMITED TO, THE IMPLIED WARRANTIES OF MERCHANTABILITY AND FITNESS FOR
# A PARTICULAR PURPOSE ARE DISCLAIMED. IN NO EVENT SHALL THE COPYRIGHT
# OWNER OR CONTRIBUTORS BE LIABLE FOR ANY DIRECT, INDIRECT, INCIDENTAL,
# SPECIAL, EXEMPLARY, OR CONSEQUENTIAL DAMAGES (INCLUDING, BUT NOT
# LIMITED TO, PROCUREMENT OF SUBSTITUTE GOODS OR SERVICES; LOSS OF USE,
# DATA, OR PROFITS; OR BUSINESS INTERRUPTION) HOWEVER CAUSED AND ON ANY
# THEORY OF LIABILITY, WHETHER IN CONTRACT, STRICT LIABILITY, OR TORT
# (INCLUDING NEGLIGENCE OR OTHERWISE) ARISING IN ANY WAY OUT OF THE USE
# OF THIS SOFTWARE, EVEN IF ADVISED OF THE POSSIBILITY OF SUCH DAMAGE.
#
# Authors: Nathan Binkert
#          Andreas Hansson

from m5.objects.System import System
from m5.params import *
from m5.proxy import *
from m5.SimObject import SimObject

from m5.objects.ClockedObject import ClockedObject

class BaseXBar(ClockedObject):
    type = 'BaseXBar'
    abstract = True
    cxx_header = "mem/xbar.hh"

    slave = VectorSlavePort("Vector port for connecting masters")
    master = VectorMasterPort("Vector port for connecting slaves")

    # Latencies governing the time taken for the variuos paths a
    # packet has through the crossbar. Note that the crossbar itself
    # does not add the latency due to assumptions in the coherency
    # mechanism. Instead the latency is annotated on the packet and
    # left to the neighbouring modules.
    #
    # A request incurs the frontend latency, possibly snoop filter
    # lookup latency, and forward latency. A response incurs the
    # response latency. Frontend latency encompasses arbitration and
    # deciding what to do when a request arrives. the forward latency
    # is the latency involved once a decision is made to forward the
    # request. The response latency, is similar to the forward
    # latency, but for responses rather than requests.
    frontend_latency = Param.Cycles("Frontend latency")
    forward_latency = Param.Cycles("Forward latency")
    response_latency = Param.Cycles("Response latency")

    # Width governing the throughput of the crossbar
    width = Param.Unsigned("Datapath width per port (bytes)")

    # The default port can be left unconnected, or be used to connect
    # a default slave port
    default = MasterPort("Port for connecting an optional default slave")

    # The default port can be used unconditionally, or based on
    # address range, in which case it may overlap with other
    # ports. The default range is always checked first, thus creating
    # a two-level hierarchical lookup. This is useful e.g. for the PCI
    # xbar configuration.
    use_default_range = Param.Bool(False, "Perform address mapping for " \
                                       "the default port")

class NoncoherentXBar(BaseXBar):
    type = 'NoncoherentXBar'
    cxx_header = "mem/noncoherent_xbar.hh"

class CoherentXBar(BaseXBar):
    type = 'CoherentXBar'
    cxx_header = "mem/coherent_xbar.hh"

    # The coherent crossbar additionally has snoop responses that are
    # forwarded after a specific latency.
    snoop_response_latency = Param.Cycles("Snoop response latency")

    # An optional snoop filter
    snoop_filter = Param.SnoopFilter(NULL, "Selected snoop filter")

    # Maximum number of outstanding snoop requests for sanity checks
    max_outstanding_snoops = Param.Int(512, "Max. outstanding snoops allowed")

    # Maximum routing table size for sanity checks
    max_routing_table_size = Param.Int(512, "Max. routing table size")

    # Determine how this crossbar handles packets where caches have
    # already committed to responding, by establishing if the crossbar
    # is the point of coherency or not.
    point_of_coherency = Param.Bool(False, "Consider this crossbar the " \
                                    "point of coherency")

    # Specify whether this crossbar is the point of unification.
    point_of_unification = Param.Bool(False, "Consider this crossbar the " \
                                      "point of unification")

    system = Param.System(Parent.any, "System that the crossbar belongs to.")

    use_stream_aware_cpu_port = Param.Bool(False,
        "Whether it should use stream aware cpu side port.")

class SnoopFilter(SimObject):
    type = 'SnoopFilter'
    cxx_header = "mem/snoop_filter.hh"

    # Lookup latency of the snoop filter, added to requests that pass
    # through a coherent crossbar.
    lookup_latency = Param.Cycles(1, "Lookup latency")

    system = Param.System(Parent.any, "System that the crossbar belongs to.")

    # Sanity check on max capacity to track, adjust if needed.
    max_capacity = Param.MemorySize('16MB', "Maximum capacity of snoop filter")

# We use a coherent crossbar to connect multiple masters to the L2
# caches. Normally this crossbar would be part of the cache itself.
class L2XBar(CoherentXBar):
    # 256-bit crossbar by default
    width = 32

    # Assume that most of this is covered by the cache latencies, with
    # no more than a single pipeline stage for any packet.
    frontend_latency = 1
    forward_latency = 0
    response_latency = 1
    snoop_response_latency = 1

    # Use a snoop-filter by default, and set the latency to zero as
    # the lookup is assumed to overlap with the frontend latency of
    # the crossbar
    snoop_filter = SnoopFilter(lookup_latency = 0)

    # This specialisation of the coherent crossbar is to be considered
    # the point of unification, it connects the dcache and the icache
    # to the first level of unified cache.
    point_of_unification = True

<<<<<<< HEAD
    # ! Sean: StreamAwareCache
    use_stream_aware_cpu_port = Param.Bool(False,
        "Whether it should use stream aware cpu side port.")

=======
>>>>>>> a56ab045
# One of the key coherent crossbar instances is the system
# interconnect, tying together the CPU clusters, GPUs, and any I/O
# coherent masters, and DRAM controllers.
class SystemXBar(CoherentXBar):
    # 128-bit crossbar by default
    width = 16

    # A handful pipeline stages for each portion of the latency
    # contributions.
    frontend_latency = 3
    forward_latency = 4
    response_latency = 2
    snoop_response_latency = 4

    # Use a snoop-filter by default
    snoop_filter = SnoopFilter(lookup_latency = 1)

    # This specialisation of the coherent crossbar is to be considered
    # the point of coherency, as there are no (coherent) downstream
    # caches.
    point_of_coherency = True

    # This specialisation of the coherent crossbar is to be considered
    # the point of unification, it connects the dcache and the icache
    # to the first level of unified cache. This is needed for systems
    # without caches where the SystemXBar is also the point of
    # unification.
    point_of_unification = True

# In addition to the system interconnect, we typically also have one
# or more on-chip I/O crossbars. Note that at some point we might want
# to also define an off-chip I/O crossbar such as PCIe.
class IOXBar(NoncoherentXBar):
    # 128-bit crossbar by default
    width = 16

    # Assume a simpler datapath than a coherent crossbar, incuring
    # less pipeline stages for decision making and forwarding of
    # requests.
    frontend_latency = 2
    forward_latency = 1
    response_latency = 2<|MERGE_RESOLUTION|>--- conflicted
+++ resolved
@@ -1,8 +1,4 @@
-<<<<<<< HEAD
-# Copyright (c) 2012, 2015, 2017 ARM Limited
-=======
 # Copyright (c) 2012, 2015, 2017, 2019 ARM Limited
->>>>>>> a56ab045
 # All rights reserved.
 #
 # The license below extends only to copyright in the software and shall
@@ -162,13 +158,10 @@
     # to the first level of unified cache.
     point_of_unification = True
 
-<<<<<<< HEAD
     # ! Sean: StreamAwareCache
     use_stream_aware_cpu_port = Param.Bool(False,
         "Whether it should use stream aware cpu side port.")
 
-=======
->>>>>>> a56ab045
 # One of the key coherent crossbar instances is the system
 # interconnect, tying together the CPU clusters, GPUs, and any I/O
 # coherent masters, and DRAM controllers.
