--- conflicted
+++ resolved
@@ -1,9 +1,5 @@
 /*
-<<<<<<< HEAD
- * Copyright (c) 2012-2013, 2015, 2018 ARM Limited
-=======
  * Copyright (c) 2012-2013, 2015, 2018-2019 ARM Limited
->>>>>>> a56ab045
  * Copyright (c) 2016 Google Inc.
  * Copyright (c) 2017, Centre National de la Recherche Scientifique
  * All rights reserved.
