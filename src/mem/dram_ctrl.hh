--- conflicted
+++ resolved
@@ -1140,12 +1140,9 @@
     /** The time when stats were last reset used to calculate average power */
     Tick lastStatsResetTick;
 
-<<<<<<< HEAD
-=======
     /** Enable or disable DRAM powerdown states. */
     bool enableDRAMPowerdown;
 
->>>>>>> a56ab045
     /**
      * Upstream caches need this packet until true is returned, so
      * hold it for deletion until a subsequent call
