/*
 * Copyright (c) 2019-2020 ARM Limited
 * All rights reserved.
 *
 * The license below extends only to copyright in the software and shall
 * not be construed as granting a license to any other intellectual
 * property including but not limited to intellectual property relating
 * to a hardware implementation of the functionality of the software
 * licensed hereunder.  You may use the software subject to the license
 * terms below provided that you ensure that this notice is replicated
 * unmodified and in its entirety in all distributions of the software,
 * modified or unmodified, in source code or in binary form.
 *
 * Copyright (c) 1999-2008 Mark D. Hill and David A. Wood
 * Copyright (c) 2013 Advanced Micro Devices, Inc.
 * All rights reserved.
 *
 * Redistribution and use in source and binary forms, with or without
 * modification, are permitted provided that the following conditions are
 * met: redistributions of source code must retain the above copyright
 * notice, this list of conditions and the following disclaimer;
 * redistributions in binary form must reproduce the above copyright
 * notice, this list of conditions and the following disclaimer in the
 * documentation and/or other materials provided with the distribution;
 * neither the name of the copyright holders nor the names of its
 * contributors may be used to endorse or promote products derived from
 * this software without specific prior written permission.
 *
 * THIS SOFTWARE IS PROVIDED BY THE COPYRIGHT HOLDERS AND CONTRIBUTORS
 * "AS IS" AND ANY EXPRESS OR IMPLIED WARRANTIES, INCLUDING, BUT NOT
 * LIMITED TO, THE IMPLIED WARRANTIES OF MERCHANTABILITY AND FITNESS FOR
 * A PARTICULAR PURPOSE ARE DISCLAIMED. IN NO EVENT SHALL THE COPYRIGHT
 * OWNER OR CONTRIBUTORS BE LIABLE FOR ANY DIRECT, INDIRECT, INCIDENTAL,
 * SPECIAL, EXEMPLARY, OR CONSEQUENTIAL DAMAGES (INCLUDING, BUT NOT
 * LIMITED TO, PROCUREMENT OF SUBSTITUTE GOODS OR SERVICES; LOSS OF USE,
 * DATA, OR PROFITS; OR BUSINESS INTERRUPTION) HOWEVER CAUSED AND ON ANY
 * THEORY OF LIABILITY, WHETHER IN CONTRACT, STRICT LIABILITY, OR TORT
 * (INCLUDING NEGLIGENCE OR OTHERWISE) ARISING IN ANY WAY OUT OF THE USE
 * OF THIS SOFTWARE, EVEN IF ADVISED OF THE POSSIBILITY OF SUCH DAMAGE.
 */

#include "mem/ruby/system/Sequencer.hh"

#include "arch/x86/ldstflags.hh"
#include "base/logging.hh"
#include "base/str.hh"
#include "cpu/testers/rubytest/RubyTester.hh"
#include "debug/LLSC.hh"
#include "debug/MemoryAccess.hh"
#include "debug/ProtocolTrace.hh"
#include "debug/RubySequencer.hh"
#include "debug/RubyStats.hh"
#include "mem/packet.hh"
#include "mem/ruby/profiler/Profiler.hh"
#include "mem/ruby/protocol/PrefetchBit.hh"
#include "mem/ruby/protocol/RubyAccessMode.hh"
#include "mem/ruby/slicc_interface/RubyRequest.hh"
#include "mem/ruby/system/RubySystem.hh"
#include "sim/system.hh"

using namespace std;

Sequencer *
RubySequencerParams::create()
{
    return new Sequencer(this);
}

Sequencer::Sequencer(const Params *p)
    : RubyPort(p), m_isIdeal(p->is_ideal), m_IncompleteTimes(MachineType_NUM),
      deadlockCheckEvent([this]{ wakeup(); }, "Sequencer deadlock check")
{
    m_outstanding_count = 0;

    m_instCache_ptr = p->icache;
    m_dataCache_ptr = p->dcache;
    m_max_outstanding_requests = p->max_outstanding_requests;
    m_deadlock_threshold = p->deadlock_threshold;

    m_coreId = p->coreid; // for tracking the two CorePair sequencers
    assert(m_max_outstanding_requests > 0);
    assert(m_deadlock_threshold > 0);
    assert(m_instCache_ptr != NULL);
    assert(m_dataCache_ptr != NULL);

    m_runningGarnetStandalone = p->garnet_standalone;

    if (m_isIdeal) {
        this->m_idealSeq = m5::make_unique<IdealSequencer>(this);
        assert(p->ruby_system->getAccessBackingStore() &&
            "Ideal mode only works with backing store.");
    }
}

Sequencer::~Sequencer()
{
}

void
Sequencer::llscLoadLinked(const Addr claddr)
{
    AbstractCacheEntry *line = m_dataCache_ptr->lookup(claddr);
    if (line) {
        line->setLocked(m_version);
        DPRINTF(LLSC, "LLSC Monitor - inserting load linked - "
                      "addr=0x%lx - cpu=%u\n", claddr, m_version);
    }
}

void
Sequencer::llscClearMonitor(const Addr claddr)
{
    AbstractCacheEntry *line = m_dataCache_ptr->lookup(claddr);
    if (line && line->isLocked(m_version)) {
        line->clearLocked();
        DPRINTF(LLSC, "LLSC Monitor - clearing due to store - "
                      "addr=0x%lx - cpu=%u\n", claddr, m_version);
    }
}

bool
Sequencer::llscStoreConditional(const Addr claddr)
{
    AbstractCacheEntry *line = m_dataCache_ptr->lookup(claddr);
    if (!line)
        return false;

    DPRINTF(LLSC, "LLSC Monitor - clearing due to "
                  "store conditional - "
                  "addr=0x%lx - cpu=%u\n",
                  claddr, m_version);

    if (line->isLocked(m_version)) {
        line->clearLocked();
        return true;
    } else {
        line->clearLocked();
        return false;
    }
}

bool
Sequencer::llscCheckMonitor(const Addr address)
{
    const Addr claddr = makeLineAddress(address);
    AbstractCacheEntry *line = m_dataCache_ptr->lookup(claddr);
    if (!line)
        return false;

    if (line->isLocked(m_version)) {
        return true;
    } else {
        return false;
    }
}

void
Sequencer::wakeup()
{
    assert(drainState() != DrainState::Draining);

    // Check for deadlock of any of the requests
    Cycles current_time = curCycle();

    // Check across all outstanding requests
    int total_outstanding = 0;

    for (const auto &table_entry : m_RequestTable) {
        for (const auto seq_req : table_entry.second) {
            if (current_time - seq_req.issue_time < m_deadlock_threshold)
                continue;

            panic("Possible Deadlock detected. Aborting!\n version: %d "
                  "request.paddr: 0x%x m_readRequestTable: %d current time: "
                  "%u issue_time: %d difference: %d\n", m_version,
                  seq_req.pkt->getAddr(), table_entry.second.size(),
                  current_time * clockPeriod(), seq_req.issue_time
                  * clockPeriod(), (current_time * clockPeriod())
                  - (seq_req.issue_time * clockPeriod()));
        }
        total_outstanding += table_entry.second.size();
    }

    assert(m_outstanding_count == total_outstanding);

    if (m_outstanding_count > 0) {
        // If there are still outstanding requests, keep checking
        schedule(deadlockCheckEvent, clockEdge(m_deadlock_threshold));
    }
}

int
Sequencer::functionalWrite(Packet *func_pkt)
{
    int num_written = RubyPort::functionalWrite(func_pkt);

    for (const auto &table_entry : m_RequestTable) {
        for (const auto& seq_req : table_entry.second) {
            if (seq_req.functionalWrite(func_pkt))
                ++num_written;
        }
    }

    return num_written;
}

void Sequencer::resetStats()
{
    m_outstandReqHist.reset();
    m_latencyHist.reset();
    m_hitLatencyHist.reset();
    m_missLatencyHist.reset();
    for (int i = 0; i < RubyRequestType_NUM; i++) {
        m_typeLatencyHist[i]->reset();
        m_hitTypeLatencyHist[i]->reset();
        m_missTypeLatencyHist[i]->reset();
        for (int j = 0; j < MachineType_NUM; j++) {
            m_hitTypeMachLatencyHist[i][j]->reset();
            m_missTypeMachLatencyHist[i][j]->reset();
        }
    }

    for (int i = 0; i < MachineType_NUM; i++) {
        m_missMachLatencyHist[i]->reset();
        m_hitMachLatencyHist[i]->reset();

        m_IssueToInitialDelayHist[i]->reset();
        m_InitialToForwardDelayHist[i]->reset();
        m_ForwardToFirstResponseDelayHist[i]->reset();
        m_FirstResponseToCompletionDelayHist[i]->reset();

        m_IncompleteTimes[i] = 0;
    }
}

// Insert the request in the request table. Return RequestStatus_Aliased
// if the entry was already present.
RequestStatus
Sequencer::insertRequest(PacketPtr pkt, RubyRequestType primary_type,
                         RubyRequestType secondary_type)
{
    // See if we should schedule a deadlock check
    if (!deadlockCheckEvent.scheduled() &&
        drainState() != DrainState::Draining) {
        schedule(deadlockCheckEvent, clockEdge(m_deadlock_threshold));
    }

    Addr line_addr = makeLineAddress(pkt->getAddr());
    // Check if there is any outstanding request for the same cache line.
    auto &seq_req_list = m_RequestTable[line_addr];
    // Create a default entry
    seq_req_list.emplace_back(pkt, primary_type, secondary_type, curCycle());
    m_outstanding_count++;

    if (seq_req_list.size() > 1) {
        return RequestStatus_Aliased;
    }

    m_outstandReqHist.sample(m_outstanding_count);

    return RequestStatus_Ready;
}

void
Sequencer::markRemoved()
{
    m_outstanding_count--;
}

void
Sequencer::recordMissLatency(SequencerRequest* srequest, bool llscSuccess,
                             const MachineType respondingMach,
                             bool isExternalHit, Cycles initialRequestTime,
                             Cycles forwardRequestTime,
                             Cycles firstResponseTime)
{
    RubyRequestType type = srequest->m_type;
    Cycles issued_time = srequest->issue_time;
    Cycles completion_time = curCycle();

    assert(curCycle() >= issued_time);
    Cycles total_lat = completion_time - issued_time;

    if (initialRequestTime < issued_time) {
        // if the request was combined in the protocol with an earlier request
        // for the same address, it is possible that it will return an
        // initialRequestTime corresponding the earlier request.  Since Cycles
        // is unsigned, we can't let this request get profiled below.

        total_lat = Cycles(0);
    }

    DPRINTFR(ProtocolTrace, "%15s %3s %10s%20s %6s>%-6s %s %d cycles\n",
             curTick(), m_version, "Seq", llscSuccess ? "Done" : "SC_Failed",
             "", "", printAddress(srequest->pkt->getAddr()), total_lat);

    m_latencyHist.sample(total_lat);
    m_typeLatencyHist[type]->sample(total_lat);

    if (isExternalHit) {
        m_missLatencyHist.sample(total_lat);
        m_missTypeLatencyHist[type]->sample(total_lat);

        if (respondingMach != MachineType_NUM) {
            m_missMachLatencyHist[respondingMach]->sample(total_lat);
            m_missTypeMachLatencyHist[type][respondingMach]->sample(total_lat);

            if ((issued_time <= initialRequestTime) &&
                (initialRequestTime <= forwardRequestTime) &&
                (forwardRequestTime <= firstResponseTime) &&
                (firstResponseTime <= completion_time)) {

                m_IssueToInitialDelayHist[respondingMach]->sample(
                    initialRequestTime - issued_time);
                m_InitialToForwardDelayHist[respondingMach]->sample(
                    forwardRequestTime - initialRequestTime);
                m_ForwardToFirstResponseDelayHist[respondingMach]->sample(
                    firstResponseTime - forwardRequestTime);
                m_FirstResponseToCompletionDelayHist[respondingMach]->sample(
                    completion_time - firstResponseTime);
            } else {
                m_IncompleteTimes[respondingMach]++;
            }
        }
    } else {
        m_hitLatencyHist.sample(total_lat);
        m_hitTypeLatencyHist[type]->sample(total_lat);

        if (respondingMach != MachineType_NUM) {
            m_hitMachLatencyHist[respondingMach]->sample(total_lat);
            m_hitTypeMachLatencyHist[type][respondingMach]->sample(total_lat);
        }
    }
}

void
Sequencer::writeCallbackScFail(Addr address, DataBlock& data)
{
    llscClearMonitor(address);
    writeCallback(address, data);
}

void
Sequencer::writeCallback(Addr address, DataBlock& data,
                         const bool externalHit, const MachineType mach,
                         const Cycles initialRequestTime,
                         const Cycles forwardRequestTime,
                         const Cycles firstResponseTime)
{
    //
    // Free the whole list as we assume we have had the exclusive access
    // to this cache line when response for the write comes back
    //
    assert(address == makeLineAddress(address));
    assert(m_RequestTable.find(address) != m_RequestTable.end());
    auto &seq_req_list = m_RequestTable[address];

    // Perform hitCallback on every cpu request made to this cache block while
    // ruby request was outstanding. Since only 1 ruby request was made,
    // profile the ruby latency once.
    bool ruby_request = true;
    int aliased_stores = 0;
    int aliased_loads = 0;
    while (!seq_req_list.empty()) {
        SequencerRequest &seq_req = seq_req_list.front();
        if (ruby_request) {
            assert(seq_req.m_type != RubyRequestType_LD);
            assert(seq_req.m_type != RubyRequestType_Load_Linked);
            assert(seq_req.m_type != RubyRequestType_IFETCH);
        }

        // handle write request
        if ((seq_req.m_type != RubyRequestType_LD) &&
            (seq_req.m_type != RubyRequestType_Load_Linked) &&
            (seq_req.m_type != RubyRequestType_IFETCH)) {
            // LL/SC support (tested with ARMv8)
            bool success = false;

            if (seq_req.m_type != RubyRequestType_Store_Conditional) {
                // Regular stores to addresses being monitored
                // will fail (remove) the monitor entry.
                llscClearMonitor(address);
            } else {
                // Store conditionals must first check the monitor
                // if they will succeed or not
                success = llscStoreConditional(address);
                seq_req.pkt->req->setExtraData(success ? 1 : 0);
            }

            // Handle SLICC block_on behavior for Locked_RMW accesses. NOTE: the
            // address variable here is assumed to be a line address, so when
            // blocking buffers, must check line addresses.
            if (seq_req.m_type == RubyRequestType_Locked_RMW_Read) {
                // blockOnQueue blocks all first-level cache controller queues
                // waiting on memory accesses for the specified address that go
                // to the specified queue. In this case, a Locked_RMW_Write must
                // go to the mandatory_q before unblocking the first-level
                // controller. This will block standard loads, stores, ifetches,
                // etc.
                m_controller->blockOnQueue(address, m_mandatory_q_ptr);
            } else if (seq_req.m_type == RubyRequestType_Locked_RMW_Write) {
                m_controller->unblock(address);
            }

<<<<<<< HEAD
    //
    // For Alpha, properly handle LL, SC, and write requests with respect to
    // locked cache blocks.
    //
    // Not valid for Garnet_standalone protocl
    //
    bool success = true;
    if (!m_runningGarnetStandalone)
        success = handleLlsc(address, request);

    // Handle SLICC block_on behavior for Locked_RMW accesses. NOTE: the
    // address variable here is assumed to be a line address, so when
    // blocking buffers, must check line addresses.
    if (request->m_type == RubyRequestType_Locked_RMW_Read) {
        // blockOnQueue blocks all first-level cache controller queues
        // waiting on memory accesses for the specified address that go to
        // the specified queue. In this case, a Locked_RMW_Write must go to
        // the mandatory_q before unblocking the first-level controller.
        // This will block standard loads, stores, ifetches, etc.
        DPRINTF(RubySequencer, "Block l0 on LockRMW Read addr %#x.\n", address);
        m_controller->blockOnQueue(address, m_mandatory_q_ptr);
    } else if (request->m_type == RubyRequestType_Locked_RMW_Write) {
        DPRINTF(RubySequencer, "Unblock l0 on LockRMWWrite addr %#x.\n", address);
        m_controller->unblock(address);
=======
            if (ruby_request) {
                recordMissLatency(&seq_req, success, mach, externalHit,
                                  initialRequestTime, forwardRequestTime,
                                  firstResponseTime);
            } else {
                aliased_stores++;
            }
            markRemoved();
            ruby_request = false;
            hitCallback(&seq_req, data, success, mach, externalHit,
                        initialRequestTime, forwardRequestTime,
                        firstResponseTime);
        } else {
            // handle read request
            assert(!ruby_request);
            markRemoved();
            ruby_request = false;
            aliased_loads++;
            hitCallback(&seq_req, data, true, mach, externalHit,
                        initialRequestTime, forwardRequestTime,
                        firstResponseTime);
        }
        seq_req_list.pop_front();
>>>>>>> b1b8af04
    }

    // free all outstanding requests corresponding to this address
    if (seq_req_list.empty()) {
        m_RequestTable.erase(address);
    }
}

void
Sequencer::readCallback(Addr address, DataBlock& data,
                        bool externalHit, const MachineType mach,
                        Cycles initialRequestTime,
                        Cycles forwardRequestTime,
                        Cycles firstResponseTime)
{
    //
    // Free up read requests until we hit the first Write request
    // or end of the corresponding list.
    //
    assert(address == makeLineAddress(address));
    assert(m_RequestTable.find(address) != m_RequestTable.end());
    auto &seq_req_list = m_RequestTable[address];

    // Perform hitCallback on every cpu request made to this cache block while
    // ruby request was outstanding. Since only 1 ruby request was made,
    // profile the ruby latency once.
    bool ruby_request = true;
    int aliased_loads = 0;
    while (!seq_req_list.empty()) {
        SequencerRequest &seq_req = seq_req_list.front();
        if (ruby_request) {
            assert((seq_req.m_type == RubyRequestType_LD) ||
                   (seq_req.m_type == RubyRequestType_Load_Linked) ||
                   (seq_req.m_type == RubyRequestType_IFETCH));
        } else {
            aliased_loads++;
        }
        if ((seq_req.m_type != RubyRequestType_LD) &&
            (seq_req.m_type != RubyRequestType_Load_Linked) &&
            (seq_req.m_type != RubyRequestType_IFETCH)) {
            // Write request: reissue request to the cache hierarchy
            issueRequest(seq_req.pkt, seq_req.m_second_type);
            break;
        }
        if (ruby_request) {
            recordMissLatency(&seq_req, true, mach, externalHit,
                              initialRequestTime, forwardRequestTime,
                              firstResponseTime);
        }
        markRemoved();
        ruby_request = false;
        hitCallback(&seq_req, data, true, mach, externalHit,
                    initialRequestTime, forwardRequestTime,
                    firstResponseTime);
        seq_req_list.pop_front();
    }

    // free all outstanding requests corresponding to this address
    if (seq_req_list.empty()) {
        m_RequestTable.erase(address);
    }
}

void
Sequencer::hitCallback(SequencerRequest* srequest, DataBlock& data,
                       bool llscSuccess,
                       const MachineType mach, const bool externalHit,
                       const Cycles initialRequestTime,
                       const Cycles forwardRequestTime,
                       const Cycles firstResponseTime)
{
    warn_once("Replacement policy updates recently became the responsibility "
              "of SLICC state machines. Make sure to setMRU() near callbacks "
              "in .sm files!");

    PacketPtr pkt = srequest->pkt;
    Addr request_address(pkt->getAddr());
    RubyRequestType type = srequest->m_type;

    // Load-linked handling
    if (type == RubyRequestType_Load_Linked) {
        Addr line_addr = makeLineAddress(request_address);
        llscLoadLinked(line_addr);
    }

    // update the data unless it is a non-data-carrying flush
    if (RubySystem::getWarmupEnabled()) {
        data.setData(pkt->getConstPtr<uint8_t>(),
                     getOffset(request_address), pkt->getSize());
    } else if (!pkt->isFlush()) {
        if ((type == RubyRequestType_LD) ||
            (type == RubyRequestType_IFETCH) ||
            (type == RubyRequestType_RMW_Read) ||
            (type == RubyRequestType_Locked_RMW_Read) ||
            (type == RubyRequestType_Load_Linked)) {
            pkt->setData(
                data.getData(getOffset(request_address), pkt->getSize()));
            // DPRINTF(RubySequencer, "read data %s\n", data);
        } else if (pkt->req->isSwap()) {
            std::vector<uint8_t> overwrite_val(pkt->getSize());
            pkt->writeData(&overwrite_val[0]);
            pkt->setData(
                data.getData(getOffset(request_address), pkt->getSize()));
            data.setData(&overwrite_val[0],
                         getOffset(request_address), pkt->getSize());
            // DPRINTF(RubySequencer, "swap data %s\n", data);
        } else if (type != RubyRequestType_Store_Conditional || llscSuccess) {
            // ! Hack to support AMO.
            if (pkt->isAtomicOp()){
                std::vector<uint8_t> overwrite_val(pkt->getSize());
                pkt->setData(
                    data.getData(getOffset(request_address), pkt->getSize()));
                pkt->writeData(&overwrite_val[0]);
                (*(pkt->getAtomicOp()))(&overwrite_val[0]);
                data.setData(&overwrite_val[0],
                         getOffset(request_address), pkt->getSize());
                DPRINTF(RubySequencer, "AMO data %s\n", data);
            } else {
                // Types of stores set the actual data here, apart from
                // failed Store Conditional requests
                data.setData(pkt->getConstPtr<uint8_t>(),
                             getOffset(request_address), pkt->getSize());
                // DPRINTF(RubySequencer, "set data %s\n", data);
            }
        }
    }

    // If using the RubyTester, update the RubyTester sender state's
    // subBlock with the recieved data.  The tester will later access
    // this state.
    if (m_usingRubyTester) {
        DPRINTF(RubySequencer, "hitCallback %s 0x%x using RubyTester\n",
                pkt->cmdString(), pkt->getAddr());
        RubyTester::SenderState* testerSenderState =
            pkt->findNextSenderState<RubyTester::SenderState>();
        assert(testerSenderState);
        testerSenderState->subBlock.mergeFrom(data);
    }

    RubySystem *rs = m_ruby_system;
    if (RubySystem::getWarmupEnabled()) {
        assert(pkt->req);
        delete pkt;
        rs->m_cache_recorder->enqueueNextFetchRequest();
    } else if (RubySystem::getCooldownEnabled()) {
        delete pkt;
        rs->m_cache_recorder->enqueueNextFlushRequest();
    } else {
        ruby_hit_callback(pkt);
        testDrainComplete();
    }
}

bool
Sequencer::empty() const
{
    return m_RequestTable.empty();
}

RequestStatus
Sequencer::makeRequest(PacketPtr pkt)
{
    if (m_outstanding_count >= m_max_outstanding_requests) {
        return RequestStatus_BufferFull;
    }

    RubyRequestType primary_type = RubyRequestType_NULL;
    RubyRequestType secondary_type = RubyRequestType_NULL;

    /**
     * ! Sean: StreamAwareCache.
     * Check if this is a StreamConfigReq.
     */
    if (pkt->cmd == MemCmd::Command::StreamConfigReq) {
        issueRequest(pkt, RubyRequestType_StreamConfig);
        // Simply return success now.
        return RequestStatus_Issued;
    } else if (pkt->cmd == MemCmd::Command::StreamEndReq) {
        issueRequest(pkt, RubyRequestType_StreamEnd);
        // Simply return success now.
        return RequestStatus_Issued;
    }

    if (pkt->isLLSC()) {
        // LL/SC instructions need to be handled carefully by the cache
        // coherence protocol to ensure they follow the proper semantics. In
        // particular, by identifying the operations as atomic, the protocol
        // should understand that migratory sharing optimizations should not
        // be performed (i.e. a load between the LL and SC should not steal
        // away exclusive permission).
        //
        // The following logic works correctly with the semantics
        // of armV8 LDEX/STEX instructions.

        if (pkt->isWrite()) {
            DPRINTF(RubySequencer, "Issuing SC\n");
            primary_type = RubyRequestType_Store_Conditional;
#ifdef PROTOCOL_MESI_Three_Level
            secondary_type = RubyRequestType_Store_Conditional;
#else
            secondary_type = RubyRequestType_ST;
#endif
        } else {
            DPRINTF(RubySequencer, "Issuing LL\n");
            assert(pkt->isRead());
            primary_type = RubyRequestType_Load_Linked;
            secondary_type = RubyRequestType_LD;
        }
    } else if (pkt->req->isLockedRMW()) {
        //
        // x86 locked instructions are translated to store cache coherence
        // requests because these requests should always be treated as read
        // exclusive operations and should leverage any migratory sharing
        // optimization built into the protocol.
        //
        if (pkt->isWrite()) {
            DPRINTF(RubySequencer, "Issuing Locked RMW Write to %#x, pc %#x\n",
                pkt->req->getPaddr(), pkt->req->getPC());
            primary_type = RubyRequestType_Locked_RMW_Write;
        } else {
            DPRINTF(RubySequencer, "Issuing Locked RMW Read to %#x, pc %#x\n",
                pkt->req->getPaddr(), pkt->req->getPC());
            assert(pkt->isRead());
            primary_type = RubyRequestType_Locked_RMW_Read;
        }
        secondary_type = RubyRequestType_ST;
    } else {
        //
        // To support SwapReq, we need to check isWrite() first: a SwapReq
        // should always be treated like a write, but since a SwapReq implies
        // both isWrite() and isRead() are true, check isWrite() first here.
        //
        if (pkt->isWrite()) {
            //
            // Note: M5 packets do not differentiate ST from RMW_Write
            //
            primary_type = secondary_type = RubyRequestType_ST;
        } else if (pkt->isRead()) {
            if (pkt->req->isInstFetch()) {
                primary_type = secondary_type = RubyRequestType_IFETCH;
            } else {
                bool storeCheck = false;
                // only X86 need the store check
                if (system->getArch() == Arch::X86ISA) {
                    uint32_t flags = pkt->req->getFlags();
                    storeCheck = flags &
                        (X86ISA::StoreCheck << X86ISA::FlagShift);
                }
                if (storeCheck) {
                    primary_type = RubyRequestType_RMW_Read;
                    secondary_type = RubyRequestType_ST;
                } else {
                    primary_type = secondary_type = RubyRequestType_LD;
                }
            }
        } else if (pkt->isFlush()) {
          primary_type = secondary_type = RubyRequestType_FLUSH;
        } else {
            panic("Unsupported ruby packet type\n");
        }
    }

    // Check if the line is blocked for a Locked_RMW
    if (m_controller->isBlocked(makeLineAddress(pkt->getAddr())) &&
        (primary_type != RubyRequestType_Locked_RMW_Write)) {
        // Return that this request's cache line address aliases with
        // a prior request that locked the cache line. The request cannot
        // proceed until the cache line is unlocked by a Locked_RMW_Write
        return RequestStatus_Aliased;
    }

    RequestStatus status = insertRequest(pkt, primary_type, secondary_type);

    // It is OK to receive RequestStatus_Aliased, it can be considered Issued
    if (status != RequestStatus_Ready && status != RequestStatus_Aliased)
        return status;
    // non-aliased with any existing request in the request table, just issue
    // to the cache
    if (status != RequestStatus_Aliased)
        issueRequest(pkt, secondary_type);

    // TODO: issue hardware prefetches here
    return RequestStatus_Issued;
}

void
Sequencer::issueRequest(PacketPtr pkt, RubyRequestType secondary_type)
{
    assert(pkt != NULL);
    ContextID proc_id = pkt->req->hasContextId() ?
        pkt->req->contextId() : InvalidContextID;

    ContextID core_id = coreId();

    // If valid, copy the pc to the ruby request
    Addr pc = 0;
    if (pkt->req->hasPC()) {
        pc = pkt->req->getPC();
    }

    // check if the packet has data as for example prefetch and flush
    // requests do not
    std::shared_ptr<RubyRequest> msg =
        std::make_shared<RubyRequest>(clockEdge(), pkt->getAddr(),
                                      pkt->isFlush() ?
                                      nullptr : pkt->getPtr<uint8_t>(),
                                      pkt->getSize(), pc, secondary_type,
                                      RubyAccessMode_Supervisor, pkt,
                                      PrefetchBit_No, proc_id, core_id);

    DPRINTFR(ProtocolTrace, "%15s %3s %10s%20s %6s>%-6s %#x %s\n",
            curTick(), m_version, "Seq", "Begin", "", "",
            printAddress(msg->getPhysicalAddress()),
            RubyRequestType_to_string(secondary_type));

    Tick latency = cyclesToTicks(
                        m_controller->mandatoryQueueLatency(secondary_type));
    assert(latency > 0);

    assert(m_mandatory_q_ptr != NULL);

    if (this->m_isIdeal) {
        this->m_idealSeq->pushRequest(msg);
    } else {
        m_mandatory_q_ptr->enqueue(msg, clockEdge(), latency);
    }
}

template <class KEY, class VALUE>
std::ostream &
operator<<(ostream &out, const std::unordered_map<KEY, VALUE> &map)
{
    for (const auto &table_entry : map) {
        out << "[ " << table_entry.first << " =";
        for (const auto &seq_req : table_entry.second) {
            out << " " << RubyRequestType_to_string(seq_req.m_second_type);
        }
    }
    out << " ]";

    return out;
}

void
Sequencer::print(ostream& out) const
{
    out << "[Sequencer: " << m_version
        << ", outstanding requests: " << m_outstanding_count
        << ", request table: " << m_RequestTable
        << "]";
}

// this can be called from setState whenever coherence permissions are
// upgraded when invoked, coherence violations will be checked for the
// given block
void
Sequencer::checkCoherence(Addr addr)
{
}

void
Sequencer::recordRequestType(SequencerRequestType requestType) {
    DPRINTF(RubyStats, "Recorded statistic: %s\n",
            SequencerRequestType_to_string(requestType));
}

void
Sequencer::evictionCallback(Addr address)
{
    llscClearMonitor(address);
    ruby_eviction_callback(address);
}

void
Sequencer::regStats()
{
    RubyPort::regStats();

    // These statistical variables are not for display.
    // The profiler will collate these across different
    // sequencers and display those collated statistics.
    m_outstandReqHist.init(10);
    m_latencyHist.init(10);
    m_hitLatencyHist.init(10);
    m_missLatencyHist.init(10);

    for (int i = 0; i < RubyRequestType_NUM; i++) {
        m_typeLatencyHist.push_back(new Stats::Histogram());
        m_typeLatencyHist[i]->init(10);

        m_hitTypeLatencyHist.push_back(new Stats::Histogram());
        m_hitTypeLatencyHist[i]->init(10);

        m_missTypeLatencyHist.push_back(new Stats::Histogram());
        m_missTypeLatencyHist[i]->init(10);
    }

    for (int i = 0; i < MachineType_NUM; i++) {
        m_hitMachLatencyHist.push_back(new Stats::Histogram());
        m_hitMachLatencyHist[i]->init(10);

        m_missMachLatencyHist.push_back(new Stats::Histogram());
        m_missMachLatencyHist[i]->init(10);

        m_IssueToInitialDelayHist.push_back(new Stats::Histogram());
        m_IssueToInitialDelayHist[i]->init(10);

        m_InitialToForwardDelayHist.push_back(new Stats::Histogram());
        m_InitialToForwardDelayHist[i]->init(10);

        m_ForwardToFirstResponseDelayHist.push_back(new Stats::Histogram());
        m_ForwardToFirstResponseDelayHist[i]->init(10);

        m_FirstResponseToCompletionDelayHist.push_back(new Stats::Histogram());
        m_FirstResponseToCompletionDelayHist[i]->init(10);
    }

    for (int i = 0; i < RubyRequestType_NUM; i++) {
        m_hitTypeMachLatencyHist.push_back(std::vector<Stats::Histogram *>());
        m_missTypeMachLatencyHist.push_back(std::vector<Stats::Histogram *>());

        for (int j = 0; j < MachineType_NUM; j++) {
            m_hitTypeMachLatencyHist[i].push_back(new Stats::Histogram());
            m_hitTypeMachLatencyHist[i][j]->init(10);

            m_missTypeMachLatencyHist[i].push_back(new Stats::Histogram());
            m_missTypeMachLatencyHist[i][j]->init(10);
        }
    }
}<|MERGE_RESOLUTION|>--- conflicted
+++ resolved
@@ -397,37 +397,13 @@
                 // go to the mandatory_q before unblocking the first-level
                 // controller. This will block standard loads, stores, ifetches,
                 // etc.
+                DPRINTF(RubySequencer, "Block l0 on LockRMW Read addr %#x.\n", address);
                 m_controller->blockOnQueue(address, m_mandatory_q_ptr);
             } else if (seq_req.m_type == RubyRequestType_Locked_RMW_Write) {
+                DPRINTF(RubySequencer, "Unblock l0 on LockRMWWrite addr %#x.\n", address);
                 m_controller->unblock(address);
             }
 
-<<<<<<< HEAD
-    //
-    // For Alpha, properly handle LL, SC, and write requests with respect to
-    // locked cache blocks.
-    //
-    // Not valid for Garnet_standalone protocl
-    //
-    bool success = true;
-    if (!m_runningGarnetStandalone)
-        success = handleLlsc(address, request);
-
-    // Handle SLICC block_on behavior for Locked_RMW accesses. NOTE: the
-    // address variable here is assumed to be a line address, so when
-    // blocking buffers, must check line addresses.
-    if (request->m_type == RubyRequestType_Locked_RMW_Read) {
-        // blockOnQueue blocks all first-level cache controller queues
-        // waiting on memory accesses for the specified address that go to
-        // the specified queue. In this case, a Locked_RMW_Write must go to
-        // the mandatory_q before unblocking the first-level controller.
-        // This will block standard loads, stores, ifetches, etc.
-        DPRINTF(RubySequencer, "Block l0 on LockRMW Read addr %#x.\n", address);
-        m_controller->blockOnQueue(address, m_mandatory_q_ptr);
-    } else if (request->m_type == RubyRequestType_Locked_RMW_Write) {
-        DPRINTF(RubySequencer, "Unblock l0 on LockRMWWrite addr %#x.\n", address);
-        m_controller->unblock(address);
-=======
             if (ruby_request) {
                 recordMissLatency(&seq_req, success, mach, externalHit,
                                   initialRequestTime, forwardRequestTime,
@@ -451,7 +427,6 @@
                         firstResponseTime);
         }
         seq_req_list.pop_front();
->>>>>>> b1b8af04
     }
 
     // free all outstanding requests corresponding to this address
