--- conflicted
+++ resolved
@@ -270,19 +270,14 @@
     // Check if there is any outstanding request for the same cache line.
     auto &seq_req_list = m_RequestTable[line_addr];
     // Create a default entry
-<<<<<<< HEAD
-    seq_req_list.emplace_back(pkt, primary_type, secondary_type, curCycle());
+    seq_req_list.emplace_back(pkt, primary_type,
+        secondary_type, curCycle());
     bool isInstFetch = pkt->req->isInstFetch();
     if (isInstFetch) {
         m_outstanding_inst_count++;
     } else {
         m_outstanding_data_count++;
     }
-=======
-    seq_req_list.emplace_back(pkt, primary_type,
-        secondary_type, curCycle());
-    m_outstanding_count++;
->>>>>>> 0d703041
 
     if (seq_req_list.size() > 1) {
         return RequestStatus_Aliased;
@@ -682,7 +677,6 @@
 RequestStatus
 Sequencer::makeRequest(PacketPtr pkt)
 {
-<<<<<<< HEAD
     /**
      * ! Sean: StreamAwareCache.
      * Check if this is a StreamConfig/EndReq, which should send immediately.
@@ -700,18 +694,11 @@
         return RequestStatus_Issued;
     }
 
-    bool isInstFetch = pkt->req->isInstFetch();
-    if (isInstFetch &&
-        m_outstanding_inst_count >= m_max_outstanding_inst_requests) {
-        return RequestStatus_BufferFull;
-    } else if (!isInstFetch &&
-        m_outstanding_data_count >= m_max_outstanding_data_requests) {
-=======
     // HTM abort signals must be allowed to reach the Sequencer
     // the same cycle they are issued. They cannot be retried.
-    if ((m_outstanding_count >= m_max_outstanding_requests) &&
+    if ((m_outstanding_inst_count >= m_max_outstanding_inst_requests ||
+         m_outstanding_data_count >= m_max_outstanding_data_requests) &&
         !pkt->req->isHTMAbort()) {
->>>>>>> 0d703041
         return RequestStatus_BufferFull;
     }
 
@@ -982,12 +969,11 @@
 #undef scalar
 
     // Register stats callback.
+    auto pcRR = &this->pcReqRecorder;
     Stats::registerResetCallback(
-        new MakeCallback<PCRequestRecorder, &PCRequestRecorder::reset>(
-            &this->pcReqRecorder, true /* auto delete */));
+        [pcRR]() -> void { pcRR->reset(); });
     Stats::registerDumpCallback(
-        new MakeCallback<PCRequestRecorder, &PCRequestRecorder::dump>(
-            &this->pcReqRecorder, true /* auto delete */));
+        [pcRR]() -> void { pcRR->dump(); });
 }
 
 unsigned Sequencer::getBlockSize() const {
@@ -1019,8 +1005,10 @@
 }
 
 ThreadContext *Sequencer::getThreadContext(ContextID contextId) {
-    return system->getThreadContext(contextId);
-}
+    return this->system->threads[contextId];
+}
+
+System *Sequencer::getSystem() { return this->system; };
 
 void Sequencer::regProbePoints() {
     ppHit = new ProbePointArg<PacketPtr>(this->getProbeManager(), "Hit");
@@ -1097,7 +1085,7 @@
             // We try to issue this.
             if (makeRequest(pkt) == RequestStatus_Issued) {
                 // ! Issued, pick a random port for fake hitCallback.
-                auto senderState = new SenderState(slave_ports.front());
+                auto senderState = new SenderState(response_ports.front());
                 senderState->noTimingResponse = true;
                 pkt->pushSenderState(senderState);
                 m_IssuedPrefetchReqs++;
@@ -1112,8 +1100,8 @@
             //     !writeBuffer.findMatch(pf_addr, pkt->isSecure())) {
             //     // Update statistic on number of prefetches issued
             //     // (hwpf_mshr_misses)
-            //     assert(pkt->req->masterId() < system->maxMasters());
-            //     stats.cmdStats(pkt).mshr_misses[pkt->req->masterId()]++;
+            //     assert(pkt->req->requestorId() < system->maxMasters());
+            //     stats.cmdStats(pkt).mshr_misses[pkt->req->requestorId()]++;
 
             //     // allocate an MSHR and return it, note
             //     // that we send the packet straight away, so do not
