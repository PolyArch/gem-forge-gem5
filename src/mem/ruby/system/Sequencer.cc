/*
 * Copyright (c) 2019-2021 ARM Limited
 * All rights reserved.
 *
 * The license below extends only to copyright in the software and shall
 * not be construed as granting a license to any other intellectual
 * property including but not limited to intellectual property relating
 * to a hardware implementation of the functionality of the software
 * licensed hereunder.  You may use the software subject to the license
 * terms below provided that you ensure that this notice is replicated
 * unmodified and in its entirety in all distributions of the software,
 * modified or unmodified, in source code or in binary form.
 *
 * Copyright (c) 1999-2008 Mark D. Hill and David A. Wood
 * Copyright (c) 2013 Advanced Micro Devices, Inc.
 * All rights reserved.
 *
 * Redistribution and use in source and binary forms, with or without
 * modification, are permitted provided that the following conditions are
 * met: redistributions of source code must retain the above copyright
 * notice, this list of conditions and the following disclaimer;
 * redistributions in binary form must reproduce the above copyright
 * notice, this list of conditions and the following disclaimer in the
 * documentation and/or other materials provided with the distribution;
 * neither the name of the copyright holders nor the names of its
 * contributors may be used to endorse or promote products derived from
 * this software without specific prior written permission.
 *
 * THIS SOFTWARE IS PROVIDED BY THE COPYRIGHT HOLDERS AND CONTRIBUTORS
 * "AS IS" AND ANY EXPRESS OR IMPLIED WARRANTIES, INCLUDING, BUT NOT
 * LIMITED TO, THE IMPLIED WARRANTIES OF MERCHANTABILITY AND FITNESS FOR
 * A PARTICULAR PURPOSE ARE DISCLAIMED. IN NO EVENT SHALL THE COPYRIGHT
 * OWNER OR CONTRIBUTORS BE LIABLE FOR ANY DIRECT, INDIRECT, INCIDENTAL,
 * SPECIAL, EXEMPLARY, OR CONSEQUENTIAL DAMAGES (INCLUDING, BUT NOT
 * LIMITED TO, PROCUREMENT OF SUBSTITUTE GOODS OR SERVICES; LOSS OF USE,
 * DATA, OR PROFITS; OR BUSINESS INTERRUPTION) HOWEVER CAUSED AND ON ANY
 * THEORY OF LIABILITY, WHETHER IN CONTRACT, STRICT LIABILITY, OR TORT
 * (INCLUDING NEGLIGENCE OR OTHERWISE) ARISING IN ANY WAY OUT OF THE USE
 * OF THIS SOFTWARE, EVEN IF ADVISED OF THE POSSIBILITY OF SUCH DAMAGE.
 */

#include "mem/ruby/system/Sequencer.hh"

#include "arch/x86/ldstflags.hh"
#include "base/compiler.hh"
#include "base/logging.hh"
#include "base/str.hh"
#include "cpu/testers/rubytest/RubyTester.hh"
#include "debug/LLSC.hh"
#include "debug/MemoryAccess.hh"
#include "debug/ProtocolTrace.hh"
#include "debug/RubyHitMiss.hh"
#include "debug/RubySequencer.hh"
#include "debug/RubyStats.hh"
#include "mem/cache/prefetch/base.hh"
#include "mem/packet.hh"
#include "mem/ruby/profiler/Profiler.hh"
#include "mem/ruby/protocol/PrefetchBit.hh"
#include "mem/ruby/protocol/RubyAccessMode.hh"
#include "mem/ruby/slicc_interface/AbstractController.hh"
#include "mem/ruby/slicc_interface/RubyRequest.hh"
#include "mem/ruby/slicc_interface/RubySlicc_Util.hh"
#include "mem/ruby/system/RubySystem.hh"
#include "sim/system.hh"

namespace gem5
{

namespace ruby
{

<<<<<<< HEAD
Sequencer::Sequencer(const Params *p)
    : RubyPort(p), m_isIdeal(p->is_ideal), m_IncompleteTimes(MachineType_NUM),
      pcReqRecorder(p->name),
      deadlockCheckEvent([this]{ wakeup(); }, "Sequencer deadlock check"),
      prefetcher(p->prefetcher),
      issuePrefetchEvent([this]{ issuePrefetch(); }, "Sequencer issue prefetch")
=======
Sequencer::Sequencer(const Params &p)
    : RubyPort(p), m_IncompleteTimes(MachineType_NUM),
      deadlockCheckEvent([this]{ wakeup(); }, "Sequencer deadlock check")
>>>>>>> 5fa484e2
{
    m_outstanding_data_count = 0;
    m_outstanding_inst_count = 0;

<<<<<<< HEAD
    m_instCache_ptr = p->icache;
    m_dataCache_ptr = p->dcache;
    m_max_outstanding_data_requests = p->max_outstanding_data_requests;
    m_max_outstanding_inst_requests = p->max_outstanding_inst_requests;
    m_deadlock_threshold = p->deadlock_threshold;

    m_coreId = p->coreid; // for tracking the two CorePair sequencers
    assert(m_max_outstanding_data_requests > 0);
    assert(m_max_outstanding_inst_requests > 0);
=======
    m_dataCache_ptr = p.dcache;
    m_max_outstanding_requests = p.max_outstanding_requests;
    m_deadlock_threshold = p.deadlock_threshold;

    m_coreId = p.coreid; // for tracking the two CorePair sequencers
    assert(m_max_outstanding_requests > 0);
>>>>>>> 5fa484e2
    assert(m_deadlock_threshold > 0);

<<<<<<< HEAD
    m_runningGarnetStandalone = p->garnet_standalone;

    if (m_isIdeal) {
        this->m_idealSeq = m5::make_unique<IdealSequencer>(this);
        assert(p->ruby_system->getAccessBackingStore() &&
            "Ideal mode only works with backing store.");
    }

    if (prefetcher) {
        assert(!m_isIdeal && "Can not use prefetcher in ideal mode.");
        prefetcher->setCache(this);
    }
=======
    m_unaddressedTransactionCnt = 0;

    m_runningGarnetStandalone = p.garnet_standalone;


    // These statistical variables are not for display.
    // The profiler will collate these across different
    // sequencers and display those collated statistics.
    m_outstandReqHist.init(10);
    m_latencyHist.init(10);
    m_hitLatencyHist.init(10);
    m_missLatencyHist.init(10);

    for (int i = 0; i < RubyRequestType_NUM; i++) {
        m_typeLatencyHist.push_back(new statistics::Histogram());
        m_typeLatencyHist[i]->init(10);

        m_hitTypeLatencyHist.push_back(new statistics::Histogram());
        m_hitTypeLatencyHist[i]->init(10);

        m_missTypeLatencyHist.push_back(new statistics::Histogram());
        m_missTypeLatencyHist[i]->init(10);
    }

    for (int i = 0; i < MachineType_NUM; i++) {
        m_hitMachLatencyHist.push_back(new statistics::Histogram());
        m_hitMachLatencyHist[i]->init(10);

        m_missMachLatencyHist.push_back(new statistics::Histogram());
        m_missMachLatencyHist[i]->init(10);

        m_IssueToInitialDelayHist.push_back(new statistics::Histogram());
        m_IssueToInitialDelayHist[i]->init(10);

        m_InitialToForwardDelayHist.push_back(new statistics::Histogram());
        m_InitialToForwardDelayHist[i]->init(10);

        m_ForwardToFirstResponseDelayHist.push_back(
            new statistics::Histogram());
        m_ForwardToFirstResponseDelayHist[i]->init(10);

        m_FirstResponseToCompletionDelayHist.push_back(
            new statistics::Histogram());
        m_FirstResponseToCompletionDelayHist[i]->init(10);
    }

    for (int i = 0; i < RubyRequestType_NUM; i++) {
        m_hitTypeMachLatencyHist.push_back(
            std::vector<statistics::Histogram *>());
        m_missTypeMachLatencyHist.push_back(
            std::vector<statistics::Histogram *>());

        for (int j = 0; j < MachineType_NUM; j++) {
            m_hitTypeMachLatencyHist[i].push_back(new statistics::Histogram());
            m_hitTypeMachLatencyHist[i][j]->init(10);

            m_missTypeMachLatencyHist[i].push_back(
                new statistics::Histogram());
            m_missTypeMachLatencyHist[i][j]->init(10);
        }
    }

>>>>>>> 5fa484e2
}

Sequencer::~Sequencer()
{
}

void
Sequencer::llscLoadLinked(const Addr claddr)
{
    fatal_if(m_dataCache_ptr == NULL,
        "%s must have a dcache object to support LLSC requests.", name());
    AbstractCacheEntry *line = m_dataCache_ptr->lookup(claddr);
    if (line) {
        line->setLocked(m_version);
        DPRINTF(LLSC, "LLSC Monitor - inserting load linked - "
                      "addr=0x%lx - cpu=%u\n", claddr, m_version);
    }
}

void
Sequencer::llscClearMonitor(const Addr claddr)
{
    // clear monitor is called for all stores and evictions
    if (m_dataCache_ptr == NULL)
        return;
    AbstractCacheEntry *line = m_dataCache_ptr->lookup(claddr);
    if (line && line->isLocked(m_version)) {
        line->clearLocked();
        DPRINTF(LLSC, "LLSC Monitor - clearing due to store - "
                      "addr=0x%lx - cpu=%u\n", claddr, m_version);
    }
}

bool
Sequencer::llscStoreConditional(const Addr claddr)
{
    fatal_if(m_dataCache_ptr == NULL,
        "%s must have a dcache object to support LLSC requests.", name());
    AbstractCacheEntry *line = m_dataCache_ptr->lookup(claddr);
    if (!line)
        return false;

    DPRINTF(LLSC, "LLSC Monitor - clearing due to "
                  "store conditional - "
                  "addr=0x%lx - cpu=%u\n",
                  claddr, m_version);

    if (line->isLocked(m_version)) {
        line->clearLocked();
        return true;
    } else {
        line->clearLocked();
        return false;
    }
}

bool
Sequencer::llscCheckMonitor(const Addr address)
{
    assert(m_dataCache_ptr != NULL);
    const Addr claddr = makeLineAddress(address);
    AbstractCacheEntry *line = m_dataCache_ptr->lookup(claddr);
    if (!line)
        return false;

    if (line->isLocked(m_version)) {
        return true;
    } else {
        return false;
    }
}

void
Sequencer::llscClearLocalMonitor()
{
    m_dataCache_ptr->clearLockedAll(m_version);
}

void
Sequencer::wakeup()
{
    assert(drainState() != DrainState::Draining);

    // Check for deadlock of any of the requests
    Cycles current_time = curCycle();

    // Check across all outstanding requests
    GEM5_VAR_USED int total_outstanding = 0;

    for (const auto &table_entry : m_RequestTable) {
        for (const auto &seq_req : table_entry.second) {
            if (current_time - seq_req.issue_time < m_deadlock_threshold)
                continue;

            panic("Possible Deadlock detected. Aborting!\n version: %d "
                  "request.paddr: 0x%x m_readRequestTable: %d current time: "
                  "%u issue_time: %d difference: %d\n", m_version,
                  seq_req.pkt->getAddr(), table_entry.second.size(),
                  current_time * clockPeriod(), seq_req.issue_time
                  * clockPeriod(), (current_time * clockPeriod())
                  - (seq_req.issue_time * clockPeriod()));
        }
        total_outstanding += table_entry.second.size();
    }

    assert((m_outstanding_inst_count + m_outstanding_data_count) ==
           total_outstanding);

    if (total_outstanding > 0) {
        // If there are still outstanding requests, keep checking
        schedule(deadlockCheckEvent, clockEdge(m_deadlock_threshold));
    }
}

int
Sequencer::functionalWrite(Packet *func_pkt)
{
    int num_written = RubyPort::functionalWrite(func_pkt);

    for (const auto &table_entry : m_RequestTable) {
        for (const auto& seq_req : table_entry.second) {
            if (seq_req.functionalWrite(func_pkt))
                ++num_written;
        }
    }

    return num_written;
}

void Sequencer::resetStats()
{
    m_outstandReqHist.reset();
    m_latencyHist.reset();
    m_hitLatencyHist.reset();
    m_missLatencyHist.reset();
    for (int i = 0; i < RubyRequestType_NUM; i++) {
        m_typeLatencyHist[i]->reset();
        m_hitTypeLatencyHist[i]->reset();
        m_missTypeLatencyHist[i]->reset();
        for (int j = 0; j < MachineType_NUM; j++) {
            m_hitTypeMachLatencyHist[i][j]->reset();
            m_missTypeMachLatencyHist[i][j]->reset();
        }
    }

    for (int i = 0; i < MachineType_NUM; i++) {
        m_missMachLatencyHist[i]->reset();
        m_hitMachLatencyHist[i]->reset();

        m_IssueToInitialDelayHist[i]->reset();
        m_InitialToForwardDelayHist[i]->reset();
        m_ForwardToFirstResponseDelayHist[i]->reset();
        m_FirstResponseToCompletionDelayHist[i]->reset();

        m_IncompleteTimes[i] = 0;
    }
}

// Insert the request in the request table. Return RequestStatus_Aliased
// if the entry was already present.
RequestStatus
Sequencer::insertRequest(PacketPtr pkt, RubyRequestType primary_type,
                         RubyRequestType secondary_type)
{
    // See if we should schedule a deadlock check
    if (!deadlockCheckEvent.scheduled() &&
        drainState() != DrainState::Draining) {
        schedule(deadlockCheckEvent, clockEdge(m_deadlock_threshold));
    }

    if (isTlbiCmdRequest(primary_type)) {
        assert(primary_type == secondary_type);

        switch (primary_type) {
        case RubyRequestType_TLBI_EXT_SYNC_COMP:
            // Don't have to store any data on this
            break;
        case RubyRequestType_TLBI:
        case RubyRequestType_TLBI_SYNC:
            {
                incrementUnaddressedTransactionCnt();

                // returns pair<inserted element, was inserted>
                [[maybe_unused]] auto insert_data = \
                    m_UnaddressedRequestTable.emplace(
                        getCurrentUnaddressedTransactionID(),
                        SequencerRequest(
                            pkt, primary_type, secondary_type, curCycle()));

                // if insert_data.second is false, wasn't inserted
                assert(insert_data.second &&
                       "Another TLBI request with the same ID exists");

                DPRINTF(RubySequencer, "Inserting TLBI request %016x\n",
                        getCurrentUnaddressedTransactionID());

                break;
            }

        default:
            panic("Unexpected TLBI RubyRequestType");
        }

        return RequestStatus_Ready;
    }

    Addr line_addr = makeLineAddress(pkt->getAddr());
    // Check if there is any outstanding request for the same cache line.
    auto &seq_req_list = m_RequestTable[line_addr];
    // Create a default entry
    seq_req_list.emplace_back(pkt, primary_type,
        secondary_type, curCycle());
    bool isInstFetch = pkt->req->isInstFetch();
    if (isInstFetch) {
        m_outstanding_inst_count++;
    } else {
        m_outstanding_data_count++;
    }

    if (seq_req_list.size() > 1) {
        return RequestStatus_Aliased;
    }

    m_outstandReqHist.sample(
        m_outstanding_data_count + m_outstanding_inst_count);

    return RequestStatus_Ready;
}

void
Sequencer::markRemoved(bool isInstFetch)
{
    if (isInstFetch) {
        m_outstanding_inst_count--;
    } else {
        m_outstanding_data_count--;
    }
}

void
Sequencer::recordMissLatency(SequencerRequest* srequest, bool llscSuccess,
                             const MachineType respondingMach,
                             bool isExternalHit, Cycles initialRequestTime,
                             Cycles forwardRequestTime,
                             Cycles firstResponseTime)
{
    RubyRequestType type = srequest->m_type;
    Cycles issued_time = srequest->issue_time;
    Cycles completion_time = curCycle();

    assert(curCycle() >= issued_time);
    Cycles total_lat = completion_time - issued_time;

<<<<<<< HEAD
    if (initialRequestTime != 0 && initialRequestTime < issued_time) {
=======
    if ((initialRequestTime != 0) && (initialRequestTime < issued_time)) {
>>>>>>> 5fa484e2
        // if the request was combined in the protocol with an earlier request
        // for the same address, it is possible that it will return an
        // initialRequestTime corresponding the earlier request.  Since Cycles
        // is unsigned, we can't let this request get profiled below.

        total_lat = Cycles(0);
    }

    DPRINTFR(ProtocolTrace, "%15s %3s %10s%20s %6s>%-6s %s %d cycles\n",
             curTick(), m_version, "Seq", llscSuccess ? "Done" : "SC_Failed",
             "", "", printAddress(srequest->pkt->getAddr()), total_lat);

    m_latencyHist.sample(total_lat);
    m_typeLatencyHist[type]->sample(total_lat);

    /**
     * ! GemForge
     * Record the latency for this PC.
     * We don't care about IFETCH.
     */
    auto pkt = srequest->pkt;
    if (pkt && pkt->req->hasPC() && type != RubyRequestType_IFETCH) {
        auto pc = pkt->req->getPC();
        auto isStream = false;
        const char *streamName = nullptr;
        if (pkt->req->hasStatistic()) {
            isStream = pkt->req->getStatistic()->isStream;
            streamName = pkt->req->getStatistic()->streamName;
        }
        auto latency = completion_time - issued_time;
        this->pcReqRecorder.recordReq(pc, type, isStream, streamName, latency);
    }

    if (isExternalHit) {
        m_missLatencyHist.sample(total_lat);
        m_missTypeLatencyHist[type]->sample(total_lat);

        if (respondingMach != MachineType_NUM) {
            m_missMachLatencyHist[respondingMach]->sample(total_lat);
            m_missTypeMachLatencyHist[type][respondingMach]->sample(total_lat);

            if ((issued_time <= initialRequestTime) &&
                (initialRequestTime <= forwardRequestTime) &&
                (forwardRequestTime <= firstResponseTime) &&
                (firstResponseTime <= completion_time)) {

                m_IssueToInitialDelayHist[respondingMach]->sample(
                    initialRequestTime - issued_time);
                m_InitialToForwardDelayHist[respondingMach]->sample(
                    forwardRequestTime - initialRequestTime);
                m_ForwardToFirstResponseDelayHist[respondingMach]->sample(
                    firstResponseTime - forwardRequestTime);
                m_FirstResponseToCompletionDelayHist[respondingMach]->sample(
                    completion_time - firstResponseTime);
            } else {
                m_IncompleteTimes[respondingMach]++;
            }
        }
    } else {
        m_hitLatencyHist.sample(total_lat);
        m_hitTypeLatencyHist[type]->sample(total_lat);

        if (respondingMach != MachineType_NUM) {
            m_hitMachLatencyHist[respondingMach]->sample(total_lat);
            m_hitTypeMachLatencyHist[type][respondingMach]->sample(total_lat);
        }
    }
}

void
Sequencer::writeCallbackScFail(Addr address, DataBlock& data)
{
    llscClearMonitor(address);
    writeCallback(address, data);
}

void
Sequencer::writeCallback(Addr address, DataBlock& data,
                         const bool externalHit, const MachineType mach,
                         const Cycles initialRequestTime,
                         const Cycles forwardRequestTime,
                         const Cycles firstResponseTime,
                         const bool noCoales)
{
    //
    // Free the whole list as we assume we have had the exclusive access
    // to this cache line when response for the write comes back
    // ! GemForge
    // Except for request with NO_RUBY_SEQUENCER_COALESCE set.
    //
    assert(address == makeLineAddress(address));
    assert(m_RequestTable.find(address) != m_RequestTable.end());
    auto &seq_req_list = m_RequestTable[address];

    // Perform hitCallback on every cpu request made to this cache block while
    // ruby request was outstanding. Since only 1 ruby request was made,
    // profile the ruby latency once.
    bool ruby_request = true;
    int aliased_stores = 0;
    int aliased_loads = 0;
    while (!seq_req_list.empty()) {
        SequencerRequest &seq_req = seq_req_list.front();

        if (noCoales && !ruby_request) {
            // Do not process follow-up requests
            // (e.g. if full line no present)
            // Reissue to the cache hierarchy
            issueRequest(seq_req.pkt, seq_req.m_second_type);
            break;
        }

        if (ruby_request) {
            assert(seq_req.m_type != RubyRequestType_LD);
            assert(seq_req.m_type != RubyRequestType_Load_Linked);
            assert(seq_req.m_type != RubyRequestType_IFETCH);
        }
        bool isInstFetch = seq_req.pkt->req->isInstFetch();

        // ! GemForge
        // Disable coalesce for certain requests.
        bool shouldIssue = false;
        if (!ruby_request && seq_req.pkt->req->noRubySequencerCoalesce()) {
            // This is not the issued request, and user disabled coalesce.
            shouldIssue = true;
        }
        if (shouldIssue) {
            this->issueRequest(seq_req.pkt, seq_req.m_second_type);
            break;
        }

        // handle write request
        if ((seq_req.m_type != RubyRequestType_LD) &&
            (seq_req.m_type != RubyRequestType_Load_Linked) &&
            (seq_req.m_type != RubyRequestType_IFETCH)) {
            // LL/SC support (tested with ARMv8)
            bool success = true;

            if (seq_req.m_type != RubyRequestType_Store_Conditional) {
                // Regular stores to addresses being monitored
                // will fail (remove) the monitor entry.
                llscClearMonitor(address);
            } else {
                // Store conditionals must first check the monitor
                // if they will succeed or not
                success = llscStoreConditional(address);
                seq_req.pkt->req->setExtraData(success ? 1 : 0);
            }

            // Handle SLICC block_on behavior for Locked_RMW accesses. NOTE: the
            // address variable here is assumed to be a line address, so when
            // blocking buffers, must check line addresses.
            if (seq_req.m_type == RubyRequestType_Locked_RMW_Read) {
                // blockOnQueue blocks all first-level cache controller queues
                // waiting on memory accesses for the specified address that go
                // to the specified queue. In this case, a Locked_RMW_Write must
                // go to the mandatory_q before unblocking the first-level
                // controller. This will block standard loads, stores, ifetches,
                // etc.
                DPRINTF(RubySequencer, "Block l0 on LockRMW Read addr %#x.\n", address);
                m_controller->blockOnQueue(address, m_mandatory_q_ptr);
                if (!this->m_isIdeal)
                    m_dataCache_ptr->setLockedRMW(address);
            } else if (seq_req.m_type == RubyRequestType_Locked_RMW_Write) {
                DPRINTF(RubySequencer, "Unblock l0 on LockRMWWrite addr %#x.\n", address);
                m_controller->unblock(address);
                if (!this->m_isIdeal)
                    m_dataCache_ptr->clearLockedRMW(address);
            }

            if (ruby_request) {
                recordMissLatency(&seq_req, success, mach, externalHit,
                                  initialRequestTime, forwardRequestTime,
                                  firstResponseTime);
            } else {
                aliased_stores++;
            }
<<<<<<< HEAD
            markRemoved(isInstFetch);
            hitCallback(&seq_req, data, success, mach, externalHit,
                        initialRequestTime, forwardRequestTime,
                        firstResponseTime, ruby_request);
=======
            markRemoved();
            hitCallback(&seq_req, data, success, mach, externalHit,
                        initialRequestTime, forwardRequestTime,
                        firstResponseTime, !ruby_request);
>>>>>>> 5fa484e2
            ruby_request = false;
        } else {
            // handle read request
            assert(!ruby_request);
<<<<<<< HEAD
            markRemoved(isInstFetch);
            aliased_loads++;
            hitCallback(&seq_req, data, true, mach, externalHit,
                        initialRequestTime, forwardRequestTime,
                        firstResponseTime, ruby_request);
            ruby_request = false;
=======
            markRemoved();
            aliased_loads++;
            hitCallback(&seq_req, data, true, mach, externalHit,
                        initialRequestTime, forwardRequestTime,
                        firstResponseTime, !ruby_request);
>>>>>>> 5fa484e2
        }
        seq_req_list.pop_front();
    }

    // free all outstanding requests corresponding to this address
    if (seq_req_list.empty()) {
        m_RequestTable.erase(address);
    }
}

void
Sequencer::readCallback(Addr address, DataBlock& data,
                        bool externalHit, const MachineType mach,
                        Cycles initialRequestTime,
                        Cycles forwardRequestTime,
                        Cycles firstResponseTime)
{
    //
    // Free up read requests until we hit the first Write request
    // or end of the corresponding list.
    //
    assert(address == makeLineAddress(address));
    assert(m_RequestTable.find(address) != m_RequestTable.end());
    auto &seq_req_list = m_RequestTable[address];

    // Perform hitCallback on every cpu request made to this cache block while
    // ruby request was outstanding. Since only 1 ruby request was made,
    // profile the ruby latency once.
    bool ruby_request = true;
    int aliased_loads = 0;
    while (!seq_req_list.empty()) {
        SequencerRequest &seq_req = seq_req_list.front();
        if (ruby_request) {
            assert((seq_req.m_type == RubyRequestType_LD) ||
                   (seq_req.m_type == RubyRequestType_Load_Linked) ||
                   (seq_req.m_type == RubyRequestType_IFETCH));
        } else {
            aliased_loads++;
        }
        bool isInstFetch = seq_req.pkt->req->isInstFetch();
        // ! GemForge
        // Disable coalescing for certain requests.
        // Used in StreamFloating.
        bool shouldIssue = false;
        if (!ruby_request) {
            // This is not the issued request.
            if ((seq_req.m_type != RubyRequestType_LD) &&
                (seq_req.m_type != RubyRequestType_Load_Linked) &&
                (seq_req.m_type != RubyRequestType_IFETCH)) {
                // Write request: reissue request to the cache hierarchy
                shouldIssue = true;
            } else if (seq_req.pkt->req->noRubySequencerCoalesce()) {
                shouldIssue = true;
            }
        }
        if (shouldIssue) {
            issueRequest(seq_req.pkt, seq_req.m_second_type);
            break;
        }
        if (ruby_request) {
            recordMissLatency(&seq_req, true, mach, externalHit,
                              initialRequestTime, forwardRequestTime,
                              firstResponseTime);
        }
<<<<<<< HEAD
        markRemoved(isInstFetch);
        hitCallback(&seq_req, data, true, mach, externalHit,
                    initialRequestTime, forwardRequestTime,
                    firstResponseTime, ruby_request);
=======
        markRemoved();
        hitCallback(&seq_req, data, true, mach, externalHit,
                    initialRequestTime, forwardRequestTime,
                    firstResponseTime, !ruby_request);
>>>>>>> 5fa484e2
        ruby_request = false;
        seq_req_list.pop_front();
    }

    // free all outstanding requests corresponding to this address
    if (seq_req_list.empty()) {
        m_RequestTable.erase(address);
    }
}

void
Sequencer::hitCallback(SequencerRequest* srequest, DataBlock& data,
                       bool llscSuccess,
                       const MachineType mach, const bool externalHit,
                       const Cycles initialRequestTime,
                       const Cycles forwardRequestTime,
                       const Cycles firstResponseTime,
<<<<<<< HEAD
                       bool issuedToCache)
=======
                       const bool was_coalesced)
>>>>>>> 5fa484e2
{
    warn_once("Replacement policy updates recently became the responsibility "
              "of SLICC state machines. Make sure to setMRU() near callbacks "
              "in .sm files!");

    PacketPtr pkt = srequest->pkt;
    Addr request_address(pkt->getAddr());
    RubyRequestType type = srequest->m_type;

    if (was_coalesced) {
        // Notify the controller about a coalesced request so it can properly
        // account for it in its hit/miss stats and/or train prefetchers
        // (this is protocol-dependent)
        m_controller->notifyCoalesced(request_address, type, pkt->req,
                                      data, externalHit);
    }

    // Load-linked handling
    if (type == RubyRequestType_Load_Linked) {
        Addr line_addr = makeLineAddress(request_address);
        llscLoadLinked(line_addr);
    }

    DPRINTF(RubyHitMiss, "Cache %s at %#x\n",
                         externalHit ? "miss" : "hit",
                         printAddress(request_address));

    // update the data unless it is a non-data-carrying flush
    if (RubySystem::getWarmupEnabled()) {
        data.setData(pkt);
    } else if (!pkt->isFlush()) {
        if ((type == RubyRequestType_LD) ||
            (type == RubyRequestType_IFETCH) ||
            (type == RubyRequestType_RMW_Read) ||
            (type == RubyRequestType_Locked_RMW_Read) ||
            (type == RubyRequestType_Load_Linked)) {
            pkt->setData(
                data.getData(getOffset(request_address), pkt->getSize()));
            // DPRINTF(RubySequencer, "read data %s\n", data);
        } else if (type == RubyRequestType_ST && pkt->req->isReadEx()) {
            // ReadEx is handled as store, but here we should just set the data.
            pkt->setData(
                data.getData(getOffset(request_address), pkt->getSize()));
        } else if (pkt->req->isSwap()) {
            assert(!pkt->isMaskedWrite());
            std::vector<uint8_t> overwrite_val(pkt->getSize());
            pkt->writeData(&overwrite_val[0]);
            pkt->setData(
                data.getData(getOffset(request_address), pkt->getSize()));
            data.setData(&overwrite_val[0],
                         getOffset(request_address), pkt->getSize());
<<<<<<< HEAD
            // DPRINTF(RubySequencer, "swap data %s\n", data);
        } else if (type != RubyRequestType_Store_Conditional || llscSuccess) {
            // ! Hack to support AMO.
            if (pkt->isAtomicOp()){
                std::vector<uint8_t> overwrite_val(pkt->getSize());
                pkt->setData(
                    data.getData(getOffset(request_address), pkt->getSize()));
                pkt->writeData(&overwrite_val[0]);
                (*(pkt->getAtomicOp()))(&overwrite_val[0]);
                data.setData(&overwrite_val[0],
                         getOffset(request_address), pkt->getSize());
                DPRINTF(RubySequencer, "AMO data %s\n", data);
            } else {
                // Types of stores set the actual data here, apart from
                // failed Store Conditional requests
                data.setData(pkt->getConstPtr<uint8_t>(),
                             getOffset(request_address), pkt->getSize());
                // DPRINTF(RubySequencer, "set data %s\n", data);
            }
=======
            DPRINTF(RubySequencer, "swap data %s\n", data);
        } else if (pkt->isAtomicOp()) {
            // Set the data in the packet to the old value in the cache
            pkt->setData(
                data.getData(getOffset(request_address), pkt->getSize()));
            DPRINTF(RubySequencer, "AMO original data %s\n", data);
            // execute AMO operation
            (*(pkt->getAtomicOp()))(
                data.getDataMod(getOffset(request_address)));
            DPRINTF(RubySequencer, "AMO new data %s\n", data);
        } else if (type != RubyRequestType_Store_Conditional || llscSuccess) {
            // Types of stores set the actual data here, apart from
            // failed Store Conditional requests
            data.setData(pkt);
            DPRINTF(RubySequencer, "set data %s\n", data);
>>>>>>> 5fa484e2
        }
    }

    // If using the RubyTester, update the RubyTester sender state's
    // subBlock with the recieved data.  The tester will later access
    // this state.
    if (m_usingRubyTester) {
        DPRINTF(RubySequencer, "hitCallback %s 0x%x using RubyTester\n",
                pkt->cmdString(), pkt->getAddr());
        RubyTester::SenderState* testerSenderState =
            pkt->findNextSenderState<RubyTester::SenderState>();
        assert(testerSenderState);
        testerSenderState->subBlock.mergeFrom(data);
    }

    RubySystem *rs = m_ruby_system;
    if (RubySystem::getWarmupEnabled()) {
        assert(pkt->req);
        delete pkt;
        rs->m_cache_recorder->enqueueNextFetchRequest();
    } else if (RubySystem::getCooldownEnabled()) {
        delete pkt;
        rs->m_cache_recorder->enqueueNextFlushRequest();
    } else {
        this->hasIssuedToCache = issuedToCache;
        ruby_hit_callback(pkt);
        testDrainComplete();
    }
}

void
Sequencer::unaddressedCallback(Addr unaddressedReqId,
                               RubyRequestType reqType,
                               const MachineType mach,
                               const Cycles initialRequestTime,
                               const Cycles forwardRequestTime,
                               const Cycles firstResponseTime)
{
    DPRINTF(RubySequencer, "unaddressedCallback ID:%08x type:%d\n",
            unaddressedReqId, reqType);

    switch (reqType) {
      case RubyRequestType_TLBI_EXT_SYNC:
      {
        // This should trigger the CPU to wait for stale translations
        // and send an EXT_SYNC_COMP once complete.

        // Don't look for the ID in our requestTable.
        // It won't be there because we didn't request this Sync
        ruby_stale_translation_callback(unaddressedReqId);
        break;
      }
      case RubyRequestType_TLBI:
      case RubyRequestType_TLBI_SYNC:
      {
        // These signal that a TLBI operation that this core initiated
        // of the respective type (TLBI or Sync) has finished.

        assert(m_UnaddressedRequestTable.find(unaddressedReqId)
               != m_UnaddressedRequestTable.end());

        {
            SequencerRequest &seq_req =
                m_UnaddressedRequestTable.at(unaddressedReqId);
            assert(seq_req.m_type == reqType);

            PacketPtr pkt = seq_req.pkt;

            ruby_unaddressed_callback(pkt);
            testDrainComplete();
        }

        m_UnaddressedRequestTable.erase(unaddressedReqId);
        break;
      }
      default:
        panic("Unexpected TLBI RubyRequestType");
    }
}

bool
Sequencer::empty() const
{
    return m_RequestTable.empty() &&
           m_UnaddressedRequestTable.empty();
}

RequestStatus
Sequencer::makeRequest(PacketPtr pkt)
{
    /**
     * ! Sean: StreamAwareCache.
     * Check if this is a StreamConfig/EndReq, which should send immediately.
     */
    if (pkt->cmd == MemCmd::Command::StreamConfigReq) {
        issueRequest(pkt, RubyRequestType_StreamConfig);
        // Simply return success now.
        return RequestStatus_Issued;
    } else if (pkt->cmd == MemCmd::Command::StreamEndReq) {
        issueRequest(pkt, RubyRequestType_StreamEnd);
        // Simply return success now.
        return RequestStatus_Issued;
    } else if (pkt->cmd == MemCmd::Command::StreamNDCReq) {
        issueRequest(pkt, RubyRequestType_StreamNDC);
        return RequestStatus_Issued;
    }

    // HTM abort signals must be allowed to reach the Sequencer
    // the same cycle they are issued. They cannot be retried.
    if ((m_outstanding_inst_count >= m_max_outstanding_inst_requests ||
         m_outstanding_data_count >= m_max_outstanding_data_requests) &&
        !pkt->req->isHTMAbort()) {
        return RequestStatus_BufferFull;
    }

    RubyRequestType primary_type = RubyRequestType_NULL;
    RubyRequestType secondary_type = RubyRequestType_NULL;

    if (pkt->isLLSC()) {
        // LL/SC instructions need to be handled carefully by the cache
        // coherence protocol to ensure they follow the proper semantics. In
        // particular, by identifying the operations as atomic, the protocol
        // should understand that migratory sharing optimizations should not
        // be performed (i.e. a load between the LL and SC should not steal
        // away exclusive permission).
        //
        // The following logic works correctly with the semantics
        // of armV8 LDEX/STEX instructions.

        if (pkt->isWrite()) {
            DPRINTF(RubySequencer, "Issuing SC\n");
            primary_type = RubyRequestType_Store_Conditional;
#if defined (PROTOCOL_MESI_Three_Level) || defined (PROTOCOL_MESI_Three_Level_HTM)
            secondary_type = RubyRequestType_Store_Conditional;
#else
            secondary_type = RubyRequestType_ST;
#endif
        } else {
            DPRINTF(RubySequencer, "Issuing LL\n");
            assert(pkt->isRead());
            primary_type = RubyRequestType_Load_Linked;
            secondary_type = RubyRequestType_LD;
        }
    } else if (pkt->req->isLockedRMW()) {
        //
        // x86 locked instructions are translated to store cache coherence
        // requests because these requests should always be treated as read
        // exclusive operations and should leverage any migratory sharing
        // optimization built into the protocol.
        //
        if (pkt->isWrite()) {
            DPRINTF(RubySequencer, "Issuing Locked RMW Write to %#x, pc %#x\n",
                pkt->req->getPaddr(), pkt->req->getPC());
            primary_type = RubyRequestType_Locked_RMW_Write;
        } else {
            DPRINTF(RubySequencer, "Issuing Locked RMW Read to %#x, pc %#x\n",
                pkt->req->getPaddr(), pkt->req->getPC());
            assert(pkt->isRead());
            primary_type = RubyRequestType_Locked_RMW_Read;
        }
        secondary_type = RubyRequestType_ST;
    } else if (pkt->req->isTlbiCmd()) {
        primary_type = secondary_type = tlbiCmdToRubyRequestType(pkt);
        DPRINTF(RubySequencer, "Issuing TLBI\n");
    } else {
        //
        // To support SwapReq, we need to check isWrite() first: a SwapReq
        // should always be treated like a write, but since a SwapReq implies
        // both isWrite() and isRead() are true, check isWrite() first here.
        //
        if (pkt->isWrite()) {
            //
            // Note: M5 packets do not differentiate ST from RMW_Write
            //
            primary_type = secondary_type = RubyRequestType_ST;
        } else if (pkt->isRead()) {
            // hardware transactional memory commands
            if (pkt->req->isHTMCmd()) {
                primary_type = secondary_type = htmCmdToRubyRequestType(pkt);
            } else if (pkt->req->isInstFetch()) {
                primary_type = secondary_type = RubyRequestType_IFETCH;
            } else if (pkt->req->isReadEx()) {
                // ! GemForge.
                // ReadEx is treated as Store in Ruby.
                primary_type = secondary_type = RubyRequestType_ST;
            } else {
                if (pkt->req->isReadModifyWrite()) {
                    primary_type = RubyRequestType_RMW_Read;
                    secondary_type = RubyRequestType_ST;
                } else {
                    primary_type = secondary_type = RubyRequestType_LD;
                }
            }
        } else if (pkt->isFlush()) {
          primary_type = secondary_type = RubyRequestType_FLUSH;
        } else {
            panic("Unsupported ruby packet type\n");
        }
    }

    // Check if the line is blocked for a Locked_RMW
    if (!pkt->req->isMemMgmt() &&
        m_controller->isBlocked(makeLineAddress(pkt->getAddr())) &&
        (primary_type != RubyRequestType_Locked_RMW_Write)) {
        // Return that this request's cache line address aliases with
        // a prior request that locked the cache line. The request cannot
        // proceed until the cache line is unlocked by a Locked_RMW_Write
        return RequestStatus_Aliased;
    }

    RequestStatus status = insertRequest(pkt, primary_type, secondary_type);

    // It is OK to receive RequestStatus_Aliased, it can be considered Issued
    if (status != RequestStatus_Ready && status != RequestStatus_Aliased)
        return status;
    // non-aliased with any existing request in the request table, just issue
    // to the cache
    if (status != RequestStatus_Aliased)
        issueRequest(pkt, secondary_type);

    // TODO: issue hardware prefetches here
    return RequestStatus_Issued;
}

void
Sequencer::issueRequest(PacketPtr pkt, RubyRequestType secondary_type)
{
    assert(pkt != NULL);
    ContextID proc_id = pkt->req->hasContextId() ?
        pkt->req->contextId() : InvalidContextID;

    ContextID core_id = coreId();

    // If valid, copy the pc to the ruby request
    Addr pc = 0;
    if (pkt->req->hasPC()) {
        pc = pkt->req->getPC();
    }

    // check if the packet has data as for example prefetch and flush
    // requests do not
    std::shared_ptr<RubyRequest> msg;
    if (pkt->req->isMemMgmt()) {
        msg = std::make_shared<RubyRequest>(clockEdge(),
                                            pc, secondary_type,
                                            RubyAccessMode_Supervisor, pkt,
                                            proc_id, core_id);

        DPRINTFR(ProtocolTrace, "%15s %3s %10s%20s %6s>%-6s %s\n",
                curTick(), m_version, "Seq", "Begin", "", "",
                RubyRequestType_to_string(secondary_type));

        if (pkt->req->isTlbiCmd()) {
            msg->m_isTlbi = true;
            switch (secondary_type) {
              case RubyRequestType_TLBI_EXT_SYNC_COMP:
                msg->m_tlbiTransactionUid = pkt->req->getExtraData();
                break;
              case RubyRequestType_TLBI:
              case RubyRequestType_TLBI_SYNC:
                msg->m_tlbiTransactionUid = \
                    getCurrentUnaddressedTransactionID();
                break;
              default:
                panic("Unexpected TLBI RubyRequestType");
            }
            DPRINTF(RubySequencer, "Issuing TLBI %016x\n",
                    msg->m_tlbiTransactionUid);
        }
    } else {
        msg = std::make_shared<RubyRequest>(clockEdge(), pkt->getAddr(),
                                            pkt->getSize(), pc, secondary_type,
                                            RubyAccessMode_Supervisor, pkt,
                                            PrefetchBit_No, proc_id, core_id);

        DPRINTFR(ProtocolTrace, "%15s %3s %10s%20s %6s>%-6s %#x %s\n",
                curTick(), m_version, "Seq", "Begin", "", "",
                printAddress(msg->getPhysicalAddress()),
                RubyRequestType_to_string(secondary_type));
    }

    // hardware transactional memory
    // If the request originates in a transaction,
    // then mark the Ruby message as such.
    if (pkt->isHtmTransactional()) {
        msg->m_htmFromTransaction = true;
        msg->m_htmTransactionUid = pkt->getHtmTransactionUid();
    }

    Tick latency = cyclesToTicks(
                        m_controller->mandatoryQueueLatency(secondary_type));
    assert(latency > 0);

    assert(m_mandatory_q_ptr != NULL);

    if (this->m_isIdeal) {
        this->m_idealSeq->pushRequest(msg);
    } else {
        m_mandatory_q_ptr->enqueue(msg, clockEdge(), latency);
    }
}

template <class KEY, class VALUE>
std::ostream &
operator<<(std::ostream &out, const std::unordered_map<KEY, VALUE> &map)
{
    for (const auto &table_entry : map) {
        out << "[ " << table_entry.first << " =";
        for (const auto &seq_req : table_entry.second) {
            out << " " << RubyRequestType_to_string(seq_req.m_second_type);
        }
    }
    out << " ]";

    return out;
}

void
Sequencer::print(std::ostream& out) const
{
    out << "[Sequencer: " << m_version
        << ", out data: " << m_outstanding_data_count
        << ", out inst: " << m_outstanding_inst_count
        << ", request table: " << m_RequestTable
        << "]";
}

void
Sequencer::recordRequestType(SequencerRequestType requestType) {
    DPRINTF(RubyStats, "Recorded statistic: %s\n",
            SequencerRequestType_to_string(requestType));
}

void
Sequencer::evictionCallback(Addr address)
{
    llscClearMonitor(address);
    ruby_eviction_callback(address);
}

void
Sequencer::incrementUnaddressedTransactionCnt()
{
    m_unaddressedTransactionCnt++;
    // Limit m_unaddressedTransactionCnt to 32 bits,
    // top 32 bits should always be zeroed out
    uint64_t aligned_txid = \
        m_unaddressedTransactionCnt << RubySystem::getBlockSizeBits();

    if (aligned_txid > 0xFFFFFFFFull) {
        m_unaddressedTransactionCnt = 0;
    }
}

uint64_t
Sequencer::getCurrentUnaddressedTransactionID() const
{
    return (
        uint64_t(m_version & 0xFFFFFFFF) << 32) |
        (m_unaddressedTransactionCnt << RubySystem::getBlockSizeBits()
    );
}

<<<<<<< HEAD
            m_missTypeMachLatencyHist[i].push_back(new Stats::Histogram());
            m_missTypeMachLatencyHist[i][j]->init(10);
        }
    }

#define scalar(stat, describe)                                                 \
  this->stat.name(name() + ("." #stat)).desc(describe).prereq(this->stat)
    scalar(m_IssuedPrefetchReqs, "Number of issued pf reqs");
    scalar(m_DroppedPrefetchReqsAliased, "Number of dropped aliased pf reqs");
    scalar(m_DroppedPrefetchReqsInCache, "Number of dropped in cache pf reqs");
    scalar(m_DroppedPrefetchReqsOther, "Number of dropped other pf reqs");
#undef scalar

    // Register stats callback.
    auto pcRR = &this->pcReqRecorder;
    Stats::registerResetCallback(
        [pcRR]() -> void { pcRR->reset(); });
    Stats::registerDumpCallback(
        [pcRR]() -> void { pcRR->dump(); });
}

unsigned Sequencer::getBlockSize() const {
    return RubySystem::getBlockSizeBytes();
}

bool Sequencer::inCache(Addr addr, bool is_secure) const {
    // For now just check data cache.
    return m_dataCache_ptr->isTagPresent(addr);
}

bool Sequencer::inMissQueue(Addr addr, bool is_secure) const {
    // So far just check our request table.
    return m_RequestTable.count(makeLineAddress(addr));
}

bool Sequencer::hasBeenPrefetched(Addr addr, bool is_secure) const {
    // Invoke the controller to see this.
    assert(this->m_controller);
    return this->m_controller->hasBeenPrefetched(makeLineAddress(addr));
}

bool Sequencer::coalesce() const {
    return false;
}

ProbeManager *Sequencer::getCacheProbeManager() {
    return getProbeManager();
}

ThreadContext *Sequencer::getThreadContext(ContextID contextId) {
    return this->system->threads[contextId];
}

System *Sequencer::getSystem() { return this->system; };

void Sequencer::regProbePoints() {
    ppHit = new ProbePointArg<PacketPtr>(this->getProbeManager(), "Hit");
    ppMiss = new ProbePointArg<PacketPtr>(this->getProbeManager(), "Miss");
    ppFill = new ProbePointArg<PacketPtr>(this->getProbeManager(), "Fill");
}

void Sequencer::justBeforeResponseCallback(PacketPtr pkt) {
    if (pkt->cmd.isHWPrefetch()) {
        // This is prefetch request, just notify fill.
        DPRINTF(RubySequencer, "NotifyFill %#x.\n", pkt->getAddr());
        ppFill->notify(pkt);
    } else {
        // This is core request.
        if (this->hasIssuedToCache) {
            bool missedInHighestCache = false;
            if (pkt->req->hasStatistic()) {
                const auto &statistic = pkt->req->getStatistic();
                if (statistic->hitCacheLevel >
                    RequestStatistic::HitPlaceE::L0_CACHE) {
                    missedInHighestCache = true;
                }
            }
            if (missedInHighestCache) {
                DPRINTF(RubySequencer, "NotifyMiss/Fill %#x.\n", pkt->getAddr());
                ppMiss->notify(pkt);
                ppFill->notify(pkt);
            } else {
                DPRINTF(RubySequencer, "NotifyHit %#x.\n", pkt->getAddr());
                ppHit->notify(pkt);
            }
        } else {
            DPRINTF(RubySequencer, "NotifyHit %#x.\n", pkt->getAddr());
            ppHit->notify(pkt);
        }
    }
    // We also schedule future prefetches here.
    if (prefetcher) {
        Tick next_pf_time = std::max(prefetcher->nextPrefetchReadyTime(),
                                     clockEdge());
        if (next_pf_time != MaxTick && !issuePrefetchEvent.scheduled()) {
            schedule(issuePrefetchEvent, next_pf_time);
        }
    }
}

void Sequencer::issuePrefetch() {
    assert(prefetcher && "This should not be scheduled if no prefetcher.");
    if (m_outstanding_data_count < m_max_outstanding_data_requests) {
        // If we have a miss queue slot, we can try a prefetch
        PacketPtr pkt = prefetcher->getPacket();
        while (pkt) {
            // We try to get a useful prefetch request.
            Addr pf_addr = makeLineAddress(pkt->getAddr());
            if (m_RequestTable.count(pf_addr)) {
                // There is already a request to that line. Ignore it.
                m_DroppedPrefetchReqsAliased++;
                delete pkt;
                pkt = prefetcher->getPacket();
            } else if (inCache(pf_addr, pkt->isSecure())) {
                // The data is already in the cache.
                m_DroppedPrefetchReqsInCache++;
                delete pkt;
                pkt = prefetcher->getPacket();
            } else {
                // We can try issue this one.
                break;
            }
        }
        if (pkt) {
            Addr pf_addr = makeLineAddress(pkt->getAddr());
            assert(!m_RequestTable.count(pf_addr));
            assert(!inCache(pf_addr, pkt->isSecure()));
            // We try to issue this.
            if (makeRequest(pkt) == RequestStatus_Issued) {
                // ! Issued, pick a random port for fake hitCallback.
                auto senderState = new SenderState(response_ports.front());
                senderState->noTimingResponse = true;
                pkt->pushSenderState(senderState);
                m_IssuedPrefetchReqs++;
            } else {
                // Somehow we are not issuing, just drop it.
                m_DroppedPrefetchReqsOther++;
                delete pkt;
            }
            // Addr pf_addr = pkt->getBlockAddr(blkSize);
            // if (!tags->findBlock(pf_addr, pkt->isSecure()) &&
            //     !mshrQueue.findMatch(pf_addr, pkt->isSecure()) &&
            //     !writeBuffer.findMatch(pf_addr, pkt->isSecure())) {
            //     // Update statistic on number of prefetches issued
            //     // (hwpf_mshr_misses)
            //     assert(pkt->req->requestorId() < system->maxMasters());
            //     stats.cmdStats(pkt).mshr_misses[pkt->req->requestorId()]++;

            //     // allocate an MSHR and return it, note
            //     // that we send the packet straight away, so do not
            //     // schedule the send
            //     return allocateMissBuffer(pkt, curTick(), false);
            // } else {
            //     // free the request and packet
            //     delete pkt;
            // }
        }
    }
    Tick next_pf_time = std::max(prefetcher->nextPrefetchReadyTime(),
                                 nextCycle());
    if (next_pf_time != MaxTick && !issuePrefetchEvent.scheduled()) {
        schedule(issuePrefetchEvent, next_pf_time);
    }
}
=======
} // namespace ruby
} // namespace gem5
>>>>>>> 5fa484e2
<|MERGE_RESOLUTION|>--- conflicted
+++ resolved
@@ -69,48 +69,35 @@
 namespace ruby
 {
 
-<<<<<<< HEAD
-Sequencer::Sequencer(const Params *p)
-    : RubyPort(p), m_isIdeal(p->is_ideal), m_IncompleteTimes(MachineType_NUM),
-      pcReqRecorder(p->name),
+Sequencer::Sequencer(const Params &p)
+    : RubyPort(p), m_isIdeal(p.is_ideal), m_IncompleteTimes(MachineType_NUM),
+      pcReqRecorder(p.name),
       deadlockCheckEvent([this]{ wakeup(); }, "Sequencer deadlock check"),
-      prefetcher(p->prefetcher),
+      prefetcher(p.prefetcher),
       issuePrefetchEvent([this]{ issuePrefetch(); }, "Sequencer issue prefetch")
-=======
-Sequencer::Sequencer(const Params &p)
-    : RubyPort(p), m_IncompleteTimes(MachineType_NUM),
-      deadlockCheckEvent([this]{ wakeup(); }, "Sequencer deadlock check")
->>>>>>> 5fa484e2
 {
     m_outstanding_data_count = 0;
     m_outstanding_inst_count = 0;
 
-<<<<<<< HEAD
-    m_instCache_ptr = p->icache;
-    m_dataCache_ptr = p->dcache;
-    m_max_outstanding_data_requests = p->max_outstanding_data_requests;
-    m_max_outstanding_inst_requests = p->max_outstanding_inst_requests;
-    m_deadlock_threshold = p->deadlock_threshold;
-
-    m_coreId = p->coreid; // for tracking the two CorePair sequencers
+    m_instCache_ptr = p.icache;
+    m_dataCache_ptr = p.dcache;
+    m_max_outstanding_data_requests = p.max_outstanding_data_requests;
+    m_max_outstanding_inst_requests = p.max_outstanding_inst_requests;
+    m_deadlock_threshold = p.deadlock_threshold;
+
+    m_coreId = p.coreid; // for tracking the two CorePair sequencers
     assert(m_max_outstanding_data_requests > 0);
     assert(m_max_outstanding_inst_requests > 0);
-=======
-    m_dataCache_ptr = p.dcache;
-    m_max_outstanding_requests = p.max_outstanding_requests;
-    m_deadlock_threshold = p.deadlock_threshold;
-
-    m_coreId = p.coreid; // for tracking the two CorePair sequencers
-    assert(m_max_outstanding_requests > 0);
->>>>>>> 5fa484e2
+
     assert(m_deadlock_threshold > 0);
 
-<<<<<<< HEAD
-    m_runningGarnetStandalone = p->garnet_standalone;
+    m_unaddressedTransactionCnt = 0;
+
+    m_runningGarnetStandalone = p.garnet_standalone;
 
     if (m_isIdeal) {
-        this->m_idealSeq = m5::make_unique<IdealSequencer>(this);
-        assert(p->ruby_system->getAccessBackingStore() &&
+        this->m_idealSeq = std::make_unique<IdealSequencer>(this);
+        assert(p.ruby_system->getAccessBackingStore() &&
             "Ideal mode only works with backing store.");
     }
 
@@ -118,10 +105,6 @@
         assert(!m_isIdeal && "Can not use prefetcher in ideal mode.");
         prefetcher->setCache(this);
     }
-=======
-    m_unaddressedTransactionCnt = 0;
-
-    m_runningGarnetStandalone = p.garnet_standalone;
 
 
     // These statistical variables are not for display.
@@ -181,7 +164,21 @@
         }
     }
 
->>>>>>> 5fa484e2
+#define scalar(stat, describe)                                                 \
+  this->stat.name(name() + ("." #stat)).desc(describe).prereq(this->stat)
+    scalar(m_IssuedPrefetchReqs, "Number of issued pf reqs");
+    scalar(m_DroppedPrefetchReqsAliased, "Number of dropped aliased pf reqs");
+    scalar(m_DroppedPrefetchReqsInCache, "Number of dropped in cache pf reqs");
+    scalar(m_DroppedPrefetchReqsOther, "Number of dropped other pf reqs");
+#undef scalar
+
+    // Register stats callback.
+    auto pcRR = &this->pcReqRecorder;
+    Stats::registerResetCallback(
+        [pcRR]() -> void { pcRR->reset(); });
+    Stats::registerDumpCallback(
+        [pcRR]() -> void { pcRR->dump(); });
+
 }
 
 Sequencer::~Sequencer()
@@ -435,11 +432,7 @@
     assert(curCycle() >= issued_time);
     Cycles total_lat = completion_time - issued_time;
 
-<<<<<<< HEAD
-    if (initialRequestTime != 0 && initialRequestTime < issued_time) {
-=======
     if ((initialRequestTime != 0) && (initialRequestTime < issued_time)) {
->>>>>>> 5fa484e2
         // if the request was combined in the protocol with an earlier request
         // for the same address, it is possible that it will return an
         // initialRequestTime corresponding the earlier request.  Since Cycles
@@ -616,35 +609,20 @@
             } else {
                 aliased_stores++;
             }
-<<<<<<< HEAD
             markRemoved(isInstFetch);
             hitCallback(&seq_req, data, success, mach, externalHit,
                         initialRequestTime, forwardRequestTime,
-                        firstResponseTime, ruby_request);
-=======
-            markRemoved();
-            hitCallback(&seq_req, data, success, mach, externalHit,
-                        initialRequestTime, forwardRequestTime,
-                        firstResponseTime, !ruby_request);
->>>>>>> 5fa484e2
+                        firstResponseTime, !ruby_request, ruby_request);
             ruby_request = false;
         } else {
             // handle read request
             assert(!ruby_request);
-<<<<<<< HEAD
             markRemoved(isInstFetch);
             aliased_loads++;
             hitCallback(&seq_req, data, true, mach, externalHit,
                         initialRequestTime, forwardRequestTime,
-                        firstResponseTime, ruby_request);
+                        firstResponseTime, !ruby_request, ruby_request);
             ruby_request = false;
-=======
-            markRemoved();
-            aliased_loads++;
-            hitCallback(&seq_req, data, true, mach, externalHit,
-                        initialRequestTime, forwardRequestTime,
-                        firstResponseTime, !ruby_request);
->>>>>>> 5fa484e2
         }
         seq_req_list.pop_front();
     }
@@ -709,17 +687,10 @@
                               initialRequestTime, forwardRequestTime,
                               firstResponseTime);
         }
-<<<<<<< HEAD
         markRemoved(isInstFetch);
         hitCallback(&seq_req, data, true, mach, externalHit,
                     initialRequestTime, forwardRequestTime,
-                    firstResponseTime, ruby_request);
-=======
-        markRemoved();
-        hitCallback(&seq_req, data, true, mach, externalHit,
-                    initialRequestTime, forwardRequestTime,
-                    firstResponseTime, !ruby_request);
->>>>>>> 5fa484e2
+                    firstResponseTime, !ruby_request, ruby_request);
         ruby_request = false;
         seq_req_list.pop_front();
     }
@@ -737,11 +708,8 @@
                        const Cycles initialRequestTime,
                        const Cycles forwardRequestTime,
                        const Cycles firstResponseTime,
-<<<<<<< HEAD
+                       const bool was_coalesced,
                        bool issuedToCache)
-=======
-                       const bool was_coalesced)
->>>>>>> 5fa484e2
 {
     warn_once("Replacement policy updates recently became the responsibility "
               "of SLICC state machines. Make sure to setMRU() near callbacks "
@@ -793,7 +761,6 @@
                 data.getData(getOffset(request_address), pkt->getSize()));
             data.setData(&overwrite_val[0],
                          getOffset(request_address), pkt->getSize());
-<<<<<<< HEAD
             // DPRINTF(RubySequencer, "swap data %s\n", data);
         } else if (type != RubyRequestType_Store_Conditional || llscSuccess) {
             // ! Hack to support AMO.
@@ -813,23 +780,6 @@
                              getOffset(request_address), pkt->getSize());
                 // DPRINTF(RubySequencer, "set data %s\n", data);
             }
-=======
-            DPRINTF(RubySequencer, "swap data %s\n", data);
-        } else if (pkt->isAtomicOp()) {
-            // Set the data in the packet to the old value in the cache
-            pkt->setData(
-                data.getData(getOffset(request_address), pkt->getSize()));
-            DPRINTF(RubySequencer, "AMO original data %s\n", data);
-            // execute AMO operation
-            (*(pkt->getAtomicOp()))(
-                data.getDataMod(getOffset(request_address)));
-            DPRINTF(RubySequencer, "AMO new data %s\n", data);
-        } else if (type != RubyRequestType_Store_Conditional || llscSuccess) {
-            // Types of stores set the actual data here, apart from
-            // failed Store Conditional requests
-            data.setData(pkt);
-            DPRINTF(RubySequencer, "set data %s\n", data);
->>>>>>> 5fa484e2
         }
     }
 
@@ -1184,37 +1134,6 @@
     }
 }
 
-uint64_t
-Sequencer::getCurrentUnaddressedTransactionID() const
-{
-    return (
-        uint64_t(m_version & 0xFFFFFFFF) << 32) |
-        (m_unaddressedTransactionCnt << RubySystem::getBlockSizeBits()
-    );
-}
-
-<<<<<<< HEAD
-            m_missTypeMachLatencyHist[i].push_back(new Stats::Histogram());
-            m_missTypeMachLatencyHist[i][j]->init(10);
-        }
-    }
-
-#define scalar(stat, describe)                                                 \
-  this->stat.name(name() + ("." #stat)).desc(describe).prereq(this->stat)
-    scalar(m_IssuedPrefetchReqs, "Number of issued pf reqs");
-    scalar(m_DroppedPrefetchReqsAliased, "Number of dropped aliased pf reqs");
-    scalar(m_DroppedPrefetchReqsInCache, "Number of dropped in cache pf reqs");
-    scalar(m_DroppedPrefetchReqsOther, "Number of dropped other pf reqs");
-#undef scalar
-
-    // Register stats callback.
-    auto pcRR = &this->pcReqRecorder;
-    Stats::registerResetCallback(
-        [pcRR]() -> void { pcRR->reset(); });
-    Stats::registerDumpCallback(
-        [pcRR]() -> void { pcRR->dump(); });
-}
-
 unsigned Sequencer::getBlockSize() const {
     return RubySystem::getBlockSizeBytes();
 }
@@ -1358,7 +1277,15 @@
         schedule(issuePrefetchEvent, next_pf_time);
     }
 }
-=======
+
+uint64_t
+Sequencer::getCurrentUnaddressedTransactionID() const
+{
+    return (
+        uint64_t(m_version & 0xFFFFFFFF) << 32) |
+        (m_unaddressedTransactionCnt << RubySystem::getBlockSizeBits()
+    );
+}
+
 } // namespace ruby
-} // namespace gem5
->>>>>>> 5fa484e2
+} // namespace gem5