--- conflicted
+++ resolved
@@ -123,14 +123,10 @@
                       const Cycles firstResponseTime = Cycles(0));
 
     RequestStatus makeRequest(PacketPtr pkt) override;
-<<<<<<< HEAD
-    bool empty() const;
+    virtual bool empty() const;
     int outstandingCount() const override {
-        return m_outstanding_data_count + m_outstanding_inst_count; }
-=======
-    virtual bool empty() const;
-    int outstandingCount() const override { return m_outstanding_count; }
->>>>>>> 0d703041
+        return m_outstanding_data_count + m_outstanding_inst_count;
+    }
 
     bool isDeadlockEventScheduled() const override
     { return deadlockCheckEvent.scheduled(); }
@@ -225,13 +221,8 @@
                                         RubyRequestType secondary_type);
 
   private:
-<<<<<<< HEAD
     int m_max_outstanding_data_requests;
     int m_max_outstanding_inst_requests;
-    Cycles m_deadlock_threshold;
-=======
-    int m_max_outstanding_requests;
->>>>>>> 0d703041
 
     CacheMemory* m_dataCache_ptr;
     CacheMemory* m_instCache_ptr;
@@ -246,7 +237,6 @@
     // Global outstanding request count, across all request tables
     int m_outstanding_data_count;
     int m_outstanding_inst_count;
-    bool m_deadlock_check_scheduled;
 
     int m_coreId;
 
@@ -345,6 +335,7 @@
     bool coalesce() const override;
     ProbeManager *getCacheProbeManager() override;
     ThreadContext *getThreadContext(ContextID contextId) override;
+    System *getSystem() override;
     void regProbePoints() override;
   
   protected:
