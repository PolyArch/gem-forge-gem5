/*
 * Copyright (c) 2019-2021 ARM Limited
 * All rights reserved
 *
 * The license below extends only to copyright in the software and shall
 * not be construed as granting a license to any other intellectual
 * property including but not limited to intellectual property relating
 * to a hardware implementation of the functionality of the software
 * licensed hereunder.  You may use the software subject to the license
 * terms below provided that you ensure that this notice is replicated
 * unmodified and in its entirety in all distributions of the software,
 * modified or unmodified, in source code or in binary form.
 *
 * Copyright (c) 1999-2008 Mark D. Hill and David A. Wood
 * All rights reserved.
 *
 * Redistribution and use in source and binary forms, with or without
 * modification, are permitted provided that the following conditions are
 * met: redistributions of source code must retain the above copyright
 * notice, this list of conditions and the following disclaimer;
 * redistributions in binary form must reproduce the above copyright
 * notice, this list of conditions and the following disclaimer in the
 * documentation and/or other materials provided with the distribution;
 * neither the name of the copyright holders nor the names of its
 * contributors may be used to endorse or promote products derived from
 * this software without specific prior written permission.
 *
 * THIS SOFTWARE IS PROVIDED BY THE COPYRIGHT HOLDERS AND CONTRIBUTORS
 * "AS IS" AND ANY EXPRESS OR IMPLIED WARRANTIES, INCLUDING, BUT NOT
 * LIMITED TO, THE IMPLIED WARRANTIES OF MERCHANTABILITY AND FITNESS FOR
 * A PARTICULAR PURPOSE ARE DISCLAIMED. IN NO EVENT SHALL THE COPYRIGHT
 * OWNER OR CONTRIBUTORS BE LIABLE FOR ANY DIRECT, INDIRECT, INCIDENTAL,
 * SPECIAL, EXEMPLARY, OR CONSEQUENTIAL DAMAGES (INCLUDING, BUT NOT
 * LIMITED TO, PROCUREMENT OF SUBSTITUTE GOODS OR SERVICES; LOSS OF USE,
 * DATA, OR PROFITS; OR BUSINESS INTERRUPTION) HOWEVER CAUSED AND ON ANY
 * THEORY OF LIABILITY, WHETHER IN CONTRACT, STRICT LIABILITY, OR TORT
 * (INCLUDING NEGLIGENCE OR OTHERWISE) ARISING IN ANY WAY OUT OF THE USE
 * OF THIS SOFTWARE, EVEN IF ADVISED OF THE POSSIBILITY OF SUCH DAMAGE.
 */

#ifndef __MEM_RUBY_SYSTEM_SEQUENCER_HH__
#define __MEM_RUBY_SYSTEM_SEQUENCER_HH__

#include <iostream>
#include <list>
#include <unordered_map>
#include <unordered_set>

#include "mem/cache/cache_prefetcher_view.hh"
#include "mem/ruby/common/Address.hh"
#include "mem/ruby/common/PCRequestRecorder.hh"
#include "mem/ruby/protocol/MachineType.hh"
#include "mem/ruby/protocol/RubyRequestType.hh"
#include "mem/ruby/protocol/SequencerRequestType.hh"
#include "mem/ruby/structures/CacheMemory.hh"
#include "mem/ruby/system/RubyPort.hh"
#include "mem/ruby/system/IdealSequencer.hh"
#include "params/RubySequencer.hh"
#include "sim/probe/probe.hh"

namespace Prefetcher {
  class Base;
};

namespace gem5
{

namespace ruby
{

struct SequencerRequest
{
    PacketPtr pkt;
    RubyRequestType m_type;
    RubyRequestType m_second_type;
    Cycles issue_time;
    SequencerRequest(PacketPtr _pkt, RubyRequestType _m_type,
                     RubyRequestType _m_second_type, Cycles _issue_time)
                : pkt(_pkt), m_type(_m_type), m_second_type(_m_second_type),
                  issue_time(_issue_time)
    {}

    bool functionalWrite(Packet *func_pkt) const
    {
        // Follow-up on RubyRequest::functionalWrite
        // This makes sure the hitCallback won't overrite the value we
        // expect to find
        assert(func_pkt->isWrite());
        return func_pkt->trySatisfyFunctional(pkt);
    }
};

std::ostream& operator<<(std::ostream& out, const SequencerRequest& obj);

class Sequencer : public RubyPort, public CachePrefetcherView
{
  public:
    typedef RubySequencerParams Params;
    Sequencer(const Params &);
    ~Sequencer();

    /**
     * Proxy function to writeCallback that first
     * invalidates the line address in the local monitor.
     */
    void writeCallbackScFail(Addr address,
                        DataBlock& data);

    // Public Methods
    virtual void wakeup(); // Used only for deadlock detection
    void resetStats() override;
    void collateStats();

    void writeCallback(Addr address,
                       DataBlock& data,
                       const bool externalHit = false,
                       const MachineType mach = MachineType_NUM,
                       const Cycles initialRequestTime = Cycles(0),
                       const Cycles forwardRequestTime = Cycles(0),
                       const Cycles firstResponseTime = Cycles(0),
                       const bool noCoales = false);

    // Write callback that prevents coalescing
    void writeUniqueCallback(Addr address, DataBlock& data)
    {
        writeCallback(address, data, true, MachineType_NUM, Cycles(0),
                      Cycles(0), Cycles(0), true);
    }

    void readCallback(Addr address,
                      DataBlock& data,
                      const bool externalHit = false,
                      const MachineType mach = MachineType_NUM,
                      const Cycles initialRequestTime = Cycles(0),
                      const Cycles forwardRequestTime = Cycles(0),
                      const Cycles firstResponseTime = Cycles(0));

    void unaddressedCallback(Addr unaddressedReqId,
                             RubyRequestType requestType,
                             const MachineType mach = MachineType_NUM,
                             const Cycles initialRequestTime = Cycles(0),
                             const Cycles forwardRequestTime = Cycles(0),
                             const Cycles firstResponseTime = Cycles(0));

    RequestStatus makeRequest(PacketPtr pkt) override;
    virtual bool empty() const;
    int outstandingCount() const override {
        return m_outstanding_data_count + m_outstanding_inst_count;
    }

    bool isDeadlockEventScheduled() const override
    { return deadlockCheckEvent.scheduled(); }

    void descheduleDeadlockEvent() override
    { deschedule(deadlockCheckEvent); }

    virtual void print(std::ostream& out) const;

    void markRemoved(bool isInstFetch);
    void evictionCallback(Addr address);
    int coreId() const { return m_coreId; }

    virtual int functionalWrite(Packet *func_pkt) override;

    void recordRequestType(SequencerRequestType requestType);
    statistics::Histogram& getOutstandReqHist() { return m_outstandReqHist; }

    statistics::Histogram& getLatencyHist() { return m_latencyHist; }
    statistics::Histogram& getTypeLatencyHist(uint32_t t)
    { return *m_typeLatencyHist[t]; }

    statistics::Histogram& getHitLatencyHist() { return m_hitLatencyHist; }
    statistics::Histogram& getHitTypeLatencyHist(uint32_t t)
    { return *m_hitTypeLatencyHist[t]; }

    statistics::Histogram& getHitMachLatencyHist(uint32_t t)
    { return *m_hitMachLatencyHist[t]; }

    statistics::Histogram& getHitTypeMachLatencyHist(uint32_t r, uint32_t t)
    { return *m_hitTypeMachLatencyHist[r][t]; }

    statistics::Histogram& getMissLatencyHist()
    { return m_missLatencyHist; }
    statistics::Histogram& getMissTypeLatencyHist(uint32_t t)
    { return *m_missTypeLatencyHist[t]; }

    statistics::Histogram& getMissMachLatencyHist(uint32_t t) const
    { return *m_missMachLatencyHist[t]; }

    statistics::Histogram&
    getMissTypeMachLatencyHist(uint32_t r, uint32_t t) const
    { return *m_missTypeMachLatencyHist[r][t]; }

    statistics::Histogram& getIssueToInitialDelayHist(uint32_t t) const
    { return *m_IssueToInitialDelayHist[t]; }

    statistics::Histogram&
    getInitialToForwardDelayHist(const MachineType t) const
    { return *m_InitialToForwardDelayHist[t]; }

    statistics::Histogram&
    getForwardRequestToFirstResponseHist(const MachineType t) const
    { return *m_ForwardToFirstResponseDelayHist[t]; }

    statistics::Histogram&
    getFirstResponseToCompletionDelayHist(const MachineType t) const
    { return *m_FirstResponseToCompletionDelayHist[t]; }

    statistics::Counter getIncompleteTimes(const MachineType t) const
    { return m_IncompleteTimes[t]; }

  private:
    void issueRequest(PacketPtr pkt, RubyRequestType type);

    void hitCallback(SequencerRequest* srequest, DataBlock& data,
                     bool llscSuccess,
                     const MachineType mach, const bool externalHit,
                     const Cycles initialRequestTime,
                     const Cycles forwardRequestTime,
                     const Cycles firstResponseTime,
<<<<<<< HEAD
                     bool issuedToCache);
=======
                     const bool was_coalesced);
>>>>>>> 5fa484e2

    void recordMissLatency(SequencerRequest* srequest, bool llscSuccess,
                           const MachineType respondingMach,
                           bool isExternalHit, Cycles initialRequestTime,
                           Cycles forwardRequestTime,
                           Cycles firstResponseTime);

    // Private copy constructor and assignment operator
    Sequencer(const Sequencer& obj);
    Sequencer& operator=(const Sequencer& obj);

  protected:
    // RequestTable contains both read and write requests, handles aliasing
    std::unordered_map<Addr, std::list<SequencerRequest>> m_RequestTable;
    // UnadressedRequestTable contains "unaddressed" requests,
    // guaranteed not to alias each other
    std::unordered_map<uint64_t, SequencerRequest> m_UnaddressedRequestTable;

    Cycles m_deadlock_threshold;

    virtual RequestStatus insertRequest(PacketPtr pkt,
                                        RubyRequestType primary_type,
                                        RubyRequestType secondary_type);

  private:
    int m_max_outstanding_data_requests;
    int m_max_outstanding_inst_requests;

    CacheMemory* m_dataCache_ptr;

    // The cache access latency for top-level caches (L0/L1). These are
    // currently assessed at the beginning of each memory access through the
    // sequencer.
    // TODO: Migrate these latencies into top-level cache controllers.
    Cycles m_data_cache_hit_latency;
    Cycles m_inst_cache_hit_latency;

    // Global outstanding request count, across all request tables
    int m_outstanding_data_count;
    int m_outstanding_inst_count;

    int m_coreId;

    uint64_t m_unaddressedTransactionCnt;

    bool m_runningGarnetStandalone;

    bool m_isIdeal;
    std::unique_ptr<IdealSequencer> m_idealSeq;

    //! Histogram for number of outstanding requests per cycle.
    statistics::Histogram m_outstandReqHist;

    //! Histogram for holding latency profile of all requests.
    statistics::Histogram m_latencyHist;
    std::vector<statistics::Histogram *> m_typeLatencyHist;

    //! Histogram for holding latency profile of all requests that
    //! hit in the controller connected to this sequencer.
    statistics::Histogram m_hitLatencyHist;
    std::vector<statistics::Histogram *> m_hitTypeLatencyHist;

    //! Histograms for profiling the latencies for requests that
    //! did not required external messages.
    std::vector<statistics::Histogram *> m_hitMachLatencyHist;
    std::vector<std::vector<statistics::Histogram *>> m_hitTypeMachLatencyHist;

    //! Histogram for holding latency profile of all requests that
    //! miss in the controller connected to this sequencer.
    statistics::Histogram m_missLatencyHist;
    std::vector<statistics::Histogram *> m_missTypeLatencyHist;

    //! Histograms for profiling the latencies for requests that
    //! required external messages.
    std::vector<statistics::Histogram *> m_missMachLatencyHist;
    std::vector<std::vector<statistics::Histogram *>>
        m_missTypeMachLatencyHist;

    //! Histograms for recording the breakdown of miss latency
<<<<<<< HEAD
    std::vector<Stats::Histogram *> m_IssueToInitialDelayHist;
    std::vector<Stats::Histogram *> m_InitialToForwardDelayHist;
    std::vector<Stats::Histogram *> m_ForwardToFirstResponseDelayHist;
    std::vector<Stats::Histogram *> m_FirstResponseToCompletionDelayHist;
    std::vector<Stats::Counter> m_IncompleteTimes;
    
    //! Stats for prefetch request.
    Stats::Scalar m_IssuedPrefetchReqs;
    Stats::Scalar m_DroppedPrefetchReqsAliased;
    Stats::Scalar m_DroppedPrefetchReqsInCache;
    Stats::Scalar m_DroppedPrefetchReqsOther;

    PCRequestRecorder pcReqRecorder;
=======
    std::vector<statistics::Histogram *> m_IssueToInitialDelayHist;
    std::vector<statistics::Histogram *> m_InitialToForwardDelayHist;
    std::vector<statistics::Histogram *> m_ForwardToFirstResponseDelayHist;
    std::vector<statistics::Histogram *> m_FirstResponseToCompletionDelayHist;
    std::vector<statistics::Counter> m_IncompleteTimes;
>>>>>>> 5fa484e2

    EventFunctionWrapper deadlockCheckEvent;

    // support for LL/SC

    /**
     * Places the cache line address into the global monitor
     * tagged with this Sequencer object's version id.
     */
    void llscLoadLinked(const Addr);

    /**
     * Removes the cache line address from the global monitor.
     * This is independent of this Sequencer object's version id.
     */
    void llscClearMonitor(const Addr);

    /**
     * Searches for cache line address in the global monitor
     * tagged with this Sequencer object's version id.
     * If a match is found, the entry is is erased from
     * the global monitor.
     *
     * @return a boolean indicating if the line address was found.
     */
    bool llscStoreConditional(const Addr);

<<<<<<< HEAD
    Prefetcher::Base *prefetcher;

    /** To probe when a cache hit occurs */
    ProbePointArg<PacketPtr> *ppHit;

    /** To probe when a cache miss occurs */
    ProbePointArg<PacketPtr> *ppMiss;

    /** To probe when a cache fill occurs */
    ProbePointArg<PacketPtr> *ppFill;

  public:
    /**
     * Implement the CachePrefetcherView interface.
     */
    unsigned getBlockSize() const override;
    bool inCache(Addr addr, bool is_secure) const override;
    bool inMissQueue(Addr addr, bool is_secure) const override;
    bool hasBeenPrefetched(Addr addr, bool is_secure) const override;
    bool coalesce() const override;
    ProbeManager *getCacheProbeManager() override;
    ThreadContext *getThreadContext(ContextID contextId) override;
    System *getSystem() override;
    void regProbePoints() override;
  
  protected:
    /**
     * This is a very hacky way to implement probe point for hit
     * and fill. We set hasIssuedToCache in hitCallback(), which
     * will be used by justBeforeResponseCallback() when RubyPort
     * schedules the response.
     */
    bool hasIssuedToCache;
    void justBeforeResponseCallback(PacketPtr pkt) override;

    void issuePrefetch();
    EventFunctionWrapper issuePrefetchEvent;
=======

    /**
     * Increment the unaddressed transaction counter
     */
    void incrementUnaddressedTransactionCnt();

    /**
     * Generate the current unaddressed transaction ID based on the counter
     * and the Sequencer object's version id.
     */
    uint64_t getCurrentUnaddressedTransactionID() const;
>>>>>>> 5fa484e2

  public:
    /**
     * Searches for cache line address in the global monitor
     * tagged with this Sequencer object's version id.
     *
     * @return a boolean indicating if the line address was found.
     */
    bool llscCheckMonitor(const Addr);


    /**
     * Removes all addresses from the local monitor.
     * This is independent of this Sequencer object's version id.
     */
    void llscClearLocalMonitor();
};

inline std::ostream&
operator<<(std::ostream& out, const Sequencer& obj)
{
    obj.print(out);
    out << std::flush;
    return out;
}

} // namespace ruby
} // namespace gem5

#endif // __MEM_RUBY_SYSTEM_SEQUENCER_HH__<|MERGE_RESOLUTION|>--- conflicted
+++ resolved
@@ -58,12 +58,13 @@
 #include "params/RubySequencer.hh"
 #include "sim/probe/probe.hh"
 
-namespace Prefetcher {
+
+namespace gem5
+{
+
+namespace prefetch {
   class Base;
 };
-
-namespace gem5
-{
 
 namespace ruby
 {
@@ -218,11 +219,8 @@
                      const Cycles initialRequestTime,
                      const Cycles forwardRequestTime,
                      const Cycles firstResponseTime,
-<<<<<<< HEAD
+                     const bool was_coalesced,
                      bool issuedToCache);
-=======
-                     const bool was_coalesced);
->>>>>>> 5fa484e2
 
     void recordMissLatency(SequencerRequest* srequest, bool llscSuccess,
                            const MachineType respondingMach,
@@ -251,6 +249,7 @@
     int m_max_outstanding_data_requests;
     int m_max_outstanding_inst_requests;
 
+    CacheMemory* m_instCache_ptr;
     CacheMemory* m_dataCache_ptr;
 
     // The cache access latency for top-level caches (L0/L1). These are
@@ -302,27 +301,18 @@
         m_missTypeMachLatencyHist;
 
     //! Histograms for recording the breakdown of miss latency
-<<<<<<< HEAD
-    std::vector<Stats::Histogram *> m_IssueToInitialDelayHist;
-    std::vector<Stats::Histogram *> m_InitialToForwardDelayHist;
-    std::vector<Stats::Histogram *> m_ForwardToFirstResponseDelayHist;
-    std::vector<Stats::Histogram *> m_FirstResponseToCompletionDelayHist;
-    std::vector<Stats::Counter> m_IncompleteTimes;
-    
-    //! Stats for prefetch request.
-    Stats::Scalar m_IssuedPrefetchReqs;
-    Stats::Scalar m_DroppedPrefetchReqsAliased;
-    Stats::Scalar m_DroppedPrefetchReqsInCache;
-    Stats::Scalar m_DroppedPrefetchReqsOther;
-
-    PCRequestRecorder pcReqRecorder;
-=======
     std::vector<statistics::Histogram *> m_IssueToInitialDelayHist;
     std::vector<statistics::Histogram *> m_InitialToForwardDelayHist;
     std::vector<statistics::Histogram *> m_ForwardToFirstResponseDelayHist;
     std::vector<statistics::Histogram *> m_FirstResponseToCompletionDelayHist;
     std::vector<statistics::Counter> m_IncompleteTimes;
->>>>>>> 5fa484e2
+    //! Stats for prefetch request.
+    statistics::Scalar m_IssuedPrefetchReqs;
+    statistics::Scalar m_DroppedPrefetchReqsAliased;
+    statistics::Scalar m_DroppedPrefetchReqsInCache;
+    statistics::Scalar m_DroppedPrefetchReqsOther;
+
+    PCRequestRecorder pcReqRecorder;
 
     EventFunctionWrapper deadlockCheckEvent;
 
@@ -350,8 +340,7 @@
      */
     bool llscStoreConditional(const Addr);
 
-<<<<<<< HEAD
-    Prefetcher::Base *prefetcher;
+    prefetch::Base *prefetcher;
 
     /** To probe when a cache hit occurs */
     ProbePointArg<PacketPtr> *ppHit;
@@ -388,7 +377,7 @@
 
     void issuePrefetch();
     EventFunctionWrapper issuePrefetchEvent;
-=======
+
 
     /**
      * Increment the unaddressed transaction counter
@@ -400,7 +389,6 @@
      * and the Sequencer object's version id.
      */
     uint64_t getCurrentUnaddressedTransactionID() const;
->>>>>>> 5fa484e2
 
   public:
     /**
