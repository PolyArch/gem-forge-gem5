/*
 * Copyright (c) 2020 ARM Limited
 * All rights reserved
 *
 * The license below extends only to copyright in the software and shall
 * not be construed as granting a license to any other intellectual
 * property including but not limited to intellectual property relating
 * to a hardware implementation of the functionality of the software
 * licensed hereunder.  You may use the software subject to the license
 * terms below provided that you ensure that this notice is replicated
 * unmodified and in its entirety in all distributions of the software,
 * modified or unmodified, in source code or in binary form.
 *
 * Copyright (c) 1999-2012 Mark D. Hill and David A. Wood
 * Copyright (c) 2013 Advanced Micro Devices, Inc.
 * All rights reserved.
 *
 * Redistribution and use in source and binary forms, with or without
 * modification, are permitted provided that the following conditions are
 * met: redistributions of source code must retain the above copyright
 * notice, this list of conditions and the following disclaimer;
 * redistributions in binary form must reproduce the above copyright
 * notice, this list of conditions and the following disclaimer in the
 * documentation and/or other materials provided with the distribution;
 * neither the name of the copyright holders nor the names of its
 * contributors may be used to endorse or promote products derived from
 * this software without specific prior written permission.
 *
 * THIS SOFTWARE IS PROVIDED BY THE COPYRIGHT HOLDERS AND CONTRIBUTORS
 * "AS IS" AND ANY EXPRESS OR IMPLIED WARRANTIES, INCLUDING, BUT NOT
 * LIMITED TO, THE IMPLIED WARRANTIES OF MERCHANTABILITY AND FITNESS FOR
 * A PARTICULAR PURPOSE ARE DISCLAIMED. IN NO EVENT SHALL THE COPYRIGHT
 * OWNER OR CONTRIBUTORS BE LIABLE FOR ANY DIRECT, INDIRECT, INCIDENTAL,
 * SPECIAL, EXEMPLARY, OR CONSEQUENTIAL DAMAGES (INCLUDING, BUT NOT
 * LIMITED TO, PROCUREMENT OF SUBSTITUTE GOODS OR SERVICES; LOSS OF USE,
 * DATA, OR PROFITS; OR BUSINESS INTERRUPTION) HOWEVER CAUSED AND ON ANY
 * THEORY OF LIABILITY, WHETHER IN CONTRACT, STRICT LIABILITY, OR TORT
 * (INCLUDING NEGLIGENCE OR OTHERWISE) ARISING IN ANY WAY OUT OF THE USE
 * OF THIS SOFTWARE, EVEN IF ADVISED OF THE POSSIBILITY OF SUCH DAMAGE.
 */

#include "mem/ruby/structures/CacheMemory.hh"

#include "base/intmath.hh"
#include "base/logging.hh"
#include "debug/HtmMem.hh"
#include "debug/RubyCache.hh"
#include "debug/RubyCacheTrace.hh"
#include "debug/RubyResourceStalls.hh"
#include "debug/RubyStats.hh"
#include "mem/cache/replacement_policies/weighted_lru_rp.hh"
#include "mem/ruby/protocol/AccessPermission.hh"
#include "mem/ruby/system/RubySystem.hh"

#include "sim/stream_nuca/stream_nuca_map.hh"

using namespace std;

ostream&
operator<<(ostream& out, const CacheMemory& obj)
{
    obj.print(out);
    out << flush;
    return out;
}

CacheMemory *
RubyCacheParams::create()
{
    return new CacheMemory(this);
}

CacheMemory::CacheMemory(const Params *p)
    : SimObject(p),
    dataArray(p->dataArrayBanks, p->dataAccessLatency,
              p->start_index_bit, p->ruby_system),
    tagArray(p->tagArrayBanks, p->tagAccessLatency,
             p->start_index_bit, p->ruby_system)
{
    m_cache_size = p->size;
    m_cache_assoc = p->assoc;
    m_replacementPolicy_ptr = p->replacement_policy;
    m_start_index_bit = p->start_index_bit;
    m_skip_index_start_bit = p->skip_index_start_bit;
    m_skip_index_num_bits = p->skip_index_num_bits;
    m_is_instruction_only_cache = p->is_icache;
    m_resource_stalls = p->resourceStalls;
    m_block_size = p->block_size;  // may be 0 at this point. Updated in init()
    m_use_occupancy = dynamic_cast<WeightedLRUPolicy*>(
                                    m_replacementPolicy_ptr) ? true : false;
    m_query_stream_nuca = p->query_stream_nuca;
    m_num_bitlines = p->num_bitlines;
    m_num_wordlines = p->num_wordlines;
}

void
CacheMemory::init()
{
    if (m_block_size == 0) {
        m_block_size = RubySystem::getBlockSizeBytes();
    }
    m_cache_num_sets = (m_cache_size / m_cache_assoc) / m_block_size;
    assert(m_cache_num_sets > 1);
    m_cache_num_set_bits = floorLog2(m_cache_num_sets);
    assert(m_cache_num_set_bits > 0);

    m_cache.resize(m_cache_num_sets,
                    std::vector<AbstractCacheEntry*>(m_cache_assoc, nullptr));
    replacement_data.resize(m_cache_num_sets,
                               std::vector<ReplData>(m_cache_assoc, nullptr));
    // instantiate all the replacement_data here
    for (int i = 0; i < m_cache_num_sets; i++) {
        for ( int j = 0; j < m_cache_assoc; j++) {
            replacement_data[i][j] =
                                m_replacementPolicy_ptr->instantiateEntry();
        }
    }

    if (m_query_stream_nuca) {
        StreamNUCAMap::CacheParams cacheParams;
        cacheParams.blockSize = m_block_size;
        cacheParams.numSet = m_cache_num_sets;
        cacheParams.assoc = m_cache_assoc;
        cacheParams.wordlines = m_num_wordlines;
        cacheParams.bitlines = m_num_bitlines;
        cacheParams.arrayTreeDegree = 2;
        cacheParams.arrayTreeLeafBandwidth = 4;
        cacheParams.arrayPerWay = 
            (cacheParams.blockSize * cacheParams.numSet) /
            (cacheParams.wordlines * cacheParams.bitlines / 8);
        // Not used yet.
        cacheParams.wayTreeDegree = m_cache_assoc;

        StreamNUCAMap::initializeCache(cacheParams);
    }
}

CacheMemory::~CacheMemory()
{
    if (m_replacementPolicy_ptr)
        delete m_replacementPolicy_ptr;
    for (int i = 0; i < m_cache_num_sets; i++) {
        for (int j = 0; j < m_cache_assoc; j++) {
            delete m_cache[i][j];
        }
    }
}

// convert a Address to its location in the cache
int64_t
CacheMemory::addressToCacheSet(Addr address) const
{
    assert(address == makeLineAddress(address));

    if (m_query_stream_nuca) {
        auto set = StreamNUCAMap::getSet(address);
        if (set != -1) {
            return set;
        }
    }

    auto index_end_bit = m_start_index_bit + m_cache_num_set_bits;
    auto skip_index_end_bit = m_skip_index_start_bit + m_skip_index_num_bits;

    if (skip_index_end_bit <= m_start_index_bit || index_end_bit <= m_skip_index_start_bit) {
        return bitSelect(address, m_start_index_bit,
                         m_start_index_bit + m_cache_num_set_bits - 1);
    } else {
        // We have to break the index into two parts. 
        auto index1_nbit = m_skip_index_start_bit - m_start_index_bit;
        auto index1 = (index1_nbit > 0) ? 
                      bitSelect(address, m_start_index_bit, 
                                m_start_index_bit + index1_nbit - 1)
                      : 0;
        auto index2_nbit = m_cache_num_set_bits - index1_nbit;
        auto index2 = bitSelect(address, skip_index_end_bit, 
                                skip_index_end_bit + index2_nbit - 1);
        return (index2 << index1_nbit) | index1;
    }
}

// Given a cache index: returns the index of the tag in a set.
// returns -1 if the tag is not found.
int
CacheMemory::findTagInSet(int64_t cacheSet, Addr tag) const
{
    assert(tag == makeLineAddress(tag));
    // search the set for the tags
    auto it = m_tag_index.find(tag);
    if (it != m_tag_index.end())
        if (m_cache[cacheSet][it->second]->m_Permission !=
            AccessPermission_NotPresent)
            return it->second;
    return -1; // Not found
}

// Given a cache index: returns the index of the tag in a set.
// returns -1 if the tag is not found.
int
CacheMemory::findTagInSetIgnorePermissions(int64_t cacheSet,
                                           Addr tag) const
{
    assert(tag == makeLineAddress(tag));
    // search the set for the tags
    auto it = m_tag_index.find(tag);
    if (it != m_tag_index.end())
        return it->second;
    return -1; // Not found
}

// Given an unique cache block identifier (idx): return the valid address
// stored by the cache block.  If the block is invalid/notpresent, the
// function returns the 0 address
Addr
CacheMemory::getAddressAtIdx(int idx) const
{
    Addr tmp(0);

    int set = idx / m_cache_assoc;
    assert(set < m_cache_num_sets);

    int way = idx - set * m_cache_assoc;
    assert (way < m_cache_assoc);

    AbstractCacheEntry* entry = m_cache[set][way];
    if (entry == NULL ||
        entry->m_Permission == AccessPermission_Invalid ||
        entry->m_Permission == AccessPermission_NotPresent) {
        return tmp;
    }
    return entry->m_Address;
}

bool
CacheMemory::tryCacheAccess(Addr address, RubyRequestType type,
                            DataBlock*& data_ptr)
{
    DPRINTF(RubyCache, "address: %#x\n", address);
    AbstractCacheEntry* entry = lookup(address);
    if (entry != nullptr) {
        // Do we even have a tag match?
        m_replacementPolicy_ptr->touch(entry->replacementData);
        entry->setLastAccess(curTick());
        data_ptr = &(entry->getDataBlk());

        if (entry->m_Permission == AccessPermission_Read_Write) {
            return true;
        }
        if ((entry->m_Permission == AccessPermission_Read_Only) &&
            (type == RubyRequestType_LD || type == RubyRequestType_IFETCH)) {
            return true;
        }
        // The line must not be accessible
    }
    data_ptr = NULL;
    return false;
}

bool
CacheMemory::testCacheAccess(Addr address, RubyRequestType type,
                             DataBlock*& data_ptr)
{
    DPRINTF(RubyCache, "address: %#x\n", address);
    AbstractCacheEntry* entry = lookup(address);
    if (entry != nullptr) {
        // Do we even have a tag match?
        m_replacementPolicy_ptr->touch(entry->replacementData);
        entry->setLastAccess(curTick());
        data_ptr = &(entry->getDataBlk());

        return entry->m_Permission != AccessPermission_NotPresent;
    }

    data_ptr = NULL;
    return false;
}

// tests to see if an address is present in the cache
bool
CacheMemory::isTagPresent(Addr address) const
{
    const AbstractCacheEntry* const entry = lookup(address);
    if (entry == nullptr) {
        // We didn't find the tag
        DPRINTF(RubyCache, "No tag match for address: %#x\n", address);
        return false;
    }
    DPRINTF(RubyCache, "address: %#x found\n", address);
    return true;
}

// Returns true if there is:
//   a) a tag match on this address or there is
//   b) an unused line in the same cache "way"
bool
CacheMemory::cacheAvail(Addr address) const
{
    assert(address == makeLineAddress(address));

    int64_t cacheSet = addressToCacheSet(address);

    for (int i = 0; i < m_cache_assoc; i++) {
        AbstractCacheEntry* entry = m_cache[cacheSet][i];
        if (entry != NULL) {
            if (entry->m_Address == address ||
                entry->m_Permission == AccessPermission_NotPresent) {
                // Already in the cache or we found an empty entry
                return true;
            }
        } else {
            return true;
        }
    }
    return false;
}

AbstractCacheEntry*
CacheMemory::allocate(Addr address, AbstractCacheEntry *entry)
{
    assert(address == makeLineAddress(address));
    assert(!isTagPresent(address));
    assert(cacheAvail(address));
    DPRINTF(RubyCache, "address: %#x\n", address);

    // Find the first open slot
    int64_t cacheSet = addressToCacheSet(address);
    std::vector<AbstractCacheEntry*> &set = m_cache[cacheSet];
    for (int i = 0; i < m_cache_assoc; i++) {
        if (!set[i] || set[i]->m_Permission == AccessPermission_NotPresent) {
            if (set[i] && (set[i] != entry)) {
                warn_once("This protocol contains a cache entry handling bug: "
                    "Entries in the cache should never be NotPresent! If\n"
                    "this entry (%#x) is not tracked elsewhere, it will memory "
                    "leak here. Fix your protocol to eliminate these!",
                    address);
            }
            set[i] = entry;  // Init entry
            set[i]->m_Address = address;
            set[i]->m_Permission = AccessPermission_Invalid;
            DPRINTF(RubyCache, "Allocate clearing lock for addr: %x\n",
                    address);
            set[i]->m_locked = -1;
            m_tag_index[address] = i;
            set[i]->setPosition(cacheSet, i);
            set[i]->replacementData = replacement_data[cacheSet][i];
            set[i]->setLastAccess(curTick());

            // Call reset function here to set initial value for different
            // replacement policies.
            m_replacementPolicy_ptr->reset(entry->replacementData);

            return entry;
        }
    }
    panic("Allocate didn't find an available entry");
}

void
CacheMemory::deallocate(Addr address)
{
    DPRINTF(RubyCache, "address: %#x\n", address);
    AbstractCacheEntry* entry = lookup(address);
    assert(entry != nullptr);
    m_replacementPolicy_ptr->invalidate(entry->replacementData);
    uint32_t cache_set = entry->getSet();
    uint32_t way = entry->getWay();
    delete entry;
    m_cache[cache_set][way] = NULL;
    m_tag_index.erase(address);
}

// Returns with the physical address of the conflicting cache line
Addr
CacheMemory::cacheProbe(Addr address) const
{
    assert(address == makeLineAddress(address));
    assert(!cacheAvail(address));

    int64_t cacheSet = addressToCacheSet(address);
    std::vector<ReplaceableEntry*> candidates;
    for (int i = 0; i < m_cache_assoc; i++) {
<<<<<<< HEAD
        // ! GemForge
        // To avoid deadlock, we have to avoid replacing lockedRMW line.
        if (m_cache[cacheSet][i]->isLockedRMW()) {
            DPRINTF(RubyCache, "Avoid replacing LockedRMW addr %#x way %d.\n",
                m_cache[cacheSet][i]->m_Address, i);
            continue;
        }

        // Pass the value of replacement_data to the cache entry so that we
        // can use it in the getVictim() function.
        m_cache[cacheSet][i]->replacementData = replacement_data[cacheSet][i];
=======
>>>>>>> 0d703041
        candidates.push_back(static_cast<ReplaceableEntry*>(
                                                       m_cache[cacheSet][i]));
    }
    return m_cache[cacheSet][m_replacementPolicy_ptr->
                        getVictim(candidates)->getWay()]->m_Address;
}

// looks an address up in the cache
AbstractCacheEntry*
CacheMemory::lookup(Addr address)
{
    assert(address == makeLineAddress(address));
    int64_t cacheSet = addressToCacheSet(address);
    int loc = findTagInSet(cacheSet, address);
    if (loc == -1) return NULL;
    return m_cache[cacheSet][loc];
}

// looks an address up in the cache
const AbstractCacheEntry*
CacheMemory::lookup(Addr address) const
{
    assert(address == makeLineAddress(address));
    int64_t cacheSet = addressToCacheSet(address);
    int loc = findTagInSet(cacheSet, address);
    if (loc == -1) return NULL;
    return m_cache[cacheSet][loc];
}

// Sets the most recently used bit for a cache block
void
CacheMemory::setMRU(Addr address)
{
    AbstractCacheEntry* entry = lookup(makeLineAddress(address));
    if (entry != nullptr) {
        m_replacementPolicy_ptr->touch(entry->replacementData);
        entry->setLastAccess(curTick());
    }
}

void
CacheMemory::setMRU(AbstractCacheEntry *entry)
{
<<<<<<< HEAD
    uint32_t cacheSet = e->getSet();
    uint32_t loc = e->getWay();
    DPRINTF(RubyCache, "SetMRU set %u way %u.\n", cacheSet, loc);
    m_replacementPolicy_ptr->touch(replacement_data[cacheSet][loc]);
    m_cache[cacheSet][loc]->setLastAccess(curTick());
=======
    assert(entry != nullptr);
    m_replacementPolicy_ptr->touch(entry->replacementData);
    entry->setLastAccess(curTick());
>>>>>>> 0d703041
}

void
CacheMemory::setMRU(Addr address, int occupancy)
{
    AbstractCacheEntry* entry = lookup(makeLineAddress(address));
    if (entry != nullptr) {
        // m_use_occupancy can decide whether we are using WeightedLRU
        // replacement policy. Depending on different replacement policies,
        // use different touch() function.
        if (m_use_occupancy) {
            static_cast<WeightedLRUPolicy*>(m_replacementPolicy_ptr)->touch(
                entry->replacementData, occupancy);
        } else {
            m_replacementPolicy_ptr->touch(entry->replacementData);
        }
        entry->setLastAccess(curTick());
    }
}

int
CacheMemory::getReplacementWeight(int64_t set, int64_t loc)
{
    assert(set < m_cache_num_sets);
    assert(loc < m_cache_assoc);
    int ret = 0;
    if (m_cache[set][loc] != NULL) {
        ret = m_cache[set][loc]->getNumValidBlocks();
        assert(ret >= 0);
    }

    return ret;
}

void
CacheMemory::recordCacheContents(int cntrl, CacheRecorder* tr) const
{
    uint64_t warmedUpBlocks = 0;
    uint64_t totalBlocks M5_VAR_USED = (uint64_t)m_cache_num_sets *
                                       (uint64_t)m_cache_assoc;

    for (int i = 0; i < m_cache_num_sets; i++) {
        for (int j = 0; j < m_cache_assoc; j++) {
            if (m_cache[i][j] != NULL) {
                AccessPermission perm = m_cache[i][j]->m_Permission;
                RubyRequestType request_type = RubyRequestType_NULL;
                if (perm == AccessPermission_Read_Only) {
                    if (m_is_instruction_only_cache) {
                        request_type = RubyRequestType_IFETCH;
                    } else {
                        request_type = RubyRequestType_LD;
                    }
                } else if (perm == AccessPermission_Read_Write) {
                    request_type = RubyRequestType_ST;
                }

                if (request_type != RubyRequestType_NULL) {
                    Tick lastAccessTick;
                    lastAccessTick = m_cache[i][j]->getLastAccess();
                    tr->addRecord(cntrl, m_cache[i][j]->m_Address,
                                  0, request_type, lastAccessTick,
                                  m_cache[i][j]->getDataBlk());
                    warmedUpBlocks++;
                }
            }
        }
    }

    DPRINTF(RubyCacheTrace, "%s: %lli blocks of %lli total blocks"
            "recorded %.2f%% \n", name().c_str(), warmedUpBlocks,
            totalBlocks, (float(warmedUpBlocks) / float(totalBlocks)) * 100.0);
}

void
CacheMemory::print(ostream& out) const
{
    out << "Cache dump: " << name() << endl;
    for (int i = 0; i < m_cache_num_sets; i++) {
        for (int j = 0; j < m_cache_assoc; j++) {
            if (m_cache[i][j] != NULL) {
                out << "  Index: " << i
                    << " way: " << j
                    << " entry: " << *m_cache[i][j] << endl;
            } else {
                out << "  Index: " << i
                    << " way: " << j
                    << " entry: NULL" << endl;
            }
        }
    }
}

void
CacheMemory::printData(ostream& out) const
{
    out << "printData() not supported" << endl;
}

void
CacheMemory::setLocked(Addr address, int context)
{
    DPRINTF(RubyCache, "Setting Lock for addr: %#x to %d\n", address, context);
    AbstractCacheEntry* entry = lookup(address);
    assert(entry != nullptr);
    entry->setLocked(context);
}

void
CacheMemory::clearLocked(Addr address)
{
    DPRINTF(RubyCache, "Clear Lock for addr: %#x\n", address);
    AbstractCacheEntry* entry = lookup(address);
    assert(entry != nullptr);
    entry->clearLocked();
}

void
CacheMemory::clearLockedAll(int context)
{
    // iterate through every set and way to get a cache line
    for (auto i = m_cache.begin(); i != m_cache.end(); ++i) {
        std::vector<AbstractCacheEntry*> set = *i;
        for (auto j = set.begin(); j != set.end(); ++j) {
            AbstractCacheEntry *line = *j;
            if (line && line->isLocked(context)) {
                DPRINTF(RubyCache, "Clear Lock for addr: %#x\n",
                    line->m_Address);
                line->clearLocked();
            }
        }
    }
}

bool
CacheMemory::isLocked(Addr address, int context)
{
    AbstractCacheEntry* entry = lookup(address);
    assert(entry != nullptr);
    DPRINTF(RubyCache, "Testing Lock for addr: %#llx cur %d con %d\n",
            address, entry->m_locked, context);
    return entry->isLocked(context);
}

void CacheMemory::setLockedRMW(Addr address) {
    DPRINTF(RubyCache, "Setting LockRMW for addr: %#x\n", address);
    assert(address == makeLineAddress(address));
    int64_t cacheSet = addressToCacheSet(address);
    int loc = findTagInSet(cacheSet, address);
    assert(loc != -1);
    m_cache[cacheSet][loc]->setLockedRMW();
}

void CacheMemory::clearLockedRMW(Addr address) {
    DPRINTF(RubyCache, "Clear Lock for addr: %#x\n", address);
    assert(address == makeLineAddress(address));
    int64_t cacheSet = addressToCacheSet(address);
    int loc = findTagInSet(cacheSet, address);
    assert(loc != -1);
    m_cache[cacheSet][loc]->clearLockedRMW();
}

bool CacheMemory::isLockedRMW(Addr address) {
    assert(address == makeLineAddress(address));
    int64_t cacheSet = addressToCacheSet(address);
    int loc = findTagInSet(cacheSet, address);
    assert(loc != -1);
    DPRINTF(RubyCache, "Testing Lock for addr: %#llx cur %d\n",
            address, m_cache[cacheSet][loc]->m_lockedRMW);
    return m_cache[cacheSet][loc]->isLockedRMW();
}

void
CacheMemory::regStats()
{
    SimObject::regStats();

    m_demand_hits
        .name(name() + ".demand_hits")
        .desc("Number of cache demand hits")
        ;
    m_demand_hits_prefetched
        .name(name() + ".demand_hits_prefetched")
        .desc("Number of cache demand hits prefetched")
        ;

    m_demand_misses
        .name(name() + ".demand_misses")
        .desc("Number of cache demand misses")
        ;

    m_demand_accesses
        .name(name() + ".demand_accesses")
        .desc("Number of cache demand accesses")
        ;

    m_demand_accesses = m_demand_hits + m_demand_misses;

    m_deallocated
        .name(name() + ".deallocated")
        .desc("Number of cache line deallocated");
    m_deallocated_no_reuse
        .name(name() + ".deallocated_no_reuse")
        .desc("Number of cache line deallocated before any reuse");
    m_deallocated_no_reuse_no_req_stat
        .name(name() + ".deallocated_no_reuse_no_req_stat")
        .desc("Number of cache line without ReqStat deallocated before any reuse");
    m_deallocated_no_reuse_noc_control_message
        .name(name() + ".deallocated_no_reuse_noc_ctrl_msg")
        .desc("Number of NoC control messages of no reuse data");
    m_deallocated_no_reuse_noc_control_evict_message
        .name(name() + ".deallocated_no_reuse_noc_ctrl_evict_msg")
        .desc("Number of NoC control evict messages of no reuse data");
    m_deallocated_no_reuse_noc_data_message
        .name(name() + ".deallocated_no_reuse_noc_data_msg")
        .desc("Number of NoC data messages of no reuse data");
    m_deallocated_no_reuse_stream
        .name(name() + ".deallocated_no_reuse_stream")
        .desc("Number of stream cache line deallocated before any reuse");
    m_deallocated_no_reuse_stream_noc_control_message
        .name(name() + ".deallocated_no_reuse_stream_noc_ctrl_msg")
        .desc("Number of NoC control messages of no reuse stream data");
    m_deallocated_no_reuse_stream_noc_data_message
        .name(name() + ".deallocated_no_reuse_stream_noc_data_msg")
        .desc("Number of NoC data messages of no reuse stream data");

    m_sw_prefetches
        .name(name() + ".total_sw_prefetches")
        .desc("Number of software prefetches")
        .flags(Stats::nozero)
        ;

    m_hw_prefetches
        .name(name() + ".total_hw_prefetches")
        .desc("Number of hardware prefetches")
        .flags(Stats::nozero)
        ;

    m_prefetches
        .name(name() + ".total_prefetches")
        .desc("Number of prefetches")
        .flags(Stats::nozero)
        ;

    m_prefetches = m_sw_prefetches + m_hw_prefetches;

    m_accessModeType
        .init(RubyRequestType_NUM)
        .name(name() + ".access_mode")
        .flags(Stats::pdf | Stats::total)
        ;
    for (int i = 0; i < RubyAccessMode_NUM; i++) {
        m_accessModeType
            .subname(i, RubyAccessMode_to_string(RubyAccessMode(i)))
            .flags(Stats::nozero)
            ;
    }

    numDataArrayReads
        .name(name() + ".num_data_array_reads")
        .desc("number of data array reads")
        .flags(Stats::nozero)
        ;

    numDataArrayWrites
        .name(name() + ".num_data_array_writes")
        .desc("number of data array writes")
        .flags(Stats::nozero)
        ;

    numTagArrayReads
        .name(name() + ".num_tag_array_reads")
        .desc("number of tag array reads")
        .flags(Stats::nozero)
        ;

    numTagArrayWrites
        .name(name() + ".num_tag_array_writes")
        .desc("number of tag array writes")
        .flags(Stats::nozero)
        ;

    numTagArrayStalls
        .name(name() + ".num_tag_array_stalls")
        .desc("number of stalls caused by tag array")
        .flags(Stats::nozero)
        ;

    numDataArrayStalls
        .name(name() + ".num_data_array_stalls")
        .desc("number of stalls caused by data array")
        .flags(Stats::nozero)
        ;

    htmTransCommitReadSet
        .init(8)
        .name(name() + ".htm_transaction_committed_read_set")
        .desc("read set size of a committed transaction")
        .flags(Stats::pdf | Stats::dist | Stats::nozero | Stats::nonan)
        ;

    htmTransCommitWriteSet
        .init(8)
        .name(name() + ".htm_transaction_committed_write_set")
        .desc("write set size of a committed transaction")
        .flags(Stats::pdf | Stats::dist | Stats::nozero | Stats::nonan)
        ;

    htmTransAbortReadSet
        .init(8)
        .name(name() + ".htm_transaction_aborted_read_set")
        .desc("read set size of a aborted transaction")
        .flags(Stats::pdf | Stats::dist | Stats::nozero | Stats::nonan)
        ;

    htmTransAbortWriteSet
        .init(8)
        .name(name() + ".htm_transaction_aborted_write_set")
        .desc("write set size of a aborted transaction")
        .flags(Stats::pdf | Stats::dist | Stats::nozero | Stats::nonan)
        ;
}

// assumption: SLICC generated files will only call this function
// once **all** resources are granted
void
CacheMemory::recordRequestType(CacheRequestType requestType, Addr addr)
{
    DPRINTF(RubyStats, "Recorded statistic: %s\n",
            CacheRequestType_to_string(requestType));
    switch(requestType) {
    case CacheRequestType_DataArrayRead:
        if (m_resource_stalls)
            dataArray.reserve(addressToCacheSet(addr));
        numDataArrayReads++;
        return;
    case CacheRequestType_DataArrayWrite:
        if (m_resource_stalls)
            dataArray.reserve(addressToCacheSet(addr));
        numDataArrayWrites++;
        return;
    case CacheRequestType_TagArrayRead:
        if (m_resource_stalls)
            tagArray.reserve(addressToCacheSet(addr));
        numTagArrayReads++;
        return;
    case CacheRequestType_TagArrayWrite:
        if (m_resource_stalls)
            tagArray.reserve(addressToCacheSet(addr));
        numTagArrayWrites++;
        return;
    default:
        warn("CacheMemory access_type not found: %s",
             CacheRequestType_to_string(requestType));
    }
}

bool
CacheMemory::checkResourceAvailable(CacheResourceType res, Addr addr)
{
    if (!m_resource_stalls) {
        return true;
    }

    if (res == CacheResourceType_TagArray) {
        if (tagArray.tryAccess(addressToCacheSet(addr))) return true;
        else {
            DPRINTF(RubyResourceStalls,
                    "Tag array stall on addr %#x in set %d\n",
                    addr, addressToCacheSet(addr));
            numTagArrayStalls++;
            return false;
        }
    } else if (res == CacheResourceType_DataArray) {
        if (dataArray.tryAccess(addressToCacheSet(addr))) return true;
        else {
            DPRINTF(RubyResourceStalls,
                    "Data array stall on addr %#x in set %d\n",
                    addr, addressToCacheSet(addr));
            numDataArrayStalls++;
            return false;
        }
    } else {
        panic("Unrecognized cache resource type.");
    }
}

bool
CacheMemory::isBlockInvalid(int64_t cache_set, int64_t loc)
{
  return (m_cache[cache_set][loc]->m_Permission == AccessPermission_Invalid);
}

bool
CacheMemory::isBlockNotBusy(int64_t cache_set, int64_t loc)
{
  return (m_cache[cache_set][loc]->m_Permission != AccessPermission_Busy);
}

/* hardware transactional memory */

void
CacheMemory::htmAbortTransaction()
{
    uint64_t htmReadSetSize = 0;
    uint64_t htmWriteSetSize = 0;

    // iterate through every set and way to get a cache line
    for (auto i = m_cache.begin(); i != m_cache.end(); ++i)
    {
        std::vector<AbstractCacheEntry*> set = *i;

        for (auto j = set.begin(); j != set.end(); ++j)
        {
            AbstractCacheEntry *line = *j;

            if (line != nullptr) {
                htmReadSetSize += (line->getInHtmReadSet() ? 1 : 0);
                htmWriteSetSize += (line->getInHtmWriteSet() ? 1 : 0);
                if (line->getInHtmWriteSet()) {
                    line->invalidateEntry();
                }
                line->setInHtmWriteSet(false);
                line->setInHtmReadSet(false);
                line->clearLocked();
            }
        }
    }

    htmTransAbortReadSet.sample(htmReadSetSize);
    htmTransAbortWriteSet.sample(htmWriteSetSize);
    DPRINTF(HtmMem, "htmAbortTransaction: read set=%u write set=%u\n",
        htmReadSetSize, htmWriteSetSize);
}

void
CacheMemory::htmCommitTransaction()
{
    uint64_t htmReadSetSize = 0;
    uint64_t htmWriteSetSize = 0;

    // iterate through every set and way to get a cache line
    for (auto i = m_cache.begin(); i != m_cache.end(); ++i)
    {
        std::vector<AbstractCacheEntry*> set = *i;

        for (auto j = set.begin(); j != set.end(); ++j)
        {
            AbstractCacheEntry *line = *j;
            if (line != nullptr) {
                htmReadSetSize += (line->getInHtmReadSet() ? 1 : 0);
                htmWriteSetSize += (line->getInHtmWriteSet() ? 1 : 0);
                line->setInHtmWriteSet(false);
                line->setInHtmReadSet(false);
                line->clearLocked();
             }
        }
    }

    htmTransCommitReadSet.sample(htmReadSetSize);
    htmTransCommitWriteSet.sample(htmWriteSetSize);
    DPRINTF(HtmMem, "htmCommitTransaction: read set=%u write set=%u\n",
        htmReadSetSize, htmWriteSetSize);
}<|MERGE_RESOLUTION|>--- conflicted
+++ resolved
@@ -100,6 +100,10 @@
         m_block_size = RubySystem::getBlockSizeBytes();
     }
     m_cache_num_sets = (m_cache_size / m_cache_assoc) / m_block_size;
+    if (m_cache_num_sets <= 1) {
+        panic("Invalid CacheSets %d Size %d Assoc %d BlkSize %d.\n",
+            m_cache_num_sets, m_cache_size, m_cache_assoc, m_block_size);
+    }
     assert(m_cache_num_sets > 1);
     m_cache_num_set_bits = floorLog2(m_cache_num_sets);
     assert(m_cache_num_set_bits > 0);
@@ -379,7 +383,6 @@
     int64_t cacheSet = addressToCacheSet(address);
     std::vector<ReplaceableEntry*> candidates;
     for (int i = 0; i < m_cache_assoc; i++) {
-<<<<<<< HEAD
         // ! GemForge
         // To avoid deadlock, we have to avoid replacing lockedRMW line.
         if (m_cache[cacheSet][i]->isLockedRMW()) {
@@ -388,11 +391,6 @@
             continue;
         }
 
-        // Pass the value of replacement_data to the cache entry so that we
-        // can use it in the getVictim() function.
-        m_cache[cacheSet][i]->replacementData = replacement_data[cacheSet][i];
-=======
->>>>>>> 0d703041
         candidates.push_back(static_cast<ReplaceableEntry*>(
                                                        m_cache[cacheSet][i]));
     }
@@ -436,17 +434,12 @@
 void
 CacheMemory::setMRU(AbstractCacheEntry *entry)
 {
-<<<<<<< HEAD
-    uint32_t cacheSet = e->getSet();
-    uint32_t loc = e->getWay();
-    DPRINTF(RubyCache, "SetMRU set %u way %u.\n", cacheSet, loc);
-    m_replacementPolicy_ptr->touch(replacement_data[cacheSet][loc]);
-    m_cache[cacheSet][loc]->setLastAccess(curTick());
-=======
     assert(entry != nullptr);
+    uint32_t set = entry->getSet();
+    uint32_t way = entry->getWay();
+    DPRINTF(RubyCache, "SetMRU set %u way %u.\n", set, way);
     m_replacementPolicy_ptr->touch(entry->replacementData);
     entry->setLastAccess(curTick());
->>>>>>> 0d703041
 }
 
 void
