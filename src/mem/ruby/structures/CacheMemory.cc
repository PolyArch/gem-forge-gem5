--- conflicted
+++ resolved
@@ -53,14 +53,11 @@
 #include "mem/ruby/protocol/AccessPermission.hh"
 #include "mem/ruby/system/RubySystem.hh"
 
-<<<<<<< HEAD
 #include "sim/stream_nuca/stream_nuca_map.hh"
 
 using namespace std;
-=======
 namespace gem5
 {
->>>>>>> 5fa484e2
 
 namespace ruby
 {
@@ -75,23 +72,6 @@
 
 CacheMemory::CacheMemory(const Params &p)
     : SimObject(p),
-<<<<<<< HEAD
-    dataArray(p->dataArrayBanks, p->dataAccessLatency,
-              p->start_index_bit, p->ruby_system),
-    tagArray(p->tagArrayBanks, p->tagAccessLatency,
-             p->start_index_bit, p->ruby_system)
-{
-    m_cache_size = p->size;
-    m_cache_assoc = p->assoc;
-    m_replacementPolicy_ptr = p->replacement_policy;
-    m_start_index_bit = p->start_index_bit;
-    m_skip_index_start_bit = p->skip_index_start_bit;
-    m_skip_index_num_bits = p->skip_index_num_bits;
-    m_is_instruction_only_cache = p->is_icache;
-    m_resource_stalls = p->resourceStalls;
-    m_block_size = p->block_size;  // may be 0 at this point. Updated in init()
-    m_use_occupancy = dynamic_cast<WeightedLRUPolicy*>(
-=======
     dataArray(p.dataArrayBanks, p.dataAccessLatency,
               p.start_index_bit, p.ruby_system),
     tagArray(p.tagArrayBanks, p.tagAccessLatency,
@@ -102,15 +82,16 @@
     m_cache_assoc = p.assoc;
     m_replacementPolicy_ptr = p.replacement_policy;
     m_start_index_bit = p.start_index_bit;
+    m_skip_index_start_bit = p.skip_index_start_bit;
+    m_skip_index_num_bits = p.skip_index_num_bits;
     m_is_instruction_only_cache = p.is_icache;
     m_resource_stalls = p.resourceStalls;
     m_block_size = p.block_size;  // may be 0 at this point. Updated in init()
     m_use_occupancy = dynamic_cast<replacement_policy::WeightedLRU*>(
->>>>>>> 5fa484e2
                                     m_replacementPolicy_ptr) ? true : false;
-    m_query_stream_nuca = p->query_stream_nuca;
-    m_num_bitlines = p->num_bitlines;
-    m_num_wordlines = p->num_wordlines;
+    m_query_stream_nuca = p.query_stream_nuca;
+    m_num_bitlines = p.num_bitlines;
+    m_num_wordlines = p.num_wordlines;
 }
 
 void
@@ -604,7 +585,6 @@
     return entry->isLocked(context);
 }
 
-<<<<<<< HEAD
 void CacheMemory::setLockedRMW(Addr address) {
     DPRINTF(RubyCache, "Setting LockRMW for addr: %#x\n", address);
     assert(address == makeLineAddress(address));
@@ -633,93 +613,6 @@
     return m_cache[cacheSet][loc]->isLockedRMW();
 }
 
-void
-CacheMemory::regStats()
-{
-    SimObject::regStats();
-
-    m_demand_hits
-        .name(name() + ".demand_hits")
-        .desc("Number of cache demand hits")
-        ;
-    m_demand_hits_prefetched
-        .name(name() + ".demand_hits_prefetched")
-        .desc("Number of cache demand hits prefetched")
-        ;
-
-    m_demand_misses
-        .name(name() + ".demand_misses")
-        .desc("Number of cache demand misses")
-        ;
-
-    m_demand_accesses
-        .name(name() + ".demand_accesses")
-        .desc("Number of cache demand accesses")
-        ;
-
-    m_demand_accesses = m_demand_hits + m_demand_misses;
-
-    m_deallocated
-        .name(name() + ".deallocated")
-        .desc("Number of cache line deallocated");
-    m_deallocated_no_reuse
-        .name(name() + ".deallocated_no_reuse")
-        .desc("Number of cache line deallocated before any reuse");
-    m_deallocated_no_reuse_no_req_stat
-        .name(name() + ".deallocated_no_reuse_no_req_stat")
-        .desc("Number of cache line without ReqStat deallocated before any reuse");
-    m_deallocated_no_reuse_noc_control_message
-        .name(name() + ".deallocated_no_reuse_noc_ctrl_msg")
-        .desc("Number of NoC control messages of no reuse data");
-    m_deallocated_no_reuse_noc_control_evict_message
-        .name(name() + ".deallocated_no_reuse_noc_ctrl_evict_msg")
-        .desc("Number of NoC control evict messages of no reuse data");
-    m_deallocated_no_reuse_noc_data_message
-        .name(name() + ".deallocated_no_reuse_noc_data_msg")
-        .desc("Number of NoC data messages of no reuse data");
-    m_deallocated_no_reuse_stream
-        .name(name() + ".deallocated_no_reuse_stream")
-        .desc("Number of stream cache line deallocated before any reuse");
-    m_deallocated_no_reuse_stream_noc_control_message
-        .name(name() + ".deallocated_no_reuse_stream_noc_ctrl_msg")
-        .desc("Number of NoC control messages of no reuse stream data");
-    m_deallocated_no_reuse_stream_noc_data_message
-        .name(name() + ".deallocated_no_reuse_stream_noc_data_msg")
-        .desc("Number of NoC data messages of no reuse stream data");
-
-    m_sw_prefetches
-        .name(name() + ".total_sw_prefetches")
-        .desc("Number of software prefetches")
-        .flags(Stats::nozero)
-        ;
-
-    m_hw_prefetches
-        .name(name() + ".total_hw_prefetches")
-        .desc("Number of hardware prefetches")
-        .flags(Stats::nozero)
-        ;
-
-    m_prefetches
-        .name(name() + ".total_prefetches")
-        .desc("Number of prefetches")
-        .flags(Stats::nozero)
-        ;
-
-    m_prefetches = m_sw_prefetches + m_hw_prefetches;
-
-    m_accessModeType
-        .init(RubyRequestType_NUM)
-        .name(name() + ".access_mode")
-        .flags(Stats::pdf | Stats::total)
-        ;
-    for (int i = 0; i < RubyAccessMode_NUM; i++) {
-        m_accessModeType
-            .subname(i, RubyAccessMode_to_string(RubyAccessMode(i)))
-            .flags(Stats::nozero)
-            ;
-    }
-
-=======
 CacheMemory::
 CacheMemoryStats::CacheMemoryStats(statistics::Group *parent)
     : statistics::Group(parent),
@@ -737,16 +630,32 @@
       ADD_STAT(htmTransAbortWriteSet, "Write set size of a aborted "
                                       "transaction"),
       ADD_STAT(m_demand_hits, "Number of cache demand hits"),
+      ADD_STAT(m_demand_hits_prefetched, "Number of cache demand hits prefetched"),
       ADD_STAT(m_demand_misses, "Number of cache demand misses"),
       ADD_STAT(m_demand_accesses, "Number of cache demand accesses",
                m_demand_hits + m_demand_misses),
+      ADD_STAT(m_sw_prefetches, "Number of software prefetches"),
+      ADD_STAT(m_hw_prefetches, "Number of hardware prefetches"),
+      ADD_STAT(m_prefetches, "Number of prefetches"),
       ADD_STAT(m_prefetch_hits, "Number of cache prefetch hits"),
       ADD_STAT(m_prefetch_misses, "Number of cache prefetch misses"),
       ADD_STAT(m_prefetch_accesses, "Number of cache prefetch accesses",
                m_prefetch_hits + m_prefetch_misses),
-      ADD_STAT(m_accessModeType, "")
-{
->>>>>>> 5fa484e2
+      ADD_STAT(m_accessModeType, ""),
+      ADD_STAT(m_deallocated, "Number of cache line deallocated"),
+      ADD_STAT(m_deallocated_no_reuse, "Number of cache line deallocated before any reuse"),
+      ADD_STAT(m_deallocated_no_reuse_no_req_stat, 
+        "Number of cache line without ReqStat deallocated before any reuse"),
+      ADD_STAT(m_deallocated_no_reuse_noc_control_message,
+        "Number of NoC control messages of no reuse data"),
+      ADD_STAT(m_deallocated_no_reuse_noc_control_evict_message,
+        "Number of NoC control evict messages of no reuse data"),
+      ADD_STAT(m_deallocated_no_reuse_noc_data_message,
+        "Number of NoC data messages of no reuse data"),
+      ADD_STAT(m_deallocated_no_reuse_stream, "Number of stream cache line deallocated before any reuse"),
+      ADD_STAT(m_deallocated_no_reuse_stream_noc_control_message, "Number of NoC control messages of no reuse stream data"),
+      ADD_STAT(m_deallocated_no_reuse_stream_noc_data_message, "Number of NoC data messages of no reuse stream data")
+{
     numDataArrayReads
         .flags(statistics::nozero);
 
@@ -793,6 +702,8 @@
 
     m_prefetch_accesses
         .flags(statistics::nozero);
+
+    m_prefetches = m_sw_prefetches + m_hw_prefetches;
 
     m_accessModeType
         .init(RubyRequestType_NUM)
@@ -955,6 +866,12 @@
 }
 
 void
+CacheMemory::profileDemandHitPrefetched()
+{
+    cacheMemoryStats.m_demand_hits_prefetched++;
+}
+
+void
 CacheMemory::profileDemandMiss()
 {
     cacheMemoryStats.m_demand_misses++;
@@ -970,6 +887,21 @@
 CacheMemory::profilePrefetchMiss()
 {
     cacheMemoryStats.m_prefetch_misses++;
+}
+
+void 
+CacheMemory::profileDealloc() {
+    cacheMemoryStats.m_deallocated++;
+}
+
+void 
+CacheMemory::profileDeallocNoReuse() {
+    cacheMemoryStats.m_deallocated_no_reuse++;
+}
+
+void 
+CacheMemory::profileDeallocNoReuseNoReqStat() {
+    cacheMemoryStats.m_deallocated_no_reuse_no_req_stat++;
 }
 
 } // namespace ruby
