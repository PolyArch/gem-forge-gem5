--- conflicted
+++ resolved
@@ -104,7 +104,7 @@
 class RubyPrefetcher : public SimObject
 {
     public:
-        typedef RubyPrefetcherParams Params;
+        PARAMS(RubyPrefetcher)
         RubyPrefetcher(const Params &p);
         ~RubyPrefetcher() = default;
 
@@ -217,43 +217,9 @@
         uint32_t m_train_misses;
         //! number of initial prefetches to startup a stream
         uint32_t m_num_startup_pfs;
-<<<<<<< HEAD
-        //! number of stride filters
-        uint32_t m_num_unit_filters;
-        //! number of non-stride filters
-        uint32_t m_num_nonunit_filters;
-        //! enable bulk prefetch
+
+        //! GemForge: enable bulk prefetch
         uint32_t m_bulk_prefetch_size;
-
-        /// a unit stride filter array: helps reduce BW requirement of
-        /// prefetching
-        std::vector<Addr> m_unit_filter;
-        /// a round robin pointer into the unit filter group
-        uint32_t m_unit_filter_index;
-        //! An array used to count the of times particular filter entries
-        //! have been hit
-        uint32_t *m_unit_filter_hit;
-
-        //! a negative unit stride filter array: helps reduce BW requirement
-        //! of prefetching
-        std::vector<Addr> m_negative_filter;
-        /// a round robin pointer into the negative filter group
-        uint32_t m_negative_filter_index;
-        /// An array used to count the of times particular filter entries
-        /// have been hit
-        uint32_t *m_negative_filter_hit;
-
-        /// a non-unit stride filter array: helps reduce BW requirement of
-        /// prefetching
-        std::vector<Addr> m_nonunit_filter;
-        /// An array of strides (in # of cache lines) for the filter entries
-        int *m_nonunit_stride;
-        /// An array used to count the of times particular filter entries
-        /// have been hit
-        uint32_t *m_nonunit_hit;
-        /// a round robin pointer into the unit filter group
-        uint32_t m_nonunit_index;
-=======
 
         /**
          * A unit stride filter array: helps reduce BW requirement
@@ -272,7 +238,6 @@
          * prefetching.
          */
         CircularQueue<NonUnitFilterEntry> nonUnitFilter;
->>>>>>> 5fa484e2
 
         /// Used for allowing prefetches across pages.
         bool m_prefetch_cross_pages;
