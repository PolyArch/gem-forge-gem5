--- conflicted
+++ resolved
@@ -237,24 +237,14 @@
   int getNumBlocks();
   Addr getAddressAtIdx(int);
 
-<<<<<<< HEAD
-  Scalar demand_misses;
-  Scalar demand_hits;
-  Scalar demand_hits_prefetched;
-  Scalar deallocated;
-  Scalar deallocated_no_reuse;
-  Scalar deallocated_no_reuse_no_req_stat;
-  Scalar deallocated_no_reuse_noc_control_message;
-  Scalar deallocated_no_reuse_noc_data_message;
-  Scalar deallocated_no_reuse_stream;
-  Scalar deallocated_no_reuse_stream_noc_control_message;
-  Scalar deallocated_no_reuse_stream_noc_data_message;
-=======
   void profileDemandHit();
   void profileDemandMiss();
   void profilePrefetchHit();
   void profilePrefetchMiss();
->>>>>>> 5fa484e2
+  void profileDemandHitPrefetched();
+  void profileDealloc();
+  void profileDeallocNoReuse();
+  void profileDeallocNoReuseNoReqStat();
 }
 
 structure (WireBuffer, inport="yes", outport="yes", external = "yes") {
