--- conflicted
+++ resolved
@@ -167,13 +167,11 @@
   Release,           desc="Release operation";
   Acquire,           desc="Acquire opertion";
   AcquireRelease,    desc="Acquire and Release opertion";
-<<<<<<< HEAD
   // ! Sean: StreamAwareCache
   // ! Duplication of RubyRequestType.
   StreamConfig,      desc="Stream configuration";
   StreamEnd,         desc="Stream end";
   StreamNDC,         desc="Stream NDC";
-=======
   HTM_Start,         desc="hardware memory transaction: begin";
   HTM_Commit,        desc="hardware memory transaction: commit";
   HTM_Cancel,        desc="hardware memory transaction: cancel";
@@ -199,7 +197,6 @@
   FAIL_SELF,        desc="failed due local cache's replacement policy";
   FAIL_REMOTE,      desc="failed due remote invalidation";
   FAIL_OTHER,       desc="failed due other circumstances";
->>>>>>> 0d703041
 }
 
 enumeration(SequencerRequestType, desc="...", default="SequencerRequestType_NULL") {
