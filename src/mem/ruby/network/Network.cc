--- conflicted
+++ resolved
@@ -45,15 +45,13 @@
 #include "mem/ruby/network/BasicLink.hh"
 #include "mem/ruby/system/RubySystem.hh"
 
-<<<<<<< HEAD
 #include "sim/stream_nuca/stream_nuca_map.hh"
-=======
+
 namespace gem5
 {
 
 namespace ruby
 {
->>>>>>> 5fa484e2
 
 uint32_t Network::m_virtual_networks;
 uint32_t Network::m_control_msg_size;
@@ -140,7 +138,6 @@
     }
 
     // Register a callback function for combining the statistics
-<<<<<<< HEAD
     Stats::registerDumpCallback(
         [this]() -> void { this->collateStats(); });
     /**
@@ -149,9 +146,6 @@
      */
     Stats::registerResetCallback(
         [this]() -> void { this->resetStats(); });
-=======
-    statistics::registerDumpCallback([this]() { collateStats(); });
->>>>>>> 5fa484e2
 
     for (auto &it : dynamic_cast<Network *>(this)->params().ext_links) {
         it->params().ext_node->initNetQueues();
