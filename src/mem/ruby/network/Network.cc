/*
 * Copyright (c) 2017 ARM Limited
 * All rights reserved.
 *
 * The license below extends only to copyright in the software and shall
 * not be construed as granting a license to any other intellectual
 * property including but not limited to intellectual property relating
 * to a hardware implementation of the functionality of the software
 * licensed hereunder.  You may use the software subject to the license
 * terms below provided that you ensure that this notice is replicated
 * unmodified and in its entirety in all distributions of the software,
 * modified or unmodified, in source code or in binary form.
 *
 * Copyright (c) 1999-2008 Mark D. Hill and David A. Wood
 * All rights reserved.
 *
 * Redistribution and use in source and binary forms, with or without
 * modification, are permitted provided that the following conditions are
 * met: redistributions of source code must retain the above copyright
 * notice, this list of conditions and the following disclaimer;
 * redistributions in binary form must reproduce the above copyright
 * notice, this list of conditions and the following disclaimer in the
 * documentation and/or other materials provided with the distribution;
 * neither the name of the copyright holders nor the names of its
 * contributors may be used to endorse or promote products derived from
 * this software without specific prior written permission.
 *
 * THIS SOFTWARE IS PROVIDED BY THE COPYRIGHT HOLDERS AND CONTRIBUTORS
 * "AS IS" AND ANY EXPRESS OR IMPLIED WARRANTIES, INCLUDING, BUT NOT
 * LIMITED TO, THE IMPLIED WARRANTIES OF MERCHANTABILITY AND FITNESS FOR
 * A PARTICULAR PURPOSE ARE DISCLAIMED. IN NO EVENT SHALL THE COPYRIGHT
 * OWNER OR CONTRIBUTORS BE LIABLE FOR ANY DIRECT, INDIRECT, INCIDENTAL,
 * SPECIAL, EXEMPLARY, OR CONSEQUENTIAL DAMAGES (INCLUDING, BUT NOT
 * LIMITED TO, PROCUREMENT OF SUBSTITUTE GOODS OR SERVICES; LOSS OF USE,
 * DATA, OR PROFITS; OR BUSINESS INTERRUPTION) HOWEVER CAUSED AND ON ANY
 * THEORY OF LIABILITY, WHETHER IN CONTRACT, STRICT LIABILITY, OR TORT
 * (INCLUDING NEGLIGENCE OR OTHERWISE) ARISING IN ANY WAY OUT OF THE USE
 * OF THIS SOFTWARE, EVEN IF ADVISED OF THE POSSIBILITY OF SUCH DAMAGE.
 */

#include "mem/ruby/network/Network.hh"

#include "base/logging.hh"
#include "mem/ruby/common/MachineID.hh"
#include "mem/ruby/network/BasicLink.hh"
#include "mem/ruby/system/RubySystem.hh"

#include "sim/stream_nuca/stream_nuca_map.hh"

uint32_t Network::m_virtual_networks;
uint32_t Network::m_control_msg_size;
uint32_t Network::m_data_msg_size;

Network::Network(const Params *p)
    : ClockedObject(p)
{
    m_virtual_networks = p->number_of_virtual_networks;
    m_control_msg_size = p->control_msg_size;

    params()->ruby_system->registerNetwork(this);

    // Populate localNodeVersions with the version of each MachineType in
    // this network. This will be used to compute a global to local ID.
    // Do this by looking at the ext_node for each ext_link. There is one
    // ext_node per ext_link and it points to an AbstractController.
    // For RubySystems with one network global and local ID are the same.
    std::unordered_map<MachineType, std::vector<NodeID>> localNodeVersions;
    for (auto &it : params()->ext_links) {
        AbstractController *cntrl = it->params()->ext_node;
        localNodeVersions[cntrl->getType()].push_back(cntrl->getVersion());
        params()->ruby_system->registerMachineID(cntrl->getMachineID(), this);
    }

    // Compute a local ID for each MachineType using the same order as SLICC
    NodeID local_node_id = 0;
    for (int i = 0; i < MachineType_base_level(MachineType_NUM); ++i) {
        MachineType mach = static_cast<MachineType>(i);
        if (localNodeVersions.count(mach)) {
            for (auto &ver : localNodeVersions.at(mach)) {
                // Get the global ID Ruby will pass around
                NodeID global_node_id = MachineType_base_number(mach) + ver;
                globalToLocalMap.emplace(global_node_id, local_node_id);
                ++local_node_id;
            }
        }
    }

    // Total nodes/controllers in network is equal to the local node count
    // Must make sure this is called after the State Machine constructors
    m_nodes = local_node_id;

    assert(m_nodes != 0);
    assert(m_virtual_networks != 0);

    m_topology_ptr = new Topology(m_nodes, p->routers.size(),
                                  m_virtual_networks,
                                  p->ext_links, p->int_links);

    // Allocate to and from queues
    // Queues that are getting messages from protocol
    m_toNetQueues.resize(m_nodes);

    // Queues that are feeding the protocol
    m_fromNetQueues.resize(m_nodes);

    m_ordered.resize(m_virtual_networks);
    m_vnet_type_names.resize(m_virtual_networks);

    for (int i = 0; i < m_virtual_networks; i++) {
        m_ordered[i] = false;
    }

    // Initialize the controller's network pointers
    for (std::vector<BasicExtLink*>::const_iterator i = p->ext_links.begin();
         i != p->ext_links.end(); ++i) {
        BasicExtLink *ext_link = (*i);
        AbstractController *abs_cntrl = ext_link->params()->ext_node;
        abs_cntrl->initNetworkPtr(this);
        const AddrRangeList &ranges = abs_cntrl->getAddrRanges();
        if (!ranges.empty()) {
            MachineID mid = abs_cntrl->getMachineID();
            AddrMapNode addr_map_node = {
                .id = mid.getNum(),
                .ranges = ranges
            };
            addrMap.emplace(mid.getType(), addr_map_node);
        }
    }

    // Register a callback function for combining the statistics
<<<<<<< HEAD
    Stats::registerDumpCallback(new StatsCallback(this));
    /**
     * ! GemForge
     * We need to resetStats.
     */
    Stats::registerResetCallback(
        new MakeCallback<Network, &Network::resetStats>(this, true /* auto_destroy */)
    );
=======
    Stats::registerDumpCallback([this]() { collateStats(); });
>>>>>>> 0d703041

    for (auto &it : dynamic_cast<Network *>(this)->params()->ext_links) {
        it->params()->ext_node->initNetQueues();
    }
}

Network::~Network()
{
    for (int node = 0; node < m_nodes; node++) {

        // Delete the Message Buffers
        for (auto& it : m_toNetQueues[node]) {
            delete it;
        }

        for (auto& it : m_fromNetQueues[node]) {
            delete it;
        }
    }

    delete m_topology_ptr;
}

void
Network::init()
{
    m_data_msg_size = RubySystem::getBlockSizeBytes() + m_control_msg_size;
}

uint32_t
Network::MessageSizeType_to_int(MessageSizeType size_type)
{
    switch(size_type) {
      case MessageSizeType_Control:
      case MessageSizeType_Request_Control:
      case MessageSizeType_Reissue_Control:
      case MessageSizeType_Response_Control:
      case MessageSizeType_Writeback_Control:
      case MessageSizeType_Broadcast_Control:
      case MessageSizeType_Multicast_Control:
      case MessageSizeType_Forwarded_Control:
      case MessageSizeType_Invalidate_Control:
      case MessageSizeType_Unblock_Control:
      case MessageSizeType_Persistent_Control:
      case MessageSizeType_Completion_Control:
        return m_control_msg_size;
      case MessageSizeType_Data:
      case MessageSizeType_Response_Data:
      case MessageSizeType_ResponseLocal_Data:
      case MessageSizeType_ResponseL2hit_Data:
      case MessageSizeType_Writeback_Data:
        return m_data_msg_size;
      case MessageSizeType_Response_Data_1B:
        return m_control_msg_size + 1;
      case MessageSizeType_Response_Data_2B:
        return m_control_msg_size + 2;
      case MessageSizeType_Response_Data_4B:
        return m_control_msg_size + 4;
      case MessageSizeType_Response_Data_8B:
        return m_control_msg_size + 8;
      case MessageSizeType_Response_Data_16B:
        return m_control_msg_size + 16;
      default:
        panic("Invalid range for type MessageSizeType");
        break;
    }
}

void
Network::checkNetworkAllocation(NodeID local_id, bool ordered,
                                        int network_num,
                                        std::string vnet_type)
{
    fatal_if(local_id >= m_nodes, "Node ID is out of range");
    fatal_if(network_num >= m_virtual_networks, "Network id is out of range");

    if (ordered) {
        m_ordered[network_num] = true;
    }

    m_vnet_type_names[network_num] = vnet_type;
}


void
Network::setToNetQueue(NodeID global_id, bool ordered, int network_num,
                                 std::string vnet_type, MessageBuffer *b)
{
    NodeID local_id = getLocalNodeID(global_id);
    checkNetworkAllocation(local_id, ordered, network_num, vnet_type);

    while (m_toNetQueues[local_id].size() <= network_num) {
        m_toNetQueues[local_id].push_back(nullptr);
    }
    m_toNetQueues[local_id][network_num] = b;
}

void
Network::setFromNetQueue(NodeID global_id, bool ordered, int network_num,
                                   std::string vnet_type, MessageBuffer *b)
{
    NodeID local_id = getLocalNodeID(global_id);
    checkNetworkAllocation(local_id, ordered, network_num, vnet_type);

    while (m_fromNetQueues[local_id].size() <= network_num) {
        m_fromNetQueues[local_id].push_back(nullptr);
    }
    m_fromNetQueues[local_id][network_num] = b;
}

NodeID
Network::addressToNodeID(Addr addr, MachineType mtype)
{
    // Look through the address maps for entries with matching machine
    // type to get the responsible node for this address.
    const auto &matching_ranges = addrMap.equal_range(mtype);
    for (auto it = matching_ranges.first; it != matching_ranges.second; it++) {
        AddrMapNode &node = it->second;
        auto &ranges = node.ranges;
        for (AddrRange &range: ranges) {
            if (range.contains(addr)) {
                return node.id;
            }
        }
    }
    warn("Failed to map address %#x to machine %s.\n", addr,
        MachineType_to_string(mtype));
    return MachineType_base_count(mtype);
}

NodeID
Network::getLocalNodeID(NodeID global_id) const
{
    assert(globalToLocalMap.count(global_id));
    return globalToLocalMap.at(global_id);
}<|MERGE_RESOLUTION|>--- conflicted
+++ resolved
@@ -128,18 +128,14 @@
     }
 
     // Register a callback function for combining the statistics
-<<<<<<< HEAD
-    Stats::registerDumpCallback(new StatsCallback(this));
+    Stats::registerDumpCallback(
+        [this]() -> void { this->collateStats(); });
     /**
      * ! GemForge
      * We need to resetStats.
      */
     Stats::registerResetCallback(
-        new MakeCallback<Network, &Network::resetStats>(this, true /* auto_destroy */)
-    );
-=======
-    Stats::registerDumpCallback([this]() { collateStats(); });
->>>>>>> 0d703041
+        [this]() -> void { this->resetStats(); });
 
     for (auto &it : dynamic_cast<Network *>(this)->params()->ext_links) {
         it->params()->ext_node->initNetQueues();
