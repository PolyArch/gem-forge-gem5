--- conflicted
+++ resolved
@@ -75,11 +75,10 @@
 
     m_enable_fault_model = p.enable_fault_model;
     if (m_enable_fault_model)
-<<<<<<< HEAD
-        fault_model = p->fault_model;
-    m_enable_multicast = p->enable_multicast;
-    m_ideal_noc_hops = p->ideal_noc_hops;
-    m_ideal_noc_msg = p->ideal_noc_msg;
+        fault_model = p.fault_model;
+    m_enable_multicast = p.enable_multicast;
+    m_ideal_noc_hops = p.ideal_noc_hops;
+    m_ideal_noc_msg = p.ideal_noc_msg;
     m_ideal_noc_msg_all = m_ideal_noc_msg == "all";
     /**
      * Record the message stats category and types
@@ -145,9 +144,6 @@
     if (m_ideal_noc_msg.find("STREAM_NDC") != std::string::npos) {
         m_ideal_noc_msg_types.emplace_back(1, 12);
     }
-=======
-        fault_model = p.fault_model;
->>>>>>> 5fa484e2
 
     m_vnet_type.resize(m_virtual_networks);
 
@@ -757,7 +753,6 @@
     return num_functional_writes;
 }
 
-<<<<<<< HEAD
 bool
 GarnetNetwork::isIdealNoCMsg(const MsgPtr &msg) const {
     if (this->m_ideal_noc_msg_all) {
@@ -780,8 +775,6 @@
     }
     return false;
 }
-=======
 } // namespace garnet
 } // namespace ruby
-} // namespace gem5
->>>>>>> 5fa484e2
+} // namespace gem5