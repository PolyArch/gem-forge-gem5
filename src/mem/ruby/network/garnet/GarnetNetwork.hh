/*
 * Copyright (c) 2020 Advanced Micro Devices, Inc.
 * Copyright (c) 2008 Princeton University
 * Copyright (c) 2016 Georgia Institute of Technology
 * All rights reserved.
 *
 * Redistribution and use in source and binary forms, with or without
 * modification, are permitted provided that the following conditions are
 * met: redistributions of source code must retain the above copyright
 * notice, this list of conditions and the following disclaimer;
 * redistributions in binary form must reproduce the above copyright
 * notice, this list of conditions and the following disclaimer in the
 * documentation and/or other materials provided with the distribution;
 * neither the name of the copyright holders nor the names of its
 * contributors may be used to endorse or promote products derived from
 * this software without specific prior written permission.
 *
 * THIS SOFTWARE IS PROVIDED BY THE COPYRIGHT HOLDERS AND CONTRIBUTORS
 * "AS IS" AND ANY EXPRESS OR IMPLIED WARRANTIES, INCLUDING, BUT NOT
 * LIMITED TO, THE IMPLIED WARRANTIES OF MERCHANTABILITY AND FITNESS FOR
 * A PARTICULAR PURPOSE ARE DISCLAIMED. IN NO EVENT SHALL THE COPYRIGHT
 * OWNER OR CONTRIBUTORS BE LIABLE FOR ANY DIRECT, INDIRECT, INCIDENTAL,
 * SPECIAL, EXEMPLARY, OR CONSEQUENTIAL DAMAGES (INCLUDING, BUT NOT
 * LIMITED TO, PROCUREMENT OF SUBSTITUTE GOODS OR SERVICES; LOSS OF USE,
 * DATA, OR PROFITS; OR BUSINESS INTERRUPTION) HOWEVER CAUSED AND ON ANY
 * THEORY OF LIABILITY, WHETHER IN CONTRACT, STRICT LIABILITY, OR TORT
 * (INCLUDING NEGLIGENCE OR OTHERWISE) ARISING IN ANY WAY OUT OF THE USE
 * OF THIS SOFTWARE, EVEN IF ADVISED OF THE POSSIBILITY OF SUCH DAMAGE.
 */


#ifndef __MEM_RUBY_NETWORK_GARNET_0_GARNETNETWORK_HH__
#define __MEM_RUBY_NETWORK_GARNET_0_GARNETNETWORK_HH__

#include <iostream>
#include <vector>

#include "mem/ruby/network/Network.hh"
#include "mem/ruby/network/fault_model/FaultModel.hh"
#include "mem/ruby/network/garnet/CommonTypes.hh"
#include "params/GarnetNetwork.hh"

namespace gem5
{

namespace ruby
{

class FaultModel;
class NetDest;

namespace garnet
{

class NetworkInterface;
class Router;
class NetworkLink;
class NetworkBridge;
class CreditLink;

class GarnetNetwork : public Network
{
  public:
    typedef GarnetNetworkParams Params;
    GarnetNetwork(const Params &p);
    ~GarnetNetwork() = default;

    void init();

    const char *garnetVersion = "3.0";

    // Configuration (set externally)

    // for 2D topology
    int getNumRows() const { return m_num_rows; }
    int getNumCols() const { return m_num_cols; }

    // for network
    uint32_t getNiFlitSize() const { return m_ni_flit_size; }
    uint32_t getBuffersPerDataVC() { return m_buffers_per_data_vc; }
    uint32_t getBuffersPerCtrlVC() { return m_buffers_per_ctrl_vc; }
    int getRoutingAlgorithm() const { return m_routing_algorithm; }

    bool isFaultModelEnabled() const { return m_enable_fault_model; }
    FaultModel* fault_model;

    bool isMulticastEnabled() const { return m_enable_multicast; }
    bool isIdealNoCEnabled() const { return m_ideal_noc_hops != -1; }
    bool isIdealNoCMsg(const MsgPtr &msg) const;
    int getIdealNoCHops() const { return m_ideal_noc_hops; }

    // Internal configuration
    bool isVNetOrdered(int vnet) const { return m_ordered[vnet]; }
    VNET_type
    get_vnet_type(int vnet)
    {
        return m_vnet_type[vnet];
    }
    int getNumRouters();
    int get_router_id(int ni, int vnet);
    NetworkInterface *getNetworkInterface(int ni) {
        return this->m_nis.at(ni);
    }


    // Methods used by Topology to setup the network
    void makeExtOutLink(SwitchID src, NodeID dest, BasicLink* link,
                     std::vector<NetDest>& routing_table_entry);
    void makeExtInLink(NodeID src, SwitchID dest, BasicLink* link,
                    std::vector<NetDest>& routing_table_entry);
    void makeInternalLink(SwitchID src, SwitchID dest, BasicLink* link,
                          std::vector<NetDest>& routing_table_entry,
                          PortDirection src_outport_dirn,
                          PortDirection dest_inport_dirn);

    bool functionalRead(Packet *pkt, WriteMask &mask);
    //! Function for performing a functional write. The return value
    //! indicates the number of messages that were written.
    uint32_t functionalWrite(Packet *pkt);

    // Stats
    void collateStats();
    void regStats();
    void resetStats();
    void print(std::ostream& out) const;

    // increment counters
    static constexpr int MAX_MSG_TYPES_PER_CATEGORY = 40;
    static constexpr int MAX_MSG_CATEGORY = 2;
    void increment_injected_packets(int vnet) { m_packets_injected[vnet]++; }
    void increment_injected_packet_type(int type) { m_packet_types_injected[type]++; }
    void increment_received_packets(int vnet) { m_packets_received[vnet]++; }

    void
    increment_packet_network_latency(Tick latency, int vnet)
    {
        m_packet_network_latency[vnet] += latency;
    }

    void
    increment_packet_queueing_latency(Tick latency, int vnet)
    {
        m_packet_queueing_latency[vnet] += latency;
    }

    void increment_injected_flits(int vnet) { m_flits_injected[vnet]++; }
    void increment_injected_flit_type(int type) { m_flit_types_injected[type]++; }
    void increment_received_flits(int vnet) { m_flits_received[vnet]++; }

    void
    increment_flit_network_latency(Tick latency, int vnet)
    {
        m_flit_network_latency[vnet] += latency;
    }

    void
    increment_flit_queueing_latency(Tick latency, int vnet)
    {
        m_flit_queueing_latency[vnet] += latency;
    }

    void
    increment_total_hops(int hops, int type)
    {
        m_total_hops += hops;
        m_total_hop_types[type] += hops;
    }

    void update_traffic_distribution(RouteInfo route);
    int getNextPacketID() { return m_next_packet_id++; }

  protected:
    // Configuration
    int m_num_rows;
    int m_num_cols;
    uint32_t m_ni_flit_size;
    uint32_t m_max_vcs_per_vnet;
    uint32_t m_buffers_per_ctrl_vc;
    uint32_t m_buffers_per_data_vc;
    int m_routing_algorithm;
    bool m_enable_fault_model;
    bool m_enable_multicast;
    int m_ideal_noc_hops;
    std::string m_ideal_noc_msg = "none";
    bool m_ideal_noc_msg_all = false;
    struct IdealizedMsg {
        int statsCategory;
        int statsType;
        MessageSizeType sizeType = MessageSizeType_NUM;
        IdealizedMsg(int _statsCategory, int _statsType)
            : statsCategory(_statsCategory), statsType(_statsType) {}
    };
    std::vector<IdealizedMsg> m_ideal_noc_msg_types;

    // Statistical variables
<<<<<<< HEAD
    Stats::Vector m_packets_received;
    Stats::Vector m_packets_injected;
    Stats::Vector m_packet_types_injected;
    Stats::Vector m_packet_network_latency;
    Stats::Vector m_packet_queueing_latency;

    Stats::Formula m_avg_packet_vnet_latency;
    Stats::Formula m_avg_packet_vqueue_latency;
    Stats::Formula m_avg_packet_network_latency;
    Stats::Formula m_avg_packet_queueing_latency;
    Stats::Formula m_avg_packet_latency;

    Stats::Vector m_flits_received;
    Stats::Vector m_flits_injected;
    Stats::Vector m_flit_types_injected;
    Stats::Vector m_flit_network_latency;
    Stats::Vector m_flit_queueing_latency;

    Stats::Formula m_avg_flit_vnet_latency;
    Stats::Formula m_avg_flit_vqueue_latency;
    Stats::Formula m_avg_flit_network_latency;
    Stats::Formula m_avg_flit_queueing_latency;
    Stats::Formula m_avg_flit_latency;

    Stats::Scalar m_total_ext_in_link_utilization;
    Stats::Scalar m_total_ext_out_link_utilization;
    Stats::Scalar m_total_int_link_utilization;
    Stats::Scalar m_average_link_utilization;
    Stats::Vector m_average_vc_load;

    Stats::Scalar  m_total_hops;
    Stats::Vector  m_total_hop_types;
    Stats::Formula m_avg_hops;
=======
    statistics::Vector m_packets_received;
    statistics::Vector m_packets_injected;
    statistics::Vector m_packet_network_latency;
    statistics::Vector m_packet_queueing_latency;

    statistics::Formula m_avg_packet_vnet_latency;
    statistics::Formula m_avg_packet_vqueue_latency;
    statistics::Formula m_avg_packet_network_latency;
    statistics::Formula m_avg_packet_queueing_latency;
    statistics::Formula m_avg_packet_latency;

    statistics::Vector m_flits_received;
    statistics::Vector m_flits_injected;
    statistics::Vector m_flit_network_latency;
    statistics::Vector m_flit_queueing_latency;

    statistics::Formula m_avg_flit_vnet_latency;
    statistics::Formula m_avg_flit_vqueue_latency;
    statistics::Formula m_avg_flit_network_latency;
    statistics::Formula m_avg_flit_queueing_latency;
    statistics::Formula m_avg_flit_latency;

    statistics::Scalar m_total_ext_in_link_utilization;
    statistics::Scalar m_total_ext_out_link_utilization;
    statistics::Scalar m_total_int_link_utilization;
    statistics::Scalar m_average_link_utilization;
    statistics::Vector m_average_vc_load;

    statistics::Scalar  m_total_hops;
    statistics::Formula m_avg_hops;

    std::vector<std::vector<statistics::Scalar *>> m_data_traffic_distribution;
    std::vector<std::vector<statistics::Scalar *>> m_ctrl_traffic_distribution;
>>>>>>> 5fa484e2

  private:
    GarnetNetwork(const GarnetNetwork& obj);
    GarnetNetwork& operator=(const GarnetNetwork& obj);

    std::vector<VNET_type > m_vnet_type;
    std::vector<Router *> m_routers;   // All Routers in Network
    std::vector<NetworkLink *> m_networklinks; // All flit links in the network
    std::vector<NetworkBridge *> m_networkbridges; // All network bridges
    std::vector<CreditLink *> m_creditlinks; // All credit links in the network
    std::vector<NetworkInterface *> m_nis;   // All NI's in Network
    int m_next_packet_id; // static vairable for packet id allocation
};

inline std::ostream&
operator<<(std::ostream& out, const GarnetNetwork& obj)
{
    obj.print(out);
    out << std::flush;
    return out;
}

} // namespace garnet
} // namespace ruby
} // namespace gem5

#endif //__MEM_RUBY_NETWORK_GARNET_0_GARNETNETWORK_HH__<|MERGE_RESOLUTION|>--- conflicted
+++ resolved
@@ -193,43 +193,9 @@
     std::vector<IdealizedMsg> m_ideal_noc_msg_types;
 
     // Statistical variables
-<<<<<<< HEAD
-    Stats::Vector m_packets_received;
-    Stats::Vector m_packets_injected;
-    Stats::Vector m_packet_types_injected;
-    Stats::Vector m_packet_network_latency;
-    Stats::Vector m_packet_queueing_latency;
-
-    Stats::Formula m_avg_packet_vnet_latency;
-    Stats::Formula m_avg_packet_vqueue_latency;
-    Stats::Formula m_avg_packet_network_latency;
-    Stats::Formula m_avg_packet_queueing_latency;
-    Stats::Formula m_avg_packet_latency;
-
-    Stats::Vector m_flits_received;
-    Stats::Vector m_flits_injected;
-    Stats::Vector m_flit_types_injected;
-    Stats::Vector m_flit_network_latency;
-    Stats::Vector m_flit_queueing_latency;
-
-    Stats::Formula m_avg_flit_vnet_latency;
-    Stats::Formula m_avg_flit_vqueue_latency;
-    Stats::Formula m_avg_flit_network_latency;
-    Stats::Formula m_avg_flit_queueing_latency;
-    Stats::Formula m_avg_flit_latency;
-
-    Stats::Scalar m_total_ext_in_link_utilization;
-    Stats::Scalar m_total_ext_out_link_utilization;
-    Stats::Scalar m_total_int_link_utilization;
-    Stats::Scalar m_average_link_utilization;
-    Stats::Vector m_average_vc_load;
-
-    Stats::Scalar  m_total_hops;
-    Stats::Vector  m_total_hop_types;
-    Stats::Formula m_avg_hops;
-=======
     statistics::Vector m_packets_received;
     statistics::Vector m_packets_injected;
+    statistics::Vector m_packet_types_injected;
     statistics::Vector m_packet_network_latency;
     statistics::Vector m_packet_queueing_latency;
 
@@ -241,6 +207,7 @@
 
     statistics::Vector m_flits_received;
     statistics::Vector m_flits_injected;
+    statistics::Vector m_flit_types_injected;
     statistics::Vector m_flit_network_latency;
     statistics::Vector m_flit_queueing_latency;
 
@@ -257,11 +224,11 @@
     statistics::Vector m_average_vc_load;
 
     statistics::Scalar  m_total_hops;
+    statistics::Vector  m_total_hop_types;
     statistics::Formula m_avg_hops;
 
     std::vector<std::vector<statistics::Scalar *>> m_data_traffic_distribution;
     std::vector<std::vector<statistics::Scalar *>> m_ctrl_traffic_distribution;
->>>>>>> 5fa484e2
 
   private:
     GarnetNetwork(const GarnetNetwork& obj);
