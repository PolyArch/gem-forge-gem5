/*
 * Copyright (c) 2020 Inria
 * Copyright (c) 2016 Georgia Institute of Technology
 * Copyright (c) 2008 Princeton University
 * All rights reserved.
 *
 * Redistribution and use in source and binary forms, with or without
 * modification, are permitted provided that the following conditions are
 * met: redistributions of source code must retain the above copyright
 * notice, this list of conditions and the following disclaimer;
 * redistributions in binary form must reproduce the above copyright
 * notice, this list of conditions and the following disclaimer in the
 * documentation and/or other materials provided with the distribution;
 * neither the name of the copyright holders nor the names of its
 * contributors may be used to endorse or promote products derived from
 * this software without specific prior written permission.
 *
 * THIS SOFTWARE IS PROVIDED BY THE COPYRIGHT HOLDERS AND CONTRIBUTORS
 * "AS IS" AND ANY EXPRESS OR IMPLIED WARRANTIES, INCLUDING, BUT NOT
 * LIMITED TO, THE IMPLIED WARRANTIES OF MERCHANTABILITY AND FITNESS FOR
 * A PARTICULAR PURPOSE ARE DISCLAIMED. IN NO EVENT SHALL THE COPYRIGHT
 * OWNER OR CONTRIBUTORS BE LIABLE FOR ANY DIRECT, INDIRECT, INCIDENTAL,
 * SPECIAL, EXEMPLARY, OR CONSEQUENTIAL DAMAGES (INCLUDING, BUT NOT
 * LIMITED TO, PROCUREMENT OF SUBSTITUTE GOODS OR SERVICES; LOSS OF USE,
 * DATA, OR PROFITS; OR BUSINESS INTERRUPTION) HOWEVER CAUSED AND ON ANY
 * THEORY OF LIABILITY, WHETHER IN CONTRACT, STRICT LIABILITY, OR TORT
 * (INCLUDING NEGLIGENCE OR OTHERWISE) ARISING IN ANY WAY OUT OF THE USE
 * OF THIS SOFTWARE, EVEN IF ADVISED OF THE POSSIBILITY OF SUCH DAMAGE.
 */


#include "mem/ruby/network/garnet/InputUnit.hh"

#include "debug/RubyNetwork.hh"
#include "debug/RubyMulticast.hh"
#include "mem/ruby/network/garnet/Credit.hh"
#include "mem/ruby/network/garnet/Router.hh"
#include "mem/ruby/network/garnet/NetworkInterface.hh"

namespace gem5
{

namespace ruby
{

namespace garnet
{

InputUnit::InputUnit(int id, PortDirection direction, Router *router)
  : Consumer(router), m_router(router), m_id(id), m_direction(direction),
    m_vc_per_vnet(m_router->get_vc_per_vnet())
{
    const int m_num_vcs = m_router->get_num_vcs();
    m_num_buffer_reads.resize(m_num_vcs/m_vc_per_vnet);
    m_num_buffer_writes.resize(m_num_vcs/m_vc_per_vnet);
    for (int i = 0; i < m_num_buffer_reads.size(); i++) {
        m_num_buffer_reads[i] = 0;
        m_num_buffer_writes[i] = 0;
    }

    // Instantiating the virtual channels
    virtualChannels.reserve(m_num_vcs);
    for (int i=0; i < m_num_vcs; i++) {
        virtualChannels.emplace_back();
    }

    for (int i = 0; i < m_num_vcs; ++i) {
        multicastBuffers.emplace_back(this);
    }

    m_vnet_busy_count.resize(m_router->get_num_vnets(), 0);
}

/*
 * The InputUnit wakeup function reads the input flit from its input link.
 * Each flit arrives with an input VC.
 * For HEAD/HEAD_TAIL flits, performs route computation,
 * and updates route in the input VC.
 * The flit is buffered for (m_latency - 1) cycles in the input VC
 * and marked as valid for SwitchAllocation starting that cycle.
 *
 */

void
InputUnit::wakeup()
{
    flit *t_flit = this->selectFlit();

    if (t_flit) {
        int vc = t_flit->get_vc();
        t_flit->increment_hops(); // for stats

        if ((t_flit->get_type() == HEAD_) ||
            (t_flit->get_type() == HEAD_TAIL_)) {

            assert(virtualChannels[vc].get_state() == IDLE_);
            set_vc_active(vc, curTick());
        } else {
            assert(virtualChannels[vc].get_state() == ACTIVE_);
        }

        this->allocateMulticastBuffer(t_flit);
        this->duplicateMulitcastFlit(t_flit);

        auto flitType = t_flit->get_type();
        if ((flitType == HEAD_) || (flitType == HEAD_TAIL_)) {
            // Route computation for this vc
            int outport = m_router->route_compute(t_flit->get_route(),
                m_id, m_direction);

            // Update output port in VC
            // All flits in this packet will use this output port
            // The output port field in the flit is updated after it wins SA
            grant_outport(vc, outport);

        } else {
            assert(virtualChannels[vc].get_state() == ACTIVE_);
        }


        DPRINTF(RubyNetwork, "InputUnit[%d][%s][%d] size %d flit %d of %s.\n",
            m_router->get_id(),
            m_router->getPortDirectionName(this->get_direction()),
            vc,
            virtualChannels[vc].getSize(),
            t_flit->get_id(), *(t_flit->get_msg_ptr()));

        // Buffer the flit
        virtualChannels[vc].insertFlit(t_flit);

        int vnet = vc/m_vc_per_vnet;
        // number of writes same as reads
        // any flit that is written will be read only once
        m_num_buffer_writes[vnet]++;
        m_num_buffer_reads[vnet]++;

        Cycles pipe_stages = m_router->get_pipe_stages();
        if (pipe_stages == 1) {
            // 1-cycle router
            // Flit goes for SA directly
            t_flit->advance_stage(SA_, curTick());
        } else {
            assert(pipe_stages > 1);
            // Router delay is modeled by making flit wait in buffer for
            // (pipe_stages cycles - 1) cycles before going for SA

            Cycles wait_time = pipe_stages - Cycles(1);
            t_flit->advance_stage(SA_, m_router->clockEdge(wait_time));

            // Wakeup the router in that cycle to perform SA
            m_router->schedule_wakeup(Cycles(wait_time));
        }

    }

    if (m_in_link->isReady(curTick()) ||
        this->totalReadyMulitcastFlits > 0) {
        // Due to MulticastBuffer, we need to aggressively schedule wakeup.
        this->m_router->schedule_wakeup(Cycles(1));
    }
}

// Send a credit back to upstream router for this VC.
// Called by SwitchAllocator when the flit in this VC wins the Switch.
void
InputUnit::increment_credit(int in_vc, bool free_signal, Tick curTime)
{
    DPRINTF(RubyNetwork, "Router[%d]: Sending a credit vc:%d free:%d to %s\n",
    m_router->get_id(), in_vc, free_signal, m_credit_link->name());
    Credit *t_credit = new Credit(in_vc, free_signal, curTime);
    creditQueue.insert(t_credit);
    m_credit_link->scheduleEventAbsolute(m_router->clockEdge(Cycles(1)));
}

bool
InputUnit::functionalRead(Packet *pkt, WriteMask &mask)
{
    bool read = false;
    for (auto& virtual_channel : virtualChannels) {
        if (virtual_channel.functionalRead(pkt, mask))
            read = true;
    }

    return read;
}

uint32_t
InputUnit::functionalWrite(Packet *pkt)
{
    uint32_t num_functional_writes = 0;
    for (auto& virtual_channel : virtualChannels) {
        num_functional_writes += virtual_channel.functionalWrite(pkt);
    }

    return num_functional_writes;
}

void
InputUnit::resetStats()
{
    for (int j = 0; j < m_num_buffer_reads.size(); j++) {
        m_num_buffer_reads[j] = 0;
        m_num_buffer_writes[j] = 0;
    }
}

<<<<<<< HEAD
InputUnit::PortToDestinationMap InputUnit::groupDestinationByRouting(
    flit* inflyFlit,
    const std::vector<MachineID> &destMachineIDs) {
    const auto &route = inflyFlit->get_route();
    PortToDestinationMap grouped;
    for (auto &destMachineID : destMachineIDs) {
        // Create a fake RouteInfo to the the routing decision.
        auto destRawNodeID = destMachineID.getRawNodeID();
        RouteInfo fakeRoute;
        fakeRoute.vnet = route.vnet;
        fakeRoute.net_dest.add(destMachineID);
        fakeRoute.src_ni = route.src_ni;
        fakeRoute.src_router = route.src_router;
        fakeRoute.dest_ni = destRawNodeID;
        fakeRoute.dest_router = m_router->get_net_ptr()
            ->get_router_id(destRawNodeID, route.vnet);

        int outport = m_router->route_compute(fakeRoute, m_id, m_direction);
        grouped.emplace(std::piecewise_construct,
            std::forward_as_tuple(outport),
            std::forward_as_tuple()).first->second.push_back(destMachineID);
    }

    if (Debug::RubyMulticast) {
        std::stringstream ss;
        for (const auto &group : grouped) {
            auto outport = group.first;
            auto outDirection = m_router->getOutportDirection(outport);
            ss << " [" << m_router->getPortDirectionName(outDirection) << ']';
            for (const auto &destMachineID : group.second) {
                ss << ' ' << destMachineID;
            }
        }
        DPRINTF(RubyMulticast, "InputUnit[%d][%s] Multicast to %s\n",
            m_router->get_id(),
            m_router->getPortDirectionName(this->get_direction()),
            ss.str());
    }

    return grouped;
}

flit *InputUnit::selectFlit() {

    auto checkIfCanPop = [this](flit *f) -> bool {
        auto flitType = f->get_type();
        if (flitType == HEAD_ || flitType == HEAD_TAIL_) {
            if (virtualChannels[f->get_vc()].get_state() != IDLE_) {
                return false;
            }
        }
        return true;
    };

    /**
     * Prioritize the MulitcastDuplicateBuffer.
     */
    if (m_router->get_net_ptr()->isMulticastEnabled() &&
        this->totalReadyMulitcastFlits > 0) {
        int selectBufferIdx = -1;
        for (int i = 0; i < virtualChannels.size(); ++i) {
            auto idx = (this->currMulticastBufferIdx + i) % virtualChannels.size();
            auto &buffer = this->multicastBuffers.at(idx);
            if (buffer.isReady()) {
                selectBufferIdx = idx;
                break;
            }
        }
        assert(selectBufferIdx >= 0 && "No ready MulticastBuffer.");
        auto &buffer = this->multicastBuffers.at(selectBufferIdx);
        flit *f = buffer.peek();

        /**
         * Check if we can find an idle vc for the header vc.
         */
        auto flitType = f->get_type();
        if (flitType == HEAD_ || flitType == HEAD_TAIL_) {
            auto vc = this->calculateVCForMulticastDuplicateFlit(f->get_vnet());
            if (vc != -1) {
                // We found one idle vc, set all flits.
                buffer.setVCForFrontMsg(vc);
            } else {
                // The below checkIfCanPop() will fail for us.
            }
        }

        /**
         * Check if the vc is idle.
         */
        if (checkIfCanPop(f)) {
            /**
             * If this is the tail flit, we want to increment
             * currMulitcastBufferIdx to round robin.
             */
            buffer.pop();
            auto flitType = f->get_type();
            if (flitType == TAIL_ || flitType == HEAD_TAIL_) {
                this->currMulticastBufferIdx = (selectBufferIdx + 1)
                    % virtualChannels.size();
            }

            DPRINTF(RubyMulticast, "InputUnit[%d][%s][%d] "
                "MulticastBuffer Pop: Flit %d.\n",
                m_router->get_id(),
                m_router->getPortDirectionName(this->get_direction()),
                f->get_vc(),
                f->get_id());
            return f;
        }
    }

    if (m_in_link->isReady(curTick())) {
        flit *f = m_in_link->consumeLink();
        DPRINTF(RubyNetwork, "Router[%d] Consuming:%s Width: %d Flit:%s\n",
                m_router->get_id(), m_in_link->name(),
                m_router->getBitWidth(), *f);
        assert(f->m_width == m_router->getBitWidth());
        return f;
    }
    return nullptr;
}

void InputUnit::allocateMulticastBuffer(flit *f) {
    auto flitType = f->get_type();
    if (flitType != HEAD_ && flitType != HEAD_TAIL_) {
        return;
    }
    auto &destination = f->get_route().net_dest;
    if (destination.count() == 1) {
        return;
    }

    int vc = f->get_vc();
    auto &multicastBuffer = this->multicastBuffers.at(vc);

    std::vector<NodeID> destRawNodeIDs = destination.getAllDest();
    std::vector<MachineID> destMachineIDs;
    for (auto &destRawNodeID : destRawNodeIDs) {
        destMachineIDs.push_back(
            MachineID::getMachineIDFromRawNodeID(destRawNodeID));
    }
    assert(m_router->get_net_ptr()->isMulticastEnabled() &&
        "Message with multiple destinations received when Multicast disabled.");

    /**
     * Group destination by routing out port. We prioritize the largest group.
     */
    auto destGroups = this->groupDestinationByRouting(f, destMachineIDs);
    auto selectOutport = destGroups.begin()->first;
    auto selectGroupSize = destGroups.begin()->second.size();
    for (const auto &group : destGroups) {
        if (group.second.size() > selectGroupSize) {
            selectOutport = group.first;
            selectGroupSize = group.second.size();
        }
    }
    DPRINTF(RubyMulticast, "InputUnit[%d][%s][%d] Select outport %s.\n",
        m_router->get_id(),
        m_router->getPortDirectionName(this->get_direction()),
        vc,
        m_router->getPortDirectionName(
            m_router->getOutportDirection(selectOutport)));
    /**
     * If all destination goes to the same outport, then we are fine.
     */
    if (destGroups.size() == 1) {
        return;
    }
    /**
     * If there is remaining destinations, duplicate the flits.
     */
    const auto &route = f->get_route();
    int remainDestRawNodeId = -1;
    RouteInfo remainRoute;
    remainRoute.vnet = route.vnet;
    for (const auto &group : destGroups) {
        if (group.first == selectOutport) {
            continue;
        }
        for (const auto &dest : group.second) {
            if (remainDestRawNodeId == -1) {
                remainDestRawNodeId = dest.getRawNodeID();
            }
            remainRoute.net_dest.add(dest);
        }
    }
    remainRoute.src_ni = route.src_ni;
    remainRoute.src_router = route.src_router;
    remainRoute.dest_ni = remainDestRawNodeId;
    remainRoute.dest_router = m_router->get_net_ptr()->get_router_id(
        remainDestRawNodeId, route.vnet);
    // Clear the hop count of the new route.
    remainRoute.hops_traversed = -1;

    auto remainMsg = f->get_msg_ptr()->clone();
    remainMsg->getDestination() = remainRoute.net_dest;
    remainMsg->setVnet(f->get_vnet());
    // Allocate the MulticastDuplicateBuffer.
    multicastBuffer.allocate(remainRoute, remainMsg);
}

void InputUnit::duplicateMulitcastFlit(flit *f) {

    /**
     * We may need to duplicate the message if it's multicast.
     */
    int vc = f->get_vc();
    auto &multicastBuffer = this->multicastBuffers.at(vc);
    if (!multicastBuffer.isBuffering()) {
        return;
    }
    auto remainFlit = new flit(
        f->get_id(),
        f->get_vc(),
        f->get_vnet(),
        multicastBuffer.route,
        f->get_size(),
        multicastBuffer.msg,
        f->msgSize,
        f->m_width,
        m_router->curCycle());
    multicastBuffer.push(remainFlit);
    DPRINTF(RubyMulticast, "InputUnit[%d][%s][%d] "
        "MulticastBuffer Push Flit %d.\n",
        m_router->get_id(),
        m_router->getPortDirectionName(this->get_direction()),
        vc,
        remainFlit->get_id());
    std::vector<MachineID> destMachineIDs;
    {
        // Compute the all destinations.
        auto &destination = f->get_route().net_dest;
        std::vector<NodeID> destRawNodeIDs = destination.getAllDest();
        for (auto &destRawNodeID : destRawNodeIDs) {
            destMachineIDs.push_back(
                MachineID::getMachineIDFromRawNodeID(destRawNodeID));
        }
    }
    // Modify the original flit to subtract these destinations.
    auto &route = f->get_route();
    int selectDestRawNodeID = -1;
    route.net_dest.clear();
    for (const auto &dest : destMachineIDs) {
        if (multicastBuffer.route.net_dest.isElement(dest)) {
            continue;
        }
        if (selectDestRawNodeID == -1) {
            selectDestRawNodeID = dest.getRawNodeID();
        }
        route.net_dest.add(dest);
    }
    route.dest_ni = selectDestRawNodeID;
    route.dest_router = m_router->get_net_ptr()->get_router_id(
        selectDestRawNodeID, route.vnet);
    f->get_msg_ptr()->getDestination() = route.net_dest;
}

int InputUnit::calculateVCForMulticastDuplicateFlit(int vnet) {
    for (int i = 0; i < m_vc_per_vnet; i++) {
        auto vc = vnet * m_vc_per_vnet + i;
        if (virtualChannels[vc].get_state() == IDLE_) {
            m_vnet_busy_count[vnet] = 0;
            return vc;
        }
    }

    m_vnet_busy_count[vnet]++;
    panic_if(m_vnet_busy_count[vnet] > 50000,
        "%s: Possible network deadlock in vnet: %d at time: %llu \n",
        name(), vnet, curTick());

    return -1;
}

void InputUnit::duplicateMulticastMsgToNetworkInterface(
    MulticastDuplicateBuffer &buffer) {
    auto f = buffer.peek();
    auto msg = f->get_msg_ptr();

    // Get the Local NetworkInterface.
    // ! This assumes one router per node.
    auto senderNI = m_router->get_net_ptr()->getNetworkInterface(f->get_route().src_ni);
    auto senderNodeId = senderNI->get_node_id();
    auto senderMachineId = MachineID::getMachineIDFromRawNodeID(senderNodeId);
    auto senderMachineType = senderMachineId.getType();
    /**
     * Try to get the LocalMachineId. Here I assume all routers are connected to the L2 cache.
     */
    auto localMachineType = MachineType_NULL;
    if (senderMachineType == MachineType_Directory ||
        senderMachineType == MachineType_L2Cache) {
        localMachineType = MachineType_L2Cache;
    } else if (senderMachineType == MachineType_L1Cache) {
        localMachineType = MachineType_L1Cache;
    }
    if (localMachineType == MachineType::MachineType_NULL) {
        panic("Multicast from Machine %s -> %s: %s.",
            senderMachineId, msg->getDestination(), *msg);
    }
    auto localMachineId = MachineID(localMachineType, m_router->get_id());
    if (localMachineId.getNum() >= MachineType_base_count(localMachineType)) {
        panic("Local MachineId %s Overflow. Total %d.",
              localMachineId, MachineType_base_count(localMachineType));
    }
    auto localNodeId = localMachineId.getRawNodeID();
    auto localNI = m_router->get_net_ptr()->getNetworkInterface(localNodeId);
    // Inject the message.
    localNI->injectMsgToInput(msg);

    if (Debug::RubyMulticast) {
        std::stringstream ss;
        for (const auto &destNodeId : msg->getDestination().getAllDest()) {
            auto destMachineId = MachineID::getMachineIDFromRawNodeID(destNodeId);
            ss << ' ' << destMachineId;
        }
        DPRINTF(RubyMulticast, "InputUnit[%d][%s] Inject Duplicated Multicast from %s to %s.\n",
            m_router->get_id(),
            m_router->getPortDirectionName(this->get_direction()),
            senderMachineId,
            msg->getDestination());
    }

    // Release all flits.
    auto size = f->get_size();
    for (int i = 0; i < size; ++i) {
        delete buffer.pop();
    }
    assert(this->totalReadyMulitcastFlits == 0);
}
=======
} // namespace garnet
} // namespace ruby
} // namespace gem5
>>>>>>> 5fa484e2
<|MERGE_RESOLUTION|>--- conflicted
+++ resolved
@@ -204,7 +204,6 @@
     }
 }
 
-<<<<<<< HEAD
 InputUnit::PortToDestinationMap InputUnit::groupDestinationByRouting(
     flit* inflyFlit,
     const std::vector<MachineID> &destMachineIDs) {
@@ -417,6 +416,7 @@
         return;
     }
     auto remainFlit = new flit(
+        f->getPacketID(),
         f->get_id(),
         f->get_vc(),
         f->get_vnet(),
@@ -534,8 +534,6 @@
     }
     assert(this->totalReadyMulitcastFlits == 0);
 }
-=======
 } // namespace garnet
 } // namespace ruby
-} // namespace gem5
->>>>>>> 5fa484e2
+} // namespace gem5