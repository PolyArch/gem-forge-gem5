/*
 * Copyright (c) 2020 Inria
 * Copyright (c) 2016 Georgia Institute of Technology
 * Copyright (c) 2008 Princeton University
 * All rights reserved.
 *
 * Redistribution and use in source and binary forms, with or without
 * modification, are permitted provided that the following conditions are
 * met: redistributions of source code must retain the above copyright
 * notice, this list of conditions and the following disclaimer;
 * redistributions in binary form must reproduce the above copyright
 * notice, this list of conditions and the following disclaimer in the
 * documentation and/or other materials provided with the distribution;
 * neither the name of the copyright holders nor the names of its
 * contributors may be used to endorse or promote products derived from
 * this software without specific prior written permission.
 *
 * THIS SOFTWARE IS PROVIDED BY THE COPYRIGHT HOLDERS AND CONTRIBUTORS
 * "AS IS" AND ANY EXPRESS OR IMPLIED WARRANTIES, INCLUDING, BUT NOT
 * LIMITED TO, THE IMPLIED WARRANTIES OF MERCHANTABILITY AND FITNESS FOR
 * A PARTICULAR PURPOSE ARE DISCLAIMED. IN NO EVENT SHALL THE COPYRIGHT
 * OWNER OR CONTRIBUTORS BE LIABLE FOR ANY DIRECT, INDIRECT, INCIDENTAL,
 * SPECIAL, EXEMPLARY, OR CONSEQUENTIAL DAMAGES (INCLUDING, BUT NOT
 * LIMITED TO, PROCUREMENT OF SUBSTITUTE GOODS OR SERVICES; LOSS OF USE,
 * DATA, OR PROFITS; OR BUSINESS INTERRUPTION) HOWEVER CAUSED AND ON ANY
 * THEORY OF LIABILITY, WHETHER IN CONTRACT, STRICT LIABILITY, OR TORT
 * (INCLUDING NEGLIGENCE OR OTHERWISE) ARISING IN ANY WAY OUT OF THE USE
 * OF THIS SOFTWARE, EVEN IF ADVISED OF THE POSSIBILITY OF SUCH DAMAGE.
 */


#ifndef __MEM_RUBY_NETWORK_GARNET2_0_INPUTUNIT_HH__
#define __MEM_RUBY_NETWORK_GARNET2_0_INPUTUNIT_HH__

#include <iostream>
#include <vector>
#include <deque>

#include "mem/ruby/common/Consumer.hh"
#include "mem/ruby/network/garnet2.0/CommonTypes.hh"
#include "mem/ruby/network/garnet2.0/CreditLink.hh"
#include "mem/ruby/network/garnet2.0/NetworkLink.hh"
#include "mem/ruby/network/garnet2.0/Router.hh"
#include "mem/ruby/network/garnet2.0/VirtualChannel.hh"
#include "mem/ruby/network/garnet2.0/flitBuffer.hh"

class InputUnit : public Consumer
{
  public:
    InputUnit(int id, PortDirection direction, Router *router);
    ~InputUnit() = default;

    void wakeup();
    void print(std::ostream& out) const {};

    inline PortDirection get_direction() { return m_direction; }

    inline void
    set_vc_idle(int vc, Cycles curTime)
    {
        virtualChannels[vc].set_idle(curTime);
    }

    inline void
    set_vc_active(int vc, Cycles curTime)
    {
        virtualChannels[vc].set_active(curTime);
    }

    inline void
    grant_outport(int vc, int outport)
    {
        virtualChannels[vc].set_outport(outport);
    }

    inline void
    grant_outvc(int vc, int outvc)
    {
        virtualChannels[vc].set_outvc(outvc);
    }

    inline int
    get_outport(int invc)
    {
        return virtualChannels[invc].get_outport();
    }

    inline int
    get_outvc(int invc)
    {
        return virtualChannels[invc].get_outvc();
    }

    inline Cycles
    get_enqueue_time(int invc)
    {
        return virtualChannels[invc].get_enqueue_time();
    }

    void increment_credit(int in_vc, bool free_signal, Cycles curTime);

    inline flit*
    peekTopFlit(int vc)
    {
        return virtualChannels[vc].peekTopFlit();
    }

    inline flit*
    getTopFlit(int vc)
    {
        return virtualChannels[vc].getTopFlit();
    }

    inline bool
    need_stage(int vc, flit_stage stage, Cycles time)
    {
        return virtualChannels[vc].need_stage(stage, time);
    }

    inline bool
    isReady(int invc, Cycles curTime)
    {
        return virtualChannels[invc].isReady(curTime);
    }

    flitBuffer* getCreditQueue() { return &creditQueue; }

    inline void
    set_in_link(NetworkLink *link)
    {
        m_in_link = link;
    }

    inline int get_inlink_id() { return m_in_link->get_id(); }

    inline void
    set_credit_link(CreditLink *credit_link)
    {
        m_credit_link = credit_link;
    }

    double get_buf_read_activity(unsigned int vnet) const
    { return m_num_buffer_reads[vnet]; }
    double get_buf_write_activity(unsigned int vnet) const
    { return m_num_buffer_writes[vnet]; }

    uint32_t functionalWrite(Packet *pkt);
    void resetStats();

  private:
    Router *m_router;
    int m_id;
    PortDirection m_direction;
    int m_vc_per_vnet;
<<<<<<< HEAD

    std::vector<int> m_vnet_busy_count;

    Router *m_router;
=======
>>>>>>> b1b8af04
    NetworkLink *m_in_link;
    CreditLink *m_credit_link;
    flitBuffer creditQueue;

    // Input Virtual channels
    std::vector<VirtualChannel> virtualChannels;

    // Statistical variables
    std::vector<double> m_num_buffer_writes;
    std::vector<double> m_num_buffer_reads;

    struct MulticastDuplicateBuffer {
        enum StateE {
            Invalid,
            Buffering,
        };
        InputUnit *inputUnit;
        StateE state = Invalid;
        RouteInfo route;
        MsgPtr msg = nullptr;
        int readyFlits = 0;
        std::deque<flit *> flits;
        MulticastDuplicateBuffer(InputUnit *_inputUnit)
            : inputUnit(_inputUnit) {}
        void allocate(const RouteInfo &route, MsgPtr msg) {
            assert(this->state == Invalid);
            this->route = route;
            this->msg = msg;
            this->state = Buffering;
        }
        void push(flit *f) {
            assert(this->state == Buffering);
            // Set the flag indicating this is a duplicate flit.
            f->setMulticastDuplicate(true);
            this->flits.push_back(f);
            auto type = f->get_type();
            if (type == TAIL_ || type == HEAD_TAIL_) {
                this->readyFlits += f->get_size();
                this->inputUnit->totalReadyMulitcastFlits += f->get_size();
                assert(this->readyFlits == this->flits.size());
                this->state = Invalid;
                inputUnit->duplicateMulticastMsgToNetworkInterface(*this);
            }
        }
        flit *peek() {
            assert(this->isReady());
            auto f = this->flits.front();
            return f;
        }
        flit *pop() {
            assert(this->isReady());
            auto f = this->flits.front();
            this->flits.pop_front();
            this->readyFlits--;
            this->inputUnit->totalReadyMulitcastFlits--;
            return f;
        }
        void setVCForFrontMsg(int vc) {
            assert(this->isReady());
            auto frontFlitType = this->flits.front()->get_type();
            assert(frontFlitType == HEAD_ || frontFlitType == HEAD_TAIL_);
            assert(this->readyFlits >= this->flits.front()->get_size());
            int i = 0;
            int n = this->flits.front()->get_size();
            auto iter = this->flits.begin();
            auto end = this->flits.end();
            while (i < n) {
                assert(iter != end);
                (*iter)->set_vc(vc);
                ++i;
                ++iter;
            }
        }
        bool isReady() const {
            return this->readyFlits > 0;
        }
        bool isBuffering() const {
            return this->state == Buffering;
        }
    };

    std::vector<MulticastDuplicateBuffer> multicastBuffers;
    int totalReadyMulitcastFlits = 0;
    // Used for round robin.
    int currMulticastBufferIdx = 0;

    // Group destination by routing out port.
    using PortToDestinationMap = std::map<int, std::vector<MachineID>>;
    PortToDestinationMap groupDestinationByRouting(
        flit* inflyFlit,
        const std::vector<MachineID> &destMachineIDs);
    flit *selectFlit();
    void allocateMulticastBuffer(flit *f);
    void duplicateMulitcastFlit(flit *f);
    int calculateVCForMulticastDuplicateFlit(int vnet);
    void duplicateMulticastMsgToNetworkInterface(
        MulticastDuplicateBuffer &buffer);
};

#endif // __MEM_RUBY_NETWORK_GARNET2_0_INPUTUNIT_HH__<|MERGE_RESOLUTION|>--- conflicted
+++ resolved
@@ -152,13 +152,7 @@
     int m_id;
     PortDirection m_direction;
     int m_vc_per_vnet;
-<<<<<<< HEAD
-
     std::vector<int> m_vnet_busy_count;
-
-    Router *m_router;
-=======
->>>>>>> b1b8af04
     NetworkLink *m_in_link;
     CreditLink *m_credit_link;
     flitBuffer creditQueue;
