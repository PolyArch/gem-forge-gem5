/*
 * Copyright (c) 2020 Inria
 * Copyright (c) 2016 Georgia Institute of Technology
 * Copyright (c) 2008 Princeton University
 * All rights reserved.
 *
 * Redistribution and use in source and binary forms, with or without
 * modification, are permitted provided that the following conditions are
 * met: redistributions of source code must retain the above copyright
 * notice, this list of conditions and the following disclaimer;
 * redistributions in binary form must reproduce the above copyright
 * notice, this list of conditions and the following disclaimer in the
 * documentation and/or other materials provided with the distribution;
 * neither the name of the copyright holders nor the names of its
 * contributors may be used to endorse or promote products derived from
 * this software without specific prior written permission.
 *
 * THIS SOFTWARE IS PROVIDED BY THE COPYRIGHT HOLDERS AND CONTRIBUTORS
 * "AS IS" AND ANY EXPRESS OR IMPLIED WARRANTIES, INCLUDING, BUT NOT
 * LIMITED TO, THE IMPLIED WARRANTIES OF MERCHANTABILITY AND FITNESS FOR
 * A PARTICULAR PURPOSE ARE DISCLAIMED. IN NO EVENT SHALL THE COPYRIGHT
 * OWNER OR CONTRIBUTORS BE LIABLE FOR ANY DIRECT, INDIRECT, INCIDENTAL,
 * SPECIAL, EXEMPLARY, OR CONSEQUENTIAL DAMAGES (INCLUDING, BUT NOT
 * LIMITED TO, PROCUREMENT OF SUBSTITUTE GOODS OR SERVICES; LOSS OF USE,
 * DATA, OR PROFITS; OR BUSINESS INTERRUPTION) HOWEVER CAUSED AND ON ANY
 * THEORY OF LIABILITY, WHETHER IN CONTRACT, STRICT LIABILITY, OR TORT
 * (INCLUDING NEGLIGENCE OR OTHERWISE) ARISING IN ANY WAY OUT OF THE USE
 * OF THIS SOFTWARE, EVEN IF ADVISED OF THE POSSIBILITY OF SUCH DAMAGE.
 */


#include "mem/ruby/network/garnet2.0/InputUnit.hh"

#include "debug/RubyNetwork.hh"
#include "debug/RubyMulticast.hh"
#include "mem/ruby/network/garnet2.0/Credit.hh"
#include "mem/ruby/network/garnet2.0/Router.hh"
#include "mem/ruby/network/garnet2.0/NetworkInterface.hh"
#include "debug/RubyNetwork.hh"

using namespace std;

InputUnit::InputUnit(int id, PortDirection direction, Router *router)
  : Consumer(router), m_router(router), m_id(id), m_direction(direction),
    m_vc_per_vnet(m_router->get_vc_per_vnet())
{
    const int m_num_vcs = m_router->get_num_vcs();
    m_num_buffer_reads.resize(m_num_vcs/m_vc_per_vnet);
    m_num_buffer_writes.resize(m_num_vcs/m_vc_per_vnet);
    for (int i = 0; i < m_num_buffer_reads.size(); i++) {
        m_num_buffer_reads[i] = 0;
        m_num_buffer_writes[i] = 0;
    }

    // Instantiating the virtual channels
    virtualChannels.reserve(m_num_vcs);
    for (int i=0; i < m_num_vcs; i++) {
        virtualChannels.emplace_back();
    }

    for (int i = 0; i < m_num_vcs; ++i) {
        multicastBuffers.emplace_back(this);
    }

    m_vnet_busy_count.resize(m_router->get_num_vnets(), 0);
}

/*
 * The InputUnit wakeup function reads the input flit from its input link.
 * Each flit arrives with an input VC.
 * For HEAD/HEAD_TAIL flits, performs route computation,
 * and updates route in the input VC.
 * The flit is buffered for (m_latency - 1) cycles in the input VC
 * and marked as valid for SwitchAllocation starting that cycle.
 *
 */

void
InputUnit::wakeup()
{
    flit *t_flit = this->selectFlit();

    if (t_flit) {
        int vc = t_flit->get_vc();
        t_flit->increment_hops(); // for stats

        if ((t_flit->get_type() == HEAD_) ||
            (t_flit->get_type() == HEAD_TAIL_)) {
<<<<<<< HEAD
            assert(m_vcs[vc]->get_state() == IDLE_);
=======

            assert(virtualChannels[vc].get_state() == IDLE_);
>>>>>>> b1b8af04
            set_vc_active(vc, m_router->curCycle());
        } else {
            assert(m_vcs[vc]->get_state() == ACTIVE_);
        }

        this->allocateMulticastBuffer(t_flit);
        this->duplicateMulitcastFlit(t_flit);

        auto flitType = t_flit->get_type();
        if ((flitType == HEAD_) || (flitType == HEAD_TAIL_)) {
            // Route computation for this vc
            int outport = m_router->route_compute(t_flit->get_route(),
                m_id, m_direction);

            // Update output port in VC
            // All flits in this packet will use this output port
            // The output port field in the flit is updated after it wins SA
            grant_outport(vc, outport);
<<<<<<< HEAD
=======

        } else {
            assert(virtualChannels[vc].get_state() == ACTIVE_);
>>>>>>> b1b8af04
        }


        DPRINTF(RubyNetwork, "InputUnit[%d][%s][%d] size %d flit %d of %s.\n",
            m_router->get_id(),
            m_router->getPortDirectionName(this->get_direction()),
            vc,
            m_vcs[vc]->getSize(),
            t_flit->get_id(), *(t_flit->get_msg_ptr()));

        // Buffer the flit
        virtualChannels[vc].insertFlit(t_flit);

        int vnet = vc/m_vc_per_vnet;
        // number of writes same as reads
        // any flit that is written will be read only once
        m_num_buffer_writes[vnet]++;
        m_num_buffer_reads[vnet]++;

        Cycles pipe_stages = m_router->get_pipe_stages();
        if (pipe_stages == 1) {
            // 1-cycle router
            // Flit goes for SA directly
            t_flit->advance_stage(SA_, m_router->curCycle());
        } else {
            assert(pipe_stages > 1);
            // Router delay is modeled by making flit wait in buffer for
            // (pipe_stages cycles - 1) cycles before going for SA

            Cycles wait_time = pipe_stages - Cycles(1);
            t_flit->advance_stage(SA_, m_router->curCycle() + wait_time);

            // Wakeup the router in that cycle to perform SA
            m_router->schedule_wakeup(Cycles(wait_time));
        }

    }

    if (m_in_link->isReady(m_router->curCycle()) ||
        this->totalReadyMulitcastFlits > 0) {
        // Due to MulticastBuffer, we need to aggressively schedule wakeup.
        this->m_router->schedule_wakeup(Cycles(1));
    }
}

// Send a credit back to upstream router for this VC.
// Called by SwitchAllocator when the flit in this VC wins the Switch.
void
InputUnit::increment_credit(int in_vc, bool free_signal, Cycles curTime)
{
    Credit *t_credit = new Credit(in_vc, free_signal, curTime);
    creditQueue.insert(t_credit);
    m_credit_link->scheduleEventAbsolute(m_router->clockEdge(Cycles(1)));
}


uint32_t
InputUnit::functionalWrite(Packet *pkt)
{
    uint32_t num_functional_writes = 0;
    for (auto& virtual_channel : virtualChannels) {
        num_functional_writes += virtual_channel.functionalWrite(pkt);
    }

    return num_functional_writes;
}

void
InputUnit::resetStats()
{
    for (int j = 0; j < m_num_buffer_reads.size(); j++) {
        m_num_buffer_reads[j] = 0;
        m_num_buffer_writes[j] = 0;
    }
}

InputUnit::PortToDestinationMap InputUnit::groupDestinationByRouting(
    flit* inflyFlit,
    const std::vector<MachineID> &destMachineIDs) {
    const auto &route = inflyFlit->get_route();
    PortToDestinationMap grouped;
    for (auto &destMachineID : destMachineIDs) {
        // Create a fake RouteInfo to the the routing decision.
        auto destRawNodeID = destMachineID.getRawNodeID();
        RouteInfo fakeRoute;
        fakeRoute.vnet = route.vnet;
        fakeRoute.net_dest.add(destMachineID);
        fakeRoute.src_ni = route.src_ni;
        fakeRoute.src_router = route.src_router;
        fakeRoute.dest_ni = destRawNodeID;
        fakeRoute.dest_router = m_router->get_net_ptr()->get_router_id(destRawNodeID);

        int outport = m_router->route_compute(fakeRoute, m_id, m_direction);
        grouped.emplace(std::piecewise_construct,
            std::forward_as_tuple(outport),
            std::forward_as_tuple()).first->second.push_back(destMachineID);
    }

    if (Debug::RubyMulticast) {
        std::stringstream ss;
        for (const auto &group : grouped) {
            auto outport = group.first;
            auto outDirection = m_router->getOutportDirection(outport);
            ss << " [" << m_router->getPortDirectionName(outDirection) << ']';
            for (const auto &destMachineID : group.second) {
                ss << ' ' << destMachineID;
            }
        }
        DPRINTF(RubyMulticast, "InputUnit[%d][%s] Multicast to %s\n",
            m_router->get_id(),
            m_router->getPortDirectionName(this->get_direction()),
            ss.str());
    }

    return grouped;
}

flit *InputUnit::selectFlit() {

    auto checkIfCanPop = [this](flit *f) -> bool {
        auto flitType = f->get_type();
        if (flitType == HEAD_ || flitType == HEAD_TAIL_) {
            if (m_vcs[f->get_vc()]->get_state() != IDLE_) {
                return false;
            }
        }
        return true;
    };

    /**
     * Prioritize the MulitcastDuplicateBuffer.
     */
    if (m_router->get_net_ptr()->isMulticastEnabled() &&
        this->totalReadyMulitcastFlits > 0) {
        int selectBufferIdx = -1;
        for (int i = 0; i < this->m_num_vcs; ++i) {
            auto idx = (this->currMulticastBufferIdx + i) % this->m_num_vcs;
            auto &buffer = this->multicastBuffers.at(idx);
            if (buffer.isReady()) {
                selectBufferIdx = idx;
                break;
            }
        }
        assert(selectBufferIdx >= 0 && "No ready MulticastBuffer.");
        auto &buffer = this->multicastBuffers.at(selectBufferIdx);
        flit *f = buffer.peek();

        /**
         * Check if we can find an idle vc for the header vc.
         */
        auto flitType = f->get_type();
        if (flitType == HEAD_ || flitType == HEAD_TAIL_) {
            auto vc = this->calculateVCForMulticastDuplicateFlit(f->get_vnet());
            if (vc != -1) {
                // We found one idle vc, set all flits.
                buffer.setVCForFrontMsg(vc);
            } else {
                // The below checkIfCanPop() will fail for us.
            }
        }

        /**
         * Check if the vc is idle.
         */
        if (checkIfCanPop(f)) {
            /**
             * If this is the tail flit, we want to increment
             * currMulitcastBufferIdx to round robin.
             */
            buffer.pop();
            auto flitType = f->get_type();
            if (flitType == TAIL_ || flitType == HEAD_TAIL_) {
                this->currMulticastBufferIdx = (selectBufferIdx + 1)
                    % this->m_num_vcs;
            }

            DPRINTF(RubyMulticast, "InputUnit[%d][%s][%d] "
                "MulticastBuffer Pop: Flit %d.\n",
                m_router->get_id(),
                m_router->getPortDirectionName(this->get_direction()),
                f->get_vc(),
                f->get_id());
            return f;
        }
    }

    if (m_in_link->isReady(m_router->curCycle())) {
        flit *f = m_in_link->peekLink();
        if (checkIfCanPop(f)) {
            m_in_link->consumeLink();
            return f;
        }
    }
    return nullptr;
}

void InputUnit::allocateMulticastBuffer(flit *f) {
    auto flitType = f->get_type();
    if (flitType != HEAD_ && flitType != HEAD_TAIL_) {
        return;
    }
    auto &destination = f->get_route().net_dest;
    if (destination.count() == 1) {
        return;
    }

    int vc = f->get_vc();
    auto &multicastBuffer = this->multicastBuffers.at(vc);

    std::vector<NodeID> destRawNodeIDs = destination.getAllDest();
    std::vector<MachineID> destMachineIDs;
    for (auto &destRawNodeID : destRawNodeIDs) {
        destMachineIDs.push_back(
            MachineID::getMachineIDFromRawNodeID(destRawNodeID));
    }
    assert(m_router->get_net_ptr()->isMulticastEnabled() &&
        "Message with multiple destinations received when Multicast disabled.");

    /**
     * Group destination by routing out port. We prioritize the largest group.
     */
    auto destGroups = this->groupDestinationByRouting(f, destMachineIDs);
    auto selectOutport = destGroups.begin()->first;
    auto selectGroupSize = destGroups.begin()->second.size();
    for (const auto &group : destGroups) {
        if (group.second.size() > selectGroupSize) {
            selectOutport = group.first;
            selectGroupSize = group.second.size();
        }
    }
    DPRINTF(RubyMulticast, "InputUnit[%d][%s][%d] Select outport %s.\n",
        m_router->get_id(),
        m_router->getPortDirectionName(this->get_direction()),
        vc,
        m_router->getPortDirectionName(
            m_router->getOutportDirection(selectOutport)));
    /**
     * If all destination goes to the same outport, then we are fine.
     */
    if (destGroups.size() == 1) {
        return;
    }
    /**
     * If there is remaining destinations, duplicate the flits.
     */
    const auto &route = f->get_route();
    int remainDestRawNodeId = -1;
    RouteInfo remainRoute;
    remainRoute.vnet = route.vnet;
    for (const auto &group : destGroups) {
        if (group.first == selectOutport) {
            continue;
        }
        for (const auto &dest : group.second) {
            if (remainDestRawNodeId == -1) {
                remainDestRawNodeId = dest.getRawNodeID();
            }
            remainRoute.net_dest.add(dest);
        }
    }
    remainRoute.src_ni = route.src_ni;
    remainRoute.src_router = route.src_router;
    remainRoute.dest_ni = remainDestRawNodeId;
    remainRoute.dest_router = m_router->get_net_ptr()->get_router_id(
        remainDestRawNodeId);
    // Clear the hop count of the new route.
    remainRoute.hops_traversed = -1;

    auto remainMsg = f->get_msg_ptr()->clone();
    remainMsg->getDestination() = remainRoute.net_dest;
    remainMsg->setVnet(f->get_vnet());
    // Allocate the MulticastDuplicateBuffer.
    multicastBuffer.allocate(remainRoute, remainMsg);
}

void InputUnit::duplicateMulitcastFlit(flit *f) {

    /**
     * We may need to duplicate the message if it's multicast.
     */
    int vc = f->get_vc();
    auto &multicastBuffer = this->multicastBuffers.at(vc);
    if (!multicastBuffer.isBuffering()) {
        return;
    }
    auto remainFlit = new flit(
        f->get_id(),
        f->get_vc(),
        f->get_vnet(),
        multicastBuffer.route,
        f->get_size(),
        multicastBuffer.msg,
        m_router->curCycle());
    multicastBuffer.push(remainFlit);
    DPRINTF(RubyMulticast, "InputUnit[%d][%s][%d] "
        "MulticastBuffer Push Flit %d.\n",
        m_router->get_id(),
        m_router->getPortDirectionName(this->get_direction()),
        vc,
        remainFlit->get_id());
    std::vector<MachineID> destMachineIDs;
    {
        // Compute the all destinations.
        auto &destination = f->get_route().net_dest;
        std::vector<NodeID> destRawNodeIDs = destination.getAllDest();
        for (auto &destRawNodeID : destRawNodeIDs) {
            destMachineIDs.push_back(
                MachineID::getMachineIDFromRawNodeID(destRawNodeID));
        }
    }
    // Modify the original flit to subtract these destinations.
    auto &route = f->get_route();
    int selectDestRawNodeID = -1;
    route.net_dest.clear();
    for (const auto &dest : destMachineIDs) {
        if (multicastBuffer.route.net_dest.isElement(dest)) {
            continue;
        }
        if (selectDestRawNodeID == -1) {
            selectDestRawNodeID = dest.getRawNodeID();
        }
        route.net_dest.add(dest);
    }
    route.dest_ni = selectDestRawNodeID;
    route.dest_router = m_router->get_net_ptr()->get_router_id(
        selectDestRawNodeID);
    f->get_msg_ptr()->getDestination() = route.net_dest;
}

int InputUnit::calculateVCForMulticastDuplicateFlit(int vnet) {
    for (int i = 0; i < m_vc_per_vnet; i++) {
        auto vc = vnet * m_vc_per_vnet + i;
        if (m_vcs[vc]->get_state() == IDLE_) {
            m_vnet_busy_count[vnet] = 0;
            return vc;
        }
    }

    m_vnet_busy_count[vnet]++;
    panic_if(m_vnet_busy_count[vnet] > 50000,
        "%s: Possible network deadlock in vnet: %d at time: %llu \n",
        name(), vnet, curTick());

    return -1;
}

void InputUnit::duplicateMulticastMsgToNetworkInterface(
    MulticastDuplicateBuffer &buffer) {
    auto f = buffer.peek();
    auto msg = f->get_msg_ptr();

    // Get the Local NetworkInterface.
    // ! This assumes one router per node.
    auto senderNI = m_router->get_net_ptr()->getNetworkInterface(f->get_route().src_ni);
    auto senderNodeId = senderNI->get_node_id();
    auto senderMachineId = MachineID::getMachineIDFromRawNodeID(senderNodeId);
    auto localMachineId = MachineID(senderMachineId.getType(), m_router->get_id());
    auto localNodeId = localMachineId.getRawNodeID();
    auto localNI = m_router->get_net_ptr()->getNetworkInterface(localNodeId);
    // Inject the message.
    localNI->injectMulticastDuplicateMsg(msg);

    // Release all flits.
    auto size = f->get_size();
    for (int i = 0; i < size; ++i) {
        delete buffer.pop();
    }
    assert(this->totalReadyMulitcastFlits == 0);
}<|MERGE_RESOLUTION|>--- conflicted
+++ resolved
@@ -86,15 +86,11 @@
 
         if ((t_flit->get_type() == HEAD_) ||
             (t_flit->get_type() == HEAD_TAIL_)) {
-<<<<<<< HEAD
-            assert(m_vcs[vc]->get_state() == IDLE_);
-=======
 
             assert(virtualChannels[vc].get_state() == IDLE_);
->>>>>>> b1b8af04
             set_vc_active(vc, m_router->curCycle());
         } else {
-            assert(m_vcs[vc]->get_state() == ACTIVE_);
+            assert(virtualChannels[vc].get_state() == ACTIVE_);
         }
 
         this->allocateMulticastBuffer(t_flit);
@@ -110,12 +106,9 @@
             // All flits in this packet will use this output port
             // The output port field in the flit is updated after it wins SA
             grant_outport(vc, outport);
-<<<<<<< HEAD
-=======
 
         } else {
             assert(virtualChannels[vc].get_state() == ACTIVE_);
->>>>>>> b1b8af04
         }
 
 
@@ -123,7 +116,7 @@
             m_router->get_id(),
             m_router->getPortDirectionName(this->get_direction()),
             vc,
-            m_vcs[vc]->getSize(),
+            virtualChannels[vc].getSize(),
             t_flit->get_id(), *(t_flit->get_msg_ptr()));
 
         // Buffer the flit
@@ -238,7 +231,7 @@
     auto checkIfCanPop = [this](flit *f) -> bool {
         auto flitType = f->get_type();
         if (flitType == HEAD_ || flitType == HEAD_TAIL_) {
-            if (m_vcs[f->get_vc()]->get_state() != IDLE_) {
+            if (virtualChannels[f->get_vc()].get_state() != IDLE_) {
                 return false;
             }
         }
@@ -251,8 +244,8 @@
     if (m_router->get_net_ptr()->isMulticastEnabled() &&
         this->totalReadyMulitcastFlits > 0) {
         int selectBufferIdx = -1;
-        for (int i = 0; i < this->m_num_vcs; ++i) {
-            auto idx = (this->currMulticastBufferIdx + i) % this->m_num_vcs;
+        for (int i = 0; i < virtualChannels.size(); ++i) {
+            auto idx = (this->currMulticastBufferIdx + i) % virtualChannels.size();
             auto &buffer = this->multicastBuffers.at(idx);
             if (buffer.isReady()) {
                 selectBufferIdx = idx;
@@ -289,7 +282,7 @@
             auto flitType = f->get_type();
             if (flitType == TAIL_ || flitType == HEAD_TAIL_) {
                 this->currMulticastBufferIdx = (selectBufferIdx + 1)
-                    % this->m_num_vcs;
+                    % virtualChannels.size();
             }
 
             DPRINTF(RubyMulticast, "InputUnit[%d][%s][%d] "
@@ -448,7 +441,7 @@
 int InputUnit::calculateVCForMulticastDuplicateFlit(int vnet) {
     for (int i = 0; i < m_vc_per_vnet; i++) {
         auto vc = vnet * m_vc_per_vnet + i;
-        if (m_vcs[vc]->get_state() == IDLE_) {
+        if (virtualChannels[vc].get_state() == IDLE_) {
             m_vnet_busy_count[vnet] = 0;
             return vc;
         }
