# Copyright (c) 2017,2019-2021 ARM Limited
# All rights reserved.
#
# The license below extends only to copyright in the software and shall
# not be construed as granting a license to any other intellectual
# property including but not limited to intellectual property relating
# to a hardware implementation of the functionality of the software
# licensed hereunder.  You may use the software subject to the license
# terms below provided that you ensure that this notice is replicated
# unmodified and in its entirety in all distributions of the software,
# modified or unmodified, in source code or in binary form.
#
# Copyright (c) 2009 Advanced Micro Devices, Inc.
# All rights reserved.
#
# Redistribution and use in source and binary forms, with or without
# modification, are permitted provided that the following conditions are
# met: redistributions of source code must retain the above copyright
# notice, this list of conditions and the following disclaimer;
# redistributions in binary form must reproduce the above copyright
# notice, this list of conditions and the following disclaimer in the
# documentation and/or other materials provided with the distribution;
# neither the name of the copyright holders nor the names of its
# contributors may be used to endorse or promote products derived from
# this software without specific prior written permission.
#
# THIS SOFTWARE IS PROVIDED BY THE COPYRIGHT HOLDERS AND CONTRIBUTORS
# "AS IS" AND ANY EXPRESS OR IMPLIED WARRANTIES, INCLUDING, BUT NOT
# LIMITED TO, THE IMPLIED WARRANTIES OF MERCHANTABILITY AND FITNESS FOR
# A PARTICULAR PURPOSE ARE DISCLAIMED. IN NO EVENT SHALL THE COPYRIGHT
# OWNER OR CONTRIBUTORS BE LIABLE FOR ANY DIRECT, INDIRECT, INCIDENTAL,
# SPECIAL, EXEMPLARY, OR CONSEQUENTIAL DAMAGES (INCLUDING, BUT NOT
# LIMITED TO, PROCUREMENT OF SUBSTITUTE GOODS OR SERVICES; LOSS OF USE,
# DATA, OR PROFITS; OR BUSINESS INTERRUPTION) HOWEVER CAUSED AND ON ANY
# THEORY OF LIABILITY, WHETHER IN CONTRACT, STRICT LIABILITY, OR TORT
# (INCLUDING NEGLIGENCE OR OTHERWISE) ARISING IN ANY WAY OUT OF THE USE
# OF THIS SOFTWARE, EVEN IF ADVISED OF THE POSSIBILITY OF SUCH DAMAGE.

from m5.params import *
from m5.proxy import *
from m5.objects.ClockedObject import ClockedObject
from m5.objects.Sequencer import RubySequencer


class RubyController(ClockedObject):
    type = "RubyController"
    cxx_class = "gem5::ruby::AbstractController"
    cxx_header = "mem/ruby/slicc_interface/AbstractController.hh"
    abstract = True

    version = Param.Int("")
<<<<<<< HEAD
    router_id = Param.Int(-1, "RounterId of this controller. -1 means Invalid.")
    numa_banks = VectorParam.Int([], "Banks that handled by this NUMA node.")
    addr_ranges = VectorParam.AddrRange([AllMemory], "Address range this "
                                        "controller responds to")
=======
    addr_ranges = VectorParam.AddrRange(
        [AllMemory], "Address range this " "controller responds to"
    )
>>>>>>> 5fa484e2
    cluster_id = Param.UInt32(0, "Id of this controller's cluster")

    transitions_per_cycle = Param.Int(
        32, "no. of  SLICC state machine transitions per cycle"
    )
    buffer_size = Param.UInt32(0, "max buffer size 0 means infinite")

    recycle_latency = Param.Cycles(10, "")
    number_of_TBEs = Param.Int(256, "")
    ruby_system = Param.RubySystem("")

    # This is typically a proxy to the icache/dcache hit latency.
    # If the latency depends on the request type or protocol-specific states,
    # the protocol may ignore this parameter by overriding the
    # mandatoryQueueLatency function
    mandatory_queue_latency = Param.Cycles(
        1,
        "Default latency for requests added to the "
        "mandatory queue on top-level controllers",
    )

    memory_out_port = RequestPort("Port for attaching a memory controller")
    memory = DeprecatedParam(
        memory_out_port,
        "The request port for Ruby "
        "memory output to the main memory is now called `memory_out_port`",
    )

    system = Param.System(Parent.any, "system object parameter")

<<<<<<< HEAD
    system = Param.System(Parent.any, "system object parameter")
    sequencer = Param.RubySequencer(NULL,"CPU sequencer attached to cache")

# ! Sean: StreamAwareCache
class RubyStreamAwareController(RubyController):
    type = 'RubyStreamAwareController'
    cxx_class = 'AbstractStreamAwareController'
    cxx_header = 'mem/ruby/slicc_interface/AbstractStreamAwareController.hh'
    abstract = True

    # ! Sean: StreamAwareCache
    # ! I don't think the addr_ranges work in MESI_Three_Level.
    # ! I will hack here by adding a llc_select_low_bit and llc_select_num_bits.
    # ! This only works for a S-NUCA.
    llc_select_low_bit = Param.UInt32(0, "Low bit used to select LLC bank")
    llc_select_num_bits = Param.UInt32(0, "Num of bits used to select LLC bank")
    # So far we only support Mesh topology
    num_cores_per_row = Param.UInt32(0, "Num of cores per row for Mesh Topology")
    enable_stream_float = Param.Bool(False, "Whether to enable stream float.")
    enable_stream_subline = Param.Bool(False, "Whether to enable stream float subline transmission.")
    enable_stream_partial_config = Param.Bool(False, "Whether to enable partial StreamConfig.")
    enable_stream_idea_ack = Param.Bool(False, "Whether to enable immediate StreamAck.")
    enable_stream_idea_end = Param.Bool(False, "Whether to enable immediate StreamEnd.")
    enable_stream_idea_flow = Param.Bool(False, "Whether to enable immediate stream flow control.")
    enable_stream_idea_store = Param.Bool(False, "Whether to enable immediate stream store.")
    enable_stream_idea_forward = Param.Bool(False, "Whether to enable immediate stream forward.")
    enable_stream_compact_store = Param.Bool(False, "Whether to enable compact stream store.")
    enable_stream_advance_migrate = Param.Bool(False, "Whether to enable advance stream migrate.")
    enable_stream_multicast = Param.Bool(False, "Whether to enable multicast stream.")
    enable_mlc_prefetch_stream = Param.Bool(False, "Whether to enable MLC prefetching stream.")
    stream_multicast_group_size = Param.UInt32(0, "MulticastGroup is Size x Size, 0 means all.")
    stream_multicast_issue_policy = \
        Param.String("any", "Multicast issue policy, default is the relaxed.")
    ind_stream_req_max_per_multicast_msg = \
        Param.UInt32(0, "Max ind req per multicast msg, >= 2 to enable.")
    ind_stream_req_multicast_group_size = \
        Param.UInt32(0, "Ind req multicast group is Size x Size, 0 means all.")
    mlc_stream_buffer_init_num_entries = \
        Param.UInt32(16, "# of MLC slices per stream.")
    mlc_stream_slices_runahead_inverse_ratio = \
        Param.Int32(1, "Inverse ratio of MLC slices runahead per stream.")
    mlc_stream_buffer_to_segment_ratio = \
        Param.UInt32(4, "Ratio between MLC buffer and segment.")
    enable_mlc_stream_idea_pop_check_llc_progress = \
        Param.Bool(True, "When MLCStream pop, ideally check LLCStream progress.")
    llc_stream_engine_issue_width = \
        Param.UInt32(1, "Issue width of LLCStreamEngine.")
    llc_stream_engine_migrate_width = \
        Param.UInt32(1, "Issue width of LLCStreamEngine.")
    llc_stream_max_infly_request = \
        Param.UInt32(8, "Max infly requests per LLC stream.")
    enable_stream_llc_issue_clear = Param.Bool(True, "Whether to enable llc stream issue clear.")
    llc_stream_engine_compute_width = \
        Param.UInt32(1, "Compute width of LLCStreamEngine.")
    llc_stream_engine_max_infly_computation = \
        Param.UInt32(32, "Max num of infly computation in LLCStreamEngine.")
    enable_llc_stream_zero_compute_latency = Param.Bool(False, "Whether to enable zero compute latency.")
    enable_stream_range_sync = Param.Bool(False, "Whether to enable stream range synchronization.")
    stream_atomic_lock_type = Param.String("none", "StreamAtomicLockType of none, single, multi-reader.")
    llc_access_core_simd_delay = Param.UInt32(4, "Latency to access core simd unit.")
    has_scalar_alu = Param.Bool(True, "Whether SE has scalar ALU to avoid going to the core.")
    mlc_generate_direct_range = Param.Bool(True,
        "Whether MLC SE generates DirectRanges so that Remote SE can issue Ranges ideally.")

    neighbor_stream_threshold = \
        Param.UInt32(0, "Number of streams to trigger migration control. 0 to disable.")
    neighbor_migration_delay = \
        Param.UInt32(100, "Number of cycles delay per migrating streams.")
    neighbor_migration_valve_type = \
        Param.String("none", "Migration valve type.")

    enable_stream_float_mem = Param.Bool(False, "Whether to enable stream float to mem ctrl.")
    reuse_buffer_lines_per_core = Param.UInt32(0, "Number of cache lines per core in the reuse buffer.")

    enable_stream_strand = \
        Param.Bool(False, "Whether to enable stream strand auto parallelization.")
    enable_stream_strand_elem_split = \
        Param.Bool(False, "Whether to enable stream strand split by element.")
    stream_strand_broadcast_size = \
        Param.UInt32(0, "Whether to enable stream strand auto broadcast.")
    enable_stream_vectorize = \
        Param.Bool(False, "Whether to enable stream auto vectorization.")
    stream_pum_mode = Param.UInt32(0, "PUM Mode of disable, enable, mapping-only.")
    stream_pum_force_data_type = \
        Param.String("none", "Whether force PUM computation to have specific data type")
    stream_pum_enable_parallel_intra_array_shift = \
        Param.Bool(False, "Whether intra-array shift can happen in parallel.")
    stream_pum_enable_parallel_inter_array_shift = \
        Param.Bool(False, "Whether inter-array shift can happen in parallel.")
    stream_pum_enable_parallel_way_read = \
        Param.Bool(False, "Whether way read can happen in parallel.")
    stream_pum_optimize_dfg = \
        Param.Bool(True, "Whether MLCPUMManager optimizes the PUM tDFG.")
    stream_pum_optimize_dfg_expand_tensor = \
        Param.Bool(False, "Whether MLCPUMManager expand the tDFG.")
    stream_pum_schedule_type = \
        Param.String("bfs", "How to schedule the tDFG.")
    stream_pum_compile_lat_per_cmd = \
        Param.UInt32(100, "How many cycles charged to compile one cmd.")
    stream_pum_prefetch_level = \
        Param.String("llc", "Where should PUMPrefetchStreams be offloaded.")
    stream_pum_enable_egraph =\
        Param.Bool(False, "Whether e-graph optimizations are enabled.")
    stream_pum_optimized_directory = \
        Param.String("", "Which directory the optimized tdfgs are in.")
    stream_pum_fix_stream_at_req_bank = \
        Param.Bool(False, ("Fix stream at req. bank (no float/migrate). "
                           "Used to approximate in-memory computing only (no NSC support)."))
=======
    # These can be used by a protocol to enable reuse of the same machine
    # types to model different levels of the cache hierarchy
    upstream_destinations = VectorParam.RubyController(
        [], "Possible destinations for requests sent towards the CPU"
    )
    downstream_destinations = VectorParam.RubyController(
        [], "Possible destinations for requests sent towards memory"
    )
>>>>>>> 5fa484e2
<|MERGE_RESOLUTION|>--- conflicted
+++ resolved
@@ -49,16 +49,11 @@
     abstract = True
 
     version = Param.Int("")
-<<<<<<< HEAD
     router_id = Param.Int(-1, "RounterId of this controller. -1 means Invalid.")
     numa_banks = VectorParam.Int([], "Banks that handled by this NUMA node.")
-    addr_ranges = VectorParam.AddrRange([AllMemory], "Address range this "
-                                        "controller responds to")
-=======
     addr_ranges = VectorParam.AddrRange(
         [AllMemory], "Address range this " "controller responds to"
     )
->>>>>>> 5fa484e2
     cluster_id = Param.UInt32(0, "Id of this controller's cluster")
 
     transitions_per_cycle = Param.Int(
@@ -89,14 +84,19 @@
 
     system = Param.System(Parent.any, "system object parameter")
 
-<<<<<<< HEAD
-    system = Param.System(Parent.any, "system object parameter")
-    sequencer = Param.RubySequencer(NULL,"CPU sequencer attached to cache")
+    # These can be used by a protocol to enable reuse of the same machine
+    # types to model different levels of the cache hierarchy
+    upstream_destinations = VectorParam.RubyController(
+        [], "Possible destinations for requests sent towards the CPU"
+    )
+    downstream_destinations = VectorParam.RubyController(
+        [], "Possible destinations for requests sent towards memory"
+    )
 
 # ! Sean: StreamAwareCache
 class RubyStreamAwareController(RubyController):
     type = 'RubyStreamAwareController'
-    cxx_class = 'AbstractStreamAwareController'
+    cxx_class = 'gem5::ruby::AbstractStreamAwareController'
     cxx_header = 'mem/ruby/slicc_interface/AbstractStreamAwareController.hh'
     abstract = True
 
@@ -197,14 +197,4 @@
         Param.String("", "Which directory the optimized tdfgs are in.")
     stream_pum_fix_stream_at_req_bank = \
         Param.Bool(False, ("Fix stream at req. bank (no float/migrate). "
-                           "Used to approximate in-memory computing only (no NSC support)."))
-=======
-    # These can be used by a protocol to enable reuse of the same machine
-    # types to model different levels of the cache hierarchy
-    upstream_destinations = VectorParam.RubyController(
-        [], "Possible destinations for requests sent towards the CPU"
-    )
-    downstream_destinations = VectorParam.RubyController(
-        [], "Possible destinations for requests sent towards memory"
-    )
->>>>>>> 5fa484e2
+                           "Used to approximate in-memory computing only (no NSC support)."))