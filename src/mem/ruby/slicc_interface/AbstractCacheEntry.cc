--- conflicted
+++ resolved
@@ -97,7 +97,6 @@
     return m_locked == context;
 }
 
-<<<<<<< HEAD
 void AbstractCacheEntry::setLockedRMW() {
     DPRINTF(RubyCache, "Setting LockedRMW for addr: %#x, old lockedRMW %d\n",
         m_Address, m_lockedRMW);
@@ -114,7 +113,8 @@
     DPRINTF(RubyCache, "Testing LockedRMW for addr: %#llx cur %d\n",
             m_Address, m_lockedRMW);
     return m_lockedRMW;
-=======
+}
+
 void
 AbstractCacheEntry::setInHtmReadSet(bool val)
 {
@@ -137,5 +137,4 @@
 AbstractCacheEntry::getInHtmWriteSet() const
 {
     return m_htmInWriteSet;
->>>>>>> 0d703041
 }