/*
 * Copyright (c) 2021 ARM Limited
 * All rights reserved.
 *
 * The license below extends only to copyright in the software and shall
 * not be construed as granting a license to any other intellectual
 * property including but not limited to intellectual property relating
 * to a hardware implementation of the functionality of the software
 * licensed hereunder.  You may use the software subject to the license
 * terms below provided that you ensure that this notice is replicated
 * unmodified and in its entirety in all distributions of the software,
 * modified or unmodified, in source code or in binary form.
 *
 * Copyright (c) 1999-2008 Mark D. Hill and David A. Wood
 * All rights reserved.
 *
 * Redistribution and use in source and binary forms, with or without
 * modification, are permitted provided that the following conditions are
 * met: redistributions of source code must retain the above copyright
 * notice, this list of conditions and the following disclaimer;
 * redistributions in binary form must reproduce the above copyright
 * notice, this list of conditions and the following disclaimer in the
 * documentation and/or other materials provided with the distribution;
 * neither the name of the copyright holders nor the names of its
 * contributors may be used to endorse or promote products derived from
 * this software without specific prior written permission.
 *
 * THIS SOFTWARE IS PROVIDED BY THE COPYRIGHT HOLDERS AND CONTRIBUTORS
 * "AS IS" AND ANY EXPRESS OR IMPLIED WARRANTIES, INCLUDING, BUT NOT
 * LIMITED TO, THE IMPLIED WARRANTIES OF MERCHANTABILITY AND FITNESS FOR
 * A PARTICULAR PURPOSE ARE DISCLAIMED. IN NO EVENT SHALL THE COPYRIGHT
 * OWNER OR CONTRIBUTORS BE LIABLE FOR ANY DIRECT, INDIRECT, INCIDENTAL,
 * SPECIAL, EXEMPLARY, OR CONSEQUENTIAL DAMAGES (INCLUDING, BUT NOT
 * LIMITED TO, PROCUREMENT OF SUBSTITUTE GOODS OR SERVICES; LOSS OF USE,
 * DATA, OR PROFITS; OR BUSINESS INTERRUPTION) HOWEVER CAUSED AND ON ANY
 * THEORY OF LIABILITY, WHETHER IN CONTRACT, STRICT LIABILITY, OR TORT
 * (INCLUDING NEGLIGENCE OR OTHERWISE) ARISING IN ANY WAY OUT OF THE USE
 * OF THIS SOFTWARE, EVEN IF ADVISED OF THE POSSIBILITY OF SUCH DAMAGE.
 */

#ifndef __MEM_RUBY_SLICC_INTERFACE_MESSAGE_HH__
#define __MEM_RUBY_SLICC_INTERFACE_MESSAGE_HH__

#include <iostream>
#include <memory>
#include <stack>

#include "mem/packet.hh"
#include "mem/ruby/common/NetDest.hh"
#include "mem/ruby/common/WriteMask.hh"
#include "mem/ruby/protocol/MessageSizeType.hh"

namespace gem5
{

namespace ruby
{

class Message;
typedef std::shared_ptr<Message> MsgPtr;

class Message
{
  public:
    Message(Tick curTime)
        : m_time(curTime),
          m_LastEnqueueTime(curTime),
          m_DelayedTicks(0), m_msg_counter(0),
          m_chainMsg(nullptr)
    { }

<<<<<<< HEAD
    Message(const Message &other)
        : m_time(other.m_time),
          m_LastEnqueueTime(other.m_LastEnqueueTime),
          m_DelayedTicks(other.m_DelayedTicks),
          m_msg_counter(other.m_msg_counter),
          m_chainMsg(nullptr),
          m_unchainWhenEnqueue(other.m_unchainWhenEnqueue)
    {
      if (other.m_chainMsg) {
        m_chainMsg = other.m_chainMsg->clone();
      }
    }
=======
    Message(const Message &other) = default;
>>>>>>> 5fa484e2

    virtual ~Message() { }

    virtual MsgPtr clone() const = 0;
    virtual void print(std::ostream& out) const = 0;

    virtual const MessageSizeType& getMessageSize() const
    { panic("MessageSizeType() called on wrong message!"); }
    virtual MessageSizeType& getMessageSize()
    { panic("MessageSizeType() called on wrong message!"); }

    /**
     * The two functions below are used for reading / writing the message
     * functionally. The methods return true if the address in the packet
     * matches the address / address range in the message. Each message
     * class that can be potentially searched for the address needs to
     * implement these methods.
     */
    virtual bool functionalRead(Packet *pkt)
    { panic("functionalRead(Packet) not implemented"); }
    virtual bool functionalRead(Packet *pkt, WriteMask &mask)
    { panic("functionalRead(Packet,WriteMask) not implemented"); }
    virtual bool functionalWrite(Packet *pkt)
    { panic("functionalWrite(Packet) not implemented"); }

    /**
     * Used to expose types to upper Ruby for statistics.
     */
    virtual int getStatsType() { return 0; }
    virtual int getStatsCategory() { return 0; }

    //! Update the delay this message has experienced so far.
    void updateDelayedTicks(Tick curTime)
    {
        assert(m_LastEnqueueTime <= curTime);
        Tick delta = curTime - m_LastEnqueueTime;
        m_DelayedTicks += delta;
    }
    Tick getDelayedTicks() const {return m_DelayedTicks;}

    void setLastEnqueueTime(const Tick& time) { m_LastEnqueueTime = time; }
    Tick getLastEnqueueTime() const {return m_LastEnqueueTime;}

    Tick getTime() const { return m_time; }
    void setMsgCounter(uint64_t c) { m_msg_counter = c; }
    uint64_t getMsgCounter() const { return m_msg_counter; }

    // Functions related to network traversal
    virtual const NetDest& getDestination() const
    { panic("getDestination() called on wrong message!"); }
    virtual NetDest& getDestination()
    { panic("getDestination() called on wrong message!"); }

    int getIncomingLink() const { return incoming_link; }
    void setIncomingLink(int link) { incoming_link = link; }
    int getVnet() const { return vnet; }
    void setVnet(int net) { vnet = net; }

    void chainMsg(const MsgPtr &msg);
    const MsgPtr &getChainMsg() const {
      return this->m_chainMsg;
    }
    void clearChainMsg() {
      assert(this->m_chainMsg);
      this->m_chainMsg = nullptr;
    }
    void setUnchainWhenEnqueue(bool unchainWhenEnqueue) {
      this->m_unchainWhenEnqueue = unchainWhenEnqueue;
    }
    bool shouldUnchainWhenEnqueue() const {
      return this->m_unchainWhenEnqueue;
    }

  private:
    Tick m_time;
    Tick m_LastEnqueueTime; // my last enqueue time
    Tick m_DelayedTicks; // my delayed cycles
    uint64_t m_msg_counter; // FIXME, should this be a 64-bit value?
    MsgPtr m_chainMsg; // Used to implement bulk prefetch.
    /**
     * Whether the message should be unchained when enqueued into the
     * MessageBuffer.
     * True: default behavior for bulk prefetch.
     * False: used for indirect prefetching, where stream engine manually
     *        unchains the message.
     */
    bool m_unchainWhenEnqueue = true;

    // Variables for required network traversal
    int incoming_link;
    int vnet;
};

inline bool
operator>(const MsgPtr &lhs, const MsgPtr &rhs)
{
    const Message *l = lhs.get();
    const Message *r = rhs.get();

    if (l->getLastEnqueueTime() == r->getLastEnqueueTime()) {
        return l->getMsgCounter() > r->getMsgCounter();
    }
    return l->getLastEnqueueTime() > r->getLastEnqueueTime();
}

inline std::ostream&
operator<<(std::ostream& out, const Message& obj)
{
    obj.print(out);
    out << std::flush;
    return out;
}

} // namespace ruby
} // namespace gem5

#endif // __MEM_RUBY_SLICC_INTERFACE_MESSAGE_HH__<|MERGE_RESOLUTION|>--- conflicted
+++ resolved
@@ -57,7 +57,7 @@
 {
 
 class Message;
-typedef std::shared_ptr<Message> MsgPtr;
+using MsgPtr = std::shared_ptr<Message>;
 
 class Message
 {
@@ -69,7 +69,6 @@
           m_chainMsg(nullptr)
     { }
 
-<<<<<<< HEAD
     Message(const Message &other)
         : m_time(other.m_time),
           m_LastEnqueueTime(other.m_LastEnqueueTime),
@@ -82,9 +81,6 @@
         m_chainMsg = other.m_chainMsg->clone();
       }
     }
-=======
-    Message(const Message &other) = default;
->>>>>>> 5fa484e2
 
     virtual ~Message() { }
 
