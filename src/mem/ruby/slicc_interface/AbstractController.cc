/*
 * Copyright (c) 2017,2019-2022 ARM Limited
 * All rights reserved.
 *
 * The license below extends only to copyright in the software and shall
 * not be construed as granting a license to any other intellectual
 * property including but not limited to intellectual property relating
 * to a hardware implementation of the functionality of the software
 * licensed hereunder.  You may use the software subject to the license
 * terms below provided that you ensure that this notice is replicated
 * unmodified and in its entirety in all distributions of the software,
 * modified or unmodified, in source code or in binary form.
 *
 * Copyright (c) 2011-2014 Mark D. Hill and David A. Wood
 * All rights reserved.
 *
 * Redistribution and use in source and binary forms, with or without
 * modification, are permitted provided that the following conditions are
 * met: redistributions of source code must retain the above copyright
 * notice, this list of conditions and the following disclaimer;
 * redistributions in binary form must reproduce the above copyright
 * notice, this list of conditions and the following disclaimer in the
 * documentation and/or other materials provided with the distribution;
 * neither the name of the copyright holders nor the names of its
 * contributors may be used to endorse or promote products derived from
 * this software without specific prior written permission.
 *
 * THIS SOFTWARE IS PROVIDED BY THE COPYRIGHT HOLDERS AND CONTRIBUTORS
 * "AS IS" AND ANY EXPRESS OR IMPLIED WARRANTIES, INCLUDING, BUT NOT
 * LIMITED TO, THE IMPLIED WARRANTIES OF MERCHANTABILITY AND FITNESS FOR
 * A PARTICULAR PURPOSE ARE DISCLAIMED. IN NO EVENT SHALL THE COPYRIGHT
 * OWNER OR CONTRIBUTORS BE LIABLE FOR ANY DIRECT, INDIRECT, INCIDENTAL,
 * SPECIAL, EXEMPLARY, OR CONSEQUENTIAL DAMAGES (INCLUDING, BUT NOT
 * LIMITED TO, PROCUREMENT OF SUBSTITUTE GOODS OR SERVICES; LOSS OF USE,
 * DATA, OR PROFITS; OR BUSINESS INTERRUPTION) HOWEVER CAUSED AND ON ANY
 * THEORY OF LIABILITY, WHETHER IN CONTRACT, STRICT LIABILITY, OR TORT
 * (INCLUDING NEGLIGENCE OR OTHERWISE) ARISING IN ANY WAY OUT OF THE USE
 * OF THIS SOFTWARE, EVEN IF ADVISED OF THE POSSIBILITY OF SUCH DAMAGE.
 */

#include "mem/ruby/slicc_interface/AbstractController.hh"

#include "debug/RubyQueue.hh"
#include "mem/ruby/network/Network.hh"
#include "mem/ruby/protocol/MemoryMsg.hh"
#include "mem/ruby/system/RubySystem.hh"
#include "mem/ruby/system/Sequencer.hh"
#include "sim/system.hh"

<<<<<<< HEAD
AbstractController::AbstractController(const Params *p)
    : ClockedObject(p), Consumer(this), m_version(p->version),
      m_clusterID(p->cluster_id),
      m_id(p->system->getRequestorId(this)), m_is_blocking(false),
      m_number_of_TBEs(p->number_of_TBEs),
      m_transitions_per_cycle(p->transitions_per_cycle),
      m_used_transitions(0),
      m_buffer_size(p->buffer_size), m_recycle_latency(p->recycle_latency),
      m_mandatory_queue_latency(p->mandatory_queue_latency),
=======
namespace gem5
{

namespace ruby
{

AbstractController::AbstractController(const Params &p)
    : ClockedObject(p), Consumer(this), m_version(p.version),
      m_clusterID(p.cluster_id),
      m_id(p.system->getRequestorId(this)), m_is_blocking(false),
      m_number_of_TBEs(p.number_of_TBEs),
      m_transitions_per_cycle(p.transitions_per_cycle),
      m_buffer_size(p.buffer_size), m_recycle_latency(p.recycle_latency),
      m_mandatory_queue_latency(p.mandatory_queue_latency),
      m_waiting_mem_retry(false),
>>>>>>> 5fa484e2
      memoryPort(csprintf("%s.memory", name()), this),
      addrRanges(p.addr_ranges.begin(), p.addr_ranges.end()),
      stats(this)
{
    if (m_version == 0) {
        // Combine the statistics from all controllers
        // of this particular type.
        statistics::registerDumpCallback([this]() { collateStats(); });
    }
}

void
AbstractController::init()
{
    stats.delayHistogram.init(10);
    uint32_t size = Network::getNumberOfVirtualNetworks();
    for (uint32_t i = 0; i < size; i++) {
        stats.delayVCHistogram.push_back(new statistics::Histogram(this));
        stats.delayVCHistogram[i]->init(10);
    }

    if (getMemReqQueue()) {
        getMemReqQueue()->setConsumer(this);
    }

    // Initialize the addr->downstream machine mappings. Multiple machines
    // in downstream_destinations can have the same address range if they have
    // different types. If this is the case, mapAddressToDownstreamMachine
    // needs to specify the machine type
    downstreamDestinations.resize();
    for (auto abs_cntrl : params().downstream_destinations) {
        MachineID mid = abs_cntrl->getMachineID();
        const AddrRangeList &ranges = abs_cntrl->getAddrRanges();
        for (const auto &addr_range : ranges) {
            auto i = downstreamAddrMap.find(mid.getType());
            if ((i != downstreamAddrMap.end()) &&
                (i->second.intersects(addr_range) != i->second.end())) {
                fatal("%s: %s mapped to multiple machines of the same type\n",
                    name(), addr_range.to_string());
            }
            downstreamAddrMap[mid.getType()].insert(addr_range, mid);
        }
        downstreamDestinations.add(mid);
    }
    // Initialize the addr->upstream machine list.
    // We do not need to map address -> upstream machine,
    // so we don't examine the address ranges
    upstreamDestinations.resize();
    for (auto abs_cntrl : params().upstream_destinations) {
        upstreamDestinations.add(abs_cntrl->getMachineID());
    }
}

void
AbstractController::resetStats()
{
    stats.delayHistogram.reset();
    uint32_t size = Network::getNumberOfVirtualNetworks();
    for (uint32_t i = 0; i < size; i++) {
        stats.delayVCHistogram[i]->reset();
    }
}

void
AbstractController::regStats()
{
    ClockedObject::regStats();
}

void
AbstractController::profileMsgDelay(uint32_t virtualNetwork, Cycles delay)
{
    assert(virtualNetwork < stats.delayVCHistogram.size());
    stats.delayHistogram.sample(delay);
    stats.delayVCHistogram[virtualNetwork]->sample(delay);
}

void
AbstractController::stallBuffer(MessageBuffer* buf, Addr addr)
{
    if (m_waiting_buffers.count(addr) == 0) {
        MsgVecType* msgVec = new MsgVecType;
        msgVec->resize(m_in_ports, NULL);
        m_waiting_buffers[addr] = msgVec;
    }
    DPRINTF(RubyQueue, "stalling %s port %d addr %#x\n", buf, m_cur_in_port,
            addr);
    assert(m_in_ports > m_cur_in_port);
    (*(m_waiting_buffers[addr]))[m_cur_in_port] = buf;
}

void
AbstractController::wakeUpBuffer(MessageBuffer* buf, Addr addr)
{
    auto iter = m_waiting_buffers.find(addr);
    if (iter != m_waiting_buffers.end()) {
        bool has_other_msgs = false;
        MsgVecType* msgVec = iter->second;
        for (unsigned int port = 0; port < msgVec->size(); ++port) {
            if ((*msgVec)[port] == buf) {
                buf->reanalyzeMessages(addr, clockEdge());
                (*msgVec)[port] = NULL;
            } else if ((*msgVec)[port] != NULL) {
                has_other_msgs = true;
            }
        }
        if (!has_other_msgs) {
            delete msgVec;
            m_waiting_buffers.erase(iter);
        }
    }
}

void
AbstractController::wakeUpBuffers(Addr addr)
{
    if (m_waiting_buffers.count(addr) > 0) {
        //
        // Wake up all possible lower rank (i.e. lower priority) buffers that could
        // be waiting on this message.
        //
        for (int in_port_rank = m_cur_in_port - 1;
             in_port_rank >= 0;
             in_port_rank--) {
            if ((*(m_waiting_buffers[addr]))[in_port_rank] != NULL) {
                (*(m_waiting_buffers[addr]))[in_port_rank]->
                    reanalyzeMessages(addr, clockEdge());
            }
        }
        delete m_waiting_buffers[addr];
        m_waiting_buffers.erase(addr);
    }
}

void
AbstractController::wakeUpAllBuffers(Addr addr)
{
    if (m_waiting_buffers.count(addr) > 0) {
        //
        // Wake up all possible buffers that could be waiting on this message.
        //
        for (int in_port_rank = m_in_ports - 1;
             in_port_rank >= 0;
             in_port_rank--) {
            if ((*(m_waiting_buffers[addr]))[in_port_rank] != NULL) {
                (*(m_waiting_buffers[addr]))[in_port_rank]->
                    reanalyzeMessages(addr, clockEdge());
            }
        }
        delete m_waiting_buffers[addr];
        m_waiting_buffers.erase(addr);
    }
}

void
AbstractController::wakeUpAllBuffers()
{
    //
    // Wake up all possible buffers that could be waiting on any message.
    //

    std::vector<MsgVecType*> wokeUpMsgVecs;
    MsgBufType wokeUpMsgBufs;

    if (m_waiting_buffers.size() > 0) {
        for (WaitingBufType::iterator buf_iter = m_waiting_buffers.begin();
             buf_iter != m_waiting_buffers.end();
             ++buf_iter) {
             for (MsgVecType::iterator vec_iter = buf_iter->second->begin();
                  vec_iter != buf_iter->second->end();
                  ++vec_iter) {
                  //
                  // Make sure the MessageBuffer has not already be reanalyzed
                  //
                  if (*vec_iter != NULL &&
                      (wokeUpMsgBufs.count(*vec_iter) == 0)) {
                      (*vec_iter)->reanalyzeAllMessages(clockEdge());
                      wokeUpMsgBufs.insert(*vec_iter);
                  }
             }
             wokeUpMsgVecs.push_back(buf_iter->second);
        }

        for (std::vector<MsgVecType*>::iterator wb_iter = wokeUpMsgVecs.begin();
             wb_iter != wokeUpMsgVecs.end();
             ++wb_iter) {
             delete (*wb_iter);
        }

        m_waiting_buffers.clear();
    }
}

bool
AbstractController::serviceMemoryQueue()
{
    auto mem_queue = getMemReqQueue();
    assert(mem_queue);
    if (m_waiting_mem_retry || !mem_queue->isReady(clockEdge())) {
        return false;
    }

    const MemoryMsg *mem_msg = (const MemoryMsg*)mem_queue->peek();
    unsigned int req_size = RubySystem::getBlockSizeBytes();
    if (mem_msg->m_Len > 0) {
        req_size = mem_msg->m_Len;
    }

    RequestPtr req
        = std::make_shared<Request>(mem_msg->m_addr, req_size, 0, m_id);
    PacketPtr pkt;
    if (mem_msg->getType() == MemoryRequestType_MEMORY_WB) {
        pkt = Packet::createWrite(req);
        pkt->allocate();
        pkt->setData(mem_msg->m_DataBlk.getData(getOffset(mem_msg->m_addr),
            req_size));
    } else if (mem_msg->getType() == MemoryRequestType_MEMORY_READ) {
        pkt = Packet::createRead(req);
        uint8_t *newData = new uint8_t[req_size];
        pkt->dataDynamic(newData);
    } else {
        panic("Unknown memory request type (%s) for addr %p",
              MemoryRequestType_to_string(mem_msg->getType()),
              mem_msg->m_addr);
    }

    SenderState *s = new SenderState(mem_msg->m_Sender);
    pkt->pushSenderState(s);

    if (RubySystem::getWarmupEnabled()) {
        // Use functional rather than timing accesses during warmup
        mem_queue->dequeue(clockEdge());
        memoryPort.sendFunctional(pkt);
        // Since the queue was popped the controller may be able
        // to make more progress. Make sure it wakes up
        scheduleEvent(Cycles(1));
        recvTimingResp(pkt);
    } else if (memoryPort.sendTimingReq(pkt)) {
        mem_queue->dequeue(clockEdge());
        // Since the queue was popped the controller may be able
        // to make more progress. Make sure it wakes up
        scheduleEvent(Cycles(1));
    } else {
        scheduleEvent(Cycles(1));
        m_waiting_mem_retry = true;
        delete pkt;
        delete s;
    }

    return true;
}

void
AbstractController::blockOnQueue(Addr addr, MessageBuffer* port)
{
    m_is_blocking = true;
    m_block_map[addr] = port;
}

bool
AbstractController::isBlocked(Addr addr) const
{
    return m_is_blocking && (m_block_map.find(addr) != m_block_map.end());
}

void
AbstractController::unblock(Addr addr)
{
    m_block_map.erase(addr);
    if (m_block_map.size() == 0) {
       m_is_blocking = false;
    }
}

bool
AbstractController::isBlocked(Addr addr)
{
    return (m_block_map.count(addr) > 0);
}

Port &
AbstractController::getPort(const std::string &if_name, PortID idx)
{
    return memoryPort;
}

void
AbstractController::functionalMemoryRead(PacketPtr pkt)
{
    // read from mem. req. queue if write data is pending there
    MessageBuffer *req_queue = getMemReqQueue();
    if (!req_queue || !req_queue->functionalRead(pkt))
        memoryPort.sendFunctional(pkt);
}

int
AbstractController::functionalMemoryWrite(PacketPtr pkt)
{
    int num_functional_writes = 0;

    // Update memory itself.
    memoryPort.sendFunctional(pkt);
    return num_functional_writes + 1;
}

void
AbstractController::recvTimingResp(PacketPtr pkt)
{
    assert(getMemRespQueue());
    assert(pkt->isResponse());

    std::shared_ptr<MemoryMsg> msg = std::make_shared<MemoryMsg>(clockEdge());
    (*msg).m_addr = pkt->getAddr();
    (*msg).m_Sender = m_machineID;

    SenderState *s = dynamic_cast<SenderState *>(pkt->senderState);
    (*msg).m_OriginalRequestorMachId = s->id;
    delete s;

    if (pkt->isRead()) {
        (*msg).m_Type = MemoryRequestType_MEMORY_READ;
        (*msg).m_MessageSize = MessageSizeType_Response_Data;

        // Copy data from the packet
        (*msg).m_DataBlk.setData(pkt->getPtr<uint8_t>(), 0,
                                 RubySystem::getBlockSizeBytes());
    } else if (pkt->isWrite()) {
        (*msg).m_Type = MemoryRequestType_MEMORY_WB;
        (*msg).m_MessageSize = MessageSizeType_Writeback_Control;
    } else {
        panic("Incorrect packet type received from memory controller!");
    }

    getMemRespQueue()->enqueue(msg, clockEdge(), cyclesToTicks(Cycles(1)));
    delete pkt;
}

Tick
AbstractController::recvAtomic(PacketPtr pkt)
{
   return ticksToCycles(memoryPort.sendAtomic(pkt));
}

MachineID
AbstractController::mapAddressToMachine(Addr addr, MachineType mtype) const
{
    NodeID node = m_net_ptr->addressToNodeID(addr, mtype);
    MachineID mach = {mtype, node};
    return mach;
}

MachineID
AbstractController::mapAddressToDownstreamMachine(Addr addr, MachineType mtype)
const
{
    if (mtype == MachineType_NUM) {
        // map to the first match
        for (const auto &i : downstreamAddrMap) {
            const auto mapping = i.second.contains(addr);
            if (mapping != i.second.end())
                return mapping->second;
        }
    }
    else {
        const auto i = downstreamAddrMap.find(mtype);
        if (i != downstreamAddrMap.end()) {
            const auto mapping = i->second.contains(addr);
            if (mapping != i->second.end())
                return mapping->second;
        }
    }
    fatal("%s: couldn't find mapping for address %x mtype=%s\n",
        name(), addr, mtype);
}


bool
AbstractController::MemoryPort::recvTimingResp(PacketPtr pkt)
{
    controller->recvTimingResp(pkt);
    return true;
}

void
AbstractController::MemoryPort::recvReqRetry()
{
    controller->m_waiting_mem_retry = false;
    controller->serviceMemoryQueue();
}

AbstractController::MemoryPort::MemoryPort(const std::string &_name,
                                           AbstractController *_controller,
                                           PortID id)
    : RequestPort(_name, _controller, id), controller(_controller)
{
}

AbstractController::
ControllerStats::ControllerStats(statistics::Group *parent)
    : statistics::Group(parent),
      ADD_STAT(fullyBusyCycles,
               "cycles for which number of transistions == max transitions"),
      ADD_STAT(delayHistogram, "delay_histogram")
{
    fullyBusyCycles
        .flags(statistics::nozero);
    delayHistogram
        .flags(statistics::nozero);
}

} // namespace ruby
} // namespace gem5<|MERGE_RESOLUTION|>--- conflicted
+++ resolved
@@ -47,17 +47,6 @@
 #include "mem/ruby/system/Sequencer.hh"
 #include "sim/system.hh"
 
-<<<<<<< HEAD
-AbstractController::AbstractController(const Params *p)
-    : ClockedObject(p), Consumer(this), m_version(p->version),
-      m_clusterID(p->cluster_id),
-      m_id(p->system->getRequestorId(this)), m_is_blocking(false),
-      m_number_of_TBEs(p->number_of_TBEs),
-      m_transitions_per_cycle(p->transitions_per_cycle),
-      m_used_transitions(0),
-      m_buffer_size(p->buffer_size), m_recycle_latency(p->recycle_latency),
-      m_mandatory_queue_latency(p->mandatory_queue_latency),
-=======
 namespace gem5
 {
 
@@ -70,10 +59,10 @@
       m_id(p.system->getRequestorId(this)), m_is_blocking(false),
       m_number_of_TBEs(p.number_of_TBEs),
       m_transitions_per_cycle(p.transitions_per_cycle),
+      m_used_transitions(0),
       m_buffer_size(p.buffer_size), m_recycle_latency(p.recycle_latency),
       m_mandatory_queue_latency(p.mandatory_queue_latency),
       m_waiting_mem_retry(false),
->>>>>>> 5fa484e2
       memoryPort(csprintf("%s.memory", name()), this),
       addrRanges(p.addr_ranges.begin(), p.addr_ranges.end()),
       stats(this)
