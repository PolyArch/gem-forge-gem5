--- conflicted
+++ resolved
@@ -109,11 +109,8 @@
             if (pkt->flags & SATISFIED) {
                 //Cache-Cache transfer occuring
                 if (inRetry) {
-<<<<<<< HEAD
                     DPRINTF(Bus, "Removing RETRY %i\n", retryList.front());
-=======
                     retryList.front()->onRetryList(false);
->>>>>>> 59dd317c
                     retryList.pop_front();
                     inRetry = false;
                 }
@@ -188,11 +185,8 @@
         // Packet was successfully sent. Return true.
         // Also take care of retries
         if (inRetry) {
-<<<<<<< HEAD
             DPRINTF(Bus, "Remove retry from list %i\n", retryList.front());
-=======
             retryList.front()->onRetryList(false);
->>>>>>> 59dd317c
             retryList.pop_front();
             inRetry = false;
         }
