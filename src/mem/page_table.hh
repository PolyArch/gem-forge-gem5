/*
 * Copyright (c) 2014 Advanced Micro Devices, Inc.
 * Copyright (c) 2003 The Regents of The University of Michigan
 * All rights reserved.
 *
 * Redistribution and use in source and binary forms, with or without
 * modification, are permitted provided that the following conditions are
 * met: redistributions of source code must retain the above copyright
 * notice, this list of conditions and the following disclaimer;
 * redistributions in binary form must reproduce the above copyright
 * notice, this list of conditions and the following disclaimer in the
 * documentation and/or other materials provided with the distribution;
 * neither the name of the copyright holders nor the names of its
 * contributors may be used to endorse or promote products derived from
 * this software without specific prior written permission.
 *
 * THIS SOFTWARE IS PROVIDED BY THE COPYRIGHT HOLDERS AND CONTRIBUTORS
 * "AS IS" AND ANY EXPRESS OR IMPLIED WARRANTIES, INCLUDING, BUT NOT
 * LIMITED TO, THE IMPLIED WARRANTIES OF MERCHANTABILITY AND FITNESS FOR
 * A PARTICULAR PURPOSE ARE DISCLAIMED. IN NO EVENT SHALL THE COPYRIGHT
 * OWNER OR CONTRIBUTORS BE LIABLE FOR ANY DIRECT, INDIRECT, INCIDENTAL,
 * SPECIAL, EXEMPLARY, OR CONSEQUENTIAL DAMAGES (INCLUDING, BUT NOT
 * LIMITED TO, PROCUREMENT OF SUBSTITUTE GOODS OR SERVICES; LOSS OF USE,
 * DATA, OR PROFITS; OR BUSINESS INTERRUPTION) HOWEVER CAUSED AND ON ANY
 * THEORY OF LIABILITY, WHETHER IN CONTRACT, STRICT LIABILITY, OR TORT
 * (INCLUDING NEGLIGENCE OR OTHERWISE) ARISING IN ANY WAY OUT OF THE USE
 * OF THIS SOFTWARE, EVEN IF ADVISED OF THE POSSIBILITY OF SUCH DAMAGE.
 */

/**
 * @file
 * Declarations of a non-full system Page Table.
 */

#ifndef __MEM_PAGE_TABLE_HH__
#define __MEM_PAGE_TABLE_HH__

#include <string>
#include <unordered_map>

#include "base/bitfield.hh"
#include "base/intmath.hh"
#include "base/types.hh"
#include "mem/request.hh"
#include "mem/translation_gen.hh"
#include "sim/serialize.hh"

namespace gem5
{

class ThreadContext;
class System;

class EmulationPageTable : public Serializable
{
  public:
    struct Entry
    {
        Addr paddr;
        uint64_t flags;

        Entry(Addr paddr, uint64_t flags) : paddr(paddr), flags(flags) {}
        Entry() {}
    };

  protected:
    typedef std::unordered_map<Addr, Entry> PTable;
    typedef PTable::iterator PTableItr;
    PTable pTable;

<<<<<<< HEAD
    /**
     * Pointer to System object
     * For lazy allocation.
     */
    System *system;

    const Addr pageSize;
=======
    const Addr _pageSize;
>>>>>>> 5fa484e2
    const Addr offsetMask;

    const uint64_t _pid;
    const std::string _name;

  public:

    EmulationPageTable(
<<<<<<< HEAD
            const std::string &__name, uint64_t _pid,
            System* _system, Addr _pageSize) :
            system(_system), pageSize(_pageSize), offsetMask(mask(floorLog2(_pageSize))),
=======
            const std::string &__name, uint64_t _pid, Addr _pageSize) :
            _pageSize(_pageSize), offsetMask(mask(floorLog2(_pageSize))),
>>>>>>> 5fa484e2
            _pid(_pid), _name(__name), shared(false)
    {
        assert(isPowerOf2(_pageSize));
    }

    uint64_t pid() const { return _pid; };

    virtual ~EmulationPageTable() {};

    /* generic page table mapping flags
     *              unset | set
     * bit 0 - no-clobber | clobber
     * bit 2 - cacheable  | uncacheable
     * bit 3 - read-write | read-only
     * bit 8 - phys-back  | non-phys-back
     */
    enum MappingFlags : uint32_t
    {
        Clobber     = 1,
        Uncacheable = 4,
        ReadOnly    = 8,
        NoPhysBack  = (1 << 8),
    };

    // flag which marks the page table as shared among software threads
    bool shared;

    virtual void initState() {};

    // for DPRINTF compatibility
    const std::string name() const { return _name; }
    Addr getPageSize() const { return pageSize; }

    Addr pageAlign(Addr a)  { return (a & ~offsetMask); }
    Addr pageOffset(Addr a) { return (a &  offsetMask); }
    // Page size can technically vary based on the virtual address, but we'll
    // ignore that for now.
    Addr pageSize()   { return _pageSize; }

    /**
     * Maps a virtual memory region to a physical memory region.
     * @param vaddr The starting virtual address of the region.
     * @param paddr The starting physical address where the region is mapped.
     * @param size The length of the region.
     * @param flags Generic mapping flags that can be set by or-ing values
     *              from MappingFlags enum.
     */
    virtual void map(Addr vaddr, Addr paddr, int64_t size, uint64_t flags = 0);
    virtual void remap(Addr vaddr, int64_t size, Addr new_vaddr);
    virtual void unmap(Addr vaddr, int64_t size);

    /**
     * Check if any pages in a region are already allocated
     * @param vaddr The starting virtual address of the region.
     * @param size The length of the region.
     * @return True if no pages in the region are mapped.
     */
    virtual bool isUnmapped(Addr vaddr, int64_t size);

    /**
     * Lookup function
     * @param vaddr The virtual address.
     * @return The page table entry corresponding to vaddr.
     */
    Entry *lookup(Addr vaddr);

    /**
     * Translate function
     * @param vaddr The virtual address.
     * @param paddr Physical address from translation.
     * @return True if translation exists
     */
    bool translate(Addr vaddr, Addr &paddr);

    /**
     * Simplified translate function (just check for translation)
     * @param vaddr The virtual address.
     * @return True if translation exists
     */
    bool
    translate(Addr vaddr)
    {
        Addr dummy;
        return translate(vaddr, dummy);
    }

    class PageTableTranslationGen : public TranslationGen
    {
      private:
        EmulationPageTable *pt;

        void translate(Range &range) const override;

      public:
        PageTableTranslationGen(EmulationPageTable *_pt, Addr vaddr,
                Addr size) : TranslationGen(vaddr, size), pt(_pt)
        {}
    };

    TranslationGenPtr
    translateRange(Addr vaddr, Addr size)
    {
        return TranslationGenPtr(
                new PageTableTranslationGen(this, vaddr, size));
    }

    /**
     * Perform a translation on the memory request, fills in paddr
     * field of req.
     * @param req The memory request.
     */
    Fault translate(const RequestPtr &req);

    /**
     * Dump all items in the pTable, to a concatenation of strings of the form
     *    Addr:Entry;
     */
    const std::string externalize() const;

    void getMappings(std::vector<std::pair<Addr, Addr>> *addr_mappings);

    void serialize(CheckpointOut &cp) const override;
    void unserialize(CheckpointIn &cp) override;
};

} // namespace gem5

#endif // __MEM_PAGE_TABLE_HH__<|MERGE_RESOLUTION|>--- conflicted
+++ resolved
@@ -68,17 +68,13 @@
     typedef PTable::iterator PTableItr;
     PTable pTable;
 
-<<<<<<< HEAD
     /**
      * Pointer to System object
      * For lazy allocation.
      */
     System *system;
 
-    const Addr pageSize;
-=======
     const Addr _pageSize;
->>>>>>> 5fa484e2
     const Addr offsetMask;
 
     const uint64_t _pid;
@@ -87,14 +83,9 @@
   public:
 
     EmulationPageTable(
-<<<<<<< HEAD
             const std::string &__name, uint64_t _pid,
             System* _system, Addr _pageSize) :
-            system(_system), pageSize(_pageSize), offsetMask(mask(floorLog2(_pageSize))),
-=======
-            const std::string &__name, uint64_t _pid, Addr _pageSize) :
-            _pageSize(_pageSize), offsetMask(mask(floorLog2(_pageSize))),
->>>>>>> 5fa484e2
+            system(_system), _pageSize(_pageSize), offsetMask(mask(floorLog2(_pageSize))),
             _pid(_pid), _name(__name), shared(false)
     {
         assert(isPowerOf2(_pageSize));
@@ -126,7 +117,6 @@
 
     // for DPRINTF compatibility
     const std::string name() const { return _name; }
-    Addr getPageSize() const { return pageSize; }
 
     Addr pageAlign(Addr a)  { return (a & ~offsetMask); }
     Addr pageOffset(Addr a) { return (a &  offsetMask); }
