/*
 * Copyright (c) 2014 Advanced Micro Devices, Inc.
 * Copyright (c) 2003 The Regents of The University of Michigan
 * All rights reserved.
 *
 * Redistribution and use in source and binary forms, with or without
 * modification, are permitted provided that the following conditions are
 * met: redistributions of source code must retain the above copyright
 * notice, this list of conditions and the following disclaimer;
 * redistributions in binary form must reproduce the above copyright
 * notice, this list of conditions and the following disclaimer in the
 * documentation and/or other materials provided with the distribution;
 * neither the name of the copyright holders nor the names of its
 * contributors may be used to endorse or promote products derived from
 * this software without specific prior written permission.
 *
 * THIS SOFTWARE IS PROVIDED BY THE COPYRIGHT HOLDERS AND CONTRIBUTORS
 * "AS IS" AND ANY EXPRESS OR IMPLIED WARRANTIES, INCLUDING, BUT NOT
 * LIMITED TO, THE IMPLIED WARRANTIES OF MERCHANTABILITY AND FITNESS FOR
 * A PARTICULAR PURPOSE ARE DISCLAIMED. IN NO EVENT SHALL THE COPYRIGHT
 * OWNER OR CONTRIBUTORS BE LIABLE FOR ANY DIRECT, INDIRECT, INCIDENTAL,
 * SPECIAL, EXEMPLARY, OR CONSEQUENTIAL DAMAGES (INCLUDING, BUT NOT
 * LIMITED TO, PROCUREMENT OF SUBSTITUTE GOODS OR SERVICES; LOSS OF USE,
 * DATA, OR PROFITS; OR BUSINESS INTERRUPTION) HOWEVER CAUSED AND ON ANY
 * THEORY OF LIABILITY, WHETHER IN CONTRACT, STRICT LIABILITY, OR TORT
 * (INCLUDING NEGLIGENCE OR OTHERWISE) ARISING IN ANY WAY OUT OF THE USE
 * OF THIS SOFTWARE, EVEN IF ADVISED OF THE POSSIBILITY OF SUCH DAMAGE.
 *
 * Authors: Steve Reinhardt
 */

/**
 * @file
 * Declarations of a non-full system Page Table.
 */

#ifndef __MEM_PAGE_TABLE_HH__
#define __MEM_PAGE_TABLE_HH__

#include <string>
#include <unordered_map>

#include "base/intmath.hh"
#include "base/types.hh"
#include "mem/request.hh"
#include "sim/serialize.hh"

class ThreadContext;

class EmulationPageTable : public Serializable
{
  public:
    struct Entry
    {
        Addr paddr;
        uint64_t flags;

        Entry(Addr paddr, uint64_t flags) : paddr(paddr), flags(flags) {}
        Entry() {}
    };

  protected:
    typedef std::unordered_map<Addr, Entry> PTable;
    typedef PTable::iterator PTableItr;
    PTable pTable;

    const Addr pageSize;
    const Addr offsetMask;

    const uint64_t _pid;
    const std::string _name;

  public:

    EmulationPageTable(
            const std::string &__name, uint64_t _pid, Addr _pageSize) :
            pageSize(_pageSize), offsetMask(mask(floorLog2(_pageSize))),
            _pid(_pid), _name(__name), shared(false)
    {
        assert(isPowerOf2(pageSize));
    }

    uint64_t pid() const { return _pid; };

    virtual ~EmulationPageTable() {};

    /* generic page table mapping flags
     *              unset | set
     * bit 0 - no-clobber | clobber
     * bit 2 - cacheable  | uncacheable
     * bit 3 - read-write | read-only
     */
    enum MappingFlags : uint32_t {
        Clobber     = 1,
        Uncacheable = 4,
        ReadOnly    = 8,
    };

    // flag which marks the page table as shared among software threads
    bool shared;

<<<<<<< HEAD
    virtual void initState(ThreadContext* tc) {};
=======
    virtual void initState() {};
>>>>>>> a56ab045

    // for DPRINTF compatibility
    const std::string name() const { return _name; }

    Addr pageAlign(Addr a)  { return (a & ~offsetMask); }
    Addr pageOffset(Addr a) { return (a &  offsetMask); }

    /**
     * Maps a virtual memory region to a physical memory region.
     * @param vaddr The starting virtual address of the region.
     * @param paddr The starting physical address where the region is mapped.
     * @param size The length of the region.
     * @param flags Generic mapping flags that can be set by or-ing values
     *              from MappingFlags enum.
     */
    virtual void map(Addr vaddr, Addr paddr, int64_t size, uint64_t flags = 0);
    virtual void remap(Addr vaddr, int64_t size, Addr new_vaddr);
    virtual void unmap(Addr vaddr, int64_t size);

    /**
     * Check if any pages in a region are already allocated
     * @param vaddr The starting virtual address of the region.
     * @param size The length of the region.
     * @return True if no pages in the region are mapped.
     */
    virtual bool isUnmapped(Addr vaddr, int64_t size);

    /**
     * Lookup function
     * @param vaddr The virtual address.
     * @return The page table entry corresponding to vaddr.
     */
    const Entry *lookup(Addr vaddr);

    /**
     * Translate function
     * @param vaddr The virtual address.
     * @param paddr Physical address from translation.
     * @return True if translation exists
     */
    bool translate(Addr vaddr, Addr &paddr);

    /**
     * Simplified translate function (just check for translation)
     * @param vaddr The virtual address.
     * @return True if translation exists
     */
    bool translate(Addr vaddr) { Addr dummy; return translate(vaddr, dummy); }

    /**
     * Perform a translation on the memory request, fills in paddr
     * field of req.
     * @param req The memory request.
     */
    Fault translate(const RequestPtr &req);

    void getMappings(std::vector<std::pair<Addr, Addr>> *addr_mappings);

    void serialize(CheckpointOut &cp) const override;
    void unserialize(CheckpointIn &cp) override;
};

#endif // __MEM_PAGE_TABLE_HH__<|MERGE_RESOLUTION|>--- conflicted
+++ resolved
@@ -99,11 +99,7 @@
     // flag which marks the page table as shared among software threads
     bool shared;
 
-<<<<<<< HEAD
-    virtual void initState(ThreadContext* tc) {};
-=======
     virtual void initState() {};
->>>>>>> a56ab045
 
     // for DPRINTF compatibility
     const std::string name() const { return _name; }
