/*
 * Copyright (c) 2012-2013,2017-2022 Arm Limited
 * All rights reserved
 *
 * The license below extends only to copyright in the software and shall
 * not be construed as granting a license to any other intellectual
 * property including but not limited to intellectual property relating
 * to a hardware implementation of the functionality of the software
 * licensed hereunder.  You may use the software subject to the license
 * terms below provided that you ensure that this notice is replicated
 * unmodified and in its entirety in all distributions of the software,
 * modified or unmodified, in source code or in binary form.
 *
 * Copyright (c) 2002-2005 The Regents of The University of Michigan
 * Copyright (c) 2010,2015 Advanced Micro Devices, Inc.
 * All rights reserved.
 *
 * Redistribution and use in source and binary forms, with or without
 * modification, are permitted provided that the following conditions are
 * met: redistributions of source code must retain the above copyright
 * notice, this list of conditions and the following disclaimer;
 * redistributions in binary form must reproduce the above copyright
 * notice, this list of conditions and the following disclaimer in the
 * documentation and/or other materials provided with the distribution;
 * neither the name of the copyright holders nor the names of its
 * contributors may be used to endorse or promote products derived from
 * this software without specific prior written permission.
 *
 * THIS SOFTWARE IS PROVIDED BY THE COPYRIGHT HOLDERS AND CONTRIBUTORS
 * "AS IS" AND ANY EXPRESS OR IMPLIED WARRANTIES, INCLUDING, BUT NOT
 * LIMITED TO, THE IMPLIED WARRANTIES OF MERCHANTABILITY AND FITNESS FOR
 * A PARTICULAR PURPOSE ARE DISCLAIMED. IN NO EVENT SHALL THE COPYRIGHT
 * OWNER OR CONTRIBUTORS BE LIABLE FOR ANY DIRECT, INDIRECT, INCIDENTAL,
 * SPECIAL, EXEMPLARY, OR CONSEQUENTIAL DAMAGES (INCLUDING, BUT NOT
 * LIMITED TO, PROCUREMENT OF SUBSTITUTE GOODS OR SERVICES; LOSS OF USE,
 * DATA, OR PROFITS; OR BUSINESS INTERRUPTION) HOWEVER CAUSED AND ON ANY
 * THEORY OF LIABILITY, WHETHER IN CONTRACT, STRICT LIABILITY, OR TORT
 * (INCLUDING NEGLIGENCE OR OTHERWISE) ARISING IN ANY WAY OUT OF THE USE
 * OF THIS SOFTWARE, EVEN IF ADVISED OF THE POSSIBILITY OF SUCH DAMAGE.
 */

/**
 * @file
 * Declaration of a request, the overall memory request consisting of
 the parts of the request that are persistent throughout the transaction.
 */

#ifndef __MEM_REQUEST_HH__
#define __MEM_REQUEST_HH__

#include <algorithm>
#include <cassert>
#include <cstdint>
#include <functional>
#include <limits>
#include <memory>
#include <vector>

#include "base/amo.hh"
#include "base/compiler.hh"
#include "base/flags.hh"
#include "base/types.hh"
#include "cpu/inst_seq.hh"
#include "mem/htm.hh"
#include "sim/cur_tick.hh"

namespace gem5
{

#include "request_statistic.hh"

/**
 * Special TaskIds that are used for per-context-switch stats dumps
 * and Cache Occupancy. Having too many tasks seems to be a problem
 * with vector stats. 1024 seems to be a reasonable number that
 * doesn't cause a problem with stats and is large enough to realistic
 * benchmarks (Linux/Android boot, BBench, etc.)
 */
GEM5_DEPRECATED_NAMESPACE(ContextSwitchTaskId, context_switch_task_id);
namespace context_switch_task_id
{
    enum TaskId
    {
        MaxNormalTaskId = 1021, /* Maximum number of normal tasks */
        Prefetcher = 1022, /* For cache lines brought in by prefetcher */
        DMA = 1023, /* Mostly Table Walker */
        Unknown = 1024,
        NumTaskId
    };
}

class Packet;
class Request;
class ThreadContext;

typedef std::shared_ptr<Request> RequestPtr;
typedef uint16_t RequestorID;

class Request
{
  public:
    typedef uint64_t FlagsType;
    typedef uint8_t ArchFlagsType;
    typedef gem5::Flags<FlagsType> Flags;

    enum : FlagsType
    {
        /**
         * Architecture specific flags.
         *
         * These bits int the flag field are reserved for
         * architecture-specific code. For example, SPARC uses them to
         * represent ASIs.
         */
        ARCH_BITS                   = 0x000000FF,
        /** The request was an instruction fetch. */
        INST_FETCH                  = 0x00000100,
        /** The virtual address is also the physical address. */
        PHYSICAL                    = 0x00000200,
        /**
         * The request is to an uncacheable address.
         *
         * @note Uncacheable accesses may be reordered by CPU models. The
         * STRICT_ORDER flag should be set if such reordering is
         * undesirable.
         */
        UNCACHEABLE                 = 0x00000400,
        /**
         * The request is required to be strictly ordered by <i>CPU
         * models</i> and is non-speculative.
         *
         * A strictly ordered request is guaranteed to never be
         * re-ordered or executed speculatively by a CPU model. The
         * memory system may still reorder requests in caches unless
         * the UNCACHEABLE flag is set as well.
         */
        STRICT_ORDER                = 0x00000800,
        /** This request is made in privileged mode. */
        PRIVILEGED                  = 0x00008000,

        /**
         * This is a write that is targeted and zeroing an entire
         * cache block.  There is no need for a read/modify/write
         */
        CACHE_BLOCK_ZERO            = 0x00010000,

        /** The request should not cause a memory access. */
        NO_ACCESS                   = 0x00080000,
        /**
         * This request will lock or unlock the accessed memory. When
         * used with a load, the access locks the particular chunk of
         * memory. When used with a store, it unlocks. The rule is
         * that locked accesses have to be made up of a locked load,
         * some operation on the data, and then a locked store.
         */
        LOCKED_RMW                  = 0x00100000,
        /** The request is a Load locked/store conditional. */
        LLSC                        = 0x00200000,
        /** This request is for a memory swap. */
        MEM_SWAP                    = 0x00400000,
        MEM_SWAP_COND               = 0x00800000,
        /** This request is a read which will be followed by a write. */
        READ_MODIFY_WRITE           = 0x00020000,

        /** The request is a prefetch. */
        PREFETCH                    = 0x01000000,
        /** The request should be prefetched into the exclusive state. */
        PF_EXCLUSIVE                = 0x02000000,
        /** The request should be marked as LRU. */
        EVICT_NEXT                  = 0x04000000,
        /** The request should be marked with ACQUIRE. */
        ACQUIRE                     = 0x00020000,
        /** The request should be marked with RELEASE. */
        RELEASE                     = 0x00040000,

        /** The request is an atomic that returns data. */
        ATOMIC_RETURN_OP            = 0x40000000,
        /** The request is an atomic that does not return data. */
        ATOMIC_NO_RETURN_OP         = 0x80000000,

        /** The request should be marked with KERNEL.
          * Used to indicate the synchronization associated with a GPU kernel
          * launch or completion.
          */
        KERNEL                      = 0x00001000,

        /** The request targets the secure memory space. */
        SECURE                      = 0x10000000,
        /** The request is a page table walk */
        PT_WALK                     = 0x20000000,

        /** The request invalidates a memory location */
        INVALIDATE                  = 0x0000000100000000,
        /** The request cleans a memory location */
        CLEAN                       = 0x0000000200000000,

        /** The request targets the point of unification */
        DST_POU                     = 0x0000001000000000,

        /** The request targets the point of coherence */
        DST_POC                     = 0x0000002000000000,

        /** Bits to define the destination of a request */
        DST_BITS                    = 0x0000003000000000,

        /** hardware transactional memory **/

        /** The request starts a HTM transaction */
        HTM_START                   = 0x0000010000000000,

        /** The request commits a HTM transaction */
        HTM_COMMIT                  = 0x0000020000000000,

        /** The request cancels a HTM transaction */
        HTM_CANCEL                  = 0x0000040000000000,

        /** The request aborts a HTM transaction */
        HTM_ABORT                   = 0x0000080000000000,

        // What is the different between HTM cancel and abort?
        //
        // HTM_CANCEL will originate from a user instruction, e.g.
        // Arm's TCANCEL or x86's XABORT. This is an explicit request
        // to end a transaction and restore from the last checkpoint.
        //
        // HTM_ABORT is an internally generated request used to synchronize
        // a transaction's failure between the core and memory subsystem.
        // If a transaction fails in the core, e.g. because an instruction
        // within the transaction generates an exception, the core will prepare
        // itself to stop fetching/executing more instructions and send an
        // HTM_ABORT to the memory subsystem before restoring the checkpoint.
        // Similarly, the transaction could fail in the memory subsystem and
        // this will be communicated to the core via the Packet object.
        // Once the core notices, it will do the same as the above and send
        // a HTM_ABORT to the memory subsystem.
        // A HTM_CANCEL sent to the memory subsystem will ultimately return
        // to the core which in turn will send a HTM_ABORT.
        //
        // This separation is necessary to ensure the disjoint components
        // of the system work correctly together.

        /** The Request is a TLB shootdown */
        TLBI                        = 0x0000100000000000,

        /** The Request is a TLB shootdown sync */
        TLBI_SYNC                   = 0x0000200000000000,

        /** The Request tells the CPU model that a
            remote TLB Sync has been requested */
        TLBI_EXT_SYNC               = 0x0000400000000000,

        /** The Request tells the interconnect that a
            remote TLB Sync request has completed */
        TLBI_EXT_SYNC_COMP          = 0x0000800000000000,

        /**
         * ! GemForge
         * This request should bypass RubySequencer's backing storage.
         * Used to implement atomic stream.
         */
        NO_RUBY_BACK_STORE          = 0x0100000000000000,

        /**
         * ! GemForge
         * This request should not be coalesced by RubySequencer and
         * always sent to cache. Used to implement stream requests
         * that as a load but must be served by MLC.
         */
        NO_RUBY_SEQUENCER_COALESCE  = 0x0200000000000000,

        /**
         * ! GemForge
         * This request is from a split request. This is used by prefetcher
         * to decide whether it wants to prefetch on this request.
         */
        IS_SPLIT_REQUEST            = 0x0400000000000000,

        /**
         * ! GemForge
         * This request is from a split request. This is used by prefetcher
         * to decide whether it wants to prefetch on this request.
         */
        READ_EXCLUSIVE              = 0x0800000000000000,

        /**
         * ! GemForge
         * This request should be offloaded to memory system.
         */
        OFFLOADED                   = 0x1000000000000000,

        /**
         * These flags are *not* cleared when a Request object is
         * reused (assigned a new address).
         */
        STICKY_FLAGS = INST_FETCH
    };
    static const FlagsType STORE_NO_DATA = CACHE_BLOCK_ZERO |
        CLEAN | INVALIDATE;

    static const FlagsType HTM_CMD = HTM_START | HTM_COMMIT |
        HTM_CANCEL | HTM_ABORT;

    static const FlagsType TLBI_CMD = TLBI | TLBI_SYNC |
        TLBI_EXT_SYNC | TLBI_EXT_SYNC_COMP;

    /** Requestor Ids that are statically allocated
     * @{*/
    enum : RequestorID
    {
        /** This requestor id is used for writeback requests by the caches */
        wbRequestorId = 0,
        /**
         * This requestor id is used for functional requests that
         * don't come from a particular device
         */
        funcRequestorId = 1,
        /** This requestor id is used for message signaled interrupts */
        intRequestorId = 2,
        /**
         * Invalid requestor id for assertion checking only. It is
         * invalid behavior to ever send this id as part of a request.
         */
        invldRequestorId = std::numeric_limits<RequestorID>::max()
    };
    /** @} */

    typedef uint64_t CacheCoherenceFlagsType;
    typedef gem5::Flags<CacheCoherenceFlagsType> CacheCoherenceFlags;

    /**
     * These bits are used to set the coherence policy for the GPU and are
     * encoded in the GCN3 instructions. The GCN3 ISA defines two cache levels
     * See the AMD GCN3 ISA Architecture Manual for more details.
     *
     * INV_L1: L1 cache invalidation
     * FLUSH_L2: L2 cache flush
     *
     * Invalidation means to simply discard all cache contents. This can be
     * done in the L1 since it is implemented as a write-through cache and
     * there are other copies elsewhere in the hierarchy.
     *
     * For flush the contents of the cache need to be written back to memory
     * when dirty and can be discarded otherwise. This operation is more
     * involved than invalidation and therefore we do not flush caches with
     * redundant copies of data.
     *
     * SLC: System Level Coherent. Accesses are forced to miss in the L2 cache
     *      and are coherent with system memory.
     *
     * GLC: Globally Coherent. Controls how reads and writes are handled by
     *      the L1 cache. Global here referes to the data being visible
     *      globally on the GPU (i.e., visible to all WGs).
     *
     * For atomics, the GLC bit is used to distinguish between between atomic
     * return/no-return operations. These flags are used by GPUDynInst.
     */
    enum : CacheCoherenceFlagsType
    {
        /** mem_sync_op flags */
        I_CACHE_INV             = 0x00000001,
        INV_L1                  = I_CACHE_INV,
        V_CACHE_INV             = 0x00000002,
        K_CACHE_INV             = 0x00000004,
        GL1_CACHE_INV           = 0x00000008,
        K_CACHE_WB              = 0x00000010,
        FLUSH_L2                = 0x00000020,
        GL2_CACHE_INV           = 0x00000040,
        /** user-policy flags */
        SLC_BIT                 = 0x00000080,
        DLC_BIT                 = 0x00000100,
        GLC_BIT                 = 0x00000200,
        /** mtype flags */
        CACHED                  = 0x00000400,
        READ_WRITE              = 0x00000800,
        SHARED                  = 0x00001000,

    };

    using LocalAccessor =
        std::function<Cycles(ThreadContext *tc, Packet *pkt)>;

  private:
    typedef uint16_t PrivateFlagsType;
    typedef gem5::Flags<PrivateFlagsType> PrivateFlags;

    enum : PrivateFlagsType
    {
        /** Whether or not the size is valid. */
        VALID_SIZE           = 0x00000001,
        /** Whether or not paddr is valid (has been written yet). */
        VALID_PADDR          = 0x00000002,
        /** Whether or not the vaddr is valid. */
        VALID_VADDR          = 0x00000004,
        /** Whether or not the instruction sequence number is valid. */
        VALID_INST_SEQ_NUM   = 0x00000008,
        /** Whether or not the pc is valid. */
        VALID_PC             = 0x00000010,
        /** Whether or not the context ID is valid. */
        VALID_CONTEXT_ID     = 0x00000020,
        /** Whether or not the sc result is valid. */
        VALID_EXTRA_DATA     = 0x00000080,
        /** Whether or not the stream ID and substream ID is valid. */
        VALID_STREAM_ID      = 0x00000100,
        VALID_SUBSTREAM_ID   = 0x00000200,
        // hardware transactional memory
        /** Whether or not the abort cause is valid. */
        VALID_HTM_ABORT_CAUSE = 0x00000400,
        /** Whether or not the instruction count is valid. */
        VALID_INST_COUNT      = 0x00000800,
        /**
         * These flags are *not* cleared when a Request object is reused
         * (assigned a new address).
         */
        STICKY_PRIVATE_FLAGS = VALID_CONTEXT_ID
    };

  private:

    /**
     * The physical address of the request. Valid only if validPaddr
     * is set.
     */
    Addr _paddr = 0;

    /**
     * The size of the request. This field must be set when vaddr or
     * paddr is written via setVirt() or a phys basec constructor, so it is
     * always valid as long as one of the address fields is valid.
     */
    unsigned _size = 0;

    /** Byte-enable mask for writes. */
    std::vector<bool> _byteEnable;

    /** The requestor ID which is unique in the system for all ports
     * that are capable of issuing a transaction
     */
    RequestorID _requestorId = invldRequestorId;

    /** Flag structure for the request. */
    Flags _flags;

    /** Flags that control how downstream cache system maintains coherence*/
    CacheCoherenceFlags _cacheCoherenceFlags;

    /** Private flags for field validity checking. */
    PrivateFlags privateFlags;

    /**
     * The time this request was started. Used to calculate
     * latencies. This field is set to curTick() any time paddr or vaddr
     * is written.
     */
    Tick _time = MaxTick;

    /**
     * The task id associated with this request
     */
    uint32_t _taskId = context_switch_task_id::Unknown;

    /**
     * The stream ID uniquely identifies a device behind the
     * SMMU/IOMMU Each transaction arriving at the SMMU/IOMMU is
     * associated with exactly one stream ID.
     */
    uint32_t _streamId = 0;

    /**
     * The substream ID identifies an "execution context" within a
     * device behind an SMMU/IOMMU. It's intended to map 1-to-1 to
     * PCIe PASID (Process Address Space ID). The presence of a
     * substream ID is optional.
     */
    uint32_t _substreamId = 0;

    /**
     * For fullsystem GPU simulation, this determines if a requests
     * destination is system (host) memory or dGPU (device) memory.
     */
    bool _systemReq = 0;

    /** The virtual address of the request. */
    Addr _vaddr = MaxAddr;

    /**
     * Extra data for the request, such as the return value of
     * store conditional or the compare value for a CAS. */
    uint64_t _extraData = 0;

    /** The context ID (for statistics, locks, and wakeups). */
    ContextID _contextId = InvalidContextID;

    /** program counter of initiating access; for tracing/debugging */
    Addr _pc = MaxAddr;

    /** Sequence number of the instruction that creates the request */
    InstSeqNum _reqInstSeqNum = 0;

    /** A pointer to an atomic operation */
    AtomicOpFunctorPtr atomicOpFunctor = nullptr;

    LocalAccessor _localAccessor;

    /** A pointer to the statistic placeholder */
    RequestStatisticPtr statistic;

    /** The instruction count at the time this request is created */
    Counter _instCount = 0;

    /** The cause for HTM transaction abort */
    HtmFailureFaultCause _htmAbortCause = HtmFailureFaultCause::INVALID;

  public:

    /**
     * Minimal constructor. No fields are initialized. (Note that
     *  _flags and privateFlags are cleared by Flags default
     *  constructor.)
     */
    Request() {}

    /**
     * Constructor for physical (e.g. device) requests.  Initializes
     * just physical address, size, flags, and timestamp (to curTick()).
     * These fields are adequate to perform a request.
     */
    Request(Addr paddr, unsigned size, Flags flags, RequestorID id) :
        _paddr(paddr), _size(size), _requestorId(id), _time(curTick())
    {
        _flags.set(flags);
        privateFlags.set(VALID_PADDR|VALID_SIZE);
        _byteEnable = std::vector<bool>(size, true);
    }

    Request(Addr vaddr, unsigned size, Flags flags,
            RequestorID id, Addr pc, ContextID cid,
            AtomicOpFunctorPtr atomic_op=nullptr)
    {
        setVirt(vaddr, size, flags, id, pc, std::move(atomic_op));
        setContext(cid);
        _byteEnable = std::vector<bool>(size, true);
    }

    Request(const Request& other)
        : _paddr(other._paddr), _size(other._size),
          _byteEnable(other._byteEnable),
          _requestorId(other._requestorId),
          _flags(other._flags),
          _cacheCoherenceFlags(other._cacheCoherenceFlags),
          privateFlags(other.privateFlags),
          _time(other._time),
          _taskId(other._taskId), _vaddr(other._vaddr),
          _extraData(other._extraData), _contextId(other._contextId),
          _pc(other._pc), _reqInstSeqNum(other._reqInstSeqNum),
          _localAccessor(other._localAccessor),
          translateDelta(other.translateDelta),
          accessDelta(other.accessDelta), depth(other.depth)
    {
        atomicOpFunctor.reset(other.atomicOpFunctor ?
                                other.atomicOpFunctor->clone() : nullptr);
    }

    ~Request() {}

    /**
     * Factory method for creating memory management requests, with
     * unspecified addr and size.
     */
    static RequestPtr
    createMemManagement(Flags flags, RequestorID id)
    {
        auto mgmt_req = std::make_shared<Request>();
        mgmt_req->_flags.set(flags);
        mgmt_req->_requestorId = id;
        mgmt_req->_time = curTick();

        assert(mgmt_req->isMemMgmt());
        return mgmt_req;
    }

    /**
     * Set up Context numbers.
     */
    void
    setContext(ContextID context_id)
    {
        _contextId = context_id;
        privateFlags.set(VALID_CONTEXT_ID);
    }

    void
    setStreamId(uint32_t sid)
    {
        _streamId = sid;
        privateFlags.set(VALID_STREAM_ID);
    }

    void
    setSubstreamId(uint32_t ssid)
    {
        assert(hasStreamId());
        _substreamId = ssid;
        privateFlags.set(VALID_SUBSTREAM_ID);
    }

    /**
     * Set up a virtual (e.g., CPU) request in a previously
     * allocated Request object.
     */
    void
    setVirt(Addr vaddr, unsigned size, Flags flags, RequestorID id, Addr pc,
            AtomicOpFunctorPtr amo_op=nullptr)
    {
        _vaddr = vaddr;
        _size = size;
        _requestorId = id;
        _pc = pc;
        _time = curTick();

        _flags.clear(~STICKY_FLAGS);
        _flags.set(flags);
        privateFlags.clear(~STICKY_PRIVATE_FLAGS);
        privateFlags.set(VALID_VADDR|VALID_SIZE|VALID_PC);
        depth = 0;
        accessDelta = 0;
        translateDelta = 0;
        atomicOpFunctor = std::move(amo_op);
        _localAccessor = nullptr;
    }

    /**
     * Set just the virtual address.
     */
    void setVirt(Addr vaddr) {
        _vaddr = vaddr;
        privateFlags.set(VALID_VADDR);
    }

    /**
     * Set just the physical address. This usually used to record the
     * result of a translation.
     */
    void
    setPaddr(Addr paddr)
    {
        _paddr = paddr;
        privateFlags.set(VALID_PADDR);
    }

    /**
     * Generate two requests as if this request had been split into two
     * pieces. The original request can't have been translated already.
     */
    // TODO: this function is still required by TimingSimpleCPU - should be
    // removed once TimingSimpleCPU will support arbitrarily long multi-line
    // mem. accesses
    void splitOnVaddr(Addr split_addr, RequestPtr &req1, RequestPtr &req2)
    {
        assert(hasVaddr());
        assert(!hasPaddr());
        assert(split_addr > _vaddr && split_addr < _vaddr + _size);
        req1 = std::make_shared<Request>(*this);
        req2 = std::make_shared<Request>(*this);
        req1->_size = split_addr - _vaddr;
        req2->_vaddr = split_addr;
        req2->_size = _size - req1->_size;
        req1->_byteEnable = std::vector<bool>(
            _byteEnable.begin(),
            _byteEnable.begin() + req1->_size);
        req2->_byteEnable = std::vector<bool>(
            _byteEnable.begin() + req1->_size,
            _byteEnable.end());
    }

    /**
     * Accessor for paddr.
     */
    bool
    hasPaddr() const
    {
        return privateFlags.isSet(VALID_PADDR);
    }

    Addr
    getPaddr() const
    {
        assert(hasPaddr());
        return _paddr;
    }

    /**
     * Accessor for instruction count.
     */
    bool
    hasInstCount() const
    {
      return privateFlags.isSet(VALID_INST_COUNT);
    }

    Counter getInstCount() const
    {
        assert(hasInstCount());
        return _instCount;
    }

    void setInstCount(Counter val)
    {
        privateFlags.set(VALID_INST_COUNT);
        _instCount = val;
    }

    /**
     * Time for the TLB/table walker to successfully translate this request.
     */
    Tick translateDelta = 0;

    /**
     * Access latency to complete this memory transaction not including
     * translation time.
     */
    Tick accessDelta = 0;

    /**
     * Level of the cache hierachy where this request was responded to
     * (e.g. 0 = L1; 1 = L2).
     */
    mutable int depth = 0;

    /**
     *  Accessor for size.
     */
    bool
    hasSize() const
    {
        return privateFlags.isSet(VALID_SIZE);
    }

    unsigned
    getSize() const
    {
        assert(hasSize());
        return _size;
    }

    const std::vector<bool>&
    getByteEnable() const
    {
        return _byteEnable;
    }

    void
    setByteEnable(const std::vector<bool>& be)
    {
        assert(be.size() == _size);
        _byteEnable = be;
    }

    /**
     * Returns true if the memory request is masked, which means
     * there is at least one byteEnable element which is false
     * (byte is masked)
     */
    bool
    isMasked() const
    {
        return std::find(
            _byteEnable.begin(),
            _byteEnable.end(),
            false) != _byteEnable.end();
    }

    /** Accessor for time. */
    Tick
    time() const
    {
        assert(hasPaddr() || hasVaddr());
        return _time;
    }

    /** Is this request for a local memory mapped resource/register? */
    bool isLocalAccess() { return (bool)_localAccessor; }
    /** Set the function which will enact that access. */
    void setLocalAccessor(LocalAccessor acc) { _localAccessor = acc; }
    /** Perform the installed local access. */
    Cycles
    localAccessor(ThreadContext *tc, Packet *pkt)
    {
        return _localAccessor(tc, pkt);
    }

    /**
     * Accessor for atomic-op functor.
     */
    bool
    hasAtomicOpFunctor()
    {
        return (bool)atomicOpFunctor;
    }

    AtomicOpFunctor *
    getAtomicOpFunctor()
    {
        assert(atomicOpFunctor);
        return atomicOpFunctor.get();
    }

    /**
     * Accessor for hardware transactional memory abort cause.
     */
    bool
    hasHtmAbortCause() const
    {
      return privateFlags.isSet(VALID_HTM_ABORT_CAUSE);
    }

    HtmFailureFaultCause
    getHtmAbortCause() const
    {
        assert(hasHtmAbortCause());
        return _htmAbortCause;
    }

    void
    setHtmAbortCause(HtmFailureFaultCause val)
    {
        assert(isHTMAbort());
        privateFlags.set(VALID_HTM_ABORT_CAUSE);
        _htmAbortCause = val;
    }

    /** Accessor for flags. */
    Flags
    getFlags()
    {
        assert(hasPaddr() || hasVaddr());
        return _flags;
    }

    /** Note that unlike other accessors, this function sets *specific
        flags* (ORs them in); it does not assign its argument to the
        _flags field.  Thus this method should rightly be called
        setFlags() and not just flags(). */
    void
    setFlags(Flags flags)
    {
        assert(hasPaddr() || hasVaddr());
        _flags.set(flags);
    }

    void
    clearFlags(Flags flags)
    {
<<<<<<< HEAD
        assert(privateFlags.isSet(VALID_PADDR|VALID_VADDR));
=======
        assert(hasPaddr() || hasVaddr());
>>>>>>> 5fa484e2
        _flags.clear(flags);
    }

    void
    setCacheCoherenceFlags(CacheCoherenceFlags extraFlags)
    {
        // TODO: do mem_sync_op requests have valid paddr/vaddr?
        assert(hasPaddr() || hasVaddr());
        _cacheCoherenceFlags.set(extraFlags);
    }

    void
    clearCacheCoherenceFlags(CacheCoherenceFlags extraFlags)
    {
        // TODO: do mem_sync_op requests have valid paddr/vaddr?
        assert(hasPaddr() || hasVaddr());
        _cacheCoherenceFlags.clear(extraFlags);
    }

    /** Accessor function for vaddr.*/
    bool
    hasVaddr() const
    {
        return privateFlags.isSet(VALID_VADDR);
    }

    Addr
    getVaddr() const
    {
        assert(privateFlags.isSet(VALID_VADDR));
        return _vaddr;
    }

    /** Accesssor for the requestor id. */
    RequestorID
    requestorId() const
    {
        return _requestorId;
    }

    void
    requestorId(RequestorID rid)
    {
        _requestorId = rid;
    }

    uint32_t
    taskId() const
    {
        return _taskId;
    }

    void
    taskId(uint32_t id) {
        _taskId = id;
    }

    /** Accessor function for architecture-specific flags.*/
    ArchFlagsType
    getArchFlags() const
    {
        assert(hasPaddr() || hasVaddr());
        return _flags & ARCH_BITS;
    }

    /** Accessor function to check if sc result is valid. */
    bool
    extraDataValid() const
    {
        return privateFlags.isSet(VALID_EXTRA_DATA);
    }

    /** Accessor function for store conditional return value.*/
    uint64_t
    getExtraData() const
    {
        assert(extraDataValid());
        return _extraData;
    }

    /** Accessor function for store conditional return value.*/
    void
    setExtraData(uint64_t extraData)
    {
        _extraData = extraData;
        privateFlags.set(VALID_EXTRA_DATA);
    }

    bool
    hasContextId() const
    {
        return privateFlags.isSet(VALID_CONTEXT_ID);
    }

    /** Accessor function for context ID.*/
    ContextID
    contextId() const
    {
        assert(hasContextId());
        return _contextId;
    }

    /* For GPU fullsystem mark this request is not to device memory. */
    void setSystemReq(bool sysReq) { _systemReq = sysReq; }
    bool systemReq() const { return _systemReq; }

    bool
    hasStreamId() const
    {
      return privateFlags.isSet(VALID_STREAM_ID);
    }

    uint32_t
    streamId() const
    {
        assert(hasStreamId());
        return _streamId;
    }

    bool
    hasSubstreamId() const
    {
        return privateFlags.isSet(VALID_SUBSTREAM_ID);
    }

    uint32_t
    substreamId() const
    {
        assert(hasSubstreamId());
        return _substreamId;
    }

    void
    setPC(Addr pc)
    {
        privateFlags.set(VALID_PC);
        _pc = pc;
    }

    bool
    hasPC() const
    {
        return privateFlags.isSet(VALID_PC);
    }

    /** Accessor function for pc.*/
    Addr
    getPC() const
    {
        assert(hasPC());
        return _pc;
    }

    void setStatistic(RequestStatisticPtr statistic) {
        this->statistic = statistic;
    }

    bool hasStatistic() const {
        return this->statistic != nullptr;
    }

    RequestStatisticPtr getStatistic() {
        return this->statistic;
    }

    /**
     * Increment/Get the depth at which this request is responded to.
     * This currently happens when the request misses in any cache level.
     */
    void incAccessDepth() const { depth++; }
    int getAccessDepth() const { return depth; }

    /**
     * Set/Get the time taken for this request to be successfully translated.
     */
    void setTranslateLatency() { translateDelta = curTick() - _time; }
    Tick getTranslateLatency() const { return translateDelta; }

    /**
     * Set/Get the time taken to complete this request's access, not including
     *  the time to successfully translate the request.
     */
    void setAccessLatency() { accessDelta = curTick() - _time - translateDelta; }
    Tick getAccessLatency() const { return accessDelta; }

    /**
     * Accessor for the sequence number of instruction that creates the
     * request.
     */
    bool
    hasInstSeqNum() const
    {
        return privateFlags.isSet(VALID_INST_SEQ_NUM);
    }

    InstSeqNum
    getReqInstSeqNum() const
    {
        assert(hasInstSeqNum());
        return _reqInstSeqNum;
    }

    void
    setReqInstSeqNum(const InstSeqNum seq_num)
    {
        privateFlags.set(VALID_INST_SEQ_NUM);
        _reqInstSeqNum = seq_num;
    }

    /** Accessor functions for flags. Note that these are for testing
        only; setting flags should be done via setFlags(). */
    bool isUncacheable() const { return _flags.isSet(UNCACHEABLE); }
    bool isStrictlyOrdered() const { return _flags.isSet(STRICT_ORDER); }
    bool isInstFetch() const { return _flags.isSet(INST_FETCH); }
    bool
    isPrefetch() const
    {
        return (_flags.isSet(PREFETCH | PF_EXCLUSIVE));
    }
    bool isPrefetchEx() const { return _flags.isSet(PF_EXCLUSIVE); }
    bool isReadEx() const { return _flags.isSet(READ_EXCLUSIVE); }
    bool isLLSC() const { return _flags.isSet(LLSC); }
    bool isPriv() const { return _flags.isSet(PRIVILEGED); }
    bool isLockedRMW() const { return _flags.isSet(LOCKED_RMW); }
    bool isSwap() const { return _flags.isSet(MEM_SWAP | MEM_SWAP_COND); }
    bool isCondSwap() const { return _flags.isSet(MEM_SWAP_COND); }
    bool
    isReadModifyWrite() const
    {
        return _flags.isSet(LOCKED_RMW | READ_MODIFY_WRITE);
    }
    bool isSecure() const { return _flags.isSet(SECURE); }
    bool isPTWalk() const { return _flags.isSet(PT_WALK); }
    bool isRelease() const { return _flags.isSet(RELEASE); }
    bool isKernel() const { return _flags.isSet(KERNEL); }
    bool isAtomicReturn() const { return _flags.isSet(ATOMIC_RETURN_OP); }
    bool isAtomicNoReturn() const { return _flags.isSet(ATOMIC_NO_RETURN_OP); }
    // hardware transactional memory
    bool isHTMStart() const { return _flags.isSet(HTM_START); }
    bool isHTMCommit() const { return _flags.isSet(HTM_COMMIT); }
    bool isHTMCancel() const { return _flags.isSet(HTM_CANCEL); }
    bool isHTMAbort() const { return _flags.isSet(HTM_ABORT); }
    bool
    isHTMCmd() const
    {
        return (isHTMStart() || isHTMCommit() ||
                isHTMCancel() || isHTMAbort());
    }

<<<<<<< HEAD
    bool noRubyBackingStore() const { return _flags.isSet(NO_RUBY_BACK_STORE); }
    bool noRubySequencerCoalesce() const {
        return _flags.isSet(NO_RUBY_SEQUENCER_COALESCE);
    }
=======
    bool isTlbi() const { return _flags.isSet(TLBI); }
    bool isTlbiSync() const { return _flags.isSet(TLBI_SYNC); }
    bool isTlbiExtSync() const { return _flags.isSet(TLBI_EXT_SYNC); }
    bool isTlbiExtSyncComp() const { return _flags.isSet(TLBI_EXT_SYNC_COMP); }
    bool
    isTlbiCmd() const
    {
        return (isTlbi() || isTlbiSync() ||
                isTlbiExtSync() || isTlbiExtSyncComp());
    }
    bool isMemMgmt() const { return isTlbiCmd() || isHTMCmd(); }
>>>>>>> 5fa484e2

    bool
    isAtomic() const
    {
        return _flags.isSet(ATOMIC_RETURN_OP) ||
               _flags.isSet(ATOMIC_NO_RETURN_OP);
    }

    /**
     * Accessor functions for the destination of a memory request. The
     * destination flag can specify a point of reference for the
     * operation (e.g. a cache block clean to the the point of
     * unification). At the moment the destination is only used by the
     * cache maintenance operations.
     */
    bool isToPOU() const { return _flags.isSet(DST_POU); }
    bool isToPOC() const { return _flags.isSet(DST_POC); }
    Flags getDest() const { return _flags & DST_BITS; }

    bool isAcquire() const { return _cacheCoherenceFlags.isSet(ACQUIRE); }

    /**
     * Accessor functions for the memory space configuration flags and used by
     * GPU ISAs such as the Heterogeneous System Architecture (HSA). Note that
     * setting extraFlags should be done via setCacheCoherenceFlags().
     */
    bool isInvL1() const { return _cacheCoherenceFlags.isSet(INV_L1); }

    bool
    isGL2CacheFlush() const
    {
        return _cacheCoherenceFlags.isSet(FLUSH_L2);
    }

    /**
     * Accessor functions to determine whether this request is part of
     * a cache maintenance operation. At the moment three operations
     * are supported:

     * 1) A cache clean operation updates all copies of a memory
     * location to the point of reference,
     * 2) A cache invalidate operation invalidates all copies of the
     * specified block in the memory above the point of reference,
     * 3) A clean and invalidate operation is a combination of the two
     * operations.
     * @{ */
    bool isCacheClean() const { return _flags.isSet(CLEAN); }
    bool isCacheInvalidate() const { return _flags.isSet(INVALIDATE); }
    bool isCacheMaintenance() const { return _flags.isSet(CLEAN|INVALIDATE); }
    /** @} */
};

} // namespace gem5

#endif // __MEM_REQUEST_HH__<|MERGE_RESOLUTION|>--- conflicted
+++ resolved
@@ -850,11 +850,7 @@
     void
     clearFlags(Flags flags)
     {
-<<<<<<< HEAD
-        assert(privateFlags.isSet(VALID_PADDR|VALID_VADDR));
-=======
         assert(hasPaddr() || hasVaddr());
->>>>>>> 5fa484e2
         _flags.clear(flags);
     }
 
@@ -1104,12 +1100,10 @@
                 isHTMCancel() || isHTMAbort());
     }
 
-<<<<<<< HEAD
     bool noRubyBackingStore() const { return _flags.isSet(NO_RUBY_BACK_STORE); }
     bool noRubySequencerCoalesce() const {
         return _flags.isSet(NO_RUBY_SEQUENCER_COALESCE);
     }
-=======
     bool isTlbi() const { return _flags.isSet(TLBI); }
     bool isTlbiSync() const { return _flags.isSet(TLBI_SYNC); }
     bool isTlbiExtSync() const { return _flags.isSet(TLBI_EXT_SYNC); }
@@ -1121,7 +1115,6 @@
                 isTlbiExtSync() || isTlbiExtSyncComp());
     }
     bool isMemMgmt() const { return isTlbiCmd() || isHTMCmd(); }
->>>>>>> 5fa484e2
 
     bool
     isAtomic() const
