/*
 * Copyright (c) 2012-2013,2017-2020 ARM Limited
 * All rights reserved
 *
 * The license below extends only to copyright in the software and shall
 * not be construed as granting a license to any other intellectual
 * property including but not limited to intellectual property relating
 * to a hardware implementation of the functionality of the software
 * licensed hereunder.  You may use the software subject to the license
 * terms below provided that you ensure that this notice is replicated
 * unmodified and in its entirety in all distributions of the software,
 * modified or unmodified, in source code or in binary form.
 *
 * Copyright (c) 2002-2005 The Regents of The University of Michigan
 * Copyright (c) 2010,2015 Advanced Micro Devices, Inc.
 * All rights reserved.
 *
 * Redistribution and use in source and binary forms, with or without
 * modification, are permitted provided that the following conditions are
 * met: redistributions of source code must retain the above copyright
 * notice, this list of conditions and the following disclaimer;
 * redistributions in binary form must reproduce the above copyright
 * notice, this list of conditions and the following disclaimer in the
 * documentation and/or other materials provided with the distribution;
 * neither the name of the copyright holders nor the names of its
 * contributors may be used to endorse or promote products derived from
 * this software without specific prior written permission.
 *
 * THIS SOFTWARE IS PROVIDED BY THE COPYRIGHT HOLDERS AND CONTRIBUTORS
 * "AS IS" AND ANY EXPRESS OR IMPLIED WARRANTIES, INCLUDING, BUT NOT
 * LIMITED TO, THE IMPLIED WARRANTIES OF MERCHANTABILITY AND FITNESS FOR
 * A PARTICULAR PURPOSE ARE DISCLAIMED. IN NO EVENT SHALL THE COPYRIGHT
 * OWNER OR CONTRIBUTORS BE LIABLE FOR ANY DIRECT, INDIRECT, INCIDENTAL,
 * SPECIAL, EXEMPLARY, OR CONSEQUENTIAL DAMAGES (INCLUDING, BUT NOT
 * LIMITED TO, PROCUREMENT OF SUBSTITUTE GOODS OR SERVICES; LOSS OF USE,
 * DATA, OR PROFITS; OR BUSINESS INTERRUPTION) HOWEVER CAUSED AND ON ANY
 * THEORY OF LIABILITY, WHETHER IN CONTRACT, STRICT LIABILITY, OR TORT
 * (INCLUDING NEGLIGENCE OR OTHERWISE) ARISING IN ANY WAY OUT OF THE USE
 * OF THIS SOFTWARE, EVEN IF ADVISED OF THE POSSIBILITY OF SUCH DAMAGE.
 */

/**
 * @file
 * Declaration of a request, the overall memory request consisting of
 the parts of the request that are persistent throughout the transaction.
 */

#ifndef __MEM_REQUEST_HH__
#define __MEM_REQUEST_HH__

#include <cassert>
#include <climits>

#include "base/amo.hh"
#include "base/flags.hh"
#include "base/logging.hh"
#include "base/types.hh"
#include "cpu/inst_seq.hh"
#include "mem/htm.hh"
#include "sim/core.hh"

#include "request_statistic.hh"

/**
 * Special TaskIds that are used for per-context-switch stats dumps
 * and Cache Occupancy. Having too many tasks seems to be a problem
 * with vector stats. 1024 seems to be a reasonable number that
 * doesn't cause a problem with stats and is large enough to realistic
 * benchmarks (Linux/Android boot, BBench, etc.)
 */

namespace ContextSwitchTaskId {
    enum TaskId {
        MaxNormalTaskId = 1021, /* Maximum number of normal tasks */
        Prefetcher = 1022, /* For cache lines brought in by prefetcher */
        DMA = 1023, /* Mostly Table Walker */
        Unknown = 1024,
        NumTaskId
    };
}

class Packet;
class Request;
class ThreadContext;

typedef std::shared_ptr<Request> RequestPtr;
typedef uint16_t RequestorID;

class Request
{
  public:
    typedef uint64_t FlagsType;
    typedef uint8_t ArchFlagsType;
    typedef ::Flags<FlagsType> Flags;

    enum : FlagsType {
        /**
         * Architecture specific flags.
         *
         * These bits int the flag field are reserved for
         * architecture-specific code. For example, SPARC uses them to
         * represent ASIs.
         */
        ARCH_BITS                   = 0x000000FF,
        /** The request was an instruction fetch. */
        INST_FETCH                  = 0x00000100,
        /** The virtual address is also the physical address. */
        PHYSICAL                    = 0x00000200,
        /**
         * The request is to an uncacheable address.
         *
         * @note Uncacheable accesses may be reordered by CPU models. The
         * STRICT_ORDER flag should be set if such reordering is
         * undesirable.
         */
        UNCACHEABLE                 = 0x00000400,
        /**
         * The request is required to be strictly ordered by <i>CPU
         * models</i> and is non-speculative.
         *
         * A strictly ordered request is guaranteed to never be
         * re-ordered or executed speculatively by a CPU model. The
         * memory system may still reorder requests in caches unless
         * the UNCACHEABLE flag is set as well.
         */
        STRICT_ORDER                = 0x00000800,
        /** This request is made in privileged mode. */
        PRIVILEGED                  = 0x00008000,

        /**
         * This is a write that is targeted and zeroing an entire
         * cache block.  There is no need for a read/modify/write
         */
        CACHE_BLOCK_ZERO            = 0x00010000,

        /** The request should not cause a memory access. */
        NO_ACCESS                   = 0x00080000,
        /**
         * This request will lock or unlock the accessed memory. When
         * used with a load, the access locks the particular chunk of
         * memory. When used with a store, it unlocks. The rule is
         * that locked accesses have to be made up of a locked load,
         * some operation on the data, and then a locked store.
         */
        LOCKED_RMW                  = 0x00100000,
        /** The request is a Load locked/store conditional. */
        LLSC                        = 0x00200000,
        /** This request is for a memory swap. */
        MEM_SWAP                    = 0x00400000,
        MEM_SWAP_COND               = 0x00800000,

        /** The request is a prefetch. */
        PREFETCH                    = 0x01000000,
        /** The request should be prefetched into the exclusive state. */
        PF_EXCLUSIVE                = 0x02000000,
        /** The request should be marked as LRU. */
        EVICT_NEXT                  = 0x04000000,
        /** The request should be marked with ACQUIRE. */
        ACQUIRE                     = 0x00020000,
        /** The request should be marked with RELEASE. */
        RELEASE                     = 0x00040000,

        /** The request is an atomic that returns data. */
        ATOMIC_RETURN_OP            = 0x40000000,
        /** The request is an atomic that does not return data. */
        ATOMIC_NO_RETURN_OP         = 0x80000000,

        /** The request should be marked with KERNEL.
          * Used to indicate the synchronization associated with a GPU kernel
          * launch or completion.
          */
        KERNEL                      = 0x00001000,

        /** The request targets the secure memory space. */
        SECURE                      = 0x10000000,
        /** The request is a page table walk */
        PT_WALK                     = 0x20000000,

        /** The request invalidates a memory location */
        INVALIDATE                  = 0x0000000100000000,
        /** The request cleans a memory location */
        CLEAN                       = 0x0000000200000000,

        /** The request targets the point of unification */
        DST_POU                     = 0x0000001000000000,

        /** The request targets the point of coherence */
        DST_POC                     = 0x0000002000000000,

        /** Bits to define the destination of a request */
        DST_BITS                    = 0x0000003000000000,

        /** hardware transactional memory **/

        /** The request starts a HTM transaction */
        HTM_START                   = 0x0000010000000000,

        /** The request commits a HTM transaction */
        HTM_COMMIT                  = 0x0000020000000000,

        /** The request cancels a HTM transaction */
        HTM_CANCEL                  = 0x0000040000000000,

        /** The request aborts a HTM transaction */
        HTM_ABORT                   = 0x0000080000000000,

        // What is the different between HTM cancel and abort?
        //
        // HTM_CANCEL will originate from a user instruction, e.g.
        // Arm's TCANCEL or x86's XABORT. This is an explicit request
        // to end a transaction and restore from the last checkpoint.
        //
        // HTM_ABORT is an internally generated request used to synchronize
        // a transaction's failure between the core and memory subsystem.
        // If a transaction fails in the core, e.g. because an instruction
        // within the transaction generates an exception, the core will prepare
        // itself to stop fetching/executing more instructions and send an
        // HTM_ABORT to the memory subsystem before restoring the checkpoint.
        // Similarly, the transaction could fail in the memory subsystem and
        // this will be communicated to the core via the Packet object.
        // Once the core notices, it will do the same as the above and send
        // a HTM_ABORT to the memory subsystem.
        // A HTM_CANCEL sent to the memory subsystem will ultimately return
        // to the core which in turn will send a HTM_ABORT.
        //
        // This separation is necessary to ensure the disjoint components
        // of the system work correctly together.

        /**
         * ! GemForge
         * This request should bypass RubySequencer's backing storage.
         * Used to implement atomic stream.
         */
        NO_RUBY_BACK_STORE          = 0x0100000000000000,

        /**
         * ! GemForge
         * This request should not be coalesced by RubySequencer and
         * always sent to cache. Used to implement stream requests
         * that as a load but must be served by MLC.
         */
        NO_RUBY_SEQUENCER_COALESCE  = 0x0200000000000000,

        /**
         * ! GemForge
         * This request is from a split request. This is used by prefetcher
         * to decide whether it wants to prefetch on this request.
         */
        IS_SPLIT_REQUEST            = 0x0400000000000000,

        /**
         * ! GemForge
         * This request is from a split request. This is used by prefetcher
         * to decide whether it wants to prefetch on this request.
         */
        READ_EXCLUSIVE              = 0x0800000000000000,

        /**
         * ! GemForge
         * This request should be offloaded to memory system.
         */
        OFFLOADED                   = 0x1000000000000000,

        /**
         * These flags are *not* cleared when a Request object is
         * reused (assigned a new address).
         */
        STICKY_FLAGS = INST_FETCH
    };
    static const FlagsType STORE_NO_DATA = CACHE_BLOCK_ZERO |
        CLEAN | INVALIDATE;

    static const FlagsType HTM_CMD = HTM_START | HTM_COMMIT |
        HTM_CANCEL | HTM_ABORT;

    /** Requestor Ids that are statically allocated
     * @{*/
    enum : RequestorID {
        /** This requestor id is used for writeback requests by the caches */
        wbRequestorId = 0,
        /**
         * This requestor id is used for functional requests that
         * don't come from a particular device
         */
        funcRequestorId = 1,
        /** This requestor id is used for message signaled interrupts */
        intRequestorId = 2,
        /**
         * Invalid requestor id for assertion checking only. It is
         * invalid behavior to ever send this id as part of a request.
         */
        invldRequestorId = std::numeric_limits<RequestorID>::max()
    };
    /** @} */

    typedef uint64_t CacheCoherenceFlagsType;
    typedef ::Flags<CacheCoherenceFlagsType> CacheCoherenceFlags;

    /**
     * These bits are used to set the coherence policy
     * for the GPU and are encoded in the GCN3 instructions.
     * See the AMD GCN3 ISA Architecture Manual for more
     * details.
     *
     * INV_L1: L1 cache invalidation
     * WB_L2: L2 cache writeback
     *
     * SLC: System Level Coherent. Accesses are forced to miss in
     *      the L2 cache and are coherent with system memory.
     *
     * GLC: Globally Coherent. Controls how reads and writes are
     *      handled by the L1 cache. Global here referes to the
     *      data being visible globally on the GPU (i.e., visible
     *      to all WGs).
     *
     * For atomics, the GLC bit is used to distinguish between
     * between atomic return/no-return operations.
     */
    enum : CacheCoherenceFlagsType {
        /** mem_sync_op flags */
        INV_L1                  = 0x00000001,
        WB_L2                   = 0x00000020,
        /** user-policy flags */
        /** user-policy flags */
        SLC_BIT                 = 0x00000080,
        GLC_BIT                 = 0x00000100,
    };

    using LocalAccessor =
        std::function<Cycles(ThreadContext *tc, Packet *pkt)>;

  private:
    typedef uint16_t PrivateFlagsType;
    typedef ::Flags<PrivateFlagsType> PrivateFlags;

    enum : PrivateFlagsType {
        /** Whether or not the size is valid. */
        VALID_SIZE           = 0x00000001,
        /** Whether or not paddr is valid (has been written yet). */
        VALID_PADDR          = 0x00000002,
        /** Whether or not the vaddr is valid. */
        VALID_VADDR          = 0x00000004,
        /** Whether or not the instruction sequence number is valid. */
        VALID_INST_SEQ_NUM   = 0x00000008,
        /** Whether or not the pc is valid. */
        VALID_PC             = 0x00000010,
        /** Whether or not the context ID is valid. */
        VALID_CONTEXT_ID     = 0x00000020,
        /** Whether or not the sc result is valid. */
        VALID_EXTRA_DATA     = 0x00000080,
        /** Whether or not the stream ID and substream ID is valid. */
        VALID_STREAM_ID      = 0x00000100,
        VALID_SUBSTREAM_ID   = 0x00000200,
        // hardware transactional memory
        /** Whether or not the abort cause is valid. */
        VALID_HTM_ABORT_CAUSE = 0x00000400,
        /** Whether or not the instruction count is valid. */
        VALID_INST_COUNT      = 0x00000800,
        /**
         * These flags are *not* cleared when a Request object is reused
         * (assigned a new address).
         */
        STICKY_PRIVATE_FLAGS = VALID_CONTEXT_ID
    };

  private:

    /**
     * The physical address of the request. Valid only if validPaddr
     * is set.
     */
    Addr _paddr = 0;

    /**
     * The size of the request. This field must be set when vaddr or
     * paddr is written via setVirt() or a phys basec constructor, so it is
     * always valid as long as one of the address fields is valid.
     */
    unsigned _size = 0;

    /** Byte-enable mask for writes. */
    std::vector<bool> _byteEnable;

    /** The requestor ID which is unique in the system for all ports
     * that are capable of issuing a transaction
     */
    RequestorID _requestorId = invldRequestorId;

    /** Flag structure for the request. */
    Flags _flags;

    /** Flags that control how downstream cache system maintains coherence*/
    CacheCoherenceFlags _cacheCoherenceFlags;

    /** Private flags for field validity checking. */
    PrivateFlags privateFlags;

    /**
     * The time this request was started. Used to calculate
     * latencies. This field is set to curTick() any time paddr or vaddr
     * is written.
     */
    Tick _time = MaxTick;

    /**
     * The task id associated with this request
     */
    uint32_t _taskId = ContextSwitchTaskId::Unknown;

    /**
     * The stream ID uniquely identifies a device behind the
     * SMMU/IOMMU Each transaction arriving at the SMMU/IOMMU is
     * associated with exactly one stream ID.
     */
    uint32_t _streamId = 0;

    /**
     * The substream ID identifies an "execution context" within a
     * device behind an SMMU/IOMMU. It's intended to map 1-to-1 to
     * PCIe PASID (Process Address Space ID). The presence of a
     * substream ID is optional.
     */
    uint32_t _substreamId = 0;

    /** The virtual address of the request. */
    Addr _vaddr = MaxAddr;

    /**
     * Extra data for the request, such as the return value of
     * store conditional or the compare value for a CAS. */
    uint64_t _extraData = 0;

    /** The context ID (for statistics, locks, and wakeups). */
    ContextID _contextId = InvalidContextID;

    /** program counter of initiating access; for tracing/debugging */
    Addr _pc = MaxAddr;

    /** Sequence number of the instruction that creates the request */
    InstSeqNum _reqInstSeqNum = 0;

    /** A pointer to an atomic operation */
    AtomicOpFunctorPtr atomicOpFunctor = nullptr;

    LocalAccessor _localAccessor;

<<<<<<< HEAD
    /** A pointer to the statistic placeholder */
    RequestStatisticPtr statistic;
=======
    /** The instruction count at the time this request is created */
    Counter _instCount = 0;

    /** The cause for HTM transaction abort */
    HtmFailureFaultCause _htmAbortCause = HtmFailureFaultCause::INVALID;
>>>>>>> 0d703041

  public:

    /**
     * Minimal constructor. No fields are initialized. (Note that
     *  _flags and privateFlags are cleared by Flags default
     *  constructor.)
     */
    Request() {}

    /**
     * Constructor for physical (e.g. device) requests.  Initializes
     * just physical address, size, flags, and timestamp (to curTick()).
     * These fields are adequate to perform a request.
     */
    Request(Addr paddr, unsigned size, Flags flags, RequestorID id) :
        _paddr(paddr), _size(size), _requestorId(id), _time(curTick())
    {
        _flags.set(flags);
        privateFlags.set(VALID_PADDR|VALID_SIZE);
    }

    Request(Addr vaddr, unsigned size, Flags flags,
            RequestorID id, Addr pc, ContextID cid,
            AtomicOpFunctorPtr atomic_op=nullptr)
    {
        setVirt(vaddr, size, flags, id, pc, std::move(atomic_op));
        setContext(cid);
    }

    Request(const Request& other)
        : _paddr(other._paddr), _size(other._size),
          _byteEnable(other._byteEnable),
          _requestorId(other._requestorId),
          _flags(other._flags),
          _cacheCoherenceFlags(other._cacheCoherenceFlags),
          privateFlags(other.privateFlags),
          _time(other._time),
          _taskId(other._taskId), _vaddr(other._vaddr),
          _extraData(other._extraData), _contextId(other._contextId),
          _pc(other._pc), _reqInstSeqNum(other._reqInstSeqNum),
          _localAccessor(other._localAccessor),
          translateDelta(other.translateDelta),
          accessDelta(other.accessDelta), depth(other.depth)
    {
        atomicOpFunctor.reset(other.atomicOpFunctor ?
                                other.atomicOpFunctor->clone() : nullptr);
    }

    ~Request() {}

    /**
     * Set up Context numbers.
     */
    void
    setContext(ContextID context_id)
    {
        _contextId = context_id;
        privateFlags.set(VALID_CONTEXT_ID);
    }

    void
    setStreamId(uint32_t sid)
    {
        _streamId = sid;
        privateFlags.set(VALID_STREAM_ID);
    }

    void
    setSubStreamId(uint32_t ssid)
    {
        assert(privateFlags.isSet(VALID_STREAM_ID));
        _substreamId = ssid;
        privateFlags.set(VALID_SUBSTREAM_ID);
    }

    /**
     * Set up a virtual (e.g., CPU) request in a previously
     * allocated Request object.
     */
    void
    setVirt(Addr vaddr, unsigned size, Flags flags, RequestorID id, Addr pc,
            AtomicOpFunctorPtr amo_op=nullptr)
    {
        _vaddr = vaddr;
        _size = size;
        _requestorId = id;
        _pc = pc;
        _time = curTick();

        _flags.clear(~STICKY_FLAGS);
        _flags.set(flags);
        privateFlags.clear(~STICKY_PRIVATE_FLAGS);
        privateFlags.set(VALID_VADDR|VALID_SIZE|VALID_PC);
        depth = 0;
        accessDelta = 0;
        translateDelta = 0;
        atomicOpFunctor = std::move(amo_op);
        _localAccessor = nullptr;
    }

    /**
     * Set just the virtual address.
     */
    void setVirt(Addr vaddr) {
        _vaddr = vaddr;
        privateFlags.set(VALID_VADDR);
    }

    /**
     * Set just the physical address. This usually used to record the
     * result of a translation.
     */
    void
    setPaddr(Addr paddr)
    {
        _paddr = paddr;
        privateFlags.set(VALID_PADDR);
    }

    /**
     * Generate two requests as if this request had been split into two
     * pieces. The original request can't have been translated already.
     */
    // TODO: this function is still required by TimingSimpleCPU - should be
    // removed once TimingSimpleCPU will support arbitrarily long multi-line
    // mem. accesses
    void splitOnVaddr(Addr split_addr, RequestPtr &req1, RequestPtr &req2)
    {
        assert(privateFlags.isSet(VALID_VADDR));
        assert(privateFlags.noneSet(VALID_PADDR));
        assert(split_addr > _vaddr && split_addr < _vaddr + _size);
        req1 = std::make_shared<Request>(*this);
        req2 = std::make_shared<Request>(*this);
        req1->_size = split_addr - _vaddr;
        req2->_vaddr = split_addr;
        req2->_size = _size - req1->_size;
        if (!_byteEnable.empty()) {
            req1->_byteEnable = std::vector<bool>(
                _byteEnable.begin(),
                _byteEnable.begin() + req1->_size);
            req2->_byteEnable = std::vector<bool>(
                _byteEnable.begin() + req1->_size,
                _byteEnable.end());
        }
    }

    /**
     * Accessor for paddr.
     */
    bool
    hasPaddr() const
    {
        return privateFlags.isSet(VALID_PADDR);
    }

    Addr
    getPaddr() const
    {
        assert(privateFlags.isSet(VALID_PADDR));
        return _paddr;
    }

    /**
     * Accessor for instruction count.
     */
    Counter getInstCount() const
    {
        assert(privateFlags.isSet(VALID_INST_COUNT));
        return _instCount;
    }

    void setInstCount(Counter val)
    {
        privateFlags.set(VALID_INST_COUNT);
        _instCount = val;
    }

    /**
     * Time for the TLB/table walker to successfully translate this request.
     */
    Tick translateDelta = 0;

    /**
     * Access latency to complete this memory transaction not including
     * translation time.
     */
    Tick accessDelta = 0;

    /**
     * Level of the cache hierachy where this request was responded to
     * (e.g. 0 = L1; 1 = L2).
     */
    mutable int depth = 0;

    /**
     *  Accessor for size.
     */
    bool
    hasSize() const
    {
        return privateFlags.isSet(VALID_SIZE);
    }

    unsigned
    getSize() const
    {
        assert(privateFlags.isSet(VALID_SIZE));
        return _size;
    }

    const std::vector<bool>&
    getByteEnable() const
    {
        return _byteEnable;
    }

    void
    setByteEnable(const std::vector<bool>& be)
    {
        assert(be.empty() || be.size() == _size);
        _byteEnable = be;
    }

    /**
     * Returns true if the memory request is masked, which means
     * there is at least one byteEnable element which is false
     * (byte is masked)
     */
    bool
    isMasked() const
    {
        return std::find(
            _byteEnable.begin(),
            _byteEnable.end(),
            false) != _byteEnable.end();
    }

    /** Accessor for time. */
    Tick
    time() const
    {
        assert(privateFlags.isSet(VALID_PADDR|VALID_VADDR));
        return _time;
    }

    /** Is this request for a local memory mapped resource/register? */
    bool isLocalAccess() { return (bool)_localAccessor; }
    /** Set the function which will enact that access. */
    void setLocalAccessor(LocalAccessor acc) { _localAccessor = acc; }
    /** Perform the installed local access. */
    Cycles
    localAccessor(ThreadContext *tc, Packet *pkt)
    {
        return _localAccessor(tc, pkt);
    }

    /**
     * Accessor for atomic-op functor.
     */
    bool
    hasAtomicOpFunctor()
    {
        return (bool)atomicOpFunctor;
    }

    AtomicOpFunctor *
    getAtomicOpFunctor()
    {
        assert(atomicOpFunctor);
        return atomicOpFunctor.get();
    }

    /**
     * Accessor for hardware transactional memory abort cause.
     */
    HtmFailureFaultCause
    getHtmAbortCause() const
    {
        assert(privateFlags.isSet(VALID_HTM_ABORT_CAUSE));
        return _htmAbortCause;
    }

    void
    setHtmAbortCause(HtmFailureFaultCause val)
    {
        assert(isHTMAbort());
        privateFlags.set(VALID_HTM_ABORT_CAUSE);
        _htmAbortCause = val;
    }

    /** Accessor for flags. */
    Flags
    getFlags()
    {
        assert(privateFlags.isSet(VALID_PADDR|VALID_VADDR));
        return _flags;
    }

    /** Note that unlike other accessors, this function sets *specific
        flags* (ORs them in); it does not assign its argument to the
        _flags field.  Thus this method should rightly be called
        setFlags() and not just flags(). */
    void
    setFlags(Flags flags)
    {
        assert(privateFlags.isSet(VALID_PADDR|VALID_VADDR));
        _flags.set(flags);
    }

    void
<<<<<<< HEAD
    clearFlags(Flags flags)
    {
        assert(privateFlags.isSet(VALID_PADDR|VALID_VADDR));
        _flags.clear(flags);
    }

    void
    setMemSpaceConfigFlags(MemSpaceConfigFlags extraFlags)
=======
    setCacheCoherenceFlags(CacheCoherenceFlags extraFlags)
>>>>>>> 0d703041
    {
        // TODO: do mem_sync_op requests have valid paddr/vaddr?
        assert(privateFlags.isSet(VALID_PADDR | VALID_VADDR));
        _cacheCoherenceFlags.set(extraFlags);
    }

    /** Accessor function for vaddr.*/
    bool
    hasVaddr() const
    {
        return privateFlags.isSet(VALID_VADDR);
    }

    Addr
    getVaddr() const
    {
        assert(privateFlags.isSet(VALID_VADDR));
        return _vaddr;
    }

    /** Accesssor for the requestor id. */
    RequestorID
    requestorId() const
    {
        return _requestorId;
    }

    uint32_t
    taskId() const
    {
        return _taskId;
    }

    void
    taskId(uint32_t id) {
        _taskId = id;
    }

    /** Accessor function for architecture-specific flags.*/
    ArchFlagsType
    getArchFlags() const
    {
        assert(privateFlags.isSet(VALID_PADDR|VALID_VADDR));
        return _flags & ARCH_BITS;
    }

    /** Accessor function to check if sc result is valid. */
    bool
    extraDataValid() const
    {
        return privateFlags.isSet(VALID_EXTRA_DATA);
    }

    /** Accessor function for store conditional return value.*/
    uint64_t
    getExtraData() const
    {
        assert(privateFlags.isSet(VALID_EXTRA_DATA));
        return _extraData;
    }

    /** Accessor function for store conditional return value.*/
    void
    setExtraData(uint64_t extraData)
    {
        _extraData = extraData;
        privateFlags.set(VALID_EXTRA_DATA);
    }

    bool
    hasContextId() const
    {
        return privateFlags.isSet(VALID_CONTEXT_ID);
    }

    /** Accessor function for context ID.*/
    ContextID
    contextId() const
    {
        assert(privateFlags.isSet(VALID_CONTEXT_ID));
        return _contextId;
    }

    uint32_t
    streamId() const
    {
        assert(privateFlags.isSet(VALID_STREAM_ID));
        return _streamId;
    }

    bool
    hasSubstreamId() const
    {
        return privateFlags.isSet(VALID_SUBSTREAM_ID);
    }

    uint32_t
    substreamId() const
    {
        assert(privateFlags.isSet(VALID_SUBSTREAM_ID));
        return _substreamId;
    }

    void
    setPC(Addr pc)
    {
        privateFlags.set(VALID_PC);
        _pc = pc;
    }

    bool
    hasPC() const
    {
        return privateFlags.isSet(VALID_PC);
    }

    /** Accessor function for pc.*/
    Addr
    getPC() const
    {
        assert(privateFlags.isSet(VALID_PC));
        return _pc;
    }

    void setStatistic(RequestStatisticPtr statistic) {
        this->statistic = statistic;
    }

    bool hasStatistic() const {
        return this->statistic != nullptr;
    }

    RequestStatisticPtr getStatistic() {
        return this->statistic;
    }

    /**
     * Increment/Get the depth at which this request is responded to.
     * This currently happens when the request misses in any cache level.
     */
    void incAccessDepth() const { depth++; }
    int getAccessDepth() const { return depth; }

    /**
     * Set/Get the time taken for this request to be successfully translated.
     */
    void setTranslateLatency() { translateDelta = curTick() - _time; }
    Tick getTranslateLatency() const { return translateDelta; }

    /**
     * Set/Get the time taken to complete this request's access, not including
     *  the time to successfully translate the request.
     */
    void setAccessLatency() { accessDelta = curTick() - _time - translateDelta; }
    Tick getAccessLatency() const { return accessDelta; }

    /**
     * Accessor for the sequence number of instruction that creates the
     * request.
     */
    bool
    hasInstSeqNum() const
    {
        return privateFlags.isSet(VALID_INST_SEQ_NUM);
    }

    InstSeqNum
    getReqInstSeqNum() const
    {
        assert(privateFlags.isSet(VALID_INST_SEQ_NUM));
        return _reqInstSeqNum;
    }

    void
    setReqInstSeqNum(const InstSeqNum seq_num)
    {
        privateFlags.set(VALID_INST_SEQ_NUM);
        _reqInstSeqNum = seq_num;
    }

    /** Accessor functions for flags. Note that these are for testing
        only; setting flags should be done via setFlags(). */
    bool isUncacheable() const { return _flags.isSet(UNCACHEABLE); }
    bool isStrictlyOrdered() const { return _flags.isSet(STRICT_ORDER); }
    bool isInstFetch() const { return _flags.isSet(INST_FETCH); }
    bool isPrefetch() const { return (_flags.isSet(PREFETCH) ||
                                      _flags.isSet(PF_EXCLUSIVE)); }
    bool isPrefetchEx() const { return _flags.isSet(PF_EXCLUSIVE); }
    bool isReadEx() const { return _flags.isSet(READ_EXCLUSIVE); }
    bool isLLSC() const { return _flags.isSet(LLSC); }
    bool isPriv() const { return _flags.isSet(PRIVILEGED); }
    bool isLockedRMW() const { return _flags.isSet(LOCKED_RMW); }
    bool isSwap() const { return _flags.isSet(MEM_SWAP|MEM_SWAP_COND); }
    bool isCondSwap() const { return _flags.isSet(MEM_SWAP_COND); }
    bool isSecure() const { return _flags.isSet(SECURE); }
    bool isPTWalk() const { return _flags.isSet(PT_WALK); }
    bool isRelease() const { return _flags.isSet(RELEASE); }
    bool isKernel() const { return _flags.isSet(KERNEL); }
    bool isAtomicReturn() const { return _flags.isSet(ATOMIC_RETURN_OP); }
    bool isAtomicNoReturn() const { return _flags.isSet(ATOMIC_NO_RETURN_OP); }
    // hardware transactional memory
    bool isHTMStart() const { return _flags.isSet(HTM_START); }
    bool isHTMCommit() const { return _flags.isSet(HTM_COMMIT); }
    bool isHTMCancel() const { return _flags.isSet(HTM_CANCEL); }
    bool isHTMAbort() const { return _flags.isSet(HTM_ABORT); }
    bool
    isHTMCmd() const
    {
        return (isHTMStart() || isHTMCommit() ||
                isHTMCancel() || isHTMAbort());
    }

    bool noRubyBackingStore() const { return _flags.isSet(NO_RUBY_BACK_STORE); }
    bool noRubySequencerCoalesce() const {
        return _flags.isSet(NO_RUBY_SEQUENCER_COALESCE);
    }

    bool
    isAtomic() const
    {
        return _flags.isSet(ATOMIC_RETURN_OP) ||
               _flags.isSet(ATOMIC_NO_RETURN_OP);
    }

    /**
     * Accessor functions for the destination of a memory request. The
     * destination flag can specify a point of reference for the
     * operation (e.g. a cache block clean to the the point of
     * unification). At the moment the destination is only used by the
     * cache maintenance operations.
     */
    bool isToPOU() const { return _flags.isSet(DST_POU); }
    bool isToPOC() const { return _flags.isSet(DST_POC); }
    Flags getDest() const { return _flags & DST_BITS; }

    bool isAcquire() const { return _cacheCoherenceFlags.isSet(ACQUIRE); }

    /**
     * Accessor functions for the memory space configuration flags and used by
     * GPU ISAs such as the Heterogeneous System Architecture (HSA). Note that
     * these are for testing only; setting extraFlags should be done via
     * setCacheCoherenceFlags().
     */
    bool isSLC() const { return _cacheCoherenceFlags.isSet(SLC_BIT); }
    bool isGLC() const { return _cacheCoherenceFlags.isSet(GLC_BIT); }

    /**
     * Accessor functions to determine whether this request is part of
     * a cache maintenance operation. At the moment three operations
     * are supported:

     * 1) A cache clean operation updates all copies of a memory
     * location to the point of reference,
     * 2) A cache invalidate operation invalidates all copies of the
     * specified block in the memory above the point of reference,
     * 3) A clean and invalidate operation is a combination of the two
     * operations.
     * @{ */
    bool isCacheClean() const { return _flags.isSet(CLEAN); }
    bool isCacheInvalidate() const { return _flags.isSet(INVALIDATE); }
    bool isCacheMaintenance() const { return _flags.isSet(CLEAN|INVALIDATE); }
    /** @} */
};

#endif // __MEM_REQUEST_HH__<|MERGE_RESOLUTION|>--- conflicted
+++ resolved
@@ -444,16 +444,14 @@
 
     LocalAccessor _localAccessor;
 
-<<<<<<< HEAD
     /** A pointer to the statistic placeholder */
     RequestStatisticPtr statistic;
-=======
+
     /** The instruction count at the time this request is created */
     Counter _instCount = 0;
 
     /** The cause for HTM transaction abort */
     HtmFailureFaultCause _htmAbortCause = HtmFailureFaultCause::INVALID;
->>>>>>> 0d703041
 
   public:
 
@@ -765,7 +763,6 @@
     }
 
     void
-<<<<<<< HEAD
     clearFlags(Flags flags)
     {
         assert(privateFlags.isSet(VALID_PADDR|VALID_VADDR));
@@ -773,10 +770,7 @@
     }
 
     void
-    setMemSpaceConfigFlags(MemSpaceConfigFlags extraFlags)
-=======
     setCacheCoherenceFlags(CacheCoherenceFlags extraFlags)
->>>>>>> 0d703041
     {
         // TODO: do mem_sync_op requests have valid paddr/vaddr?
         assert(privateFlags.isSet(VALID_PADDR | VALID_VADDR));
