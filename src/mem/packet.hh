/*
 * Copyright (c) 2012-2019 ARM Limited
 * All rights reserved
 *
 * The license below extends only to copyright in the software and shall
 * not be construed as granting a license to any other intellectual
 * property including but not limited to intellectual property relating
 * to a hardware implementation of the functionality of the software
 * licensed hereunder.  You may use the software subject to the license
 * terms below provided that you ensure that this notice is replicated
 * unmodified and in its entirety in all distributions of the software,
 * modified or unmodified, in source code or in binary form.
 *
 * Copyright (c) 2006 The Regents of The University of Michigan
 * Copyright (c) 2010,2015 Advanced Micro Devices, Inc.
 * All rights reserved.
 *
 * Redistribution and use in source and binary forms, with or without
 * modification, are permitted provided that the following conditions are
 * met: redistributions of source code must retain the above copyright
 * notice, this list of conditions and the following disclaimer;
 * redistributions in binary form must reproduce the above copyright
 * notice, this list of conditions and the following disclaimer in the
 * documentation and/or other materials provided with the distribution;
 * neither the name of the copyright holders nor the names of its
 * contributors may be used to endorse or promote products derived from
 * this software without specific prior written permission.
 *
 * THIS SOFTWARE IS PROVIDED BY THE COPYRIGHT HOLDERS AND CONTRIBUTORS
 * "AS IS" AND ANY EXPRESS OR IMPLIED WARRANTIES, INCLUDING, BUT NOT
 * LIMITED TO, THE IMPLIED WARRANTIES OF MERCHANTABILITY AND FITNESS FOR
 * A PARTICULAR PURPOSE ARE DISCLAIMED. IN NO EVENT SHALL THE COPYRIGHT
 * OWNER OR CONTRIBUTORS BE LIABLE FOR ANY DIRECT, INDIRECT, INCIDENTAL,
 * SPECIAL, EXEMPLARY, OR CONSEQUENTIAL DAMAGES (INCLUDING, BUT NOT
 * LIMITED TO, PROCUREMENT OF SUBSTITUTE GOODS OR SERVICES; LOSS OF USE,
 * DATA, OR PROFITS; OR BUSINESS INTERRUPTION) HOWEVER CAUSED AND ON ANY
 * THEORY OF LIABILITY, WHETHER IN CONTRACT, STRICT LIABILITY, OR TORT
 * (INCLUDING NEGLIGENCE OR OTHERWISE) ARISING IN ANY WAY OUT OF THE USE
 * OF THIS SOFTWARE, EVEN IF ADVISED OF THE POSSIBILITY OF SUCH DAMAGE.
 */

/**
 * @file
 * Declaration of the Packet class.
 */

#ifndef __MEM_PACKET_HH__
#define __MEM_PACKET_HH__

#include <bitset>
#include <cassert>
#include <list>

#include "base/addr_range.hh"
#include "base/cast.hh"
#include "base/compiler.hh"
#include "base/flags.hh"
#include "base/logging.hh"
#include "base/printable.hh"
#include "base/types.hh"
#include "mem/htm.hh"
#include "mem/request.hh"
#include "sim/core.hh"

class Packet;
typedef Packet *PacketPtr;
typedef uint8_t* PacketDataPtr;
typedef std::list<PacketPtr> PacketList;
typedef uint64_t PacketId;

class MemCmd
{
    friend class Packet;

  public:
    /**
     * List of all commands associated with a packet.
     */
    enum Command
    {
        InvalidCmd,
        ReadReq,
        ReadResp,
        ReadRespWithInvalidate,
        WriteReq,
        WriteResp,
        WriteCompleteResp,
        WritebackDirty,
        WritebackClean,
        WriteClean,            // writes dirty data below without evicting
        CleanEvict,
        SoftPFReq,
        SoftPFExReq,
        HardPFReq,
        SoftPFResp,
        HardPFResp,
        WriteLineReq,
        UpgradeReq,
        SCUpgradeReq,           // Special "weak" upgrade for StoreCond
        UpgradeResp,
        SCUpgradeFailReq,       // Failed SCUpgradeReq in MSHR (never sent)
        UpgradeFailResp,        // Valid for SCUpgradeReq only
        ReadExReq,
        ReadExResp,
        ReadCleanReq,
        ReadSharedReq,
        LoadLockedReq,
        StoreCondReq,
        StoreCondFailReq,       // Failed StoreCondReq in MSHR (never sent)
        StoreCondResp,
        SwapReq,
        SwapResp,
        // MessageReq and MessageResp are deprecated.
        MemFenceReq = SwapResp + 3,
        MemSyncReq,  // memory synchronization request (e.g., cache invalidate)
        MemSyncResp, // memory synchronization response
        MemFenceResp,
        CleanSharedReq,
        CleanSharedResp,
        CleanInvalidReq,
        CleanInvalidResp,
        // Error responses
        // @TODO these should be classified as responses rather than
        // requests; coding them as requests initially for backwards
        // compatibility
        InvalidDestError,  // packet dest field invalid
        BadAddressError,   // memory address invalid
        FunctionalReadError, // unable to fulfill functional read
        FunctionalWriteError, // unable to fulfill functional write
        // Fake simulator-only commands
        PrintReq,       // Print state matching address
        FlushReq,      //request for a cache flush
        InvalidateReq,   // request for address to be invalidated
        InvalidateResp,
<<<<<<< HEAD
        /**
         * ! Sean: StreamAwareCache
         */
        StreamConfigReq,
        StreamEndReq,
        StreamNDCReq,
=======
        // hardware transactional memory
        HTMReq,
        HTMReqResp,
        HTMAbort,
>>>>>>> 0d703041
        NUM_MEM_CMDS
    };

  private:
    /**
     * List of command attributes.
     */
    enum Attribute
    {
        IsRead,         //!< Data flows from responder to requester
        IsWrite,        //!< Data flows from requester to responder
        IsUpgrade,
        IsInvalidate,
        IsClean,        //!< Cleans any existing dirty blocks
        NeedsWritable,  //!< Requires writable copy to complete in-cache
        IsRequest,      //!< Issued by requester
        IsResponse,     //!< Issue by responder
        NeedsResponse,  //!< Requester needs response from target
        IsEviction,
        IsSWPrefetch,
        IsHWPrefetch,
        IsLlsc,         //!< Alpha/MIPS LL or SC access
        HasData,        //!< There is an associated payload
        IsError,        //!< Error response
        IsPrint,        //!< Print state matching address (for debugging)
        IsFlush,        //!< Flush the address from caches
        FromCache,      //!< Request originated from a caching agent
        NUM_COMMAND_ATTRIBUTES
    };

    /**
     * Structure that defines attributes and other data associated
     * with a Command.
     */
    struct CommandInfo
    {
        /// Set of attribute flags.
        const std::bitset<NUM_COMMAND_ATTRIBUTES> attributes;
        /// Corresponding response for requests; InvalidCmd if no
        /// response is applicable.
        const Command response;
        /// String representation (for printing)
        const std::string str;
    };

    /// Array to map Command enum to associated info.
    static const CommandInfo commandInfo[];

  private:

    Command cmd;

    bool
    testCmdAttrib(MemCmd::Attribute attrib) const
    {
        return commandInfo[cmd].attributes[attrib] != 0;
    }

  public:

    bool isRead() const            { return testCmdAttrib(IsRead); }
    bool isWrite() const           { return testCmdAttrib(IsWrite); }
    bool isUpgrade() const         { return testCmdAttrib(IsUpgrade); }
    bool isRequest() const         { return testCmdAttrib(IsRequest); }
    bool isResponse() const        { return testCmdAttrib(IsResponse); }
    bool needsWritable() const     { return testCmdAttrib(NeedsWritable); }
    bool needsResponse() const     { return testCmdAttrib(NeedsResponse); }
    bool isInvalidate() const      { return testCmdAttrib(IsInvalidate); }
    bool isEviction() const        { return testCmdAttrib(IsEviction); }
    bool isClean() const           { return testCmdAttrib(IsClean); }
    bool fromCache() const         { return testCmdAttrib(FromCache); }

    /**
     * A writeback is an eviction that carries data.
     */
    bool isWriteback() const       { return testCmdAttrib(IsEviction) &&
                                            testCmdAttrib(HasData); }

    /**
     * Check if this particular packet type carries payload data. Note
     * that this does not reflect if the data pointer of the packet is
     * valid or not.
     */
    bool hasData() const        { return testCmdAttrib(HasData); }
    bool isLLSC() const         { return testCmdAttrib(IsLlsc); }
    bool isSWPrefetch() const   { return testCmdAttrib(IsSWPrefetch); }
    bool isHWPrefetch() const   { return testCmdAttrib(IsHWPrefetch); }
    bool isPrefetch() const     { return testCmdAttrib(IsSWPrefetch) ||
                                         testCmdAttrib(IsHWPrefetch); }
    bool isError() const        { return testCmdAttrib(IsError); }
    bool isPrint() const        { return testCmdAttrib(IsPrint); }
    bool isFlush() const        { return testCmdAttrib(IsFlush); }

    Command
    responseCommand() const
    {
        return commandInfo[cmd].response;
    }

    /// Return the string to a cmd given by idx.
    const std::string &toString() const { return commandInfo[cmd].str; }
    int toInt() const { return (int)cmd; }

    MemCmd(Command _cmd) : cmd(_cmd) { }
    MemCmd(int _cmd) : cmd((Command)_cmd) { }
    MemCmd() : cmd(InvalidCmd) { }

    bool operator==(MemCmd c2) const { return (cmd == c2.cmd); }
    bool operator!=(MemCmd c2) const { return (cmd != c2.cmd); }
};

/**
 * A Packet is used to encapsulate a transfer between two objects in
 * the memory system (e.g., the L1 and L2 cache).  (In contrast, a
 * single Request travels all the way from the requestor to the
 * ultimate destination and back, possibly being conveyed by several
 * different Packets along the way.)
 */
class Packet : public Printable
{
  public:
    typedef uint32_t FlagsType;
    typedef ::Flags<FlagsType> Flags;

  private:

    enum : FlagsType {
        // Flags to transfer across when copying a packet
        COPY_FLAGS             = 0x000000FF,

        // Flags that are used to create reponse packets
        RESPONDER_FLAGS        = 0x00000009,

        // Does this packet have sharers (which means it should not be
        // considered writable) or not. See setHasSharers below.
        HAS_SHARERS            = 0x00000001,

        // Special control flags
        /// Special timing-mode atomic snoop for multi-level coherence.
        EXPRESS_SNOOP          = 0x00000002,

        /// Allow a responding cache to inform the cache hierarchy
        /// that it had a writable copy before responding. See
        /// setResponderHadWritable below.
        RESPONDER_HAD_WRITABLE = 0x00000004,

        // Snoop co-ordination flag to indicate that a cache is
        // responding to a snoop. See setCacheResponding below.
        CACHE_RESPONDING       = 0x00000008,

        // The writeback/writeclean should be propagated further
        // downstream by the receiver
        WRITE_THROUGH          = 0x00000010,

        // Response co-ordination flag for cache maintenance
        // operations
        SATISFIED              = 0x00000020,

        // hardware transactional memory

        // Indicates that this packet/request has returned from the
        // cache hierarchy in a failed transaction. The core is
        // notified like this.
        FAILS_TRANSACTION      = 0x00000040,

        // Indicates that this packet/request originates in the CPU executing
        // in transactional mode, i.e. in a transaction.
        FROM_TRANSACTION       = 0x00000080,

        /// Are the 'addr' and 'size' fields valid?
        VALID_ADDR             = 0x00000100,
        VALID_SIZE             = 0x00000200,

        /// Is the data pointer set to a value that shouldn't be freed
        /// when the packet is destroyed?
        STATIC_DATA            = 0x00001000,
        /// The data pointer points to a value that should be freed when
        /// the packet is destroyed. The pointer is assumed to be pointing
        /// to an array, and delete [] is consequently called
        DYNAMIC_DATA           = 0x00002000,

        /// suppress the error if this packet encounters a functional
        /// access failure.
        SUPPRESS_FUNC_ERROR    = 0x00008000,

        // Signal block present to squash prefetch and cache evict packets
        // through express snoop flag
        BLOCK_CACHED          = 0x00010000
    };

    Flags flags;

  public:
    typedef MemCmd::Command Command;

    /// The command field of the packet.
    MemCmd cmd;

    const PacketId id;

    /// A pointer to the original request.
    RequestPtr req;

  private:
   /**
    * A pointer to the data being transferred. It can be different
    * sizes at each level of the hierarchy so it belongs to the
    * packet, not request. This may or may not be populated when a
    * responder receives the packet. If not populated memory should
    * be allocated.
    */
    PacketDataPtr data;

    /// The address of the request.  This address could be virtual or
    /// physical, depending on the system configuration.
    Addr addr;

    /// True if the request targets the secure memory space.
    bool _isSecure;

    /// The size of the request or transfer.
    unsigned size;

    /**
     * Track the bytes found that satisfy a functional read.
     */
    std::vector<bool> bytesValid;

    // Quality of Service priority value
    uint8_t _qosValue;

    // hardware transactional memory

    /**
     * Holds the return status of the transaction.
     * The default case will be NO_FAIL, otherwise this will specify the
     * reason for the transaction's failure in the memory subsystem.
     */
    HtmCacheFailure htmReturnReason;

    /**
     * A global unique identifier of the transaction.
     * This is used for correctness/debugging only.
     */
    uint64_t htmTransactionUid;

  public:

    /**
     * The extra delay from seeing the packet until the header is
     * transmitted. This delay is used to communicate the crossbar
     * forwarding latency to the neighbouring object (e.g. a cache)
     * that actually makes the packet wait. As the delay is relative,
     * a 32-bit unsigned should be sufficient.
     */
    uint32_t headerDelay;

    /**
     * Keep track of the extra delay incurred by snooping upwards
     * before sending a request down the memory system. This is used
     * by the coherent crossbar to account for the additional request
     * delay.
     */
    uint32_t snoopDelay;

    /**
     * The extra pipelining delay from seeing the packet until the end of
     * payload is transmitted by the component that provided it (if
     * any). This includes the header delay. Similar to the header
     * delay, this is used to make up for the fact that the
     * crossbar does not make the packet wait. As the delay is
     * relative, a 32-bit unsigned should be sufficient.
     */
    uint32_t payloadDelay;

    /**
     * A virtual base opaque structure used to hold state associated
     * with the packet (e.g., an MSHR), specific to a SimObject that
     * sees the packet. A pointer to this state is returned in the
     * packet's response so that the SimObject in question can quickly
     * look up the state needed to process it. A specific subclass
     * would be derived from this to carry state specific to a
     * particular sending device.
     *
     * As multiple SimObjects may add their SenderState throughout the
     * memory system, the SenderStates create a stack, where a
     * SimObject can add a new Senderstate, as long as the
     * predecessing SenderState is restored when the response comes
     * back. For this reason, the predecessor should always be
     * populated with the current SenderState of a packet before
     * modifying the senderState field in the request packet.
     */
    struct SenderState
    {
        SenderState* predecessor;
        SenderState() : predecessor(NULL) {}
        virtual ~SenderState() {}
    };

    /**
     * Object used to maintain state of a PrintReq.  The senderState
     * field of a PrintReq should always be of this type.
     */
    class PrintReqState : public SenderState
    {
      private:
        /**
         * An entry in the label stack.
         */
        struct LabelStackEntry
        {
            const std::string label;
            std::string *prefix;
            bool labelPrinted;
            LabelStackEntry(const std::string &_label, std::string *_prefix);
        };

        typedef std::list<LabelStackEntry> LabelStack;
        LabelStack labelStack;

        std::string *curPrefixPtr;

      public:
        std::ostream &os;
        const int verbosity;

        PrintReqState(std::ostream &os, int verbosity = 0);
        ~PrintReqState();

        /**
         * Returns the current line prefix.
         */
        const std::string &curPrefix() { return *curPrefixPtr; }

        /**
         * Push a label onto the label stack, and prepend the given
         * prefix string onto the current prefix.  Labels will only be
         * printed if an object within the label's scope is printed.
         */
        void pushLabel(const std::string &lbl,
                       const std::string &prefix = "  ");

        /**
         * Pop a label off the label stack.
         */
        void popLabel();

        /**
         * Print all of the pending unprinted labels on the
         * stack. Called by printObj(), so normally not called by
         * users unless bypassing printObj().
         */
        void printLabels();

        /**
         * Print a Printable object to os, because it matched the
         * address on a PrintReq.
         */
        void printObj(Printable *obj);
    };

    /**
     * This packet's sender state.  Devices should use dynamic_cast<>
     * to cast to the state appropriate to the sender.  The intent of
     * this variable is to allow a device to attach extra information
     * to a request. A response packet must return the sender state
     * that was attached to the original request (even if a new packet
     * is created).
     */
    SenderState *senderState;

    /**
     * Push a new sender state to the packet and make the current
     * sender state the predecessor of the new one. This should be
     * prefered over direct manipulation of the senderState member
     * variable.
     *
     * @param sender_state SenderState to push at the top of the stack
     */
    void pushSenderState(SenderState *sender_state);

    /**
     * Pop the top of the state stack and return a pointer to it. This
     * assumes the current sender state is not NULL. This should be
     * preferred over direct manipulation of the senderState member
     * variable.
     *
     * @return The current top of the stack
     */
    SenderState *popSenderState();

    /**
     * Go through the sender state stack and return the first instance
     * that is of type T (as determined by a dynamic_cast). If there
     * is no sender state of type T, NULL is returned.
     *
     * @return The topmost state of type T
     */
    template <typename T>
    T * findNextSenderState() const
    {
        T *t = NULL;
        SenderState* sender_state = senderState;
        while (t == NULL && sender_state != NULL) {
            t = dynamic_cast<T*>(sender_state);
            sender_state = sender_state->predecessor;
        }
        return t;
    }

    /// Return the string name of the cmd field (for debugging and
    /// tracing).
    const std::string &cmdString() const { return cmd.toString(); }

    /// Return the index of this command.
    inline int cmdToIndex() const { return cmd.toInt(); }

    bool isRead() const              { return cmd.isRead(); }
    bool isWrite() const             { return cmd.isWrite(); }
    bool isUpgrade()  const          { return cmd.isUpgrade(); }
    bool isRequest() const           { return cmd.isRequest(); }
    bool isResponse() const          { return cmd.isResponse(); }
    bool needsWritable() const
    {
        // we should never check if a response needsWritable, the
        // request has this flag, and for a response we should rather
        // look at the hasSharers flag (if not set, the response is to
        // be considered writable)
        assert(isRequest());
        return cmd.needsWritable();
    }
    bool needsResponse() const       { return cmd.needsResponse(); }
    bool isInvalidate() const        { return cmd.isInvalidate(); }
    bool isEviction() const          { return cmd.isEviction(); }
    bool isClean() const             { return cmd.isClean(); }
    bool fromCache() const           { return cmd.fromCache(); }
    bool isWriteback() const         { return cmd.isWriteback(); }
    bool hasData() const             { return cmd.hasData(); }
    bool hasRespData() const
    {
        MemCmd resp_cmd = cmd.responseCommand();
        return resp_cmd.hasData();
    }
    bool isLLSC() const              { return cmd.isLLSC(); }
    bool isError() const             { return cmd.isError(); }
    bool isPrint() const             { return cmd.isPrint(); }
    bool isFlush() const             { return cmd.isFlush(); }

    bool isWholeLineWrite(unsigned blk_size)
    {
        return (cmd == MemCmd::WriteReq || cmd == MemCmd::WriteLineReq) &&
            getOffset(blk_size) == 0 && getSize() == blk_size;
    }

    //@{
    /// Snoop flags
    /**
     * Set the cacheResponding flag. This is used by the caches to
     * signal another cache that they are responding to a request. A
     * cache will only respond to snoops if it has the line in either
     * Modified or Owned state. Note that on snoop hits we always pass
     * the line as Modified and never Owned. In the case of an Owned
     * line we proceed to invalidate all other copies.
     *
     * On a cache fill (see Cache::handleFill), we check hasSharers
     * first, ignoring the cacheResponding flag if hasSharers is set.
     * A line is consequently allocated as:
     *
     * hasSharers cacheResponding state
     * true       false           Shared
     * true       true            Shared
     * false      false           Exclusive
     * false      true            Modified
     */
    void setCacheResponding()
    {
        assert(isRequest());
        assert(!flags.isSet(CACHE_RESPONDING));
        flags.set(CACHE_RESPONDING);
    }
    bool cacheResponding() const { return flags.isSet(CACHE_RESPONDING); }
    /**
     * On fills, the hasSharers flag is used by the caches in
     * combination with the cacheResponding flag, as clarified
     * above. If the hasSharers flag is not set, the packet is passing
     * writable. Thus, a response from a memory passes the line as
     * writable by default.
     *
     * The hasSharers flag is also used by upstream caches to inform a
     * downstream cache that they have the block (by calling
     * setHasSharers on snoop request packets that hit in upstream
     * cachs tags or MSHRs). If the snoop packet has sharers, a
     * downstream cache is prevented from passing a dirty line upwards
     * if it was not explicitly asked for a writable copy. See
     * Cache::satisfyCpuSideRequest.
     *
     * The hasSharers flag is also used on writebacks, in
     * combination with the WritbackClean or WritebackDirty commands,
     * to allocate the block downstream either as:
     *
     * command        hasSharers state
     * WritebackDirty false      Modified
     * WritebackDirty true       Owned
     * WritebackClean false      Exclusive
     * WritebackClean true       Shared
     */
    void setHasSharers()    { flags.set(HAS_SHARERS); }
    bool hasSharers() const { return flags.isSet(HAS_SHARERS); }
    //@}

    /**
     * The express snoop flag is used for two purposes. Firstly, it is
     * used to bypass flow control for normal (non-snoop) requests
     * going downstream in the memory system. In cases where a cache
     * is responding to a snoop from another cache (it had a dirty
     * line), but the line is not writable (and there are possibly
     * other copies), the express snoop flag is set by the downstream
     * cache to invalidate all other copies in zero time. Secondly,
     * the express snoop flag is also set to be able to distinguish
     * snoop packets that came from a downstream cache, rather than
     * snoop packets from neighbouring caches.
     */
    void setExpressSnoop()      { flags.set(EXPRESS_SNOOP); }
    bool isExpressSnoop() const { return flags.isSet(EXPRESS_SNOOP); }

    /**
     * On responding to a snoop request (which only happens for
     * Modified or Owned lines), make sure that we can transform an
     * Owned response to a Modified one. If this flag is not set, the
     * responding cache had the line in the Owned state, and there are
     * possibly other Shared copies in the memory system. A downstream
     * cache helps in orchestrating the invalidation of these copies
     * by sending out the appropriate express snoops.
     */
    void setResponderHadWritable()
    {
        assert(cacheResponding());
        assert(!responderHadWritable());
        flags.set(RESPONDER_HAD_WRITABLE);
    }
    bool responderHadWritable() const
    { return flags.isSet(RESPONDER_HAD_WRITABLE); }

    /**
     * Copy the reponse flags from an input packet to this packet. The
     * reponse flags determine whether a responder has been found and
     * the state at which the block will be at the destination.
     *
     * @pkt The packet that we will copy flags from
     */
    void copyResponderFlags(const PacketPtr pkt);

    /**
     * A writeback/writeclean cmd gets propagated further downstream
     * by the receiver when the flag is set.
     */
    void setWriteThrough()
    {
        assert(cmd.isWrite() &&
               (cmd.isEviction() || cmd == MemCmd::WriteClean));
        flags.set(WRITE_THROUGH);
    }
    void clearWriteThrough() { flags.clear(WRITE_THROUGH); }
    bool writeThrough() const { return flags.isSet(WRITE_THROUGH); }

    /**
     * Set when a request hits in a cache and the cache is not going
     * to respond. This is used by the crossbar to coordinate
     * responses for cache maintenance operations.
     */
    void setSatisfied()
    {
        assert(cmd.isClean());
        assert(!flags.isSet(SATISFIED));
        flags.set(SATISFIED);
    }
    bool satisfied() const { return flags.isSet(SATISFIED); }

    void setSuppressFuncError()     { flags.set(SUPPRESS_FUNC_ERROR); }
    bool suppressFuncError() const  { return flags.isSet(SUPPRESS_FUNC_ERROR); }
    void setBlockCached()          { flags.set(BLOCK_CACHED); }
    bool isBlockCached() const     { return flags.isSet(BLOCK_CACHED); }
    void clearBlockCached()        { flags.clear(BLOCK_CACHED); }

    /**
     * QoS Value getter
     * Returns 0 if QoS value was never set (constructor default).
     *
     * @return QoS priority value of the packet
     */
    inline uint8_t qosValue() const { return _qosValue; }

    /**
     * QoS Value setter
     * Interface for setting QoS priority value of the packet.
     *
     * @param qos_value QoS priority value
     */
    inline void qosValue(const uint8_t qos_value)
    { _qosValue = qos_value; }

    inline RequestorID requestorId() const { return req->requestorId(); }

    // Network error conditions... encapsulate them as methods since
    // their encoding keeps changing (from result field to command
    // field, etc.)
    void
    setBadAddress()
    {
        assert(isResponse());
        cmd = MemCmd::BadAddressError;
    }

    void copyError(Packet *pkt) { assert(pkt->isError()); cmd = pkt->cmd; }

    Addr getAddr() const { assert(flags.isSet(VALID_ADDR)); return addr; }
    /**
     * Update the address of this packet mid-transaction. This is used
     * by the address mapper to change an already set address to a new
     * one based on the system configuration. It is intended to remap
     * an existing address, so it asserts that the current address is
     * valid.
     */
    void setAddr(Addr _addr) { assert(flags.isSet(VALID_ADDR)); addr = _addr; }

    unsigned getSize() const  { assert(flags.isSet(VALID_SIZE)); return size; }

    /**
     * Get address range to which this packet belongs.
     *
     * @return Address range of this packet.
     */
    AddrRange getAddrRange() const;

    Addr getOffset(unsigned int blk_size) const
    {
        return getAddr() & Addr(blk_size - 1);
    }

    Addr getBlockAddr(unsigned int blk_size) const
    {
        return getAddr() & ~(Addr(blk_size - 1));
    }

    bool isSecure() const
    {
        assert(flags.isSet(VALID_ADDR));
        return _isSecure;
    }

    /**
     * Accessor function to atomic op.
     */
    AtomicOpFunctor *getAtomicOp() const { return req->getAtomicOpFunctor(); }
    bool isAtomicOp() const { return req->isAtomic(); }

    /**
     * It has been determined that the SC packet should successfully update
     * memory. Therefore, convert this SC packet to a normal write.
     */
    void
    convertScToWrite()
    {
        assert(isLLSC());
        assert(isWrite());
        cmd = MemCmd::WriteReq;
    }

    /**
     * When ruby is in use, Ruby will monitor the cache line and the
     * phys memory should treat LL ops as normal reads.
     */
    void
    convertLlToRead()
    {
        assert(isLLSC());
        assert(isRead());
        cmd = MemCmd::ReadReq;
    }

    /**
     * Constructor. Note that a Request object must be constructed
     * first, but the Requests's physical address and size fields need
     * not be valid. The command must be supplied.
     */
    Packet(const RequestPtr &_req, MemCmd _cmd)
        :  cmd(_cmd), id((PacketId)_req.get()), req(_req),
           data(nullptr), addr(0), _isSecure(false), size(0),
           _qosValue(0),
           htmReturnReason(HtmCacheFailure::NO_FAIL),
           htmTransactionUid(0),
           headerDelay(0), snoopDelay(0),
           payloadDelay(0), senderState(NULL)
    {
        flags.clear();
        if (req->hasPaddr()) {
            addr = req->getPaddr();
            flags.set(VALID_ADDR);
            _isSecure = req->isSecure();
        }

        /**
         * hardware transactional memory
         *
         * This is a bit of a hack!
         * Technically the address of a HTM command is set to zero
         * but is not valid. The reason that we pretend it's valid is
         * to void the getAddr() function from failing. It would be
         * cumbersome to add control flow in many places to check if the
         * packet represents a HTM command before calling getAddr().
         */
        if (req->isHTMCmd()) {
            flags.set(VALID_ADDR);
            assert(addr == 0x0);
        }
        if (req->hasSize()) {
            size = req->getSize();
            flags.set(VALID_SIZE);
        }
    }

    /**
     * Alternate constructor if you are trying to create a packet with
     * a request that is for a whole block, not the address from the
     * req.  this allows for overriding the size/addr of the req.
     */
    Packet(const RequestPtr &_req, MemCmd _cmd, int _blkSize, PacketId _id = 0)
        :  cmd(_cmd), id(_id ? _id : (PacketId)_req.get()), req(_req),
           data(nullptr), addr(0), _isSecure(false),
           _qosValue(0),
           htmReturnReason(HtmCacheFailure::NO_FAIL),
           htmTransactionUid(0),
           headerDelay(0),
           snoopDelay(0), payloadDelay(0), senderState(NULL)
    {
        flags.clear();
        if (req->hasPaddr()) {
            addr = req->getPaddr() & ~(_blkSize - 1);
            flags.set(VALID_ADDR);
            _isSecure = req->isSecure();
        }
        size = _blkSize;
        flags.set(VALID_SIZE);
    }

    /**
     * Alternate constructor for copying a packet.  Copy all fields
     * *except* if the original packet's data was dynamic, don't copy
     * that, as we can't guarantee that the new packet's lifetime is
     * less than that of the original packet.  In this case the new
     * packet should allocate its own data.
     */
    Packet(const PacketPtr pkt, bool clear_flags, bool alloc_data)
        :  cmd(pkt->cmd), id(pkt->id), req(pkt->req),
           data(nullptr),
           addr(pkt->addr), _isSecure(pkt->_isSecure), size(pkt->size),
           bytesValid(pkt->bytesValid),
           _qosValue(pkt->qosValue()),
           htmReturnReason(HtmCacheFailure::NO_FAIL),
           htmTransactionUid(0),
           headerDelay(pkt->headerDelay),
           snoopDelay(0),
           payloadDelay(pkt->payloadDelay),
           senderState(pkt->senderState)
    {
        if (!clear_flags)
            flags.set(pkt->flags & COPY_FLAGS);

        flags.set(pkt->flags & (VALID_ADDR|VALID_SIZE));

        if (pkt->isHtmTransactional())
            setHtmTransactional(pkt->getHtmTransactionUid());

        if (pkt->htmTransactionFailedInCache()) {
            setHtmTransactionFailedInCache(
                pkt->getHtmTransactionFailedInCacheRC()
            );
        }

        // should we allocate space for data, or not, the express
        // snoops do not need to carry any data as they only serve to
        // co-ordinate state changes
        if (alloc_data) {
            // even if asked to allocate data, if the original packet
            // holds static data, then the sender will not be doing
            // any memcpy on receiving the response, thus we simply
            // carry the pointer forward
            if (pkt->flags.isSet(STATIC_DATA)) {
                data = pkt->data;
                flags.set(STATIC_DATA);
            } else {
                allocate();
            }
        }
    }

    /**
     * Generate the appropriate read MemCmd based on the Request flags.
     */
    static MemCmd
    makeReadCmd(const RequestPtr &req)
    {
        if (req->isHTMCmd()) {
            if (req->isHTMAbort())
                return MemCmd::HTMAbort;
            else
                return MemCmd::HTMReq;
        } else if (req->isLLSC())
            return MemCmd::LoadLockedReq;
        else if (req->isPrefetchEx())
            return MemCmd::SoftPFExReq;
        else if (req->isReadEx())
            return MemCmd::ReadExReq;
        else if (req->isPrefetch())
            return MemCmd::SoftPFReq;
        else
            return MemCmd::ReadReq;
    }

    /**
     * Generate the appropriate write MemCmd based on the Request flags.
     */
    static MemCmd
    makeWriteCmd(const RequestPtr &req)
    {
        if (req->isLLSC())
            return MemCmd::StoreCondReq;
        else if (req->isSwap() || req->isAtomic())
            return MemCmd::SwapReq;
        else if (req->isCacheInvalidate()) {
          return req->isCacheClean() ? MemCmd::CleanInvalidReq :
              MemCmd::InvalidateReq;
        } else if (req->isCacheClean()) {
            return MemCmd::CleanSharedReq;
        } else
            return MemCmd::WriteReq;
    }

    /**
     * Constructor-like methods that return Packets based on Request objects.
     * Fine-tune the MemCmd type if it's not a vanilla read or write.
     */
    static PacketPtr
    createRead(const RequestPtr &req)
    {
        return new Packet(req, makeReadCmd(req));
    }

    static PacketPtr
    createWrite(const RequestPtr &req)
    {
        return new Packet(req, makeWriteCmd(req));
    }

    /**
     * clean up packet variables
     */
    ~Packet()
    {
        deleteData();
    }

    /**
     * Take a request packet and modify it in place to be suitable for
     * returning as a response to that request.
     */
    void
    makeResponse()
    {
        assert(needsResponse());
        assert(isRequest());
        cmd = cmd.responseCommand();

        // responses are never express, even if the snoop that
        // triggered them was
        flags.clear(EXPRESS_SNOOP);
    }

    void
    makeAtomicResponse()
    {
        makeResponse();
    }

    void
    makeTimingResponse()
    {
        makeResponse();
    }

    void
    setFunctionalResponseStatus(bool success)
    {
        if (!success) {
            if (isWrite()) {
                cmd = MemCmd::FunctionalWriteError;
            } else {
                cmd = MemCmd::FunctionalReadError;
            }
        }
    }

    void
    setSize(unsigned size)
    {
        assert(!flags.isSet(VALID_SIZE));

        this->size = size;
        flags.set(VALID_SIZE);
    }

    /**
     * Check if packet corresponds to a given block-aligned address and
     * address space.
     *
     * @param addr The address to compare against.
     * @param is_secure Whether addr belongs to the secure address space.
     * @param blk_size Block size in bytes.
     * @return Whether packet matches description.
     */
    bool matchBlockAddr(const Addr addr, const bool is_secure,
                        const int blk_size) const;

    /**
     * Check if this packet refers to the same block-aligned address and
     * address space as another packet.
     *
     * @param pkt The packet to compare against.
     * @param blk_size Block size in bytes.
     * @return Whether packet matches description.
     */
    bool matchBlockAddr(const PacketPtr pkt, const int blk_size) const;

    /**
     * Check if packet corresponds to a given address and address space.
     *
     * @param addr The address to compare against.
     * @param is_secure Whether addr belongs to the secure address space.
     * @return Whether packet matches description.
     */
    bool matchAddr(const Addr addr, const bool is_secure) const;

    /**
     * Check if this packet refers to the same address and address space as
     * another packet.
     *
     * @param pkt The packet to compare against.
     * @return Whether packet matches description.
     */
    bool matchAddr(const PacketPtr pkt) const;

  public:
    /**
     * @{
     * @name Data accessor mehtods
     */

    /**
     * Set the data pointer to the following value that should not be
     * freed. Static data allows us to do a single memcpy even if
     * multiple packets are required to get from source to destination
     * and back. In essence the pointer is set calling dataStatic on
     * the original packet, and whenever this packet is copied and
     * forwarded the same pointer is passed on. When a packet
     * eventually reaches the destination holding the data, it is
     * copied once into the location originally set. On the way back
     * to the source, no copies are necessary.
     */
    template <typename T>
    void
    dataStatic(T *p)
    {
        assert(flags.noneSet(STATIC_DATA|DYNAMIC_DATA));
        data = (PacketDataPtr)p;
        flags.set(STATIC_DATA);
    }

    /**
     * Set the data pointer to the following value that should not be
     * freed. This version of the function allows the pointer passed
     * to us to be const. To avoid issues down the line we cast the
     * constness away, the alternative would be to keep both a const
     * and non-const data pointer and cleverly choose between
     * them. Note that this is only allowed for static data.
     */
    template <typename T>
    void
    dataStaticConst(const T *p)
    {
        assert(flags.noneSet(STATIC_DATA|DYNAMIC_DATA));
        data = const_cast<PacketDataPtr>(p);
        flags.set(STATIC_DATA);
    }

    /**
     * Set the data pointer to a value that should have delete []
     * called on it. Dynamic data is local to this packet, and as the
     * packet travels from source to destination, forwarded packets
     * will allocate their own data. When a packet reaches the final
     * destination it will populate the dynamic data of that specific
     * packet, and on the way back towards the source, memcpy will be
     * invoked in every step where a new packet was created e.g. in
     * the caches. Ultimately when the response reaches the source a
     * final memcpy is needed to extract the data from the packet
     * before it is deallocated.
     */
    template <typename T>
    void
    dataDynamic(T *p)
    {
        assert(flags.noneSet(STATIC_DATA|DYNAMIC_DATA));
        data = (PacketDataPtr)p;
        flags.set(DYNAMIC_DATA);
    }

    /**
     * get a pointer to the data ptr.
     */
    template <typename T>
    T*
    getPtr()
    {
        assert(flags.isSet(STATIC_DATA|DYNAMIC_DATA));
        assert(!isMaskedWrite());
        return (T*)data;
    }

    template <typename T>
    const T*
    getConstPtr() const
    {
        assert(flags.isSet(STATIC_DATA|DYNAMIC_DATA));
        return (const T*)data;
    }

    /**
     * Get the data in the packet byte swapped from big endian to
     * host endian.
     */
    template <typename T>
    T getBE() const;

    /**
     * Get the data in the packet byte swapped from little endian to
     * host endian.
     */
    template <typename T>
    T getLE() const;

    /**
     * Get the data in the packet byte swapped from the specified
     * endianness.
     */
    template <typename T>
    T get(ByteOrder endian) const;

    /** Set the value in the data pointer to v as big endian. */
    template <typename T>
    void setBE(T v);

    /** Set the value in the data pointer to v as little endian. */
    template <typename T>
    void setLE(T v);

    /**
     * Set the value in the data pointer to v using the specified
     * endianness.
     */
    template <typename T>
    void set(T v, ByteOrder endian);

    /**
     * Get the data in the packet byte swapped from the specified
     * endianness and zero-extended to 64 bits.
     */
    uint64_t getUintX(ByteOrder endian) const;

    /**
     * Set the value in the word w after truncating it to the length
     * of the packet and then byteswapping it to the desired
     * endianness.
     */
    void setUintX(uint64_t w, ByteOrder endian);

    /**
     * Copy data into the packet from the provided pointer.
     */
    void
    setData(const uint8_t *p)
    {
        // we should never be copying data onto itself, which means we
        // must idenfity packets with static data, as they carry the
        // same pointer from source to destination and back
        assert(p != getPtr<uint8_t>() || flags.isSet(STATIC_DATA));

        if (p != getPtr<uint8_t>()) {
            // for packet with allocated dynamic data, we copy data from
            // one to the other, e.g. a forwarded response to a response
            std::memcpy(getPtr<uint8_t>(), p, getSize());
        }
    }

    /**
     * Copy data into the packet from the provided block pointer,
     * which is aligned to the given block size.
     */
    void
    setDataFromBlock(const uint8_t *blk_data, int blkSize)
    {
        setData(blk_data + getOffset(blkSize));
    }

    /**
     * Copy data from the packet to the memory at the provided pointer.
     * @param p Pointer to which data will be copied.
     */
    void
    writeData(uint8_t *p) const
    {
        if (!isMaskedWrite()) {
            std::memcpy(p, getConstPtr<uint8_t>(), getSize());
        } else {
            assert(req->getByteEnable().size() == getSize());
            // Write only the enabled bytes
            const uint8_t *base = getConstPtr<uint8_t>();
            for (int i = 0; i < getSize(); i++) {
                if (req->getByteEnable()[i]) {
                    p[i] = *(base + i);
                }
                // Disabled bytes stay untouched
            }
        }
    }

    /**
     * Copy data from the packet to the provided block pointer, which
     * is aligned to the given block size.
     * @param blk_data Pointer to block to which data will be copied.
     * @param blkSize Block size in bytes.
     */
    void
    writeDataToBlock(uint8_t *blk_data, int blkSize) const
    {
        writeData(blk_data + getOffset(blkSize));
    }

    /**
     * delete the data pointed to in the data pointer. Ok to call to
     * matter how data was allocted.
     */
    void
    deleteData()
    {
        if (flags.isSet(DYNAMIC_DATA))
            delete [] data;

        flags.clear(STATIC_DATA|DYNAMIC_DATA);
        data = NULL;
    }

    /** Allocate memory for the packet. */
    void
    allocate()
    {
        // if either this command or the response command has a data
        // payload, actually allocate space
        if (hasData() || hasRespData()) {
            assert(flags.noneSet(STATIC_DATA|DYNAMIC_DATA));
            flags.set(DYNAMIC_DATA);
            data = new uint8_t[getSize()];
        }
    }

    /** @} */

    /** Get the data in the packet without byte swapping. */
    template <typename T>
    T getRaw() const;

    /** Set the value in the data pointer to v without byte swapping. */
    template <typename T>
    void setRaw(T v);

  public:
    /**
     * Check a functional request against a memory value stored in
     * another packet (i.e. an in-transit request or
     * response). Returns true if the current packet is a read, and
     * the other packet provides the data, which is then copied to the
     * current packet. If the current packet is a write, and the other
     * packet intersects this one, then we update the data
     * accordingly.
     */
    bool
    trySatisfyFunctional(PacketPtr other)
    {
        if (other->isMaskedWrite()) {
            // Do not forward data if overlapping with a masked write
            if (_isSecure == other->isSecure() &&
                getAddr() <= (other->getAddr() + other->getSize() - 1) &&
                other->getAddr() <= (getAddr() + getSize() - 1)) {
                warn("Trying to check against a masked write, skipping."
                     " (addr: 0x%x, other addr: 0x%x)", getAddr(),
                     other->getAddr());
            }
            return false;
        }
        // all packets that are carrying a payload should have a valid
        // data pointer
        return trySatisfyFunctional(other, other->getAddr(), other->isSecure(),
                                    other->getSize(),
                                    other->hasData() ?
                                    other->getPtr<uint8_t>() : NULL);
    }

    /**
     * Does the request need to check for cached copies of the same block
     * in the memory hierarchy above.
     **/
    bool
    mustCheckAbove() const
    {
        return cmd == MemCmd::HardPFReq || isEviction();
    }

    /**
     * Is this packet a clean eviction, including both actual clean
     * evict packets, but also clean writebacks.
     */
    bool
    isCleanEviction() const
    {
        return cmd == MemCmd::CleanEvict || cmd == MemCmd::WritebackClean;
    }

    bool
    isMaskedWrite() const
    {
        return (cmd == MemCmd::WriteReq && req->isMasked());
    }

    /**
     * Check a functional request against a memory value represented
     * by a base/size pair and an associated data array. If the
     * current packet is a read, it may be satisfied by the memory
     * value. If the current packet is a write, it may update the
     * memory value.
     */
    bool
    trySatisfyFunctional(Printable *obj, Addr base, bool is_secure, int size,
                         uint8_t *_data);

    /**
     * Push label for PrintReq (safe to call unconditionally).
     */
    void
    pushLabel(const std::string &lbl)
    {
        if (isPrint())
            safe_cast<PrintReqState*>(senderState)->pushLabel(lbl);
    }

    /**
     * Pop label for PrintReq (safe to call unconditionally).
     */
    void
    popLabel()
    {
        if (isPrint())
            safe_cast<PrintReqState*>(senderState)->popLabel();
    }

    void print(std::ostream &o, int verbosity = 0,
               const std::string &prefix = "") const;

    /**
     * A no-args wrapper of print(std::ostream...)
     * meant to be invoked from DPRINTFs
     * avoiding string overheads in fast mode
     * @return string with the request's type and start<->end addresses
     */
    std::string print() const;

    // hardware transactional memory

    /**
     * Communicates to the core that a packet was processed by the memory
     * subsystem while running in transactional mode.
     * It may happen that the transaction has failed at the memory subsystem
     * and this needs to be communicated to the core somehow.
     * This function decorates the response packet with flags to indicate
     * such a situation has occurred.
     */
    void makeHtmTransactionalReqResponse(const HtmCacheFailure ret_code);

    /**
     * Stipulates that this packet/request originates in the CPU executing
     * in transactional mode, i.e. within a transaction.
     */
    void setHtmTransactional(uint64_t val);

    /**
     * Returns whether or not this packet/request originates in the CPU
     * executing in transactional mode, i.e. within a transaction.
     */
    bool isHtmTransactional() const;

    /**
     * If a packet/request originates in a CPU executing in transactional
     * mode, i.e. within a transaction, this function returns the unique ID
     * of the transaction. This is used for verifying correctness
     * and debugging.
     */
    uint64_t getHtmTransactionUid() const;

    /**
     * Stipulates that this packet/request has returned from the
     * cache hierarchy in a failed transaction. The core is
     * notified like this.
     */
    void setHtmTransactionFailedInCache(const HtmCacheFailure ret_code);

    /**
     * Returns whether or not this packet/request has returned from the
     * cache hierarchy in a failed transaction. The core is
     * notified liked this.
     */
    bool htmTransactionFailedInCache() const;

    /**
     * If a packet/request has returned from the cache hierarchy in a
     * failed transaction, this function returns the failure reason.
     */
    HtmCacheFailure getHtmTransactionFailedInCacheRC() const;
};

#endif //__MEM_PACKET_HH<|MERGE_RESOLUTION|>--- conflicted
+++ resolved
@@ -132,19 +132,16 @@
         FlushReq,      //request for a cache flush
         InvalidateReq,   // request for address to be invalidated
         InvalidateResp,
-<<<<<<< HEAD
         /**
          * ! Sean: StreamAwareCache
          */
         StreamConfigReq,
         StreamEndReq,
         StreamNDCReq,
-=======
         // hardware transactional memory
         HTMReq,
         HTMReqResp,
         HTMAbort,
->>>>>>> 0d703041
         NUM_MEM_CMDS
     };
 
