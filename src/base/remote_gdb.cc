/*
 * Copyright (c) 2018 ARM Limited
 *
 * The license below extends only to copyright in the software and shall
 * not be construed as granting a license to any other intellectual
 * property including but not limited to intellectual property relating
 * to a hardware implementation of the functionality of the software
 * licensed hereunder.  You may use the software subject to the license
 * terms below provided that you ensure that this notice is replicated
 * unmodified and in its entirety in all distributions of the software,
 * modified or unmodified, in source code or in binary form.
 *
 * Copyright 2015 LabWare
 * Copyright 2014 Google, Inc.
 * Copyright (c) 2002-2005 The Regents of The University of Michigan
 * All rights reserved.
 *
 * Redistribution and use in source and binary forms, with or without
 * modification, are permitted provided that the following conditions are
 * met: redistributions of source code must retain the above copyright
 * notice, this list of conditions and the following disclaimer;
 * redistributions in binary form must reproduce the above copyright
 * notice, this list of conditions and the following disclaimer in the
 * documentation and/or other materials provided with the distribution;
 * neither the name of the copyright holders nor the names of its
 * contributors may be used to endorse or promote products derived from
 * this software without specific prior written permission.
 *
 * THIS SOFTWARE IS PROVIDED BY THE COPYRIGHT HOLDERS AND CONTRIBUTORS
 * "AS IS" AND ANY EXPRESS OR IMPLIED WARRANTIES, INCLUDING, BUT NOT
 * LIMITED TO, THE IMPLIED WARRANTIES OF MERCHANTABILITY AND FITNESS FOR
 * A PARTICULAR PURPOSE ARE DISCLAIMED. IN NO EVENT SHALL THE COPYRIGHT
 * OWNER OR CONTRIBUTORS BE LIABLE FOR ANY DIRECT, INDIRECT, INCIDENTAL,
 * SPECIAL, EXEMPLARY, OR CONSEQUENTIAL DAMAGES (INCLUDING, BUT NOT
 * LIMITED TO, PROCUREMENT OF SUBSTITUTE GOODS OR SERVICES; LOSS OF USE,
 * DATA, OR PROFITS; OR BUSINESS INTERRUPTION) HOWEVER CAUSED AND ON ANY
 * THEORY OF LIABILITY, WHETHER IN CONTRACT, STRICT LIABILITY, OR TORT
 * (INCLUDING NEGLIGENCE OR OTHERWISE) ARISING IN ANY WAY OUT OF THE USE
 * OF THIS SOFTWARE, EVEN IF ADVISED OF THE POSSIBILITY OF SUCH DAMAGE.
 *
 * Authors: Nathan Binkert
 *          Boris Shingarov
 */

/*
 * Copyright (c) 1990, 1993 The Regents of the University of California
 * All rights reserved
 *
 * This software was developed by the Computer Systems Engineering group
 * at Lawrence Berkeley Laboratory under DARPA contract BG 91-66 and
 * contributed to Berkeley.
 *
 * All advertising materials mentioning features or use of this software
 * must display the following acknowledgement:
 *      This product includes software developed by the University of
 *      California, Lawrence Berkeley Laboratories.
 *
 * Redistribution and use in source and binary forms, with or without
 * modification, are permitted provided that the following conditions
 * are met:
 * 1. Redistributions of source code must retain the above copyright
 *    notice, this list of conditions and the following disclaimer.
 * 2. Redistributions in binary form must reproduce the above copyright
 *    notice, this list of conditions and the following disclaimer in the
 *    documentation and/or other materials provided with the distribution.
 * 3. All advertising materials mentioning features or use of this software
 *    must display the following acknowledgement:
 *      This product includes software developed by the University of
 *      California, Berkeley and its contributors.
 * 4. Neither the name of the University nor the names of its contributors
 *    may be used to endorse or promote products derived from this software
 *    without specific prior written permission.
 *
 * THIS SOFTWARE IS PROVIDED BY THE REGENTS AND CONTRIBUTORS ``AS IS'' AND
 * ANY EXPRESS OR IMPLIED WARRANTIES, INCLUDING, BUT NOT LIMITED TO, THE
 * IMPLIED WARRANTIES OF MERCHANTABILITY AND FITNESS FOR A PARTICULAR PURPOSE
 * ARE DISCLAIMED.  IN NO EVENT SHALL THE REGENTS OR CONTRIBUTORS BE LIABLE
 * FOR ANY DIRECT, INDIRECT, INCIDENTAL, SPECIAL, EXEMPLARY, OR CONSEQUENTIAL
 * DAMAGES (INCLUDING, BUT NOT LIMITED TO, PROCUREMENT OF SUBSTITUTE GOODS
 * OR SERVICES; LOSS OF USE, DATA, OR PROFITS; OR BUSINESS INTERRUPTION)
 * HOWEVER CAUSED AND ON ANY THEORY OF LIABILITY, WHETHER IN CONTRACT, STRICT
 * LIABILITY, OR TORT (INCLUDING NEGLIGENCE OR OTHERWISE) ARISING IN ANY WAY
 * OUT OF THE USE OF THIS SOFTWARE, EVEN IF ADVISED OF THE POSSIBILITY OF
 * SUCH DAMAGE.
 *
 *      @(#)kgdb_stub.c 8.4 (Berkeley) 1/12/94
 */

/*-
 * Copyright (c) 2001 The NetBSD Foundation, Inc.
 * All rights reserved.
 *
 * This code is derived from software contributed to The NetBSD Foundation
 * by Jason R. Thorpe.
 *
 * Redistribution and use in source and binary forms, with or without
 * modification, are permitted provided that the following conditions
 * are met:
 * 1. Redistributions of source code must retain the above copyright
 *    notice, this list of conditions and the following disclaimer.
 * 2. Redistributions in binary form must reproduce the above copyright
 *    notice, this list of conditions and the following disclaimer in the
 *    documentation and/or other materials provided with the distribution.
 * 3. All advertising materials mentioning features or use of this software
 *    must display the following acknowledgement:
 *      This product includes software developed by the NetBSD
 *      Foundation, Inc. and its contributors.
 * 4. Neither the name of The NetBSD Foundation nor the names of its
 *    contributors may be used to endorse or promote products derived
 *    from this software without specific prior written permission.
 *
 * THIS SOFTWARE IS PROVIDED BY THE NETBSD FOUNDATION, INC. AND CONTRIBUTORS
 * ``AS IS'' AND ANY EXPRESS OR IMPLIED WARRANTIES, INCLUDING, BUT NOT LIMITED
 * TO, THE IMPLIED WARRANTIES OF MERCHANTABILITY AND FITNESS FOR A PARTICULAR
 * PURPOSE ARE DISCLAIMED.  IN NO EVENT SHALL THE FOUNDATION OR CONTRIBUTORS
 * BE LIABLE FOR ANY DIRECT, INDIRECT, INCIDENTAL, SPECIAL, EXEMPLARY, OR
 * CONSEQUENTIAL DAMAGES (INCLUDING, BUT NOT LIMITED TO, PROCUREMENT OF
 * SUBSTITUTE GOODS OR SERVICES; LOSS OF USE, DATA, OR PROFITS; OR BUSINESS
 * INTERRUPTION) HOWEVER CAUSED AND ON ANY THEORY OF LIABILITY, WHETHER IN
 * CONTRACT, STRICT LIABILITY, OR TORT (INCLUDING NEGLIGENCE OR OTHERWISE)
 * ARISING IN ANY WAY OUT OF THE USE OF THIS SOFTWARE, EVEN IF ADVISED OF THE
 * POSSIBILITY OF SUCH DAMAGE.
 */

/*
 * $NetBSD: kgdb_stub.c,v 1.8 2001/07/07 22:58:00 wdk Exp $
 *
 * Taken from NetBSD
 *
 * "Stub" to allow remote cpu to debug over a serial line using gdb.
 */

#include "base/remote_gdb.hh"

#include <sys/signal.h>
#include <unistd.h>

#include <csignal>
#include <cstdint>
#include <cstdio>
#include <sstream>
#include <string>

#include "arch/vtophys.hh"
#include "base/intmath.hh"
#include "base/socket.hh"
#include "base/trace.hh"
#include "config/the_isa.hh"
#include "cpu/base.hh"
#include "cpu/static_inst.hh"
#include "cpu/thread_context.hh"
#include "debug/GDBAll.hh"
#include "mem/fs_translating_port_proxy.hh"
#include "mem/port.hh"
#include "mem/se_translating_port_proxy.hh"
#include "sim/full_system.hh"
#include "sim/system.hh"

using namespace std;
using namespace TheISA;

static const char GDBStart = '$';
static const char GDBEnd = '#';
static const char GDBGoodP = '+';
static const char GDBBadP = '-';

vector<BaseRemoteGDB *> debuggers;

class HardBreakpoint : public PCEvent
{
  private:
    BaseRemoteGDB *gdb;

  public:
    int refcount;

  public:
    HardBreakpoint(BaseRemoteGDB *_gdb, PCEventQueue *q, Addr pc)
        : PCEvent(q, "HardBreakpoint Event", pc),
          gdb(_gdb), refcount(0)
    {
        DPRINTF(GDBMisc, "creating hardware breakpoint at %#x\n", evpc);
    }

    const std::string name() const override { return gdb->name() + ".hwbkpt"; }

    void
    process(ThreadContext *tc) override
    {
        DPRINTF(GDBMisc, "handling hardware breakpoint at %#x\n", pc());

        if (tc == gdb->tc)
            gdb->trap(SIGTRAP);
    }
};

namespace {

// Exception to throw when the connection to the client is broken.
struct BadClient
{
    const char *warning;
    BadClient(const char *_warning=NULL) : warning(_warning)
    {}
};

// Exception to throw when an error needs to be reported to the client.
struct CmdError
{
    string error;
    CmdError(std::string _error) : error(_error)
    {}
};

// Exception to throw when something isn't supported.
class Unsupported {};

// Convert a hex digit into an integer.
// This returns -1 if the argument passed is no valid hex digit.
int
digit2i(char c)
{
    if (c >= '0' && c <= '9')
        return (c - '0');
    else if (c >= 'a' && c <= 'f')
        return (c - 'a' + 10);
    else if (c >= 'A' && c <= 'F')
        return (c - 'A' + 10);
    else
        return (-1);
}

// Convert the low 4 bits of an integer into an hex digit.
char
i2digit(int n)
{
    return ("0123456789abcdef"[n & 0x0f]);
}

// Convert a byte array into an hex string.
void
mem2hex(char *vdst, const char *vsrc, int len)
{
    char *dst = vdst;
    const char *src = vsrc;

    while (len--) {
        *dst++ = i2digit(*src >> 4);
        *dst++ = i2digit(*src++);
    }
    *dst = '\0';
}

// Convert an hex string into a byte array.
// This returns a pointer to the character following the last valid
// hex digit. If the string ends in the middle of a byte, NULL is
// returned.
const char *
hex2mem(char *vdst, const char *src, int maxlen)
{
    char *dst = vdst;
    int msb, lsb;

    while (*src && maxlen--) {
        msb = digit2i(*src++);
        if (msb < 0)
            return (src - 1);
        lsb = digit2i(*src++);
        if (lsb < 0)
            return (NULL);
        *dst++ = (msb << 4) | lsb;
    }
    return src;
}

// Convert an hex string into an integer.
// This returns a pointer to the character following the last valid
// hex digit.
Addr
hex2i(const char **srcp)
{
    const char *src = *srcp;
    Addr r = 0;
    int nibble;

    while ((nibble = digit2i(*src)) >= 0) {
        r *= 16;
        r += nibble;
        src++;
    }
    *srcp = src;
    return r;
}

enum GdbBreakpointType {
    GdbSoftBp = '0',
    GdbHardBp = '1',
    GdbWriteWp = '2',
    GdbReadWp = '3',
    GdbAccWp = '4',
};

#ifndef NDEBUG
const char *
break_type(char c)
{
    switch(c) {
      case GdbSoftBp: return "software breakpoint";
      case GdbHardBp: return "hardware breakpoint";
      case GdbWriteWp: return "write watchpoint";
      case GdbReadWp: return "read watchpoint";
      case GdbAccWp: return "access watchpoint";
      default: return "unknown breakpoint/watchpoint";
    }
}
#endif

std::map<Addr, HardBreakpoint *> hardBreakMap;

EventQueue *
getComInstEventQueue(ThreadContext *tc)
{
    return tc->getCpuPtr()->comInstEventQueue[tc->threadId()];
}

}

BaseRemoteGDB::BaseRemoteGDB(System *_system, ThreadContext *c, int _port) :
        connectEvent(nullptr), dataEvent(nullptr), _port(_port), fd(-1),
        active(false), attached(false), sys(_system), tc(c),
        trapEvent(this), singleStepEvent(*this)
{
    debuggers.push_back(this);
}

BaseRemoteGDB::~BaseRemoteGDB()
{
    delete connectEvent;
    delete dataEvent;
}

string
BaseRemoteGDB::name()
{
    return sys->name() + ".remote_gdb";
}

void
BaseRemoteGDB::listen()
{
    if (ListenSocket::allDisabled()) {
        warn_once("Sockets disabled, not accepting gdb connections");
        return;
    }

    while (!listener.listen(_port, true)) {
        DPRINTF(GDBMisc, "Can't bind port %d\n", _port);
        _port++;
    }

    connectEvent = new ConnectEvent(this, listener.getfd(), POLLIN);
    pollQueue.schedule(connectEvent);

    ccprintf(cerr, "%d: %s: listening for remote gdb on port %d\n",
             curTick(), name(), _port);
}

void
BaseRemoteGDB::connect()
{
    panic_if(!listener.islistening(),
             "Cannot accept GDB connections if we're not listening!");

    int sfd = listener.accept(true);

    if (sfd != -1) {
        if (isAttached())
            close(sfd);
        else
            attach(sfd);
    }
}

int
BaseRemoteGDB::port() const
{
    panic_if(!listener.islistening(),
             "Remote GDB port is unknown until listen() has been called.\n");
    return _port;
}

void
BaseRemoteGDB::attach(int f)
{
    fd = f;

    dataEvent = new DataEvent(this, fd, POLLIN);
    pollQueue.schedule(dataEvent);

    attached = true;
    DPRINTFN("remote gdb attached\n");
}

void
BaseRemoteGDB::detach()
{
    attached = false;
    active = false;
    clearSingleStep();
    close(fd);
    fd = -1;

    pollQueue.remove(dataEvent);
    DPRINTFN("remote gdb detached\n");
}

// This function does all command processing for interfacing to a
// remote gdb.  Note that the error codes are ignored by gdb at
// present, but might eventually become meaningful. (XXX) It might
// makes sense to use POSIX errno values, because that is what the
// gdb/remote.c functions want to return.
bool
BaseRemoteGDB::trap(int type)
{

    if (!attached)
        return false;

    DPRINTF(GDBMisc, "trap: PC=%s\n", tc->pcState());

    clearSingleStep();

    /*
     * The first entry to this function is normally through
     * a breakpoint trap in kgdb_connect(), in which case we
     * must advance past the breakpoint because gdb will not.
     *
     * On the first entry here, we expect that gdb is not yet
     * listening to us, so just enter the interaction loop.
     * After the debugger is "active" (connected) it will be
     * waiting for a "signaled" message from us.
     */
    if (!active) {
        active = true;
    } else {
        // Tell remote host that an exception has occurred.
        send(csprintf("S%02x", type).c_str());
    }

    // Stick frame regs into our reg cache.
    regCachePtr = gdbRegs();
    regCachePtr->getRegs(tc);

    GdbCommand::Context cmdCtx;
    cmdCtx.type = type;
    std::vector<char> data;

    for (;;) {
        try {
            recv(data);
            if (data.size() == 1)
                throw BadClient();
            cmdCtx.cmd_byte = data[0];
            cmdCtx.data = data.data() + 1;
            // One for sentinel, one for cmd_byte.
            cmdCtx.len = data.size() - 2;

            auto cmdIt = command_map.find(cmdCtx.cmd_byte);
            if (cmdIt == command_map.end()) {
                DPRINTF(GDBMisc, "Unknown command: %c(%#x)\n",
                        cmdCtx.cmd_byte, cmdCtx.cmd_byte);
                throw Unsupported();
            }
            cmdCtx.cmd = &(cmdIt->second);

            if (!(this->*(cmdCtx.cmd->func))(cmdCtx))
                break;

        } catch (BadClient &e) {
            if (e.warning)
                warn(e.warning);
            detach();
            break;
        } catch (Unsupported &e) {
            send("");
        } catch (CmdError &e) {
            send(e.error.c_str());
        } catch (...) {
            panic("Unrecognzied GDB exception.");
        }
    }

    return true;
}

void
BaseRemoteGDB::incomingData(int revent)
{
    if (trapEvent.scheduled()) {
        warn("GDB trap event has already been scheduled!");
        return;
    }

    if (revent & POLLIN) {
        trapEvent.type(SIGILL);
        scheduleInstCommitEvent(&trapEvent, 0);
    } else if (revent & POLLNVAL) {
        descheduleInstCommitEvent(&trapEvent);
        detach();
    }
}

uint8_t
BaseRemoteGDB::getbyte()
{
    uint8_t b;
    if (::read(fd, &b, sizeof(b)) == sizeof(b))
        return b;

    throw BadClient("Couldn't read data from debugger.");
}

void
BaseRemoteGDB::putbyte(uint8_t b)
{
    if (::write(fd, &b, sizeof(b)) == sizeof(b))
        return;

    throw BadClient("Couldn't write data to the debugger.");
}

// Receive a packet from gdb
void
BaseRemoteGDB::recv(std::vector<char>& bp)
{
    uint8_t c;
    int csum;
    bp.resize(0);

    do {
        csum = 0;
        // Find the beginning of a packet
        while ((c = getbyte()) != GDBStart);

        // Read until you find the end of the data in the packet, and keep
        // track of the check sum.
        while (true) {
            c = getbyte();
            if (c == GDBEnd)
                break;
            c &= 0x7f;
            csum += c;
            bp.push_back(c);
        }

        // Mask the check sum.
        csum &= 0xff;

        // Bring in the checksum. If the check sum matches, csum will be 0.
        csum -= digit2i(getbyte()) * 16;
        csum -= digit2i(getbyte());

        // If the check sum was correct
        if (csum == 0) {
            // Report that the packet was received correctly
            putbyte(GDBGoodP);
            // Sequence present?
            if (bp.size() > 2 && bp[2] == ':') {
                putbyte(bp[0]);
                putbyte(bp[1]);
                auto begin = std::begin(bp);
                bp.erase(begin, std::next(begin, 3));
            }
            break;
        }
        // Otherwise, report that there was a mistake.
        putbyte(GDBBadP);
    } while (1);
    // Sentinel.
    bp.push_back('\0');
    DPRINTF(GDBRecv, "recv:  %s\n", bp.data());
}
<<<<<<< HEAD

// Send a packet to gdb
void
BaseRemoteGDB::send(const char *bp)
{
    const char *p;
    uint8_t csum, c;

    DPRINTF(GDBSend, "send:  %s\n", bp);

=======

// Send a packet to gdb
void
BaseRemoteGDB::send(const char *bp)
{
    const char *p;
    uint8_t csum, c;

    DPRINTF(GDBSend, "send:  %s\n", bp);

>>>>>>> a56ab045
    do {
        p = bp;
        // Start sending a packet
        putbyte(GDBStart);
        // Send the contents, and also keep a check sum.
        for (csum = 0; (c = *p); p++) {
            putbyte(c);
            csum += c;
        }
        // Send the ending character.
        putbyte(GDBEnd);
        // Send the checksum.
        putbyte(i2digit(csum >> 4));
        putbyte(i2digit(csum));
        // Try transmitting over and over again until the other end doesn't
        // send an error back.
        c = getbyte();
    } while ((c & 0x7f) == GDBBadP);
}

// Read bytes from kernel address space for debugger.
bool
BaseRemoteGDB::read(Addr vaddr, size_t size, char *data)
{
    static Addr lastaddr = 0;
    static size_t lastsize = 0;

    if (vaddr < 10) {
      DPRINTF(GDBRead, "read:  reading memory location zero!\n");
      vaddr = lastaddr + lastsize;
    }

    DPRINTF(GDBRead, "read:  addr=%#x, size=%d", vaddr, size);

<<<<<<< HEAD
    if (FullSystem) {
        FSTranslatingPortProxy &proxy = tc->getVirtProxy();
        proxy.readBlob(vaddr, (uint8_t*)data, size);
    } else {
        SETranslatingPortProxy &proxy = tc->getMemProxy();
        proxy.readBlob(vaddr, (uint8_t*)data, size);
    }
=======
    PortProxy &proxy = tc->getVirtProxy();
    proxy.readBlob(vaddr, data, size);
>>>>>>> a56ab045

#if TRACING_ON
    if (DTRACE(GDBRead)) {
        if (DTRACE(GDBExtra)) {
            char buf[1024];
            mem2hex(buf, data, size);
            DPRINTFNR(": %s\n", buf);
        } else
            DPRINTFNR("\n");
    }
#endif

    return true;
}

// Write bytes to kernel address space for debugger.
bool
BaseRemoteGDB::write(Addr vaddr, size_t size, const char *data)
{
    static Addr lastaddr = 0;
    static size_t lastsize = 0;

    if (vaddr < 10) {
      DPRINTF(GDBWrite, "write: writing memory location zero!\n");
      vaddr = lastaddr + lastsize;
    }

    if (DTRACE(GDBWrite)) {
        DPRINTFN("write: addr=%#x, size=%d", vaddr, size);
        if (DTRACE(GDBExtra)) {
            char buf[1024];
            mem2hex(buf, data, size);
            DPRINTFNR(": %s\n", buf);
        } else
            DPRINTFNR("\n");
    }
<<<<<<< HEAD
    if (FullSystem) {
        FSTranslatingPortProxy &proxy = tc->getVirtProxy();
        proxy.writeBlob(vaddr, (uint8_t*)data, size);
    } else {
        SETranslatingPortProxy &proxy = tc->getMemProxy();
        proxy.writeBlob(vaddr, (uint8_t*)data, size);
    }
=======
    PortProxy &proxy = tc->getVirtProxy();
    proxy.writeBlob(vaddr, data, size);
>>>>>>> a56ab045

    return true;
}

void
BaseRemoteGDB::singleStep()
{
    if (!singleStepEvent.scheduled())
        scheduleInstCommitEvent(&singleStepEvent, 1);
    trap(SIGTRAP);
}

void
BaseRemoteGDB::clearSingleStep()
{
    descheduleInstCommitEvent(&singleStepEvent);
}

void
BaseRemoteGDB::setSingleStep()
{
    if (!singleStepEvent.scheduled())
        scheduleInstCommitEvent(&singleStepEvent, 1);
}

void
BaseRemoteGDB::insertSoftBreak(Addr addr, size_t len)
{
    if (!checkBpLen(len))
        throw BadClient("Invalid breakpoint length\n");

    return insertHardBreak(addr, len);
}

void
BaseRemoteGDB::removeSoftBreak(Addr addr, size_t len)
{
    if (!checkBpLen(len))
        throw BadClient("Invalid breakpoint length.\n");

    return removeHardBreak(addr, len);
}

void
BaseRemoteGDB::insertHardBreak(Addr addr, size_t len)
{
    if (!checkBpLen(len))
        throw BadClient("Invalid breakpoint length\n");

    DPRINTF(GDBMisc, "Inserting hardware breakpoint at %#x\n", addr);

    HardBreakpoint *&bkpt = hardBreakMap[addr];
    if (bkpt == 0)
        bkpt = new HardBreakpoint(this, &sys->pcEventQueue, addr);

    bkpt->refcount++;
}

void
BaseRemoteGDB::removeHardBreak(Addr addr, size_t len)
{
    if (!checkBpLen(len))
        throw BadClient("Invalid breakpoint length\n");

    DPRINTF(GDBMisc, "Removing hardware breakpoint at %#x\n", addr);

    auto i = hardBreakMap.find(addr);
    if (i == hardBreakMap.end())
        throw CmdError("E0C");

    HardBreakpoint *hbp = (*i).second;
    if (--hbp->refcount == 0) {
        delete hbp;
        hardBreakMap.erase(i);
    }
}

void
BaseRemoteGDB::clearTempBreakpoint(Addr &bkpt)
{
    DPRINTF(GDBMisc, "setTempBreakpoint: addr=%#x\n", bkpt);
    removeHardBreak(bkpt, sizeof(TheISA::MachInst));
    bkpt = 0;
}

void
BaseRemoteGDB::setTempBreakpoint(Addr bkpt)
{
    DPRINTF(GDBMisc, "setTempBreakpoint: addr=%#x\n", bkpt);
    insertHardBreak(bkpt, sizeof(TheISA::MachInst));
}

void
BaseRemoteGDB::scheduleInstCommitEvent(Event *ev, int delta)
{
    EventQueue *eq = getComInstEventQueue(tc);
    // Here "ticks" aren't simulator ticks which measure time, they're
    // instructions committed by the CPU.
    eq->schedule(ev, eq->getCurTick() + delta);
}

void
BaseRemoteGDB::descheduleInstCommitEvent(Event *ev)
{
    if (ev->scheduled())
        getComInstEventQueue(tc)->deschedule(ev);
}

std::map<char, BaseRemoteGDB::GdbCommand> BaseRemoteGDB::command_map = {
    // last signal
    { '?', { "KGDB_SIGNAL", &BaseRemoteGDB::cmd_signal } },
    // set baud (deprecated)
    { 'b', { "KGDB_SET_BAUD", &BaseRemoteGDB::cmd_unsupported } },
    // set breakpoint (deprecated)
    { 'B', { "KGDB_SET_BREAK", &BaseRemoteGDB::cmd_unsupported } },
    // resume
    { 'c', { "KGDB_CONT", &BaseRemoteGDB::cmd_cont } },
    // continue with signal
    { 'C', { "KGDB_ASYNC_CONT", &BaseRemoteGDB::cmd_async_cont } },
    // toggle debug flags (deprecated)
    { 'd', { "KGDB_DEBUG", &BaseRemoteGDB::cmd_unsupported } },
    // detach remote gdb
    { 'D', { "KGDB_DETACH", &BaseRemoteGDB::cmd_detach } },
    // read general registers
    { 'g', { "KGDB_REG_R", &BaseRemoteGDB::cmd_reg_r } },
    // write general registers
    { 'G', { "KGDB_REG_W", &BaseRemoteGDB::cmd_reg_w } },
    // set thread
    { 'H', { "KGDB_SET_THREAD", &BaseRemoteGDB::cmd_set_thread } },
    // step a single cycle
    { 'i', { "KGDB_CYCLE_STEP", &BaseRemoteGDB::cmd_unsupported } },
    // signal then cycle step
    { 'I', { "KGDB_SIG_CYCLE_STEP", &BaseRemoteGDB::cmd_unsupported } },
    // kill program
    { 'k', { "KGDB_KILL", &BaseRemoteGDB::cmd_detach } },
    // read memory
    { 'm', { "KGDB_MEM_R", &BaseRemoteGDB::cmd_mem_r } },
    // write memory
    { 'M', { "KGDB_MEM_W", &BaseRemoteGDB::cmd_mem_w } },
    // read register
    { 'p', { "KGDB_READ_REG", &BaseRemoteGDB::cmd_unsupported } },
    // write register
    { 'P', { "KGDB_SET_REG", &BaseRemoteGDB::cmd_unsupported } },
    // query variable
    { 'q', { "KGDB_QUERY_VAR", &BaseRemoteGDB::cmd_query_var } },
    // set variable
    { 'Q', { "KGDB_SET_VAR", &BaseRemoteGDB::cmd_unsupported } },
    // reset system (deprecated)
    { 'r', { "KGDB_RESET", &BaseRemoteGDB::cmd_unsupported } },
    // step
    { 's', { "KGDB_STEP", &BaseRemoteGDB::cmd_step } },
    // signal and step
    { 'S', { "KGDB_ASYNC_STEP", &BaseRemoteGDB::cmd_async_step } },
    // find out if the thread is alive
    { 'T', { "KGDB_THREAD_ALIVE", &BaseRemoteGDB::cmd_unsupported } },
    // target exited
    { 'W', { "KGDB_TARGET_EXIT", &BaseRemoteGDB::cmd_unsupported } },
    // write memory
    { 'X', { "KGDB_BINARY_DLOAD", &BaseRemoteGDB::cmd_unsupported } },
    // remove breakpoint or watchpoint
    { 'z', { "KGDB_CLR_HW_BKPT", &BaseRemoteGDB::cmd_clr_hw_bkpt } },
    // insert breakpoint or watchpoint
    { 'Z', { "KGDB_SET_HW_BKPT", &BaseRemoteGDB::cmd_set_hw_bkpt } },
};

bool
BaseRemoteGDB::checkBpLen(size_t len)
{
    return len == sizeof(MachInst);
}

bool
BaseRemoteGDB::cmd_unsupported(GdbCommand::Context &ctx)
{
    DPRINTF(GDBMisc, "Unsupported command: %s\n", ctx.cmd->name);
    DDUMP(GDBMisc, ctx.data, ctx.len);
    throw Unsupported();
}


bool
BaseRemoteGDB::cmd_signal(GdbCommand::Context &ctx)
{
    send(csprintf("S%02x", ctx.type).c_str());
    return true;
}

bool
BaseRemoteGDB::cmd_cont(GdbCommand::Context &ctx)
{
    const char *p = ctx.data;
    if (ctx.len) {
        Addr newPc = hex2i(&p);
        tc->pcState(newPc);
    }
    clearSingleStep();
    return false;
}

bool
BaseRemoteGDB::cmd_async_cont(GdbCommand::Context &ctx)
{
    const char *p = ctx.data;
    hex2i(&p);
    if (*p++ == ';') {
        Addr newPc = hex2i(&p);
        tc->pcState(newPc);
    }
    clearSingleStep();
    return false;
}

bool
BaseRemoteGDB::cmd_detach(GdbCommand::Context &ctx)
{
    detach();
    return false;
}

bool
BaseRemoteGDB::cmd_reg_r(GdbCommand::Context &ctx)
{
    char buf[2 * regCachePtr->size() + 1];
    buf[2 * regCachePtr->size()] = '\0';
    mem2hex(buf, regCachePtr->data(), regCachePtr->size());
    send(buf);
    return true;
}

bool
BaseRemoteGDB::cmd_reg_w(GdbCommand::Context &ctx)
{
    const char *p = ctx.data;
    p = hex2mem(regCachePtr->data(), p, regCachePtr->size());
    if (p == NULL || *p != '\0')
        throw CmdError("E01");

    regCachePtr->setRegs(tc);
    send("OK");

    return true;
}

bool
BaseRemoteGDB::cmd_set_thread(GdbCommand::Context &ctx)
{
    const char *p = ctx.data + 1; // Ignore the subcommand byte.
    if (hex2i(&p) != 0)
        throw CmdError("E01");
    send("OK");
    return true;
}

bool
BaseRemoteGDB::cmd_mem_r(GdbCommand::Context &ctx)
{
    const char *p = ctx.data;
    Addr addr = hex2i(&p);
    if (*p++ != ',')
        throw CmdError("E02");
    size_t len = hex2i(&p);
    if (*p != '\0')
        throw CmdError("E03");
    if (!acc(addr, len))
        throw CmdError("E05");

    char buf[len];
    if (!read(addr, len, buf))
        throw CmdError("E05");

    char temp[2 * len + 1];
    temp[2 * len] = '\0';
    mem2hex(temp, buf, len);
    send(temp);
    return true;
}

bool
BaseRemoteGDB::cmd_mem_w(GdbCommand::Context &ctx)
{
    const char *p = ctx.data;
    Addr addr = hex2i(&p);
    if (*p++ != ',')
        throw CmdError("E06");
    size_t len = hex2i(&p);
    if (*p++ != ':')
        throw CmdError("E07");
    if (len * 2 > ctx.len - (p - ctx.data))
        throw CmdError("E08");
    char buf[len];
    p = (char *)hex2mem(buf, p, len);
    if (p == NULL)
        throw CmdError("E09");
    if (!acc(addr, len))
        throw CmdError("E0A");
    if (!write(addr, len, buf))
        throw CmdError("E0B");
    send("OK");
    return true;
}

bool
BaseRemoteGDB::cmd_query_var(GdbCommand::Context &ctx)
{
    string s(ctx.data, ctx.len - 1);
    string xfer_read_prefix = "Xfer:features:read:";
    if (s.rfind("Supported:", 0) == 0) {
        std::ostringstream oss;
        // This reply field mandatory. We can receive arbitrarily
        // long packets, so we could choose it to be arbitrarily large.
        // This is just an arbitrary filler value that seems to work.
        oss << "PacketSize=1024";
        for (const auto& feature : availableFeatures())
            oss << ';' << feature;
        send(oss.str().c_str());
    } else if (s.rfind(xfer_read_prefix, 0) == 0) {
        size_t offset, length;
        auto value_string = s.substr(xfer_read_prefix.length());
        auto colon_pos = value_string.find(':');
        auto comma_pos = value_string.find(',');
        if (colon_pos == std::string::npos || comma_pos == std::string::npos)
            throw CmdError("E00");
        std::string annex;
        if (!getXferFeaturesRead(value_string.substr(0, colon_pos), annex))
            throw CmdError("E00");
        try {
            offset = std::stoull(
                value_string.substr(colon_pos + 1, comma_pos), NULL, 16);
            length = std::stoull(
                value_string.substr(comma_pos + 1), NULL, 16);
        } catch (std::invalid_argument& e) {
            throw CmdError("E00");
        } catch (std::out_of_range& e) {
            throw CmdError("E00");
        }
        std::string encoded;
        encodeXferResponse(annex, encoded, offset, length);
        send(encoded.c_str());
    } else if (s == "C") {
        send("QC0");
    } else {
        throw Unsupported();
    }
    return true;
}

std::vector<std::string>
BaseRemoteGDB::availableFeatures() const
{
    return {};
};

bool
BaseRemoteGDB::getXferFeaturesRead(
    const std::string &annex, std::string &output)
{
    return false;
}

void
BaseRemoteGDB::encodeBinaryData(
    const std::string &unencoded, std::string &encoded) const
{
    for (const char& c : unencoded) {
        if (c == '$' || c == '#' || c == '}' || c == '*') {
            encoded += '}';
            encoded += c ^ 0x20;
        } else {
            encoded += c;
        }
    }
}

void
BaseRemoteGDB::encodeXferResponse(const std::string &unencoded,
    std::string &encoded, size_t offset, size_t unencoded_length) const
{
    if (offset + unencoded_length < unencoded.length())
        encoded += 'm';
    else
        encoded += 'l';
    encodeBinaryData(unencoded.substr(offset, unencoded_length), encoded);
}

bool
BaseRemoteGDB::cmd_async_step(GdbCommand::Context &ctx)
{
    const char *p = ctx.data;
    hex2i(&p); // Ignore the subcommand byte.
    if (*p++ == ';') {
        Addr newPc = hex2i(&p);
        tc->pcState(newPc);
    }
    setSingleStep();
    return false;
}

bool
BaseRemoteGDB::cmd_step(GdbCommand::Context &ctx)
{
    if (ctx.len) {
        const char *p = ctx.data;
        Addr newPc = hex2i(&p);
        tc->pcState(newPc);
    }
    setSingleStep();
    return false;
}

bool
BaseRemoteGDB::cmd_clr_hw_bkpt(GdbCommand::Context &ctx)
{
    const char *p = ctx.data;
    char subcmd = *p++;
    if (*p++ != ',')
        throw CmdError("E0D");
    Addr addr = hex2i(&p);
    if (*p++ != ',')
        throw CmdError("E0D");
    size_t len = hex2i(&p);

    DPRINTF(GDBMisc, "clear %s, addr=%#x, len=%d\n",
            break_type(subcmd), addr, len);

    switch (subcmd) {
      case GdbSoftBp:
        removeSoftBreak(addr, len);
        break;
      case GdbHardBp:
        removeHardBreak(addr, len);
        break;
      case GdbWriteWp:
      case GdbReadWp:
      case GdbAccWp:
      default: // unknown
        throw Unsupported();
    }
    send("OK");

    return true;
}

bool
BaseRemoteGDB::cmd_set_hw_bkpt(GdbCommand::Context &ctx)
{
    const char *p = ctx.data;
    char subcmd = *p++;
    if (*p++ != ',')
        throw CmdError("E0D");
    Addr addr = hex2i(&p);
    if (*p++ != ',')
        throw CmdError("E0D");
    size_t len = hex2i(&p);

    DPRINTF(GDBMisc, "set %s, addr=%#x, len=%d\n",
            break_type(subcmd), addr, len);

    switch (subcmd) {
      case GdbSoftBp:
        insertSoftBreak(addr, len);
        break;
      case GdbHardBp:
        insertHardBreak(addr, len);
        break;
      case GdbWriteWp:
      case GdbReadWp:
      case GdbAccWp:
      default: // unknown
        throw Unsupported();
    }
    send("OK");

    return true;
}<|MERGE_RESOLUTION|>--- conflicted
+++ resolved
@@ -580,7 +580,6 @@
     bp.push_back('\0');
     DPRINTF(GDBRecv, "recv:  %s\n", bp.data());
 }
-<<<<<<< HEAD
 
 // Send a packet to gdb
 void
@@ -591,18 +590,6 @@
 
     DPRINTF(GDBSend, "send:  %s\n", bp);
 
-=======
-
-// Send a packet to gdb
-void
-BaseRemoteGDB::send(const char *bp)
-{
-    const char *p;
-    uint8_t csum, c;
-
-    DPRINTF(GDBSend, "send:  %s\n", bp);
-
->>>>>>> a56ab045
     do {
         p = bp;
         // Start sending a packet
@@ -637,18 +624,8 @@
 
     DPRINTF(GDBRead, "read:  addr=%#x, size=%d", vaddr, size);
 
-<<<<<<< HEAD
-    if (FullSystem) {
-        FSTranslatingPortProxy &proxy = tc->getVirtProxy();
-        proxy.readBlob(vaddr, (uint8_t*)data, size);
-    } else {
-        SETranslatingPortProxy &proxy = tc->getMemProxy();
-        proxy.readBlob(vaddr, (uint8_t*)data, size);
-    }
-=======
     PortProxy &proxy = tc->getVirtProxy();
     proxy.readBlob(vaddr, data, size);
->>>>>>> a56ab045
 
 #if TRACING_ON
     if (DTRACE(GDBRead)) {
@@ -685,18 +662,8 @@
         } else
             DPRINTFNR("\n");
     }
-<<<<<<< HEAD
-    if (FullSystem) {
-        FSTranslatingPortProxy &proxy = tc->getVirtProxy();
-        proxy.writeBlob(vaddr, (uint8_t*)data, size);
-    } else {
-        SETranslatingPortProxy &proxy = tc->getMemProxy();
-        proxy.writeBlob(vaddr, (uint8_t*)data, size);
-    }
-=======
     PortProxy &proxy = tc->getVirtProxy();
     proxy.writeBlob(vaddr, data, size);
->>>>>>> a56ab045
 
     return true;
 }
