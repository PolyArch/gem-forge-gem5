/*
 * Copyright (c) 2019-2020 Arm Limited
 * All rights reserved.
 *
 * The license below extends only to copyright in the software and shall
 * not be construed as granting a license to any other intellectual
 * property including but not limited to intellectual property relating
 * to a hardware implementation of the functionality of the software
 * licensed hereunder.  You may use the software subject to the license
 * terms below provided that you ensure that this notice is replicated
 * unmodified and in its entirety in all distributions of the software,
 * modified or unmodified, in source code or in binary form.
 *
 * Copyright (c) 2004-2005 The Regents of The University of Michigan
 * All rights reserved.
 *
 * Redistribution and use in source and binary forms, with or without
 * modification, are permitted provided that the following conditions are
 * met: redistributions of source code must retain the above copyright
 * notice, this list of conditions and the following disclaimer;
 * redistributions in binary form must reproduce the above copyright
 * notice, this list of conditions and the following disclaimer in the
 * documentation and/or other materials provided with the distribution;
 * neither the name of the copyright holders nor the names of its
 * contributors may be used to endorse or promote products derived from
 * this software without specific prior written permission.
 *
 * THIS SOFTWARE IS PROVIDED BY THE COPYRIGHT HOLDERS AND CONTRIBUTORS
 * "AS IS" AND ANY EXPRESS OR IMPLIED WARRANTIES, INCLUDING, BUT NOT
 * LIMITED TO, THE IMPLIED WARRANTIES OF MERCHANTABILITY AND FITNESS FOR
 * A PARTICULAR PURPOSE ARE DISCLAIMED. IN NO EVENT SHALL THE COPYRIGHT
 * OWNER OR CONTRIBUTORS BE LIABLE FOR ANY DIRECT, INDIRECT, INCIDENTAL,
 * SPECIAL, EXEMPLARY, OR CONSEQUENTIAL DAMAGES (INCLUDING, BUT NOT
 * LIMITED TO, PROCUREMENT OF SUBSTITUTE GOODS OR SERVICES; LOSS OF USE,
 * DATA, OR PROFITS; OR BUSINESS INTERRUPTION) HOWEVER CAUSED AND ON ANY
 * THEORY OF LIABILITY, WHETHER IN CONTRACT, STRICT LIABILITY, OR TORT
 * (INCLUDING NEGLIGENCE OR OTHERWISE) ARISING IN ANY WAY OUT OF THE USE
 * OF THIS SOFTWARE, EVEN IF ADVISED OF THE POSSIBILITY OF SUCH DAMAGE.
 */

#if defined(__APPLE__)
#define _GLIBCPP_USE_C99 1
#endif

#if defined(__sun)
#include <cmath>

#endif

#include <cassert>

#ifdef __SUNPRO_CC
#include <cmath>

#endif
#include "base/stats/text.hh"

#include <cmath>
#include <fstream>
#include <iostream>
#include <sstream>
#include <string>

#include "base/cast.hh"
#include "base/logging.hh"
#include "base/stats/info.hh"
#include "base/str.hh"

using namespace std;

#ifndef NAN
float __nan();
/** Define Not a number. */
#define NAN (__nan())
/** Need to define __nan() */
#define __M5_NAN
#endif

#ifdef __M5_NAN
float
__nan()
{
    union {
        uint32_t ui;
        float f;
    } nan;

    nan.ui = 0x7fc00000;
    return nan.f;
}
#endif

namespace Stats {

std::list<Info *> &statsList();

Text::Text()
    : mystream(false), stream(NULL), descriptions(false), spaces(false)
{
}

Text::Text(std::ostream &stream) : Text()
{
    open(stream);
}

Text::Text(const std::string &file) : Text()
{
    open(file);
}


Text::~Text()
{
    if (mystream) {
        assert(stream);
        delete stream;
    }
}

void
Text::open(std::ostream &_stream)
{
    if (stream)
        panic("stream already set!");

    mystream = false;
    stream = &_stream;
    if (!valid())
        fatal("Unable to open output stream for writing\n");
}

void
Text::open(const std::string &file)
{
    if (stream)
        panic("stream already set!");

    mystream = true;
    stream = new ofstream(file.c_str(), ios::trunc);
    if (!valid())
        fatal("Unable to open statistics file for writing\n");
}

bool
Text::valid() const
{
    return stream != NULL && stream->good();
}

void
Text::begin()
{
    ccprintf(*stream, "\n---------- Begin Simulation Statistics ----------\n");
}

void
Text::end()
{
    ccprintf(*stream, "\n---------- End Simulation Statistics   ----------\n");
    stream->flush();
}

std::string
Text::statName(const std::string &name) const
{
    if (path.empty())
        return name;
    else
        return csprintf("%s.%s", path.top(), name);
}

void
Text::beginGroup(const char *name)
{
    if (path.empty()) {
        path.push(name);
    } else {
        path.push(csprintf("%s.%s", path.top(), name));
    }
}

void
Text::endGroup()
{
    assert(!path.empty());
    path.pop();
}

bool
Text::noOutput(const Info &info)
{
    /**
     * Check if we want to dump all stats.
     */
    if (!this->dumpAll) {
        if (!info.flags.isSet(display))
            return true;

        if (info.prereq && info.prereq->zero())
            return true;
    }

    return false;
}

string
ValueToString(Result value, int precision)
{
    stringstream val;

    if (!std::isnan(value)) {
        if (precision != -1)
            val.precision(precision);
        else if (value == rint(value))
            val.precision(0);

        val.unsetf(ios::showpoint);
        val.setf(ios::fixed);
        val << value;
    } else {
        val << "nan";
    }

    return val.str();
}

struct ScalarPrint
{
    Result value;
    string name;
    string desc;
    Flags flags;
    bool descriptions;
<<<<<<< HEAD
    bool dumpAll;
=======
    bool spaces;
>>>>>>> 0d703041
    int precision;
    Result pdf;
    Result cdf;
    int nameSpaces;
    int valueSpaces;
    int pdfstrSpaces;
    int cdfstrSpaces;

    ScalarPrint(bool spaces) : spaces(spaces) {
        if (spaces) {
            nameSpaces = 40;
            valueSpaces = 12;
            pdfstrSpaces = 10;
            cdfstrSpaces = 10;
        } else {
            nameSpaces = 0;
            valueSpaces = 0;
            pdfstrSpaces = 0;
            cdfstrSpaces = 0;
        }
    }
    void update(Result val, Result total);
    void operator()(ostream &stream, bool oneLine = false) const;
};

void
ScalarPrint::update(Result val, Result total)
{
    value = val;
    if (total) {
        pdf = val / total;
        cdf += pdf;
    }
}

void
ScalarPrint::operator()(ostream &stream, bool oneLine) const
{
    if (!this->dumpAll) {
        if ((flags.isSet(nozero) && (!oneLine) && value == 0.0) ||
            (flags.isSet(nonan) && std::isnan(value)))
            return;
    }

    stringstream pdfstr, cdfstr;

    if (!std::isnan(pdf))
        ccprintf(pdfstr, "%.2f%%", pdf * 100.0);

    if (!std::isnan(cdf))
        ccprintf(cdfstr, "%.2f%%", cdf * 100.0);

    if (oneLine) {
        ccprintf(stream, " |");
    } else {
        ccprintf(stream, "%-*s ", nameSpaces, name);
    }
    ccprintf(stream, "%*s", valueSpaces, ValueToString(value, precision));
    if (spaces || pdfstr.rdbuf()->in_avail())
        ccprintf(stream, " %*s", pdfstrSpaces, pdfstr.str());
    if (spaces || cdfstr.rdbuf()->in_avail())
        ccprintf(stream, " %*s", cdfstrSpaces, cdfstr.str());
    if (!oneLine) {
        if (descriptions) {
            if (!desc.empty())
                ccprintf(stream, " # %s", desc);
        }
        stream << endl;
    }
}

struct VectorPrint
{
    string name;
    string separatorString;
    string desc;
    vector<string> subnames;
    vector<string> subdescs;
    Flags flags;
    bool descriptions;
<<<<<<< HEAD
    bool dumpAll;
=======
    bool spaces;
>>>>>>> 0d703041
    int precision;
    VResult vec;
    Result total;
    bool forceSubnames;
    int nameSpaces;

    VectorPrint() = delete;
    VectorPrint(bool spaces) : spaces(spaces) {
        if (spaces) {
            nameSpaces = 40;
        } else {
            nameSpaces = 0;
        }
    }
    void operator()(ostream &stream) const;
};

void
VectorPrint::operator()(std::ostream &stream) const
{
    size_type _size = vec.size();
    Result _total = 0.0;

    if (flags.isSet(pdf | cdf)) {
        for (off_type i = 0; i < _size; ++i) {
            _total += vec[i];
        }
    }

    string base = name + separatorString;

    ScalarPrint print(spaces);
    print.name = name;
    print.desc = desc;
    print.precision = precision;
    print.descriptions = descriptions;
    print.dumpAll = dumpAll;
    print.flags = flags;
    print.pdf = _total ? 0.0 : NAN;
    print.cdf = _total ? 0.0 : NAN;

    bool havesub = !subnames.empty();

    if (_size == 1) {
        // If forceSubnames is set, get the first subname (or index in
        // the case where there are no subnames) and append it to the
        // base name.
        if (forceSubnames)
            print.name = base + (havesub ? subnames[0] : std::to_string(0));
        print.value = vec[0];
        print(stream);
        return;
    }

    if ((!flags.isSet(nozero)) || (total != 0)) {
        if (flags.isSet(oneline)) {
            ccprintf(stream, "%-*s", nameSpaces, name);
            print.flags = print.flags & (~nozero);
        }

        for (off_type i = 0; i < _size; ++i) {
            if (havesub && (i >= subnames.size() || subnames[i].empty()))
                continue;

            print.name = base + (havesub ? subnames[i] : std::to_string(i));
            print.desc = subdescs.empty() ? desc : subdescs[i];

            print.update(vec[i], _total);
            print(stream, flags.isSet(oneline));
        }

        if (flags.isSet(oneline)) {
            if (descriptions) {
                if (!desc.empty())
                    ccprintf(stream, " # %s", desc);
            }
            stream << endl;
        }
    }

    if (flags.isSet(::Stats::total)) {
        print.pdf = NAN;
        print.cdf = NAN;
        print.name = base + "total";
        print.desc = desc;
        print.value = total;
        print(stream);
    }
}

struct DistPrint
{
    string name;
    string separatorString;
    string desc;
    Flags flags;
    bool descriptions;
<<<<<<< HEAD
    bool dumpAll;
=======
    bool spaces;
>>>>>>> 0d703041
    int precision;
    int nameSpaces;

    const DistData &data;

    DistPrint(const Text *text, const DistInfo &info);
    DistPrint(const Text *text, const VectorDistInfo &info, int i);
    void init(const Text *text, const Info &info);
    void operator()(ostream &stream) const;
};

DistPrint::DistPrint(const Text *text, const DistInfo &info)
    : data(info.data)
{
    init(text, info);
}

DistPrint::DistPrint(const Text *text, const VectorDistInfo &info,
    int i) : data(info.data[i])
{
    init(text, info);

    name = text->statName(
        info.name + "_" +
        (info.subnames[i].empty() ? (std::to_string(i)) : info.subnames[i]));

    if (!info.subdescs[i].empty())
        desc = info.subdescs[i];
}

void
DistPrint::init(const Text *text, const Info &info)
{
    name = text->statName(info.name);
    separatorString = info.separatorString;
    desc = info.desc;
    flags = info.flags;
    precision = info.precision;
    descriptions = text->descriptions;
<<<<<<< HEAD
    dumpAll = text->dumpAll;
=======
    spaces = text->spaces;
    if (spaces) {
        nameSpaces = 40;
    } else {
        nameSpaces = 0;
    }
>>>>>>> 0d703041
}

void
DistPrint::operator()(ostream &stream) const
{
    if (flags.isSet(nozero) && data.samples == 0) return;
    string base = name + separatorString;

    ScalarPrint print(spaces);
    print.precision = precision;
    print.flags = flags;
    print.descriptions = descriptions;
    print.dumpAll = dumpAll;
    print.desc = desc;
    print.pdf = NAN;
    print.cdf = NAN;

    if (flags.isSet(oneline)) {
        print.name = base + "bucket_size";
        print.value = data.bucket_size;
        print(stream);

        print.name = base + "min_bucket";
        print.value = data.min;
        print(stream);

        print.name = base + "max_bucket";
        print.value = data.max;
        print(stream);
    }

    print.name = base + "samples";
    print.value = data.samples;
    print(stream);

    print.name = base + "mean";
    print.value = data.samples ? data.sum / data.samples : NAN;
    print(stream);

    if (data.type == Hist) {
        print.name = base + "gmean";
        print.value = data.samples ? exp(data.logs / data.samples) : NAN;
        print(stream);
    }

    Result stdev = NAN;
    if (data.samples)
        stdev = sqrt((data.samples * data.squares - data.sum * data.sum) /
                     (data.samples * (data.samples - 1.0)));
    print.name = base + "stdev";
    print.value = stdev;
    print(stream);

    if (data.type == Deviation)
        return;

    size_t size = data.cvec.size();

    Result total = 0.0;
    if (data.type == Dist && data.underflow != NAN)
        total += data.underflow;
    for (off_type i = 0; i < size; ++i)
        total += data.cvec[i];
    if (data.type == Dist && data.overflow != NAN)
        total += data.overflow;

    if (total) {
        print.pdf = 0.0;
        print.cdf = 0.0;
    }

    if (data.type == Dist && data.underflow != NAN) {
        print.name = base + "underflows";
        print.update(data.underflow, total);
        print(stream);
    }

    if (flags.isSet(oneline)) {
        ccprintf(stream, "%-*s", nameSpaces, name);
    }

    for (off_type i = 0; i < size; ++i) {
        stringstream namestr;
        namestr << base;

        Counter low = i * data.bucket_size + data.min;
        Counter high = ::min(low + data.bucket_size - 1.0, data.max);
        namestr << low;
        if (low < high)
            namestr << "-" << high;

        print.name = namestr.str();
        print.update(data.cvec[i], total);
        print(stream, flags.isSet(oneline));
    }

    if (flags.isSet(oneline)) {
        if (descriptions) {
            if (!desc.empty())
                ccprintf(stream, " # %s", desc);
        }
        stream << endl;
    }

    if (data.type == Dist && data.overflow != NAN) {
        print.name = base + "overflows";
        print.update(data.overflow, total);
        print(stream);
    }

    print.pdf = NAN;
    print.cdf = NAN;

    if (data.type == Dist && data.min_val != NAN) {
        print.name = base + "min_value";
        print.value = data.min_val;
        print(stream);
    }

    if (data.type == Dist && data.max_val != NAN) {
        print.name = base + "max_value";
        print.value = data.max_val;
        print(stream);
    }

    print.name = base + "total";
    print.value = total;
    print(stream);
}

void
Text::visit(const ScalarInfo &info)
{
    if (noOutput(info))
        return;

    ScalarPrint print(spaces);
    print.value = info.result();
    print.name = statName(info.name);
    print.desc = info.desc;
    print.flags = info.flags;
    print.descriptions = descriptions;
    print.dumpAll = dumpAll;
    print.precision = info.precision;
    print.pdf = NAN;
    print.cdf = NAN;

    print(*stream);
}

void
Text::visit(const VectorInfo &info)
{
    if (noOutput(info))
        return;

    size_type size = info.size();
    VectorPrint print(spaces);

    print.name = statName(info.name);
    print.separatorString = info.separatorString;
    print.desc = info.desc;
    print.flags = info.flags;
    print.descriptions = descriptions;
    print.dumpAll = dumpAll;
    print.precision = info.precision;
    print.vec = info.result();
    print.total = info.total();
    print.forceSubnames = false;

    if (!info.subnames.empty()) {
        for (off_type i = 0; i < size; ++i) {
            if (!info.subnames[i].empty()) {
                print.subnames = info.subnames;
                print.subnames.resize(size);
                for (off_type i = 0; i < size; ++i) {
                    if (!info.subnames[i].empty() &&
                        !info.subdescs[i].empty()) {
                        print.subdescs = info.subdescs;
                        print.subdescs.resize(size);
                        break;
                    }
                }
                break;
            }
        }
    }

    print(*stream);
}

void
Text::visit(const Vector2dInfo &info)
{
    if (noOutput(info))
        return;

    bool havesub = false;
    VectorPrint print(spaces);

    if (!info.y_subnames.empty()) {
        for (off_type i = 0; i < info.y; ++i) {
            if (!info.y_subnames[i].empty()) {
                print.subnames = info.y_subnames;
                break;
            }
        }
    }
    print.flags = info.flags;
    print.separatorString = info.separatorString;
    print.descriptions = descriptions;
    print.dumpAll = dumpAll;
    print.precision = info.precision;
    print.forceSubnames = true;

    if (!info.subnames.empty()) {
        for (off_type i = 0; i < info.x; ++i)
            if (!info.subnames[i].empty())
                havesub = true;
    }

    VResult tot_vec(info.y);
    for (off_type i = 0; i < info.x; ++i) {
        if (havesub && (i >= info.subnames.size() || info.subnames[i].empty()))
            continue;

        off_type iy = i * info.y;
        VResult yvec(info.y);

        Result total = 0.0;
        for (off_type j = 0; j < info.y; ++j) {
            yvec[j] = info.cvec[iy + j];
            tot_vec[j] += yvec[j];
            total += yvec[j];
        }

        print.name = statName(
            info.name + "_" +
            (havesub ? info.subnames[i] : std::to_string(i)));
        print.desc = info.desc;
        print.vec = yvec;
        print.total = total;
        print(*stream);
    }

    // Create a subname for printing the total
    vector<string> total_subname;
    total_subname.push_back("total");

    if (info.flags.isSet(::Stats::total) && (info.x > 1)) {
        print.name = statName(info.name);
        print.subnames = total_subname;
        print.desc = info.desc;
        print.vec = VResult(1, info.total());
        print.flags = print.flags & ~total;
        print(*stream);
    }
}

void
Text::visit(const DistInfo &info)
{
    if (noOutput(info))
        return;

    DistPrint print(this, info);
    print(*stream);
}

void
Text::visit(const VectorDistInfo &info)
{
    if (noOutput(info))
        return;

    for (off_type i = 0; i < info.size(); ++i) {
        DistPrint print(this, info, i);
        print(*stream);
    }
}

void
Text::visit(const FormulaInfo &info)
{
    visit((const VectorInfo &)info);
}

/*
  This struct implements the output methods for the sparse
  histogram stat
*/
struct SparseHistPrint
{
    string name;
    string separatorString;
    string desc;
    Flags flags;
    bool descriptions;
<<<<<<< HEAD
    bool dumpAll;
=======
    bool spaces;
>>>>>>> 0d703041
    int precision;

    const SparseHistData &data;

    SparseHistPrint(const Text *text, const SparseHistInfo &info);
    void init(const Text *text, const Info &info);
    void operator()(ostream &stream) const;
};

/* Call initialization function */
SparseHistPrint::SparseHistPrint(const Text *text, const SparseHistInfo &info)
    : data(info.data)
{
    init(text, info);
}

/* Initialization function */
void
SparseHistPrint::init(const Text *text, const Info &info)
{
    name = text->statName(info.name);
    separatorString = info.separatorString;
    desc = info.desc;
    flags = info.flags;
    precision = info.precision;
    descriptions = text->descriptions;
<<<<<<< HEAD
    dumpAll = text->dumpAll;
=======
    spaces = text->spaces;
>>>>>>> 0d703041
}

/* Grab data from map and write to output stream */
void
SparseHistPrint::operator()(ostream &stream) const
{
    string base = name + separatorString;

    ScalarPrint print(spaces);
    print.precision = precision;
    print.flags = flags;
    print.descriptions = descriptions;
    print.dumpAll = dumpAll;
    print.desc = desc;
    print.pdf = NAN;
    print.cdf = NAN;

    print.name = base + "samples";
    print.value = data.samples;
    print(stream);

    MCounter::const_iterator it;
    for (it = data.cmap.begin(); it != data.cmap.end(); it++) {
        stringstream namestr;
        namestr << base;

        namestr <<(*it).first;
        print.name = namestr.str();
        print.value = (*it).second;
        print(stream);
    }
}

void
Text::visit(const SparseHistInfo &info)
{
    if (noOutput(info))
        return;

    SparseHistPrint print(this, info);
    print(*stream);
}

Output *
<<<<<<< HEAD
initText(const string &filename, bool desc, bool dumpAll)
=======
initText(const string &filename, bool desc, bool spaces)
>>>>>>> 0d703041
{
    static Text text;
    static bool connected = false;

    if (!connected) {
        text.open(*simout.findOrCreate(filename)->stream());
        text.descriptions = desc;
<<<<<<< HEAD
        text.dumpAll = dumpAll;
=======
        text.spaces = spaces;
>>>>>>> 0d703041
        connected = true;
    }

    return &text;
}

} // namespace Stats<|MERGE_RESOLUTION|>--- conflicted
+++ resolved
@@ -232,11 +232,8 @@
     string desc;
     Flags flags;
     bool descriptions;
-<<<<<<< HEAD
+    bool spaces;
     bool dumpAll;
-=======
-    bool spaces;
->>>>>>> 0d703041
     int precision;
     Result pdf;
     Result cdf;
@@ -317,11 +314,8 @@
     vector<string> subdescs;
     Flags flags;
     bool descriptions;
-<<<<<<< HEAD
+    bool spaces;
     bool dumpAll;
-=======
-    bool spaces;
->>>>>>> 0d703041
     int precision;
     VResult vec;
     Result total;
@@ -419,11 +413,8 @@
     string desc;
     Flags flags;
     bool descriptions;
-<<<<<<< HEAD
+    bool spaces;
     bool dumpAll;
-=======
-    bool spaces;
->>>>>>> 0d703041
     int precision;
     int nameSpaces;
 
@@ -463,16 +454,13 @@
     flags = info.flags;
     precision = info.precision;
     descriptions = text->descriptions;
-<<<<<<< HEAD
+    spaces = text->spaces;
     dumpAll = text->dumpAll;
-=======
-    spaces = text->spaces;
     if (spaces) {
         nameSpaces = 40;
     } else {
         nameSpaces = 0;
     }
->>>>>>> 0d703041
 }
 
 void
@@ -771,11 +759,8 @@
     string desc;
     Flags flags;
     bool descriptions;
-<<<<<<< HEAD
+    bool spaces;
     bool dumpAll;
-=======
-    bool spaces;
->>>>>>> 0d703041
     int precision;
 
     const SparseHistData &data;
@@ -802,11 +787,8 @@
     flags = info.flags;
     precision = info.precision;
     descriptions = text->descriptions;
-<<<<<<< HEAD
+    spaces = text->spaces;
     dumpAll = text->dumpAll;
-=======
-    spaces = text->spaces;
->>>>>>> 0d703041
 }
 
 /* Grab data from map and write to output stream */
@@ -851,11 +833,7 @@
 }
 
 Output *
-<<<<<<< HEAD
-initText(const string &filename, bool desc, bool dumpAll)
-=======
-initText(const string &filename, bool desc, bool spaces)
->>>>>>> 0d703041
+initText(const string &filename, bool desc, bool spaces, bool dumpAll)
 {
     static Text text;
     static bool connected = false;
@@ -863,11 +841,8 @@
     if (!connected) {
         text.open(*simout.findOrCreate(filename)->stream());
         text.descriptions = desc;
-<<<<<<< HEAD
+        text.spaces = spaces;
         text.dumpAll = dumpAll;
-=======
-        text.spaces = spaces;
->>>>>>> 0d703041
         connected = true;
     }
 
