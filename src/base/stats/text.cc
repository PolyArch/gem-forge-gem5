/*
 * Copyright (c) 2019-2020 Arm Limited
 * All rights reserved.
 *
 * The license below extends only to copyright in the software and shall
 * not be construed as granting a license to any other intellectual
 * property including but not limited to intellectual property relating
 * to a hardware implementation of the functionality of the software
 * licensed hereunder.  You may use the software subject to the license
 * terms below provided that you ensure that this notice is replicated
 * unmodified and in its entirety in all distributions of the software,
 * modified or unmodified, in source code or in binary form.
 *
 * Copyright (c) 2004-2005 The Regents of The University of Michigan
 * All rights reserved.
 *
 * Redistribution and use in source and binary forms, with or without
 * modification, are permitted provided that the following conditions are
 * met: redistributions of source code must retain the above copyright
 * notice, this list of conditions and the following disclaimer;
 * redistributions in binary form must reproduce the above copyright
 * notice, this list of conditions and the following disclaimer in the
 * documentation and/or other materials provided with the distribution;
 * neither the name of the copyright holders nor the names of its
 * contributors may be used to endorse or promote products derived from
 * this software without specific prior written permission.
 *
 * THIS SOFTWARE IS PROVIDED BY THE COPYRIGHT HOLDERS AND CONTRIBUTORS
 * "AS IS" AND ANY EXPRESS OR IMPLIED WARRANTIES, INCLUDING, BUT NOT
 * LIMITED TO, THE IMPLIED WARRANTIES OF MERCHANTABILITY AND FITNESS FOR
 * A PARTICULAR PURPOSE ARE DISCLAIMED. IN NO EVENT SHALL THE COPYRIGHT
 * OWNER OR CONTRIBUTORS BE LIABLE FOR ANY DIRECT, INDIRECT, INCIDENTAL,
 * SPECIAL, EXEMPLARY, OR CONSEQUENTIAL DAMAGES (INCLUDING, BUT NOT
 * LIMITED TO, PROCUREMENT OF SUBSTITUTE GOODS OR SERVICES; LOSS OF USE,
 * DATA, OR PROFITS; OR BUSINESS INTERRUPTION) HOWEVER CAUSED AND ON ANY
 * THEORY OF LIABILITY, WHETHER IN CONTRACT, STRICT LIABILITY, OR TORT
 * (INCLUDING NEGLIGENCE OR OTHERWISE) ARISING IN ANY WAY OUT OF THE USE
 * OF THIS SOFTWARE, EVEN IF ADVISED OF THE POSSIBILITY OF SUCH DAMAGE.
 */

#if defined(__APPLE__)
#define _GLIBCPP_USE_C99 1
#endif

#include "base/stats/text.hh"

#include <cassert>
#include <cmath>
#include <fstream>
#include <iostream>
#include <limits>
#include <sstream>
#include <string>

#include "base/cast.hh"
#include "base/logging.hh"
#include "base/stats/info.hh"
#include "base/str.hh"

namespace gem5
{

namespace
{

constexpr auto Nan = std::numeric_limits<float>::quiet_NaN();

} // anonymous namespace

GEM5_DEPRECATED_NAMESPACE(Stats, statistics);
namespace statistics
{

std::list<Info *> &statsList();

Text::Text()
    : mystream(false), stream(NULL), descriptions(false), spaces(false)
{
}

Text::Text(std::ostream &stream) : Text()
{
    open(stream);
}

Text::Text(const std::string &file) : Text()
{
    open(file);
}


Text::~Text()
{
    if (mystream) {
        assert(stream);
        delete stream;
    }
}

void
Text::open(std::ostream &_stream)
{
    if (stream)
        panic("stream already set!");

    mystream = false;
    stream = &_stream;
    if (!valid())
        fatal("Unable to open output stream for writing\n");
}

void
Text::open(const std::string &file)
{
    if (stream)
        panic("stream already set!");

    mystream = true;
    stream = new std::ofstream(file.c_str(), std::ios::trunc);
    if (!valid())
        fatal("Unable to open statistics file for writing\n");
}

bool
Text::valid() const
{
    return stream != NULL && stream->good();
}

void
Text::begin()
{
    ccprintf(*stream, "\n---------- Begin Simulation Statistics ----------\n");
}

void
Text::end()
{
    ccprintf(*stream, "\n---------- End Simulation Statistics   ----------\n");
    stream->flush();
}

std::string
Text::statName(const std::string &name) const
{
    if (path.empty())
        return name;
    else
        return csprintf("%s.%s", path.top(), name);
}

void
Text::beginGroup(const char *name)
{
    if (path.empty()) {
        path.push(name);
    } else {
        path.push(csprintf("%s.%s", path.top(), name));
    }
}

void
Text::endGroup()
{
    assert(!path.empty());
    path.pop();
}

bool
Text::noOutput(const Info &info)
{
    /**
     * Check if we want to dump all stats.
     */
    if (!this->dumpAll) {
        if (!info.flags.isSet(display))
            return true;

        if (info.prereq && info.prereq->zero())
            return true;
    }

    return false;
}

std::string
ValueToString(Result value, int precision)
{
    std::stringstream val;

    if (!std::isnan(value)) {
        if (precision != -1)
            val.precision(precision);
        else if (value == rint(value))
            val.precision(0);

        val.unsetf(std::ios::showpoint);
        val.setf(std::ios::fixed);
        val << value;
    } else {
        val << "nan";
    }

    return val.str();
}

struct BasePrint
{
    std::string name;
    Flags flags;
    int precision;
    bool descriptions;
    std::string desc;
    bool enableUnits;
    std::string unitStr;
    bool spaces;
<<<<<<< HEAD
    bool dumpAll;
    int precision;
=======

    BasePrint(bool _spaces=false) : spaces(_spaces) {}

    void
    setup(std::string _name, Flags _flags, int _precision,
        bool enable_descriptions, std::string _desc,
        bool enable_units, std::string unit_str,
        bool enable_spaces)
    {
        name = _name;
        flags = _flags;
        precision = _precision;
        descriptions = enable_descriptions;
        desc = _desc;
        enableUnits = enable_units;
        unitStr = unit_str;
        spaces = enable_spaces;
    }

    void
    printUnits(std::ostream &stream) const
    {
        if (enableUnits && !unitStr.empty()) {
            ccprintf(stream, " (%s)", unitStr);
        }
    }
};

struct ScalarPrint : public BasePrint
{
    Result value;
>>>>>>> 5fa484e2
    Result pdf;
    Result cdf;
    int nameSpaces;
    int valueSpaces;
    int pdfstrSpaces;
    int cdfstrSpaces;

    ScalarPrint(bool spaces)
      : BasePrint(spaces)
    {
        if (spaces) {
            nameSpaces = 40;
            valueSpaces = 12;
            pdfstrSpaces = 10;
            cdfstrSpaces = 10;
        } else {
            nameSpaces = 0;
            valueSpaces = 0;
            pdfstrSpaces = 0;
            cdfstrSpaces = 0;
        }
    }
    void update(Result val, Result total);
    void operator()(std::ostream &stream, bool oneLine = false) const;
};

void
ScalarPrint::update(Result val, Result total)
{
    value = val;
    if (total) {
        pdf = val / total;
        cdf += pdf;
    }
}

void
ScalarPrint::operator()(std::ostream &stream, bool oneLine) const
{
    if (!this->dumpAll) {
        if ((flags.isSet(nozero) && (!oneLine) && value == 0.0) ||
            (flags.isSet(nonan) && std::isnan(value)))
            return;
    }

    std::stringstream pdfstr, cdfstr;

    if (!std::isnan(pdf))
        ccprintf(pdfstr, "%.2f%%", pdf * 100.0);

    if (!std::isnan(cdf))
        ccprintf(cdfstr, "%.2f%%", cdf * 100.0);

    if (oneLine) {
        ccprintf(stream, " |");
    } else {
        ccprintf(stream, "%-*s ", nameSpaces, name);
    }
    ccprintf(stream, "%*s", valueSpaces, ValueToString(value, precision));
    if (spaces || pdfstr.rdbuf()->in_avail())
        ccprintf(stream, " %*s", pdfstrSpaces, pdfstr.str());
    if (spaces || cdfstr.rdbuf()->in_avail())
        ccprintf(stream, " %*s", cdfstrSpaces, cdfstr.str());
    if (!oneLine) {
        if (descriptions) {
            if (!desc.empty())
                ccprintf(stream, " # %s", desc);
        }
        printUnits(stream);
        stream << std::endl;
    }
}

struct VectorPrint : public BasePrint
{
<<<<<<< HEAD
    string name;
    string separatorString;
    string desc;
    vector<string> subnames;
    vector<string> subdescs;
    Flags flags;
    bool descriptions;
    bool spaces;
    bool dumpAll;
    int precision;
=======
    std::string separatorString;
    std::vector<std::string> subnames;
    std::vector<std::string> subdescs;
>>>>>>> 5fa484e2
    VResult vec;
    Result total;
    bool forceSubnames;
    int nameSpaces;

    VectorPrint() = delete;
    VectorPrint(bool spaces)
      : BasePrint(spaces)
    {
        if (spaces) {
            nameSpaces = 40;
        } else {
            nameSpaces = 0;
        }
    }
    void operator()(std::ostream &stream) const;
};

void
VectorPrint::operator()(std::ostream &stream) const
{
    size_type _size = vec.size();
    Result _total = 0.0;

    if (flags.isSet(pdf | cdf)) {
        for (off_type i = 0; i < _size; ++i) {
            _total += vec[i];
        }
    }

    std::string base = name + separatorString;

    ScalarPrint print(spaces);
<<<<<<< HEAD
    print.name = name;
    print.desc = desc;
    print.precision = precision;
    print.descriptions = descriptions;
    print.dumpAll = dumpAll;
    print.flags = flags;
    print.pdf = _total ? 0.0 : NAN;
    print.cdf = _total ? 0.0 : NAN;
=======
    print.setup(name, flags, precision, descriptions, desc, enableUnits,
        unitStr, spaces);
    print.pdf = _total ? 0.0 : Nan;
    print.cdf = _total ? 0.0 : Nan;
>>>>>>> 5fa484e2

    bool havesub = !subnames.empty();

    if (_size == 1) {
        // If forceSubnames is set, get the first subname (or index in
        // the case where there are no subnames) and append it to the
        // base name.
        if (forceSubnames)
            print.name = base + (havesub ? subnames[0] : std::to_string(0));
        print.value = vec[0];
        print(stream);
        return;
    }

    if ((!flags.isSet(nozero)) || (total != 0)) {
        if (flags.isSet(oneline)) {
            ccprintf(stream, "%-*s", nameSpaces, name);
            print.flags = print.flags & (~nozero);
        }

        for (off_type i = 0; i < _size; ++i) {
            if (havesub && (i >= subnames.size() || subnames[i].empty()))
                continue;

            print.name = base + (havesub ? subnames[i] : std::to_string(i));
            print.desc = subdescs.empty() ? desc : subdescs[i];
            print.unitStr = unitStr;

            print.update(vec[i], _total);
            print(stream, flags.isSet(oneline));
        }

        if (flags.isSet(oneline)) {
            if (descriptions) {
                if (!desc.empty())
                    ccprintf(stream, " # %s", desc);
            }
            printUnits(stream);
            stream << std::endl;
        }
    }

    if (flags.isSet(statistics::total)) {
        print.pdf = Nan;
        print.cdf = Nan;
        print.name = base + "total";
        print.desc = desc;
        print.unitStr = unitStr;
        print.value = total;
        print(stream);
    }
}

struct DistPrint : public BasePrint
{
<<<<<<< HEAD
    string name;
    string separatorString;
    string desc;
    Flags flags;
    bool descriptions;
    bool spaces;
    bool dumpAll;
    int precision;
=======
    std::string separatorString;
>>>>>>> 5fa484e2
    int nameSpaces;

    const DistData &data;

    DistPrint(const Text *text, const DistInfo &info);
    DistPrint(const Text *text, const VectorDistInfo &info, int i);
    void init(const Text *text, const Info &info);
    void operator()(std::ostream &stream) const;
};

DistPrint::DistPrint(const Text *text, const DistInfo &info)
    : data(info.data)
{
    init(text, info);
}

DistPrint::DistPrint(const Text *text, const VectorDistInfo &info,
    int i) : data(info.data[i])
{
    init(text, info);

    name = text->statName(
        info.name + "_" +
        (info.subnames[i].empty() ? (std::to_string(i)) : info.subnames[i]));

    if (!info.subdescs[i].empty())
        desc = info.subdescs[i];

    unitStr = info.unit->getUnitString();
}

void
DistPrint::init(const Text *text, const Info &info)
{
    setup(text->statName(info.name), info.flags, info.precision,
        text->descriptions, info.desc, text->enableUnits,
        info.unit->getUnitString(), text->spaces);
    separatorString = info.separatorString;
<<<<<<< HEAD
    desc = info.desc;
    flags = info.flags;
    precision = info.precision;
    descriptions = text->descriptions;
    spaces = text->spaces;
    dumpAll = text->dumpAll;
=======
>>>>>>> 5fa484e2
    if (spaces) {
        nameSpaces = 40;
    } else {
        nameSpaces = 0;
    }
}

void
DistPrint::operator()(std::ostream &stream) const
{
    if (flags.isSet(nozero) && data.samples == 0) return;
    std::string base = name + separatorString;

    ScalarPrint print(spaces);
    print.precision = precision;
    print.flags = flags;
    print.descriptions = descriptions;
    print.dumpAll = dumpAll;
    print.desc = desc;
    print.enableUnits = enableUnits;
    print.unitStr = unitStr;
    print.pdf = Nan;
    print.cdf = Nan;

    if (flags.isSet(oneline)) {
        print.name = base + "bucket_size";
        print.value = data.bucket_size;
        print(stream);

        print.name = base + "min_bucket";
        print.value = data.min;
        print(stream);

        print.name = base + "max_bucket";
        print.value = data.max;
        print(stream);
    }

    print.name = base + "samples";
    print.value = data.samples;
    print(stream);

    print.name = base + "mean";
    print.value = data.samples ? data.sum / data.samples : Nan;
    print(stream);

    if (data.type == Hist) {
        print.name = base + "gmean";
        print.value = data.samples ? exp(data.logs / data.samples) : Nan;
        print(stream);
    }

    Result stdev = Nan;
    if (data.samples)
        stdev = sqrt((data.samples * data.squares - data.sum * data.sum) /
                     (data.samples * (data.samples - 1.0)));
    print.name = base + "stdev";
    print.value = stdev;
    print(stream);

    if (data.type == Deviation)
        return;

    size_t size = data.cvec.size();

    Result total = 0.0;
    if (data.type == Dist && data.underflow != Nan)
        total += data.underflow;
    for (off_type i = 0; i < size; ++i)
        total += data.cvec[i];
    if (data.type == Dist && data.overflow != Nan)
        total += data.overflow;

    if (total) {
        print.pdf = 0.0;
        print.cdf = 0.0;
    }

    if (data.type == Dist && data.underflow != Nan) {
        print.name = base + "underflows";
        print.update(data.underflow, total);
        print(stream);
    }

    if (flags.isSet(oneline)) {
        ccprintf(stream, "%-*s", nameSpaces, name);
    }

    for (off_type i = 0; i < size; ++i) {
        std::stringstream namestr;
        namestr << base;

        Counter low = i * data.bucket_size + data.min;
        Counter high = std::min(low + data.bucket_size - 1.0, data.max);
        namestr << low;
        if (low < high)
            namestr << "-" << high;

        print.name = namestr.str();
        print.update(data.cvec[i], total);
        print(stream, flags.isSet(oneline));
    }

    if (flags.isSet(oneline)) {
        if (descriptions) {
            if (!desc.empty())
                ccprintf(stream, " # %s", desc);
        }
        printUnits(stream);
        stream << std::endl;
    }

    if (data.type == Dist && data.overflow != Nan) {
        print.name = base + "overflows";
        print.update(data.overflow, total);
        print(stream);
    }

    print.pdf = Nan;
    print.cdf = Nan;

    if (data.type == Dist && data.min_val != Nan) {
        print.name = base + "min_value";
        print.value = data.min_val;
        print(stream);
    }

    if (data.type == Dist && data.max_val != Nan) {
        print.name = base + "max_value";
        print.value = data.max_val;
        print(stream);
    }

    print.name = base + "total";
    print.value = total;
    print(stream);
}

void
Text::visit(const ScalarInfo &info)
{
    if (noOutput(info))
        return;

    ScalarPrint print(spaces);
    print.setup(statName(info.name), info.flags, info.precision, descriptions,
        info.desc, enableUnits, info.unit->getUnitString(), spaces);
    print.value = info.result();
<<<<<<< HEAD
    print.name = statName(info.name);
    print.desc = info.desc;
    print.flags = info.flags;
    print.descriptions = descriptions;
    print.dumpAll = dumpAll;
    print.precision = info.precision;
    print.pdf = NAN;
    print.cdf = NAN;
=======
    print.pdf = Nan;
    print.cdf = Nan;
>>>>>>> 5fa484e2

    print(*stream);
}

void
Text::visit(const VectorInfo &info)
{
    if (noOutput(info))
        return;

    size_type size = info.size();
    VectorPrint print(spaces);
    print.setup(statName(info.name), info.flags, info.precision, descriptions,
        info.desc, enableUnits, info.unit->getUnitString(), spaces);
    print.separatorString = info.separatorString;
<<<<<<< HEAD
    print.desc = info.desc;
    print.flags = info.flags;
    print.descriptions = descriptions;
    print.dumpAll = dumpAll;
    print.precision = info.precision;
=======
>>>>>>> 5fa484e2
    print.vec = info.result();
    print.total = info.total();
    print.forceSubnames = false;

    if (!info.subnames.empty()) {
        for (off_type i = 0; i < size; ++i) {
            if (!info.subnames[i].empty()) {
                print.subnames = info.subnames;
                print.subnames.resize(size);
                for (off_type i = 0; i < size; ++i) {
                    if (!info.subnames[i].empty() &&
                        !info.subdescs[i].empty()) {
                        print.subdescs = info.subdescs;
                        print.subdescs.resize(size);
                        break;
                    }
                }
                break;
            }
        }
    }

    print(*stream);
}

void
Text::visit(const Vector2dInfo &info)
{
    if (noOutput(info))
        return;

    bool havesub = false;
    VectorPrint print(spaces);
    if (!info.y_subnames.empty()) {
        for (off_type i = 0; i < info.y; ++i) {
            if (!info.y_subnames[i].empty()) {
                print.subnames = info.y_subnames;
                break;
            }
        }
    }
    print.flags = info.flags;
    print.separatorString = info.separatorString;
    print.descriptions = descriptions;
<<<<<<< HEAD
    print.dumpAll = dumpAll;
=======
    print.enableUnits = enableUnits;
>>>>>>> 5fa484e2
    print.precision = info.precision;
    print.forceSubnames = true;

    if (!info.subnames.empty()) {
        for (off_type i = 0; i < info.x; ++i)
            if (!info.subnames[i].empty())
                havesub = true;
    }

    VResult tot_vec(info.y);
    for (off_type i = 0; i < info.x; ++i) {
        if (havesub && (i >= info.subnames.size() || info.subnames[i].empty()))
            continue;

        off_type iy = i * info.y;
        VResult yvec(info.y);

        Result total = 0.0;
        for (off_type j = 0; j < info.y; ++j) {
            yvec[j] = info.cvec[iy + j];
            tot_vec[j] += yvec[j];
            total += yvec[j];
        }

        print.name = statName(
            info.name + "_" +
            (havesub ? info.subnames[i] : std::to_string(i)));
        print.desc = info.desc;
        print.unitStr = info.unit->getUnitString();
        print.vec = yvec;
        print.total = total;
        print(*stream);
    }

    // Create a subname for printing the total
    std::vector<std::string> total_subname;
    total_subname.push_back("total");

    if (info.flags.isSet(statistics::total) && (info.x > 1)) {
        print.name = statName(info.name);
        print.subnames = total_subname;
        print.desc = info.desc;
        print.unitStr = info.unit->getUnitString();
        print.vec = VResult(1, info.total());
        print.flags = print.flags & ~total;
        print(*stream);
    }
}

void
Text::visit(const DistInfo &info)
{
    if (noOutput(info))
        return;

    DistPrint print(this, info);
    print(*stream);
}

void
Text::visit(const VectorDistInfo &info)
{
    if (noOutput(info))
        return;

    for (off_type i = 0; i < info.size(); ++i) {
        DistPrint print(this, info, i);
        print(*stream);
    }
}

void
Text::visit(const FormulaInfo &info)
{
    visit((const VectorInfo &)info);
}

/*
  This struct implements the output methods for the sparse
  histogram stat
*/
struct SparseHistPrint : public BasePrint
{
<<<<<<< HEAD
    string name;
    string separatorString;
    string desc;
    Flags flags;
    bool descriptions;
    bool spaces;
    bool dumpAll;
    int precision;
=======
    std::string separatorString;
>>>>>>> 5fa484e2

    const SparseHistData &data;

    SparseHistPrint(const Text *text, const SparseHistInfo &info);
    void init(const Text *text, const Info &info);
    void operator()(std::ostream &stream) const;
};

/* Call initialization function */
SparseHistPrint::SparseHistPrint(const Text *text, const SparseHistInfo &info)
    : data(info.data)
{
    init(text, info);
}

/* Initialization function */
void
SparseHistPrint::init(const Text *text, const Info &info)
{
    setup(text->statName(info.name), info.flags, info.precision,
        text->descriptions, info.desc, text->enableUnits,
        info.unit->getUnitString(), text->spaces);
    separatorString = info.separatorString;
<<<<<<< HEAD
    desc = info.desc;
    flags = info.flags;
    precision = info.precision;
    descriptions = text->descriptions;
    spaces = text->spaces;
    dumpAll = text->dumpAll;
=======
>>>>>>> 5fa484e2
}

/* Grab data from map and write to output stream */
void
SparseHistPrint::operator()(std::ostream &stream) const
{
    std::string base = name + separatorString;

    ScalarPrint print(spaces);
<<<<<<< HEAD
    print.precision = precision;
    print.flags = flags;
    print.descriptions = descriptions;
    print.dumpAll = dumpAll;
    print.desc = desc;
    print.pdf = NAN;
    print.cdf = NAN;

    print.name = base + "samples";
=======
    print.setup(base + "samples", flags, precision, descriptions, desc,
        enableUnits, unitStr, spaces);
    print.pdf = Nan;
    print.cdf = Nan;
>>>>>>> 5fa484e2
    print.value = data.samples;
    print(stream);

    MCounter::const_iterator it;
    for (it = data.cmap.begin(); it != data.cmap.end(); it++) {
        std::stringstream namestr;
        namestr << base;

        namestr <<(*it).first;
        print.name = namestr.str();
        print.value = (*it).second;
        print(stream);
    }
}

void
Text::visit(const SparseHistInfo &info)
{
    if (noOutput(info))
        return;

    SparseHistPrint print(this, info);
    print(*stream);
}

Output *
<<<<<<< HEAD
initText(const string &filename, bool desc, bool spaces, bool dumpAll)
=======
initText(const std::string &filename, bool desc, bool spaces)
>>>>>>> 5fa484e2
{
    static Text text;
    static bool connected = false;

    if (!connected) {
        text.open(*simout.findOrCreate(filename)->stream());
        text.descriptions = desc;
        text.enableUnits = desc; // the units are printed if descs are
        text.spaces = spaces;
        text.dumpAll = dumpAll;
        connected = true;
    }

    return &text;
}

} // namespace statistics
} // namespace gem5<|MERGE_RESOLUTION|>--- conflicted
+++ resolved
@@ -214,10 +214,7 @@
     bool enableUnits;
     std::string unitStr;
     bool spaces;
-<<<<<<< HEAD
     bool dumpAll;
-    int precision;
-=======
 
     BasePrint(bool _spaces=false) : spaces(_spaces) {}
 
@@ -225,7 +222,7 @@
     setup(std::string _name, Flags _flags, int _precision,
         bool enable_descriptions, std::string _desc,
         bool enable_units, std::string unit_str,
-        bool enable_spaces)
+        bool enable_spaces, bool _dumpAll)
     {
         name = _name;
         flags = _flags;
@@ -235,6 +232,7 @@
         enableUnits = enable_units;
         unitStr = unit_str;
         spaces = enable_spaces;
+        dumpAll = _dumpAll;
     }
 
     void
@@ -249,7 +247,6 @@
 struct ScalarPrint : public BasePrint
 {
     Result value;
->>>>>>> 5fa484e2
     Result pdf;
     Result cdf;
     int nameSpaces;
@@ -325,22 +322,9 @@
 
 struct VectorPrint : public BasePrint
 {
-<<<<<<< HEAD
-    string name;
-    string separatorString;
-    string desc;
-    vector<string> subnames;
-    vector<string> subdescs;
-    Flags flags;
-    bool descriptions;
-    bool spaces;
-    bool dumpAll;
-    int precision;
-=======
     std::string separatorString;
     std::vector<std::string> subnames;
     std::vector<std::string> subdescs;
->>>>>>> 5fa484e2
     VResult vec;
     Result total;
     bool forceSubnames;
@@ -374,21 +358,10 @@
     std::string base = name + separatorString;
 
     ScalarPrint print(spaces);
-<<<<<<< HEAD
-    print.name = name;
-    print.desc = desc;
-    print.precision = precision;
-    print.descriptions = descriptions;
-    print.dumpAll = dumpAll;
-    print.flags = flags;
-    print.pdf = _total ? 0.0 : NAN;
-    print.cdf = _total ? 0.0 : NAN;
-=======
     print.setup(name, flags, precision, descriptions, desc, enableUnits,
-        unitStr, spaces);
+        unitStr, spaces, dumpAll);
     print.pdf = _total ? 0.0 : Nan;
     print.cdf = _total ? 0.0 : Nan;
->>>>>>> 5fa484e2
 
     bool havesub = !subnames.empty();
 
@@ -444,18 +417,7 @@
 
 struct DistPrint : public BasePrint
 {
-<<<<<<< HEAD
-    string name;
-    string separatorString;
-    string desc;
-    Flags flags;
-    bool descriptions;
-    bool spaces;
-    bool dumpAll;
-    int precision;
-=======
     std::string separatorString;
->>>>>>> 5fa484e2
     int nameSpaces;
 
     const DistData &data;
@@ -492,17 +454,8 @@
 {
     setup(text->statName(info.name), info.flags, info.precision,
         text->descriptions, info.desc, text->enableUnits,
-        info.unit->getUnitString(), text->spaces);
+        info.unit->getUnitString(), text->spaces, text->dumpAll);
     separatorString = info.separatorString;
-<<<<<<< HEAD
-    desc = info.desc;
-    flags = info.flags;
-    precision = info.precision;
-    descriptions = text->descriptions;
-    spaces = text->spaces;
-    dumpAll = text->dumpAll;
-=======
->>>>>>> 5fa484e2
     if (spaces) {
         nameSpaces = 40;
     } else {
@@ -649,21 +602,10 @@
 
     ScalarPrint print(spaces);
     print.setup(statName(info.name), info.flags, info.precision, descriptions,
-        info.desc, enableUnits, info.unit->getUnitString(), spaces);
+        info.desc, enableUnits, info.unit->getUnitString(), spaces, dumpAll);
     print.value = info.result();
-<<<<<<< HEAD
-    print.name = statName(info.name);
-    print.desc = info.desc;
-    print.flags = info.flags;
-    print.descriptions = descriptions;
-    print.dumpAll = dumpAll;
-    print.precision = info.precision;
-    print.pdf = NAN;
-    print.cdf = NAN;
-=======
     print.pdf = Nan;
     print.cdf = Nan;
->>>>>>> 5fa484e2
 
     print(*stream);
 }
@@ -677,16 +619,8 @@
     size_type size = info.size();
     VectorPrint print(spaces);
     print.setup(statName(info.name), info.flags, info.precision, descriptions,
-        info.desc, enableUnits, info.unit->getUnitString(), spaces);
+        info.desc, enableUnits, info.unit->getUnitString(), spaces, dumpAll);
     print.separatorString = info.separatorString;
-<<<<<<< HEAD
-    print.desc = info.desc;
-    print.flags = info.flags;
-    print.descriptions = descriptions;
-    print.dumpAll = dumpAll;
-    print.precision = info.precision;
-=======
->>>>>>> 5fa484e2
     print.vec = info.result();
     print.total = info.total();
     print.forceSubnames = false;
@@ -731,11 +665,8 @@
     print.flags = info.flags;
     print.separatorString = info.separatorString;
     print.descriptions = descriptions;
-<<<<<<< HEAD
+    print.enableUnits = enableUnits;
     print.dumpAll = dumpAll;
-=======
-    print.enableUnits = enableUnits;
->>>>>>> 5fa484e2
     print.precision = info.precision;
     print.forceSubnames = true;
 
@@ -819,18 +750,7 @@
 */
 struct SparseHistPrint : public BasePrint
 {
-<<<<<<< HEAD
-    string name;
-    string separatorString;
-    string desc;
-    Flags flags;
-    bool descriptions;
-    bool spaces;
-    bool dumpAll;
-    int precision;
-=======
     std::string separatorString;
->>>>>>> 5fa484e2
 
     const SparseHistData &data;
 
@@ -852,17 +772,8 @@
 {
     setup(text->statName(info.name), info.flags, info.precision,
         text->descriptions, info.desc, text->enableUnits,
-        info.unit->getUnitString(), text->spaces);
+        info.unit->getUnitString(), text->spaces, text->dumpAll);
     separatorString = info.separatorString;
-<<<<<<< HEAD
-    desc = info.desc;
-    flags = info.flags;
-    precision = info.precision;
-    descriptions = text->descriptions;
-    spaces = text->spaces;
-    dumpAll = text->dumpAll;
-=======
->>>>>>> 5fa484e2
 }
 
 /* Grab data from map and write to output stream */
@@ -872,22 +783,10 @@
     std::string base = name + separatorString;
 
     ScalarPrint print(spaces);
-<<<<<<< HEAD
-    print.precision = precision;
-    print.flags = flags;
-    print.descriptions = descriptions;
-    print.dumpAll = dumpAll;
-    print.desc = desc;
-    print.pdf = NAN;
-    print.cdf = NAN;
-
-    print.name = base + "samples";
-=======
     print.setup(base + "samples", flags, precision, descriptions, desc,
-        enableUnits, unitStr, spaces);
+        enableUnits, unitStr, spaces, dumpAll);
     print.pdf = Nan;
     print.cdf = Nan;
->>>>>>> 5fa484e2
     print.value = data.samples;
     print(stream);
 
@@ -914,11 +813,7 @@
 }
 
 Output *
-<<<<<<< HEAD
-initText(const string &filename, bool desc, bool spaces, bool dumpAll)
-=======
-initText(const std::string &filename, bool desc, bool spaces)
->>>>>>> 5fa484e2
+initText(const std::string &filename, bool desc, bool spaces, bool dumpAll)
 {
     static Text text;
     static bool connected = false;
