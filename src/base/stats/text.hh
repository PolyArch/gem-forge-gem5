/*
 * Copyright (c) 2019-2020 Arm Limited
 * All rights reserved.
 *
 * The license below extends only to copyright in the software and shall
 * not be construed as granting a license to any other intellectual
 * property including but not limited to intellectual property relating
 * to a hardware implementation of the functionality of the software
 * licensed hereunder.  You may use the software subject to the license
 * terms below provided that you ensure that this notice is replicated
 * unmodified and in its entirety in all distributions of the software,
 * modified or unmodified, in source code or in binary form.
 *
 * Copyright (c) 2004-2005 The Regents of The University of Michigan
 * All rights reserved.
 *
 * Redistribution and use in source and binary forms, with or without
 * modification, are permitted provided that the following conditions are
 * met: redistributions of source code must retain the above copyright
 * notice, this list of conditions and the following disclaimer;
 * redistributions in binary form must reproduce the above copyright
 * notice, this list of conditions and the following disclaimer in the
 * documentation and/or other materials provided with the distribution;
 * neither the name of the copyright holders nor the names of its
 * contributors may be used to endorse or promote products derived from
 * this software without specific prior written permission.
 *
 * THIS SOFTWARE IS PROVIDED BY THE COPYRIGHT HOLDERS AND CONTRIBUTORS
 * "AS IS" AND ANY EXPRESS OR IMPLIED WARRANTIES, INCLUDING, BUT NOT
 * LIMITED TO, THE IMPLIED WARRANTIES OF MERCHANTABILITY AND FITNESS FOR
 * A PARTICULAR PURPOSE ARE DISCLAIMED. IN NO EVENT SHALL THE COPYRIGHT
 * OWNER OR CONTRIBUTORS BE LIABLE FOR ANY DIRECT, INDIRECT, INCIDENTAL,
 * SPECIAL, EXEMPLARY, OR CONSEQUENTIAL DAMAGES (INCLUDING, BUT NOT
 * LIMITED TO, PROCUREMENT OF SUBSTITUTE GOODS OR SERVICES; LOSS OF USE,
 * DATA, OR PROFITS; OR BUSINESS INTERRUPTION) HOWEVER CAUSED AND ON ANY
 * THEORY OF LIABILITY, WHETHER IN CONTRACT, STRICT LIABILITY, OR TORT
 * (INCLUDING NEGLIGENCE OR OTHERWISE) ARISING IN ANY WAY OUT OF THE USE
 * OF THIS SOFTWARE, EVEN IF ADVISED OF THE POSSIBILITY OF SUCH DAMAGE.
 */

#ifndef __BASE_STATS_TEXT_HH__
#define __BASE_STATS_TEXT_HH__

#include <iosfwd>
#include <stack>
#include <string>

#include "base/stats/output.hh"
#include "base/stats/types.hh"
#include "base/output.hh"

namespace Stats {

class Text : public Output
{
  protected:
    bool mystream;
    std::ostream *stream;

    // Object/group path
    std::stack<std::string> path;

  protected:
    bool noOutput(const Info &info);

  public:
    bool descriptions;
<<<<<<< HEAD
    bool dumpAll = false;
=======
    bool spaces;
>>>>>>> 0d703041

  public:
    Text();
    Text(std::ostream &stream);
    Text(const std::string &file);
    ~Text();

    void open(std::ostream &stream);
    void open(const std::string &file);
    std::string statName(const std::string &name) const;

    // Implement Visit
    void visit(const ScalarInfo &info) override;
    void visit(const VectorInfo &info) override;
    void visit(const DistInfo &info) override;
    void visit(const VectorDistInfo &info) override;
    void visit(const Vector2dInfo &info) override;
    void visit(const FormulaInfo &info) override;
    void visit(const SparseHistInfo &info) override;

    // Group handling
    void beginGroup(const char *name) override;
    void endGroup() override;

    // Implement Output
    bool valid() const override;
    void begin() override;
    void end() override;
};

std::string ValueToString(Result value, int precision);

<<<<<<< HEAD
Output *initText(const std::string &filename, bool desc, bool dumpAll);
=======
Output *initText(const std::string &filename, bool desc, bool spaces);
>>>>>>> 0d703041

} // namespace Stats

#endif // __BASE_STATS_TEXT_HH__<|MERGE_RESOLUTION|>--- conflicted
+++ resolved
@@ -65,11 +65,8 @@
 
   public:
     bool descriptions;
-<<<<<<< HEAD
+    bool spaces;
     bool dumpAll = false;
-=======
-    bool spaces;
->>>>>>> 0d703041
 
   public:
     Text();
@@ -102,11 +99,8 @@
 
 std::string ValueToString(Result value, int precision);
 
-<<<<<<< HEAD
-Output *initText(const std::string &filename, bool desc, bool dumpAll);
-=======
-Output *initText(const std::string &filename, bool desc, bool spaces);
->>>>>>> 0d703041
+Output *initText(const std::string &filename, bool desc, bool spaces,
+  bool dumpAll);
 
 } // namespace Stats
 
