/*
<<<<<<< HEAD
 * Copyright (c) 2012, 2014, 2017-2018 ARM Limited
=======
 * Copyright (c) 2012, 2014, 2017-2019 ARM Limited
>>>>>>> a56ab045
 * All rights reserved
 *
 * The license below extends only to copyright in the software and shall
 * not be construed as granting a license to any other intellectual
 * property including but not limited to intellectual property relating
 * to a hardware implementation of the functionality of the software
 * licensed hereunder.  You may use the software subject to the license
 * terms below provided that you ensure that this notice is replicated
 * unmodified and in its entirety in all distributions of the software,
 * modified or unmodified, in source code or in binary form.
 *
 * Copyright (c) 2002-2005 The Regents of The University of Michigan
 * All rights reserved.
 *
 * Redistribution and use in source and binary forms, with or without
 * modification, are permitted provided that the following conditions are
 * met: redistributions of source code must retain the above copyright
 * notice, this list of conditions and the following disclaimer;
 * redistributions in binary form must reproduce the above copyright
 * notice, this list of conditions and the following disclaimer in the
 * documentation and/or other materials provided with the distribution;
 * neither the name of the copyright holders nor the names of its
 * contributors may be used to endorse or promote products derived from
 * this software without specific prior written permission.
 *
 * THIS SOFTWARE IS PROVIDED BY THE COPYRIGHT HOLDERS AND CONTRIBUTORS
 * "AS IS" AND ANY EXPRESS OR IMPLIED WARRANTIES, INCLUDING, BUT NOT
 * LIMITED TO, THE IMPLIED WARRANTIES OF MERCHANTABILITY AND FITNESS FOR
 * A PARTICULAR PURPOSE ARE DISCLAIMED. IN NO EVENT SHALL THE COPYRIGHT
 * OWNER OR CONTRIBUTORS BE LIABLE FOR ANY DIRECT, INDIRECT, INCIDENTAL,
 * SPECIAL, EXEMPLARY, OR CONSEQUENTIAL DAMAGES (INCLUDING, BUT NOT
 * LIMITED TO, PROCUREMENT OF SUBSTITUTE GOODS OR SERVICES; LOSS OF USE,
 * DATA, OR PROFITS; OR BUSINESS INTERRUPTION) HOWEVER CAUSED AND ON ANY
 * THEORY OF LIABILITY, WHETHER IN CONTRACT, STRICT LIABILITY, OR TORT
 * (INCLUDING NEGLIGENCE OR OTHERWISE) ARISING IN ANY WAY OUT OF THE USE
 * OF THIS SOFTWARE, EVEN IF ADVISED OF THE POSSIBILITY OF SUCH DAMAGE.
 *
 * Authors: Nathan Binkert
 *          Steve Reinhardt
 *          Andreas Hansson
 */

#ifndef __BASE_ADDR_RANGE_HH__
#define __BASE_ADDR_RANGE_HH__

#include <algorithm>
#include <list>
#include <vector>

#include "base/bitfield.hh"
#include "base/cprintf.hh"
#include "base/logging.hh"
#include "base/types.hh"

/**
 * The AddrRange class encapsulates an address range, and supports a
 * number of tests to check if two ranges intersect, if a range
 * contains a specific address etc. Besides a basic range, the
 * AddrRange also support interleaved ranges, to stripe across cache
 * banks, or memory controllers. The interleaving is implemented by
 * allowing a number of bits of the address, at an arbitrary bit
 * position, to be used as interleaving bits with an associated
 * matching value. In addition, to prevent uniformly strided address
 * patterns from a very biased interleaving, we also allow XOR-based
 * hashing by specifying a set of bits to XOR with before matching.
 *
 * The AddrRange is also able to coalesce a number of interleaved
 * ranges to a contiguous range.
 */
class AddrRange
{

  private:

    /// Private fields for the start and end of the range
    /// Both _start and _end are part of the range.
    Addr _start;
    Addr _end;

    /**
     * Each mask determines the bits we need to xor to get one bit of
     * sel. The first (0) mask is used to get the LSB and the last for
     * the MSB of sel.
     */
    std::vector<Addr> masks;

    /** The value to compare sel with. */
    uint8_t intlvMatch;

  public:

    AddrRange()
        : _start(1), _end(0), intlvMatch(0)
    {}

    /**
     * Construct an address range
     *
     * If the user provides a non empty vector of masks then the
     * address range is interleaved. Each mask determines a set of
     * bits that are xored to determine one bit of the sel value,
     * starting from the least significant bit (i.e., masks[0]
     * determines the least significant bit of sel, ...). If sel
     * matches the provided _intlv_match then the address a is in the
     * range.
     *
     * For example if the input mask is
     * _masks = { 1 << 8 | 1 << 11 | 1 << 13,
     *            1 << 15 | 1 << 17 | 1 << 19}
     *
     * Then a belongs to the address range if
     * _start <= a < _end
     * and
     * sel == _intlv_match
     * where
     * sel[0] = a[8] ^ a[11] ^ a[13]
     * sel[1] = a[15] ^ a[17] ^ a[19]
     *
     * @param _start The start address of this range
     * @param _end The end address of this range (not included in  the range)
     * @param _masks The input vector of masks
     * @param intlv_math The matching value of the xor operations
     */
    AddrRange(Addr _start, Addr _end, const std::vector<Addr> &_masks,
              uint8_t _intlv_match)
        : _start(_start), _end(_end), masks(_masks),
          intlvMatch(_intlv_match)
    {
        // sanity checks
        fatal_if(!masks.empty() && _intlv_match >= ULL(1) << masks.size(),
                 "Match value %d does not fit in %d interleaving bits\n",
                 _intlv_match, masks.size());
    }

    /**
     * Legacy constructor of AddrRange
     *
     * If the user provides a non-zero value in _intlv_high_bit the
     * address range is interleaved.
     *
     * An address a belongs to the address range if
     * _start <= a < _end
     * and
     * sel == _intlv_match
     * where
     * sel = sel1 ^ sel2
     * sel1 = a[_intlv_low_bit:_intlv_high_bit]
     * sel2 = a[_xor_low_bit:_xor_high_bit]
     * _intlv_low_bit = _intlv_high_bit - intv_bits
     * _xor_low_bit = _xor_high_bit - intv_bits
     *
     * @param _start The start address of this range
     * @param _end The end address of this range (not included in  the range)
     * @param _intlv_high_bit The MSB of the intlv bits (disabled if 0)
     * @param _xor_high_bit The MSB of the xor bit (disabled if 0)
     * @param intlv_math The matching value of the xor operations
     */
    AddrRange(Addr _start, Addr _end, uint8_t _intlv_high_bit,
              uint8_t _xor_high_bit, uint8_t _intlv_bits,
              uint8_t _intlv_match)
        : _start(_start), _end(_end), masks(_intlv_bits),
          intlvMatch(_intlv_match)
    {
        // sanity checks
        fatal_if(_intlv_bits && _intlv_match >= ULL(1) << _intlv_bits,
                 "Match value %d does not fit in %d interleaving bits\n",
                 _intlv_match, _intlv_bits);

        // ignore the XOR bits if not interleaving
        if (_intlv_bits && _xor_high_bit) {
            if (_xor_high_bit == _intlv_high_bit) {
                fatal("XOR and interleave high bit must be different\n");
            }  else if (_xor_high_bit > _intlv_high_bit) {
                if ((_xor_high_bit - _intlv_high_bit) < _intlv_bits)
                    fatal("XOR and interleave high bit must be at least "
                          "%d bits apart\n", _intlv_bits);
            } else {
                if ((_intlv_high_bit - _xor_high_bit) < _intlv_bits) {
                    fatal("Interleave and XOR high bit must be at least "
                          "%d bits apart\n", _intlv_bits);
                }
            }
        }

        for (auto i = 0; i < _intlv_bits; i++) {
            uint8_t bit1 = _intlv_high_bit - i;
            Addr mask = (1ULL << bit1);
            if (_xor_high_bit) {
                uint8_t bit2 = _xor_high_bit - i;
                mask |= (1ULL << bit2);
            }
            masks[_intlv_bits - i - 1] = mask;
        }
    }

    AddrRange(Addr _start, Addr _end)
        : _start(_start), _end(_end), intlvMatch(0)
    {}

    /**
     * Create an address range by merging a collection of interleaved
     * ranges.
     *
     * @param ranges Interleaved ranges to be merged
     */
    AddrRange(const std::vector<AddrRange>& ranges)
        : _start(1), _end(0), intlvMatch(0)
    {
        if (!ranges.empty()) {
            // get the values from the first one and check the others
            _start = ranges.front()._start;
            _end = ranges.front()._end;
            masks = ranges.front().masks;
            intlvMatch = ranges.front().intlvMatch;
        }
        // either merge if got all ranges or keep this equal to the single
        // interleaved range
        if (ranges.size() > 1) {

            if (ranges.size() != (ULL(1) << masks.size()))
                fatal("Got %d ranges spanning %d interleaving bits\n",
                      ranges.size(), masks.size());

            uint8_t match = 0;
            for (const auto& r : ranges) {
                if (!mergesWith(r))
                    fatal("Can only merge ranges with the same start, end "
                          "and interleaving bits, %s %s\n", to_string(),
                          r.to_string());

                if (r.intlvMatch != match)
                    fatal("Expected interleave match %d but got %d when "
                          "merging\n", match, r.intlvMatch);
                ++match;
            }
            masks.clear();
            intlvMatch = 0;
        }
    }

    /**
     * Determine if the range is interleaved or not.
     *
     * @return true if interleaved
     */
    bool interleaved() const { return masks.size() > 0; }

    /**
     * Determing the interleaving granularity of the range.
     *
     * @return The size of the regions created by the interleaving bits
     */
    uint64_t granularity() const
    {
        if (interleaved()) {
<<<<<<< HEAD
            const uint8_t intlv_low_bit = intlvHighBit - intlvBits + 1;
            if (hashed()) {
                const uint8_t xor_low_bit = xorHighBit - intlvBits + 1;
                return ULL(1) << std::min(intlv_low_bit, xor_low_bit);
            } else {
                return ULL(1) << intlv_low_bit;
            }
=======
            auto combined_mask = 0;
            for (auto mask: masks) {
                combined_mask |= mask;
            }
            const uint8_t lowest_bit = ctz64(combined_mask);
            return ULL(1) << lowest_bit;
>>>>>>> a56ab045
        } else {
            return size();
        }
    }

    /**
     * Determine the number of interleaved address stripes this range
     * is part of.
     *
     * @return The number of stripes spanned by the interleaving bits
     */
    uint32_t stripes() const { return ULL(1) << masks.size(); }

    /**
     * Get the size of the address range. For a case where
     * interleaving is used we make the simplifying assumption that
     * the size is a divisible by the size of the interleaving slice.
     */
    Addr size() const
    {
        return (_end - _start + 1) >> masks.size();
    }

    /**
     * Determine if the range is valid.
     */
    bool valid() const { return _start <= _end; }

    /**
     * Get the start address of the range.
     */
    Addr start() const { return _start; }

    /**
     * Get the end address of the range.
     */
    Addr end() const { return _end; }

    /**
     * Get a string representation of the range. This could
     * alternatively be implemented as a operator<<, but at the moment
     * that seems like overkill.
     */
    std::string to_string() const
    {
        if (interleaved()) {
            std::string str;
            for (int i = 0; i < masks.size(); i++) {
                str += " ";
                Addr mask = masks[i];
                while (mask) {
                    auto bit = ctz64(mask);
                    mask &= ~(1ULL << bit);
                    str += csprintf("a[%d]^", bit);
                }
                str += csprintf("\b=%d", bits(intlvMatch, i));
            }
            return csprintf("[%#llx:%#llx]%s", _start, _end, str);
        } else {
            return csprintf("[%#llx:%#llx]", _start, _end);
        }
    }

    /**
     * Determine if another range merges with the current one, i.e. if
     * they are part of the same contigous range and have the same
     * interleaving bits.
     *
     * @param r Range to evaluate merging with
     * @return true if the two ranges would merge
     */
    bool mergesWith(const AddrRange& r) const
    {
        return r._start == _start && r._end == _end &&
            r.masks == masks;
    }

    /**
     * Determine if another range intersects this one, i.e. if there
     * is an address that is both in this range and the other
     * range. No check is made to ensure either range is valid.
     *
     * @param r Range to intersect with
     * @return true if the intersection of the two ranges is not empty
     */
    bool intersects(const AddrRange& r) const
    {
        if (_start > r._end || _end < r._start)
            // start with the simple case of no overlap at all,
            // applicable even if we have interleaved ranges
            return false;
        else if (!interleaved() && !r.interleaved())
            // if neither range is interleaved, we are done
            return true;

        // now it gets complicated, focus on the cases we care about
        if (r.size() == 1)
            // keep it simple and check if the address is within
            // this range
            return contains(r.start());
        else if (mergesWith(r))
            // restrict the check to ranges that belong to the
            // same chunk
            return intlvMatch == r.intlvMatch;
        else
            panic("Cannot test intersection of %s and %s\n",
                  to_string(), r.to_string());
    }

    /**
     * Determine if this range is a subset of another range, i.e. if
     * every address in this range is also in the other range. No
     * check is made to ensure either range is valid.
     *
     * @param r Range to compare with
     * @return true if the this range is a subset of the other one
     */
    bool isSubset(const AddrRange& r) const
    {
        if (interleaved())
            panic("Cannot test subset of interleaved range %s\n", to_string());

        // This address range is not interleaved and therefore it
        // suffices to check the upper bound, the lower bound and
        // whether it would fit in a continuous segment of the input
        // addr range.
        if (r.interleaved()) {
            return r.contains(_start) && r.contains(_end) &&
                size() <= r.granularity();
        } else {
            return _start >= r._start && _end <= r._end;
        }
    }

    /**
     * Determine if the range contains an address.
     *
     * @param a Address to compare with
     * @return true if the address is in the range
     */
    bool contains(const Addr& a) const
    {
        // check if the address is in the range and if there is either
        // no interleaving, or with interleaving also if the selected
        // bits from the address match the interleaving value
        bool in_range = a >= _start && a <= _end;
        if (in_range) {
            auto sel = 0;
            for (int i = 0; i < masks.size(); i++) {
                Addr masked = a & masks[i];
                // The result of an xor operation is 1 if the number
                // of bits set is odd or 0 othersize, thefore it
                // suffices to count the number of bits set to
                // determine the i-th bit of sel.
                sel |= (popCount(masked) % 2) << i;
            }
            return sel == intlvMatch;
        }
        return false;
    }

    /**
     * Remove the interleaving bits from an input address.
     *
     * This function returns a new address in a continous range [
     * start, start + size / intlv_bits). We can achieve this by
     * discarding the LSB in each mask.
     *
     * e.g., if the input address is of the form:
     * ------------------------------------
     * | a_high | x1 | a_mid | x0 | a_low |
     * ------------------------------------
     * where x0 is the LSB set in masks[0]
     * and x1 is the LSB set in masks[1]
     *
     * this function will return:
     * ---------------------------------
     * |    0 | a_high | a_mid | a_low |
     * ---------------------------------
     *
     * @param the input address
     * @return the new address
     */
    inline Addr removeIntlvBits(Addr a) const
    {
        // Get the LSB set from each mask
        int masks_lsb[masks.size()];
        for (int i = 0; i < masks.size(); i++) {
            masks_lsb[i] = ctz64(masks[i]);
        }

        // we need to sort the list of bits we will discard as we
        // discard them one by one starting.
        std::sort(masks_lsb, masks_lsb + masks.size());

        for (int i = 0; i < masks.size(); i++) {
            const int intlv_bit = masks_lsb[i];
            if (intlv_bit > 0) {
                // on every iteration we remove one bit from the input
                // address, and therefore the lowest invtl_bit has
                // also shifted to the right by i positions.
                a = insertBits(a >> 1, intlv_bit - i - 1, 0, a);
            } else {
                a >>= 1;
            }
        }
        return a;
    }

    /**
     * Determine the offset of an address within the range.
     *
     * This function returns the offset of the given address from the
     * starting address discarding any bits that are used for
     * interleaving. This way we can convert the input address to a
     * new unique address in a continuous range that starts from 0.
     *
     * @param the input address
     * @return the flat offset in the address range
     */
    Addr getOffset(const Addr& a) const
    {
        bool in_range = a >= _start && a <= _end;
        if (!in_range) {
            return MaxAddr;
        }
        if (interleaved()) {
            return removeIntlvBits(a) - removeIntlvBits(_start);
        } else {
            return a - _start;
        }
    }

    /**
     * Less-than operator used to turn an STL map into a binary search
     * tree of non-overlapping address ranges.
     *
     * @param r Range to compare with
     * @return true if the start address is less than that of the other range
     */
    bool operator<(const AddrRange& r) const
    {
        if (_start != r._start)
            return _start < r._start;
        else
            // for now assume that the end is also the same, and that
            // we are looking at the same interleaving bits
            return intlvMatch < r.intlvMatch;
    }

    bool operator==(const AddrRange& r) const
    {
        if (_start != r._start)    return false;
        if (_end != r._end)      return false;
        if (masks != r.masks)         return false;
        if (intlvMatch != r.intlvMatch)   return false;

        return true;
    }

    bool operator!=(const AddrRange& r) const
    {
        return !(*this == r);
    }
};

/**
 * Convenience typedef for a collection of address ranges
 */
typedef std::list<AddrRange> AddrRangeList;

inline AddrRange
RangeEx(Addr start, Addr end)
{ return AddrRange(start, end - 1); }

inline AddrRange
RangeIn(Addr start, Addr end)
{ return AddrRange(start, end); }

inline AddrRange
RangeSize(Addr start, Addr size)
{ return AddrRange(start, start + size - 1); }

#endif // __BASE_ADDR_RANGE_HH__<|MERGE_RESOLUTION|>--- conflicted
+++ resolved
@@ -1,9 +1,5 @@
 /*
-<<<<<<< HEAD
- * Copyright (c) 2012, 2014, 2017-2018 ARM Limited
-=======
  * Copyright (c) 2012, 2014, 2017-2019 ARM Limited
->>>>>>> a56ab045
  * All rights reserved
  *
  * The license below extends only to copyright in the software and shall
@@ -259,22 +255,12 @@
     uint64_t granularity() const
     {
         if (interleaved()) {
-<<<<<<< HEAD
-            const uint8_t intlv_low_bit = intlvHighBit - intlvBits + 1;
-            if (hashed()) {
-                const uint8_t xor_low_bit = xorHighBit - intlvBits + 1;
-                return ULL(1) << std::min(intlv_low_bit, xor_low_bit);
-            } else {
-                return ULL(1) << intlv_low_bit;
-            }
-=======
             auto combined_mask = 0;
             for (auto mask: masks) {
                 combined_mask |= mask;
             }
             const uint8_t lowest_bit = ctz64(combined_mask);
             return ULL(1) << lowest_bit;
->>>>>>> a56ab045
         } else {
             return size();
         }
