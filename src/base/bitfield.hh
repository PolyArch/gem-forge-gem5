/*
 * Copyright (c) 2017, 2019 ARM Limited
 * All rights reserved
 *
 * The license below extends only to copyright in the software and shall
 * not be construed as granting a license to any other intellectual
 * property including but not limited to intellectual property relating
 * to a hardware implementation of the functionality of the software
 * licensed hereunder.  You may use the software subject to the license
 * terms below provided that you ensure that this notice is replicated
 * unmodified and in its entirety in all distributions of the software,
 * modified or unmodified, in source code or in binary form.
 *
 * Copyright (c) 2003-2005 The Regents of The University of Michigan
 * All rights reserved.
 *
 * Redistribution and use in source and binary forms, with or without
 * modification, are permitted provided that the following conditions are
 * met: redistributions of source code must retain the above copyright
 * notice, this list of conditions and the following disclaimer;
 * redistributions in binary form must reproduce the above copyright
 * notice, this list of conditions and the following disclaimer in the
 * documentation and/or other materials provided with the distribution;
 * neither the name of the copyright holders nor the names of its
 * contributors may be used to endorse or promote products derived from
 * this software without specific prior written permission.
 *
 * THIS SOFTWARE IS PROVIDED BY THE COPYRIGHT HOLDERS AND CONTRIBUTORS
 * "AS IS" AND ANY EXPRESS OR IMPLIED WARRANTIES, INCLUDING, BUT NOT
 * LIMITED TO, THE IMPLIED WARRANTIES OF MERCHANTABILITY AND FITNESS FOR
 * A PARTICULAR PURPOSE ARE DISCLAIMED. IN NO EVENT SHALL THE COPYRIGHT
 * OWNER OR CONTRIBUTORS BE LIABLE FOR ANY DIRECT, INDIRECT, INCIDENTAL,
 * SPECIAL, EXEMPLARY, OR CONSEQUENTIAL DAMAGES (INCLUDING, BUT NOT
 * LIMITED TO, PROCUREMENT OF SUBSTITUTE GOODS OR SERVICES; LOSS OF USE,
 * DATA, OR PROFITS; OR BUSINESS INTERRUPTION) HOWEVER CAUSED AND ON ANY
 * THEORY OF LIABILITY, WHETHER IN CONTRACT, STRICT LIABILITY, OR TORT
 * (INCLUDING NEGLIGENCE OR OTHERWISE) ARISING IN ANY WAY OUT OF THE USE
 * OF THIS SOFTWARE, EVEN IF ADVISED OF THE POSSIBILITY OF SUCH DAMAGE.
 *
 * Authors: Steve Reinhardt
 *          Nathan Binkert
 *          Giacomo Travaglini
 */

#ifndef __BASE_BITFIELD_HH__
#define __BASE_BITFIELD_HH__

#include <inttypes.h>
#include <cassert>
#include <cstddef>
#include <type_traits>

/** Lookup table used for High Speed bit reversing */
extern const uint8_t reverseLookUpTable[];

/**
 * Generate a 64-bit mask of 'nbits' 1s, right justified.
 */
inline uint64_t
mask(int nbits)
{
    return (nbits == 64) ? (uint64_t)-1LL : (1ULL << nbits) - 1;
}

/**
 * Extract the bitfield from position 'first' to 'last' (inclusive)
 * from 'val' and right justify it.  MSB is numbered 63, LSB is 0.
 */
template <class T>
inline
T
bits(T val, int first, int last)
{
    int nbits = first - last + 1;
    return (val >> last) & mask(nbits);
}

/**
 * Extract the bit from this position from 'val' and right justify it.
 */
template <class T>
inline
T
bits(T val, int bit)
{
    return bits(val, bit, bit);
}

/**
 * Mask off the given bits in place like bits() but without shifting.
 * msb = 63, lsb = 0
 */
template <class T>
inline
T
mbits(T val, int first, int last)
{
    return val & (mask(first+1) & ~mask(last));
}

inline uint64_t
mask(int first, int last)
{
    return mbits((uint64_t)-1LL, first, last);
}

/**
 * Sign-extend an N-bit value to 64 bits.
 */
template <int N>
inline
uint64_t
sext(uint64_t val)
{
    int sign_bit = bits(val, N-1, N-1);
    return sign_bit ? (val | ~mask(N)) : val;
}

/**
 * Return val with bits first to last set to bit_val
 */
template <class T, class B>
inline
T
insertBits(T val, int first, int last, B bit_val)
{
    T t_bit_val = bit_val;
    T bmask = mask(first - last + 1) << last;
    return ((t_bit_val << last) & bmask) | (val & ~bmask);
}

/**
 * Overloaded for access to only one bit in value
 */
template <class T, class B>
inline
T
insertBits(T val, int bit, B bit_val)
{
    return insertBits(val, bit, bit, bit_val);
}

/**
 * A convenience function to replace bits first to last of val with bit_val
 * in place.
 */
template <class T, class B>
inline
void
replaceBits(T& val, int first, int last, B bit_val)
{
    val = insertBits(val, first, last, bit_val);
}

/** Overloaded function to allow to access only 1 bit*/
template <class T, class B>
inline
void
replaceBits(T& val, int bit, B bit_val)
{
    val = insertBits(val, bit, bit, bit_val);
}

/**
 * Takes a variable lenght word and returns the mirrored version
 * (Bit by bit, LSB=>MSB).
 *
 * algorithm from
 * http://graphics.stanford.edu/~seander/bithacks.html
 * #ReverseBitsByLookupTable
 *
 * @param val: variable lenght word
 * @param size: number of bytes to mirror
 * @return mirrored word
 */
template <class T>
T
reverseBits(T val, std::size_t size = sizeof(T))
{
    static_assert(std::is_integral<T>::value, "Expecting an integer type");

    assert(size <= sizeof(T));

    T output = 0;
    for (auto byte = 0; byte < size; byte++, val = static_cast<T>(val >> 8)) {
        output = (output << 8) | reverseLookUpTable[val & 0xFF];
    }

    return output;
}

/**
 * Returns the bit position of the MSB that is set in the input
 */
inline
int
findMsbSet(uint64_t val) {
    int msb = 0;
    if (!val)
        return 0;
    if (bits(val, 63,32)) { msb += 32; val >>= 32; }
    if (bits(val, 31,16)) { msb += 16; val >>= 16; }
    if (bits(val, 15,8))  { msb += 8;  val >>= 8;  }
    if (bits(val, 7,4))   { msb += 4;  val >>= 4;  }
    if (bits(val, 3,2))   { msb += 2;  val >>= 2;  }
    if (bits(val, 1,1))   { msb += 1; }
    return msb;
}

/**
 * Returns the bit position of the LSB that is set in the input
 */
inline int
findLsbSet(uint64_t val) {
    int lsb = 0;
    if (!val)
        return sizeof(val) * 8;
    if (!bits(val, 31,0)) { lsb += 32; val >>= 32; }
    if (!bits(val, 15,0)) { lsb += 16; val >>= 16; }
    if (!bits(val, 7,0))  { lsb += 8;  val >>= 8;  }
    if (!bits(val, 3,0))  { lsb += 4;  val >>= 4;  }
    if (!bits(val, 1,0))  { lsb += 2;  val >>= 2;  }
    if (!bits(val, 0,0))  { lsb += 1; }
    return lsb;
}

/**
 * Checks if a number is a power of two, or zero.
 */
template <class T>
inline bool
isPow2(T v) {
   return (v & (v - 1)) == (T)0;
}

/**
 * Returns the number of set ones in the provided value.
 * PD algorithm from
 * http://graphics.stanford.edu/~seander/bithacks.html#CountBitsSetParallel
 */
inline int
popCount(uint64_t val) {
#ifndef __has_builtin
    #define __has_builtin(foo) 0
#endif
#if defined(__GNUC__) || (defined(__clang__) && __has_builtin(__builtin_popcountl))
    return __builtin_popcountl(val);
#else
    const uint64_t m1 = 0x5555555555555555;  // ..010101b
    const uint64_t m2 = 0x3333333333333333;  // ..110011b
    const uint64_t m4 = 0x0f0f0f0f0f0f0f0f;  // ..001111b
    const uint64_t sum = 0x0101010101010101;

    val -= (val >> 1) & m1;               // 2 bits count -> 2 bits
    val = (val & m2) + ((val >> 2) & m2); // 4 bits count -> 4 bits
    val = (val + (val >> 4)) & m4;        // 8 bits count -> 8 bits
    return (val * sum) >> 56;             // horizontal sum
#endif // defined(__GNUC__) || (defined(__clang__) && __has_builtin(__builtin_popcountl))
}

/**
 * Align to the next highest power of two.
 *
 * The number passed in is aligned to the next highest power of two,
 * if it is not already a power of two. Please note that if 0 is
 * passed in, 0 is returned.
 *
 * This code has been modified from the following:
 * http://graphics.stanford.edu/~seander/bithacks.html#RoundUpPowerOf2
 */
inline uint64_t alignToPowerOfTwo(uint64_t val)
{
    val--;
    val |= val >> 1;
    val |= val >> 2;
    val |= val >> 4;
    val |= val >> 8;
    val |= val >> 16;
    val |= val >> 32;
    val++;

    return val;
};

/**
 * Count trailing zeros in a 32-bit value.
 *
<<<<<<< HEAD
 * Returns 32 if the value is zero. Note that the GCC builtin is
 * undefined if the value is zero.
 */
inline int ctz32(uint32_t value)
{
    return value ? __builtin_ctz(value) : 32;
=======
 * @param An input value
 * @return The number of trailing zeros or 32 if the value is zero.
 */
inline int ctz32(uint32_t value)
{
    return value ? __builtin_ctzl(value) : 32;
}

/**
 * Count trailing zeros in a 64-bit value.
 *
 * @param An input value
 * @return The number of trailing zeros or 64 if the value is zero.
 */
inline int ctz64(uint64_t value)
{
    return value ? __builtin_ctzll(value) : 64;
>>>>>>> a56ab045
}

#endif // __BASE_BITFIELD_HH__<|MERGE_RESOLUTION|>--- conflicted
+++ resolved
@@ -285,14 +285,6 @@
 /**
  * Count trailing zeros in a 32-bit value.
  *
-<<<<<<< HEAD
- * Returns 32 if the value is zero. Note that the GCC builtin is
- * undefined if the value is zero.
- */
-inline int ctz32(uint32_t value)
-{
-    return value ? __builtin_ctz(value) : 32;
-=======
  * @param An input value
  * @return The number of trailing zeros or 32 if the value is zero.
  */
@@ -310,7 +302,6 @@
 inline int ctz64(uint64_t value)
 {
     return value ? __builtin_ctzll(value) : 64;
->>>>>>> a56ab045
 }
 
 #endif // __BASE_BITFIELD_HH__