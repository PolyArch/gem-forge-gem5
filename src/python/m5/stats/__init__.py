# Copyright (c) 2017-2020 ARM Limited
# All rights reserved.
#
# The license below extends only to copyright in the software and shall
# not be construed as granting a license to any other intellectual
# property including but not limited to intellectual property relating
# to a hardware implementation of the functionality of the software
# licensed hereunder.  You may use the software subject to the license
# terms below provided that you ensure that this notice is replicated
# unmodified and in its entirety in all distributions of the software,
# modified or unmodified, in source code or in binary form.
#
# Copyright (c) 2007 The Regents of The University of Michigan
# Copyright (c) 2010 The Hewlett-Packard Development Company
# All rights reserved.
#
# Redistribution and use in source and binary forms, with or without
# modification, are permitted provided that the following conditions are
# met: redistributions of source code must retain the above copyright
# notice, this list of conditions and the following disclaimer;
# redistributions in binary form must reproduce the above copyright
# notice, this list of conditions and the following disclaimer in the
# documentation and/or other materials provided with the distribution;
# neither the name of the copyright holders nor the names of its
# contributors may be used to endorse or promote products derived from
# this software without specific prior written permission.
#
# THIS SOFTWARE IS PROVIDED BY THE COPYRIGHT HOLDERS AND CONTRIBUTORS
# "AS IS" AND ANY EXPRESS OR IMPLIED WARRANTIES, INCLUDING, BUT NOT
# LIMITED TO, THE IMPLIED WARRANTIES OF MERCHANTABILITY AND FITNESS FOR
# A PARTICULAR PURPOSE ARE DISCLAIMED. IN NO EVENT SHALL THE COPYRIGHT
# OWNER OR CONTRIBUTORS BE LIABLE FOR ANY DIRECT, INDIRECT, INCIDENTAL,
# SPECIAL, EXEMPLARY, OR CONSEQUENTIAL DAMAGES (INCLUDING, BUT NOT
# LIMITED TO, PROCUREMENT OF SUBSTITUTE GOODS OR SERVICES; LOSS OF USE,
# DATA, OR PROFITS; OR BUSINESS INTERRUPTION) HOWEVER CAUSED AND ON ANY
# THEORY OF LIABILITY, WHETHER IN CONTRACT, STRICT LIABILITY, OR TORT
# (INCLUDING NEGLIGENCE OR OTHERWISE) ARISING IN ANY WAY OUT OF THE USE
# OF THIS SOFTWARE, EVEN IF ADVISED OF THE POSSIBILITY OF SUCH DAMAGE.

import m5

import _m5.stats
from m5.objects import Root
from m5.params import isNullPointer
from .gem5stats import JsonOutputVistor
from m5.util import attrdict, fatal

# Stat exports
from _m5.stats import schedStatEvent as schedEvent
from _m5.stats import periodicStatDump

outputList = []

# Dictionary of stat visitor factories populated by the _url_factory
# visitor.
factories = {}

# List of all factories. Contains tuples of (factory, schemes,
# enabled).
all_factories = []


def _url_factory(schemes, enable=True):
    """Wrap a plain Python function with URL parsing helpers

    Wrap a plain Python function f(fn, **kwargs) to expect a URL that
    has been split using urlparse.urlsplit. First positional argument
    is assumed to be a filename, this is created as the concatenation
    of the netloc (~hostname) and path in the parsed URL. Keyword
    arguments are derived from the query values in the URL.

    Arguments:
        schemes: A list of URL schemes to use for this function.

    Keyword arguments:
        enable: Enable/disable this factory. Typically used when the
                presence of a function depends on some runtime property.

    For example:
        wrapped_f(urlparse.urlsplit("text://stats.txt?desc=False")) ->
        f("stats.txt", desc=False)

    """

    from functools import wraps

    def decorator(func):
        @wraps(func)
        def wrapper(url):
            try:
                from urllib.parse import parse_qs
            except ImportError:
                # Python 2 fallback
                from urlparse import parse_qs
            from ast import literal_eval

            qs = parse_qs(url.query, keep_blank_values=True)

            # parse_qs returns a list of values for each parameter. Only
            # use the last value since kwargs don't allow multiple values
            # per parameter. Use literal_eval to transform string param
            # values into proper Python types.
            def parse_value(key, values):
                if len(values) == 0 or (len(values) == 1 and not values[0]):
                    fatal(
                        "%s: '%s' doesn't have a value." % (url.geturl(), key)
                    )
                elif len(values) > 1:
                    fatal(
                        "%s: '%s' has multiple values." % (url.geturl(), key)
                    )
                else:
                    try:
                        return key, literal_eval(values[0])
                    except ValueError:
                        fatal(
                            "%s: %s isn't a valid Python literal"
                            % (url.geturl(), values[0])
                        )

            kwargs = dict([parse_value(k, v) for k, v in qs.items()])

            try:
                return func("%s%s" % (url.netloc, url.path), **kwargs)
            except TypeError:
                fatal("Illegal stat visitor parameter specified")

        all_factories.append((wrapper, schemes, enable))
        for scheme in schemes:
            assert scheme not in factories
            factories[scheme] = wrapper if enable else None
        return wrapper

    return decorator

<<<<<<< HEAD
@_url_factory([ None, "", "text", "file", ])
def _textFactory(fn, desc=True, spaces=True, dumpAll=False):
=======

@_url_factory([None, "", "text", "file"])
def _textFactory(fn, desc=True, spaces=True):
>>>>>>> 5fa484e2
    """Output stats in text format.

    Text stat files contain one stat per line with an optional
    description. The description is enabled by default, but can be
    disabled by setting the desc parameter to False.

    Parameters:
      * desc (bool): Output stat descriptions (default: True)
      * spaces (bool): Output alignment spaces (default: True)
      * dumpAll (bool): Output stat even if it is set to no Output (default: False)

    Example:
      text://stats.txt?desc=False;spaces=False

    """

    return _m5.stats.initText(fn, desc, spaces, dumpAll)


@_url_factory(["h5"], enable=hasattr(_m5.stats, "initHDF5"))
def _hdf5Factory(fn, chunking=10, desc=True, formulas=True):
    """Output stats in HDF5 format.

    The HDF5 file format is a structured binary file format. It has
    the multiple benefits over traditional text stat files:

      * Efficient storage of time series (multiple stat dumps)
      * Fast lookup of stats
      * Plenty of existing tooling (e.g., Python libraries and graphical
        viewers)
      * File format can be used to store frame buffers together with
        normal stats.

    There are some drawbacks compared to the default text format:
      * Large startup cost (single stat dump larger than text equivalent)
      * Stat dumps are slower than text


    Known limitations:
      * Distributions and histograms currently unsupported.
      * No support for forking.


    Parameters:
      * chunking (unsigned): Number of time steps to pre-allocate (default: 10)
      * desc (bool): Output stat descriptions (default: True)
      * formulas (bool): Output derived stats (default: True)

    Example:
      h5://stats.h5?desc=False;chunking=100;formulas=False

    """

    return _m5.stats.initHDF5(fn, chunking, desc, formulas)


@_url_factory(["json"])
def _jsonFactory(fn):
    """Output stats in JSON format.

    Example:
      json://stats.json

    """

    return JsonOutputVistor(fn)


def addStatVisitor(url):
    """Add a stat visitor specified using a URL string

    Stat visitors are specified using URLs on the following format:
    format://path[?param=value[;param=value]]

    The available formats are listed in the factories list. Factories
    are called with the path as the first positional parameter and the
    parameters are keyword arguments. Parameter values must be valid
    Python literals.

    """

    try:
        from urllib.parse import urlsplit
    except ImportError:
        # Python 2 fallback
        from urlparse import urlsplit

    parsed = urlsplit(url)

    try:
        factory = factories[parsed.scheme]
    except KeyError:
        fatal("Illegal stat file type '%s' specified." % parsed.scheme)

    if factory is None:
        fatal("Stat type '%s' disabled at compile time" % parsed.scheme)

    outputList.append(factory(parsed))


def printStatVisitorTypes():
    """List available stat visitors and their documentation"""

    import inspect

    def print_doc(doc):
        for line in doc.splitlines():
            print("| %s" % line)
        print()

    enabled_visitors = [x for x in all_factories if x[2]]
    for factory, schemes, _ in enabled_visitors:
        print("%s:" % ", ".join(filter(lambda x: x is not None, schemes)))

        # Try to extract the factory doc string
        print_doc(inspect.getdoc(factory))


def initSimStats():
    _m5.stats.initSimStats()
    _m5.stats.registerPythonStatsHandlers()


def _visit_groups(visitor, root=None):
    if root is None:
        root = Root.getInstance()
    for group in root.getStatGroups().values():
        visitor(group)
        _visit_groups(visitor, root=group)


def _visit_stats(visitor, root=None):
    def for_each_stat(g):
        for stat in g.getStats():
            visitor(g, stat)

    _visit_groups(for_each_stat, root=root)


def _bindStatHierarchy(root):
    def _bind_obj(name, obj):
        if isNullPointer(obj):
            return
        if m5.SimObject.isSimObjectVector(obj):
            if len(obj) == 1:
                _bind_obj(name, obj[0])
            else:
                for idx, obj in enumerate(obj):
                    _bind_obj("{}{}".format(name, idx), obj)
        else:
            # We need this check because not all obj.getCCObject() is an
            # instance of Stat::Group. For example, sc_core::sc_module, the C++
            # class of SystemC_ScModule, is not a subclass of Stat::Group. So
            # it will cause a type error if obj is a SystemC_ScModule when
            # calling addStatGroup().
            if isinstance(obj.getCCObject(), _m5.stats.Group):
                parent = root
                while parent:
                    if hasattr(parent, "addStatGroup"):
                        parent.addStatGroup(name, obj.getCCObject())
                        break
                    parent = parent.get_parent()

            _bindStatHierarchy(obj)

    for name, obj in root._children.items():
        _bind_obj(name, obj)


names = []
stats_dict = {}
stats_list = []


def enable():
    """Enable the statistics package.  Before the statistics package is
    enabled, all statistics must be created and initialized and once
    the package is enabled, no more statistics can be created."""

    def check_stat(group, stat):
        if not stat.check() or not stat.baseCheck():
            fatal(
                "statistic '%s' (%d) was not properly initialized "
                "by a regStats() function\n",
                stat.name,
                stat.id,
            )

        if not (stat.flags & flags.display):
            stat.name = "__Stat%06d" % stat.id

    # Legacy stat
    global stats_list
    stats_list = list(_m5.stats.statsList())

    for stat in stats_list:
        check_stat(None, stat)

    stats_list.sort(key=lambda s: s.name.split("."))
    for stat in stats_list:
        stats_dict[stat.name] = stat
        stat.enable()

    # New stats
    _visit_stats(check_stat)
    _visit_stats(lambda g, s: s.enable())

    _m5.stats.enable()


def prepare():
    """Prepare all stats for data access.  This must be done before
    dumping and serialization."""

    # Legacy stats
    for stat in stats_list:
        stat.prepare()

    # New stats
    _visit_stats(lambda g, s: s.prepare())


def _dump_to_visitor(visitor, roots=None):
    # New stats
    def dump_group(group):
        for stat in group.getStats():
            stat.visit(visitor)
        for n, g in group.getStatGroups().items():
            visitor.beginGroup(n)
            dump_group(g)
            visitor.endGroup()

    if roots:
        # New stats from selected subroots.
        for root in roots:
            for p in root.path_list():
                visitor.beginGroup(p)
            dump_group(root)
            for p in reversed(root.path_list()):
                visitor.endGroup()
    else:
        # New stats starting from root.
        dump_group(Root.getInstance())

        # Legacy stats
        for stat in stats_list:
            stat.visit(visitor)


lastDump = 0
# List[SimObject].
global_dump_roots = []


def dump(roots=None):
    """Dump all statistics data to the registered outputs"""

    all_roots = []
    if roots is not None:
        all_roots.extend(roots)
    global global_dump_roots
    all_roots.extend(global_dump_roots)

    now = m5.curTick()
    global lastDump
    assert lastDump <= now
    new_dump = lastDump != now
    lastDump = now

    # Don't allow multiple global stat dumps in the same tick. It's
    # still possible to dump a multiple sub-trees.
    if not new_dump and not all_roots:
        return

    # Only prepare stats the first time we dump them in the same tick.
    if new_dump:
        _m5.stats.processDumpQueue()
        # Notify new-style stats group that we are about to dump stats.
        sim_root = Root.getInstance()
        if sim_root:
            sim_root.preDumpStats()
        prepare()

    for output in outputList:
        if isinstance(output, JsonOutputVistor):
            if not all_roots:
                output.dump(Root.getInstance())
            else:
                output.dump(all_roots)
        else:
            if output.valid():
                output.begin()
                _dump_to_visitor(output, roots=all_roots)
                output.end()


def reset():
    """Reset all statistics to the base state"""

    # call reset stats on all SimObjects
    root = Root.getInstance()
    if root:
        root.resetStats()

    # call any other registered legacy stats reset callbacks
    for stat in stats_list:
        stat.reset()

    _m5.stats.processResetQueue()


flags = attrdict(
    {
        "none": 0x0000,
        "init": 0x0001,
        "display": 0x0002,
        "total": 0x0010,
        "pdf": 0x0020,
        "cdf": 0x0040,
        "dist": 0x0080,
        "nozero": 0x0100,
        "nonan": 0x0200,
    }
)<|MERGE_RESOLUTION|>--- conflicted
+++ resolved
@@ -133,14 +133,9 @@
 
     return decorator
 
-<<<<<<< HEAD
-@_url_factory([ None, "", "text", "file", ])
+
+@_url_factory([None, "", "text", "file"])
 def _textFactory(fn, desc=True, spaces=True, dumpAll=False):
-=======
-
-@_url_factory([None, "", "text", "file"])
-def _textFactory(fn, desc=True, spaces=True):
->>>>>>> 5fa484e2
     """Output stats in text format.
 
     Text stat files contain one stat per line with an optional
@@ -322,6 +317,7 @@
 
     def check_stat(group, stat):
         if not stat.check() or not stat.baseCheck():
+            print(f'{stat.id} {stat.check()}')
             fatal(
                 "statistic '%s' (%d) was not properly initialized "
                 "by a regStats() function\n",
