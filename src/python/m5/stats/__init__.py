# Copyright (c) 2017-2019 ARM Limited
# All rights reserved.
#
# The license below extends only to copyright in the software and shall
# not be construed as granting a license to any other intellectual
# property including but not limited to intellectual property relating
# to a hardware implementation of the functionality of the software
# licensed hereunder.  You may use the software subject to the license
# terms below provided that you ensure that this notice is replicated
# unmodified and in its entirety in all distributions of the software,
# modified or unmodified, in source code or in binary form.
#
# Copyright (c) 2007 The Regents of The University of Michigan
# Copyright (c) 2010 The Hewlett-Packard Development Company
# All rights reserved.
#
# Redistribution and use in source and binary forms, with or without
# modification, are permitted provided that the following conditions are
# met: redistributions of source code must retain the above copyright
# notice, this list of conditions and the following disclaimer;
# redistributions in binary form must reproduce the above copyright
# notice, this list of conditions and the following disclaimer in the
# documentation and/or other materials provided with the distribution;
# neither the name of the copyright holders nor the names of its
# contributors may be used to endorse or promote products derived from
# this software without specific prior written permission.
#
# THIS SOFTWARE IS PROVIDED BY THE COPYRIGHT HOLDERS AND CONTRIBUTORS
# "AS IS" AND ANY EXPRESS OR IMPLIED WARRANTIES, INCLUDING, BUT NOT
# LIMITED TO, THE IMPLIED WARRANTIES OF MERCHANTABILITY AND FITNESS FOR
# A PARTICULAR PURPOSE ARE DISCLAIMED. IN NO EVENT SHALL THE COPYRIGHT
# OWNER OR CONTRIBUTORS BE LIABLE FOR ANY DIRECT, INDIRECT, INCIDENTAL,
# SPECIAL, EXEMPLARY, OR CONSEQUENTIAL DAMAGES (INCLUDING, BUT NOT
# LIMITED TO, PROCUREMENT OF SUBSTITUTE GOODS OR SERVICES; LOSS OF USE,
# DATA, OR PROFITS; OR BUSINESS INTERRUPTION) HOWEVER CAUSED AND ON ANY
# THEORY OF LIABILITY, WHETHER IN CONTRACT, STRICT LIABILITY, OR TORT
# (INCLUDING NEGLIGENCE OR OTHERWISE) ARISING IN ANY WAY OUT OF THE USE
# OF THIS SOFTWARE, EVEN IF ADVISED OF THE POSSIBILITY OF SUCH DAMAGE.
#
# Authors: Nathan Binkert
#          Andreas Sandberg

from __future__ import print_function
from __future__ import absolute_import

import m5

import _m5.stats
from m5.objects import Root
from m5.params import isNullPointer
from m5.util import attrdict, fatal

# Stat exports
from _m5.stats import schedStatEvent as schedEvent
from _m5.stats import periodicStatDump

outputList = []

# Dictionary of stat visitor factories populated by the _url_factory
# visitor.
factories = { }

# List of all factories. Contains tuples of (factory, schemes,
# enabled).
all_factories = []

def _url_factory(schemes, enable=True):
    """Wrap a plain Python function with URL parsing helpers

    Wrap a plain Python function f(fn, **kwargs) to expect a URL that
    has been split using urlparse.urlsplit. First positional argument
    is assumed to be a filename, this is created as the concatenation
    of the netloc (~hostname) and path in the parsed URL. Keyword
    arguments are derived from the query values in the URL.

    Arguments:
        schemes: A list of URL schemes to use for this function.

    Keyword arguments:
        enable: Enable/disable this factory. Typically used when the
                presence of a function depends on some runtime property.

    For example:
        wrapped_f(urlparse.urlsplit("text://stats.txt?desc=False")) ->
        f("stats.txt", desc=False)

    """

    from functools import wraps

<<<<<<< HEAD
    @wraps(func)
    def wrapper(url):
        try:
            from urllib.parse import parse_qs
        except ImportError:
            # Python 2 fallback
            from urlparse import parse_qs
        from ast import literal_eval

        qs = parse_qs(url.query, keep_blank_values=True)

        # parse_qs returns a list of values for each parameter. Only
        # use the last value since kwargs don't allow multiple values
        # per parameter. Use literal_eval to transform string param
        # values into proper Python types.
        def parse_value(key, values):
            if len(values) == 0 or (len(values) == 1 and not values[0]):
                fatal("%s: '%s' doesn't have a value." % (url.geturl(), key))
            elif len(values) > 1:
                fatal("%s: '%s' has multiple values." % (url.geturl(), key))
            else:
                try:
                    return key, literal_eval(values[0])
                except ValueError:
                    fatal("%s: %s isn't a valid Python literal" \
                          % (url.geturl(), values[0]))

        kwargs = dict([ parse_value(k, v) for k, v in qs.items() ])

        try:
            return func("%s%s" % (url.netloc, url.path), **kwargs)
        except TypeError:
            fatal("Illegal stat visitor parameter specified")

    return wrapper

@_url_factory
=======
    def decorator(func):
        @wraps(func)
        def wrapper(url):
            try:
                from urllib.parse import parse_qs
            except ImportError:
                # Python 2 fallback
                from urlparse import parse_qs
            from ast import literal_eval

            qs = parse_qs(url.query, keep_blank_values=True)

            # parse_qs returns a list of values for each parameter. Only
            # use the last value since kwargs don't allow multiple values
            # per parameter. Use literal_eval to transform string param
            # values into proper Python types.
            def parse_value(key, values):
                if len(values) == 0 or (len(values) == 1 and not values[0]):
                    fatal("%s: '%s' doesn't have a value." % (
                        url.geturl(), key))
                elif len(values) > 1:
                    fatal("%s: '%s' has multiple values." % (
                        url.geturl(), key))
                else:
                    try:
                        return key, literal_eval(values[0])
                    except ValueError:
                        fatal("%s: %s isn't a valid Python literal" \
                              % (url.geturl(), values[0]))

            kwargs = dict([ parse_value(k, v) for k, v in qs.items() ])

            try:
                return func("%s%s" % (url.netloc, url.path), **kwargs)
            except TypeError:
                fatal("Illegal stat visitor parameter specified")

        all_factories.append((wrapper, schemes, enable))
        for scheme in schemes:
            assert scheme not in factories
            factories[scheme] = wrapper if enable else None
        return wrapper

    return decorator

@_url_factory([ None, "", "text", "file", ])
>>>>>>> a56ab045
def _textFactory(fn, desc=True):
    """Output stats in text format.

    Text stat files contain one stat per line with an optional
    description. The description is enabled by default, but can be
    disabled by setting the desc parameter to False.

    Parameters:
      * desc (bool): Output stat descriptions (default: True)

    Example:
      text://stats.txt?desc=False

    """

    return _m5.stats.initText(fn, desc)

@_url_factory([ "h5", ], enable=hasattr(_m5.stats, "initHDF5"))
def _hdf5Factory(fn, chunking=10, desc=True, formulas=True):
    """Output stats in HDF5 format.

    The HDF5 file format is a structured binary file format. It has
    the multiple benefits over traditional text stat files:

      * Efficient storage of time series (multiple stat dumps)
      * Fast lookup of stats
      * Plenty of existing tooling (e.g., Python libraries and graphical
        viewers)
      * File format can be used to store frame buffers together with
        normal stats.

    There are some drawbacks compared to the default text format:
      * Large startup cost (single stat dump larger than text equivalent)
      * Stat dumps are slower than text


    Known limitations:
      * Distributions and histograms currently unsupported.
      * No support for forking.


    Parameters:
      * chunking (unsigned): Number of time steps to pre-allocate (default: 10)
      * desc (bool): Output stat descriptions (default: True)
      * formulas (bool): Output derived stats (default: True)

    Example:
      h5://stats.h5?desc=False;chunking=100;formulas=False

    """

    return _m5.stats.initHDF5(fn, chunking, desc, formulas)

def addStatVisitor(url):
    """Add a stat visitor specified using a URL string

    Stat visitors are specified using URLs on the following format:
    format://path[?param=value[;param=value]]

    The available formats are listed in the factories list. Factories
    are called with the path as the first positional parameter and the
    parameters are keyword arguments. Parameter values must be valid
    Python literals.

    """

    try:
        from urllib.parse import urlsplit
    except ImportError:
        # Python 2 fallback
        from urlparse import urlsplit

    parsed = urlsplit(url)

    try:
        factory = factories[parsed.scheme]
    except KeyError:
        fatal("Illegal stat file type '%s' specified." % parsed.scheme)

    if factory is None:
        fatal("Stat type '%s' disabled at compile time" % parsed.scheme)

    outputList.append(factory(parsed))

def printStatVisitorTypes():
    """List available stat visitors and their documentation"""

    import inspect

    def print_doc(doc):
        for line in doc.splitlines():
            print("| %s" % line)
        print()

    enabled_visitors = [ x for x in all_factories if x[2] ]
    for factory, schemes, _ in enabled_visitors:
        print("%s:" % ", ".join(filter(lambda x: x is not None, schemes)))

        # Try to extract the factory doc string
        print_doc(inspect.getdoc(factory))

def initSimStats():
    _m5.stats.initSimStats()
    _m5.stats.registerPythonStatsHandlers()

def _visit_groups(visitor, root=None):
    if root is None:
        root = Root.getInstance()
    for group in root.getStatGroups().values():
        visitor(group)
        _visit_groups(visitor, root=group)

def _visit_stats(visitor, root=None):
    def for_each_stat(g):
        for stat in g.getStats():
            visitor(g, stat)
    _visit_groups(for_each_stat, root=root)

def _bindStatHierarchy(root):
    def _bind_obj(name, obj):
        if isNullPointer(obj):
            return
        if m5.SimObject.isSimObjectVector(obj):
            for idx, obj in enumerate(obj):
                _bind_obj("{}{}".format(name, idx), obj)
        else:
            # We need this check because not all obj.getCCObject() is an
            # instance of Stat::Group. For example, sc_core::sc_module, the C++
            # class of SystemC_ScModule, is not a subclass of Stat::Group. So
            # it will cause a type error if obj is a SystemC_ScModule when
            # calling addStatGroup().
            if isinstance(obj.getCCObject(), _m5.stats.Group):
                parent = root
                while parent:
                    if hasattr(parent, 'addStatGroup'):
                        parent.addStatGroup(name, obj.getCCObject())
                        break
                    parent = parent.get_parent();

            _bindStatHierarchy(obj)

    for name, obj in root._children.items():
        _bind_obj(name, obj)

names = []
stats_dict = {}
stats_list = []
def enable():
    '''Enable the statistics package.  Before the statistics package is
    enabled, all statistics must be created and initialized and once
    the package is enabled, no more statistics can be created.'''

    def check_stat(group, stat):
        if not stat.check() or not stat.baseCheck():
            fatal("statistic '%s' (%d) was not properly initialized " \
                  "by a regStats() function\n", stat.name, stat.id)

        if not (stat.flags & flags.display):
            stat.name = "__Stat%06d" % stat.id

<<<<<<< HEAD
=======

    # Legacy stat
    global stats_list
    stats_list = list(_m5.stats.statsList())

    for stat in stats_list:
        check_stat(None, stat)

>>>>>>> a56ab045
    stats_list.sort(key=lambda s: s.name.split('.'))
    for stat in stats_list:
        stats_dict[stat.name] = stat
        stat.enable()


    # New stats
    _visit_stats(check_stat)
    _visit_stats(lambda g, s: s.enable())

    _m5.stats.enable();

def prepare():
    '''Prepare all stats for data access.  This must be done before
    dumping and serialization.'''

    # Legacy stats
    for stat in stats_list:
        stat.prepare()

    # New stats
    _visit_stats(lambda g, s: s.prepare())

def _dump_to_visitor(visitor, root=None):
    # Legacy stats
    if root is None:
        for stat in stats_list:
            stat.visit(visitor)

    # New stats
    def dump_group(group):
        for stat in group.getStats():
            stat.visit(visitor)

        for n, g in group.getStatGroups().items():
            visitor.beginGroup(n)
            dump_group(g)
            visitor.endGroup()

    if root is not None:
        for p in root.path_list():
            visitor.beginGroup(p)
    dump_group(root if root is not None else Root.getInstance())
    if root is not None:
        for p in reversed(root.path_list()):
            visitor.endGroup()

lastDump = 0

def dump(root=None):
    '''Dump all statistics data to the registered outputs'''

    now = m5.curTick()
    global lastDump
    assert lastDump <= now
    new_dump = lastDump != now
    lastDump = now

    # Don't allow multiple global stat dumps in the same tick. It's
    # still possible to dump a multiple sub-trees.
    if not new_dump and root is None:
        return

    # Only prepare stats the first time we dump them in the same tick.
    if new_dump:
        _m5.stats.processDumpQueue()
        prepare()

    for output in outputList:
        if output.valid():
            output.begin()
            _dump_to_visitor(output, root=root)
            output.end()

def reset():
    '''Reset all statistics to the base state'''

    # call reset stats on all SimObjects
    root = Root.getInstance()
    if root:
        root.resetStats()

    # call any other registered legacy stats reset callbacks
    for stat in stats_list:
        stat.reset()

    _m5.stats.processResetQueue()

flags = attrdict({
    'none'    : 0x0000,
    'init'    : 0x0001,
    'display' : 0x0002,
    'total'   : 0x0010,
    'pdf'     : 0x0020,
    'cdf'     : 0x0040,
    'dist'    : 0x0080,
    'nozero'  : 0x0100,
    'nonan'   : 0x0200,
})<|MERGE_RESOLUTION|>--- conflicted
+++ resolved
@@ -88,45 +88,6 @@
 
     from functools import wraps
 
-<<<<<<< HEAD
-    @wraps(func)
-    def wrapper(url):
-        try:
-            from urllib.parse import parse_qs
-        except ImportError:
-            # Python 2 fallback
-            from urlparse import parse_qs
-        from ast import literal_eval
-
-        qs = parse_qs(url.query, keep_blank_values=True)
-
-        # parse_qs returns a list of values for each parameter. Only
-        # use the last value since kwargs don't allow multiple values
-        # per parameter. Use literal_eval to transform string param
-        # values into proper Python types.
-        def parse_value(key, values):
-            if len(values) == 0 or (len(values) == 1 and not values[0]):
-                fatal("%s: '%s' doesn't have a value." % (url.geturl(), key))
-            elif len(values) > 1:
-                fatal("%s: '%s' has multiple values." % (url.geturl(), key))
-            else:
-                try:
-                    return key, literal_eval(values[0])
-                except ValueError:
-                    fatal("%s: %s isn't a valid Python literal" \
-                          % (url.geturl(), values[0]))
-
-        kwargs = dict([ parse_value(k, v) for k, v in qs.items() ])
-
-        try:
-            return func("%s%s" % (url.netloc, url.path), **kwargs)
-        except TypeError:
-            fatal("Illegal stat visitor parameter specified")
-
-    return wrapper
-
-@_url_factory
-=======
     def decorator(func):
         @wraps(func)
         def wrapper(url):
@@ -173,7 +134,6 @@
     return decorator
 
 @_url_factory([ None, "", "text", "file", ])
->>>>>>> a56ab045
 def _textFactory(fn, desc=True):
     """Output stats in text format.
 
@@ -334,8 +294,6 @@
         if not (stat.flags & flags.display):
             stat.name = "__Stat%06d" % stat.id
 
-<<<<<<< HEAD
-=======
 
     # Legacy stat
     global stats_list
@@ -344,7 +302,6 @@
     for stat in stats_list:
         check_stat(None, stat)
 
->>>>>>> a56ab045
     stats_list.sort(key=lambda s: s.name.split('.'))
     for stat in stats_list:
         stats_dict[stat.name] = stat
