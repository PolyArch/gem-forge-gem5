--- conflicted
+++ resolved
@@ -1,8 +1,4 @@
-<<<<<<< HEAD
-# Copyright (c) 2017-2018 ARM Limited
-=======
 # Copyright (c) 2017-2019 ARM Limited
->>>>>>> a56ab045
 # All rights reserved.
 #
 # The license below extends only to copyright in the software and shall
@@ -659,28 +655,20 @@
         if attr == 'cxx_namespaces':
             return cls.cxx_class_path[:-1]
 
-<<<<<<< HEAD
-=======
         if attr == 'pybind_class':
             return  '_COLONS_'.join(cls.cxx_class_path)
 
->>>>>>> a56ab045
         if attr in cls._values:
             return cls._values[attr]
 
         if attr in cls._children:
             return cls._children[attr]
 
-<<<<<<< HEAD
-        raise AttributeError(
-              "object '%s' has no attribute '%s'" % (cls.__name__, attr))
-=======
         try:
             return getattr(cls.getCCClass(), attr)
         except AttributeError:
             raise AttributeError(
                 "object '%s' has no attribute '%s'" % (cls.__name__, attr))
->>>>>>> a56ab045
 
     def __str__(cls):
         return cls.__name__
@@ -970,10 +958,7 @@
         override = kwargs.get("override", False)
         cxx_name = kwargs.get("cxx_name", name)
         return_value_policy = kwargs.get("return_value_policy", None)
-<<<<<<< HEAD
-=======
         static = kwargs.get("static", False)
->>>>>>> a56ab045
 
         args, varargs, keywords, defaults = inspect.getargspec(func)
         if varargs or keywords:
@@ -999,12 +984,8 @@
 
         f = py_call if override else cxx_call
         f.__pybind = PyBindMethod(name, cxx_name=cxx_name, args=args,
-<<<<<<< HEAD
-                                  return_value_policy=return_value_policy)
-=======
                                   return_value_policy=return_value_policy,
                                   static=static)
->>>>>>> a56ab045
 
         return f
 
@@ -1105,11 +1086,7 @@
     abstract = True
 
     cxx_header = "sim/sim_object.hh"
-<<<<<<< HEAD
-    cxx_extra_bases = [ "Drainable", "Serializable" ]
-=======
     cxx_extra_bases = [ "Drainable", "Serializable", "Stats::Group" ]
->>>>>>> a56ab045
     eventq_index = Param.UInt32(Parent.eventq_index, "Event Queue Index")
 
     cxx_exports = [
