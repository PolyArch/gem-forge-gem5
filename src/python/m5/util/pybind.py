# Copyright (c) 2017, 2019 ARM Limited
# All rights reserved.
#
# The license below extends only to copyright in the software and shall
# not be construed as granting a license to any other intellectual
# property including but not limited to intellectual property relating
# to a hardware implementation of the functionality of the software
# licensed hereunder.  You may use the software subject to the license
# terms below provided that you ensure that this notice is replicated
# unmodified and in its entirety in all distributions of the software,
# modified or unmodified, in source code or in binary form.
#
# Redistribution and use in source and binary forms, with or without
# modification, are permitted provided that the following conditions are
# met: redistributions of source code must retain the above copyright
# notice, this list of conditions and the following disclaimer;
# redistributions in binary form must reproduce the above copyright
# notice, this list of conditions and the following disclaimer in the
# documentation and/or other materials provided with the distribution;
# neither the name of the copyright holders nor the names of its
# contributors may be used to endorse or promote products derived from
# this software without specific prior written permission.
#
# THIS SOFTWARE IS PROVIDED BY THE COPYRIGHT HOLDERS AND CONTRIBUTORS
# "AS IS" AND ANY EXPRESS OR IMPLIED WARRANTIES, INCLUDING, BUT NOT
# LIMITED TO, THE IMPLIED WARRANTIES OF MERCHANTABILITY AND FITNESS FOR
# A PARTICULAR PURPOSE ARE DISCLAIMED. IN NO EVENT SHALL THE COPYRIGHT
# OWNER OR CONTRIBUTORS BE LIABLE FOR ANY DIRECT, INDIRECT, INCIDENTAL,
# SPECIAL, EXEMPLARY, OR CONSEQUENTIAL DAMAGES (INCLUDING, BUT NOT
# LIMITED TO, PROCUREMENT OF SUBSTITUTE GOODS OR SERVICES; LOSS OF USE,
# DATA, OR PROFITS; OR BUSINESS INTERRUPTION) HOWEVER CAUSED AND ON ANY
# THEORY OF LIABILITY, WHETHER IN CONTRACT, STRICT LIABILITY, OR TORT
# (INCLUDING NEGLIGENCE OR OTHERWISE) ARISING IN ANY WAY OUT OF THE USE
# OF THIS SOFTWARE, EVEN IF ADVISED OF THE POSSIBILITY OF SUCH DAMAGE.
#
# Authors: Andreas Sandberg

from __future__ import print_function
from __future__ import absolute_import

from abc import *

class PyBindExport(object):
    __metaclass__ = ABCMeta

    @abstractmethod
    def export(self, code, cname):
        pass

class PyBindProperty(PyBindExport):
    def __init__(self, name, cxx_name=None, writable=True):
        self.name = name
        self.cxx_name = cxx_name if cxx_name else name
        self.writable = writable

    def export(self, code, cname):
        export = "def_readwrite" if self.writable else "def_readonly"
        code('.${export}("${{self.name}}", &${cname}::${{self.cxx_name}})')

class PyBindMethod(PyBindExport):
    def __init__(self, name, cxx_name=None, args=None,
<<<<<<< HEAD
                 return_value_policy=None):
=======
                 return_value_policy=None, static=False):
>>>>>>> a56ab045
        self.name = name
        self.cxx_name = cxx_name if cxx_name else name
        self.args = args
        self.return_value_policy = return_value_policy
<<<<<<< HEAD
=======
        self.method_def = 'def_static' if static else 'def'
>>>>>>> a56ab045

    def _conv_arg(self, value):
        if isinstance(value, bool):
            return "true" if value else "false"
        elif isinstance(value, (float, int)):
            return repr(value)
        else:
            raise TypeError("Unsupported PyBind default value type")

    def export(self, code, cname):
        arguments = [ '"${{self.name}}"', '&${cname}::${{self.cxx_name}}' ]
        if self.return_value_policy:
            arguments.append('pybind11::return_value_policy::'
                             '${{self.return_value_policy}}')
        if self.args:
            def get_arg_decl(arg):
                if isinstance(arg, tuple):
                    name, default = arg
                    return 'py::arg("%s") = %s' % (
                        name, self._conv_arg(default))
                else:
                    return 'py::arg("%s")' % arg

            arguments.extend(list([ get_arg_decl(a) for a in self.args ]))
<<<<<<< HEAD
        code('.def(' + ', '.join(arguments) + ')')
=======
        code('.' + self.method_def + '(' + ', '.join(arguments) + ')')
>>>>>>> a56ab045
<|MERGE_RESOLUTION|>--- conflicted
+++ resolved
@@ -59,19 +59,12 @@
 
 class PyBindMethod(PyBindExport):
     def __init__(self, name, cxx_name=None, args=None,
-<<<<<<< HEAD
-                 return_value_policy=None):
-=======
                  return_value_policy=None, static=False):
->>>>>>> a56ab045
         self.name = name
         self.cxx_name = cxx_name if cxx_name else name
         self.args = args
         self.return_value_policy = return_value_policy
-<<<<<<< HEAD
-=======
         self.method_def = 'def_static' if static else 'def'
->>>>>>> a56ab045
 
     def _conv_arg(self, value):
         if isinstance(value, bool):
@@ -96,8 +89,4 @@
                     return 'py::arg("%s")' % arg
 
             arguments.extend(list([ get_arg_decl(a) for a in self.args ]))
-<<<<<<< HEAD
-        code('.def(' + ', '.join(arguments) + ')')
-=======
-        code('.' + self.method_def + '(' + ', '.join(arguments) + ')')
->>>>>>> a56ab045
+        code('.' + self.method_def + '(' + ', '.join(arguments) + ')')