# Copyright (c) 2016, 2019 Arm Limited
# All rights reserved.
#
# The license below extends only to copyright in the software and shall
# not be construed as granting a license to any other intellectual
# property including but not limited to intellectual property relating
# to a hardware implementation of the functionality of the software
# licensed hereunder.  You may use the software subject to the license
# terms below provided that you ensure that this notice is replicated
# unmodified and in its entirety in all distributions of the software,
# modified or unmodified, in source code or in binary form.
#
# Copyright (c) 2005 The Regents of The University of Michigan
# All rights reserved.
#
# Redistribution and use in source and binary forms, with or without
# modification, are permitted provided that the following conditions are
# met: redistributions of source code must retain the above copyright
# notice, this list of conditions and the following disclaimer;
# redistributions in binary form must reproduce the above copyright
# notice, this list of conditions and the following disclaimer in the
# documentation and/or other materials provided with the distribution;
# neither the name of the copyright holders nor the names of its
# contributors may be used to endorse or promote products derived from
# this software without specific prior written permission.
#
# THIS SOFTWARE IS PROVIDED BY THE COPYRIGHT HOLDERS AND CONTRIBUTORS
# "AS IS" AND ANY EXPRESS OR IMPLIED WARRANTIES, INCLUDING, BUT NOT
# LIMITED TO, THE IMPLIED WARRANTIES OF MERCHANTABILITY AND FITNESS FOR
# A PARTICULAR PURPOSE ARE DISCLAIMED. IN NO EVENT SHALL THE COPYRIGHT
# OWNER OR CONTRIBUTORS BE LIABLE FOR ANY DIRECT, INDIRECT, INCIDENTAL,
# SPECIAL, EXEMPLARY, OR CONSEQUENTIAL DAMAGES (INCLUDING, BUT NOT
# LIMITED TO, PROCUREMENT OF SUBSTITUTE GOODS OR SERVICES; LOSS OF USE,
# DATA, OR PROFITS; OR BUSINESS INTERRUPTION) HOWEVER CAUSED AND ON ANY
# THEORY OF LIABILITY, WHETHER IN CONTRACT, STRICT LIABILITY, OR TORT
# (INCLUDING NEGLIGENCE OR OTHERWISE) ARISING IN ANY WAY OUT OF THE USE
# OF THIS SOFTWARE, EVEN IF ADVISED OF THE POSSIBILITY OF SUCH DAMAGE.

import code
import datetime
import os
import socket
import sys

__all__ = ["options", "arguments", "main"]

usage = "%prog [gem5 options] script.py [script options]"
brief_copyright = (
    "gem5 is copyrighted software; use the --copyright option for details."
)


def _stats_help(option, opt, value, parser):
    import m5

    print("A stat file can either be specified as a URI or a plain")
    print("path. When specified as a path, gem5 uses the default text ")
    print("format.")
    print()
    print("The following stat formats are supported:")
    print()
    m5.stats.printStatVisitorTypes()
    sys.exit(0)


def parse_options():
    from .options import OptionParser

    options = OptionParser(usage=usage, description=brief_copyright)
    option = options.add_option
    group = options.set_group

    listener_modes = ("on", "off", "auto")

    # Help options
    option(
        "-B",
        "--build-info",
        action="store_true",
        default=False,
        help="Show build information",
    )
    option(
        "-C",
        "--copyright",
        action="store_true",
        default=False,
        help="Show full copyright information",
    )
    option(
        "-R",
        "--readme",
        action="store_true",
        default=False,
        help="Show the readme",
    )

    # Options for configuring the base simulator
    option(
        "-d",
        "--outdir",
        metavar="DIR",
        default="m5out",
        help="Set the output directory to DIR [Default: %default]",
    )
    option(
        "-r",
        "--redirect-stdout",
        action="store_true",
        default=False,
        help="Redirect stdout (& stderr, without -e) to file",
    )
    option(
        "-e",
        "--redirect-stderr",
        action="store_true",
        default=False,
        help="Redirect stderr to file",
    )
    option(
        "--silent-redirect",
        action="store_true",
        default=False,
        help="Suppress printing a message when redirecting stdout or stderr",
    )
    option(
        "--stdout-file",
        metavar="FILE",
        default="simout",
        help="Filename for -r redirection [Default: %default]",
    )
    option(
        "--stderr-file",
        metavar="FILE",
        default="simerr",
        help="Filename for -e redirection [Default: %default]",
    )
    option(
        "--listener-mode",
        metavar="{on,off,auto}",
        choices=listener_modes,
        default="auto",
        help="Port (e.g., gdb) listener mode (auto: Enable if running "
        "interactively) [Default: %default]",
    )
    option(
        "--allow-remote-connections",
        action="store_true",
        default=False,
        help="Port listeners will accept connections from anywhere (0.0.0.0). "
        "Default is only localhost.",
    )
    option(
        "-i",
        "--interactive",
        action="store_true",
        default=False,
        help="Invoke the interactive interpreter after running the script",
    )
    option(
        "--pdb",
        action="store_true",
        default=False,
        help="Invoke the python debugger before running the script",
    )
    option(
        "-p",
        "--path",
        metavar="PATH[:PATH]",
        action="append",
        split=":",
        help="Prepend PATH to the system path when invoking the script",
    )
    option("-q", "--quiet", action="count", default=0, help="Reduce verbosity")
    option(
        "-v", "--verbose", action="count", default=0, help="Increase verbosity"
    )

    # To make gem5 mimic python better. After `-c` we should consume all other
    # arguments and add those to argv.
    def collect_args(option, opt_str, value, parser):
        extra_args = parser.rargs[:]
        del parser.rargs[:]
        setattr(parser.values, option.dest, (value, extra_args))

    option(
        "-c",
        type=str,
        help="program passed in as string (terminates option list)",
        default="",
        metavar="cmd",
        action="callback",
        callback=collect_args,
    )

    # Statistics options
    group("Statistics Options")
    option(
        "--stats-file",
        metavar="FILE",
        default="stats.txt",
        help="Sets the output file for statistics [Default: %default]",
    )
    option(
        "--stats-help",
        action="callback",
        callback=_stats_help,
        help="Display documentation for available stat visitors",
    )

    # Configuration Options
    group("Configuration Options")
<<<<<<< HEAD
    option("--dump-config", metavar="FILE", default="config.ini",
        help="Dump configuration output file [Default: %default]")
    option("--json-config", metavar="FILE", default="config.json",
        help="Create JSON output of the configuration [Default: %default]")
    option("--mcpat-config", metavar="FILE", default="mcpat.xml",
        help="Create McPAT output of the configuration [Default: %default]")
    option("--dot-config", metavar="FILE", default="config.dot",
        help="Create DOT & pdf outputs of the configuration [Default: %default]")
    option("--dot-dvfs-config", metavar="FILE", default=None,
        help="Create DOT & pdf outputs of the DVFS configuration" + \
             " [Default: %default]")
=======
    option(
        "--dump-config",
        metavar="FILE",
        default="config.ini",
        help="Dump configuration output file [Default: %default]",
    )
    option(
        "--json-config",
        metavar="FILE",
        default="config.json",
        help="Create JSON output of the configuration [Default: %default]",
    )
    option(
        "--dot-config",
        metavar="FILE",
        default="config.dot",
        help="Create DOT & pdf outputs of the configuration [Default: %default]",
    )
    option(
        "--dot-dvfs-config",
        metavar="FILE",
        default=None,
        help="Create DOT & pdf outputs of the DVFS configuration"
        + " [Default: %default]",
    )
>>>>>>> 5fa484e2

    # Debugging options
    group("Debugging Options")
    option(
        "--debug-break",
        metavar="TICK[,TICK]",
        action="append",
        split=",",
        help="Create breakpoint(s) at TICK(s) "
        "(kills process if no debugger attached)",
    )
    option(
        "--debug-help", action="store_true", help="Print help on debug flags"
    )
    option(
        "--debug-flags",
        metavar="FLAG[,FLAG]",
        action="append",
        split=",",
        help="Sets the flags for debug output (-FLAG disables a flag)",
    )
    option(
        "--debug-start",
        metavar="TICK",
        type="int",
        help="Start debug output at TICK",
    )
    option(
        "--debug-end",
        metavar="TICK",
        type="int",
        help="End debug output at TICK",
    )
    option(
        "--debug-file",
        metavar="FILE",
        default="cout",
        help="Sets the output file for debug. Append '.gz' to the name for it"
        " to be compressed automatically [Default: %default]",
    )
    option(
        "--debug-ignore",
        metavar="EXPR",
        action="append",
        split=":",
        help="Ignore EXPR sim objects",
    )
    option(
        "--remote-gdb-port",
        type="int",
        default=7000,
        help="Remote gdb base port (set to 0 to disable listening)",
    )

    # Help options
    group("Help Options")
    option(
        "--list-sim-objects",
        action="store_true",
        default=False,
        help="List all built-in SimObjects, their params and default values",
    )

    arguments = options.parse_args()
    return options, arguments


def interact(scope):
    banner = "gem5 Interactive Console"

    ipshell = None
    prompt_in1 = "gem5 \\#> "
    prompt_out = "gem5 \\#: "

    try:
        import IPython
        from IPython.config.loader import Config
        from IPython.terminal.embed import InteractiveShellEmbed

        cfg = Config()
        cfg.PromptManager.in_template = prompt_in1
        cfg.PromptManager.out_template = prompt_out
        ipshell = InteractiveShellEmbed(
            config=cfg, user_ns=scope, banner1=banner
        )
    except ImportError:
        pass

    if ipshell:
        ipshell()
    else:
        # Use the Python shell in the standard library if IPython
        # isn't available.
        import readline  # if this is imported, then the up arrow works

        code.InteractiveConsole(scope).interact(banner)


def _check_tracing():
    import _m5.core

    if _m5.core.TRACING_ON:
        return

    fatal("Tracing is not enabled.  Compile with TRACING_ON")


def main():
    import m5
    import _m5.core

    from . import core
    from . import debug
    from . import defines
    from . import event
    from . import info
    from . import stats
    from . import trace

    from .util import inform, fatal, panic, isInteractive
    from m5.util.terminal_formatter import TerminalFormatter

    options, arguments = parse_options()

    m5.options = options

    # Set the main event queue for the main thread.
    event.mainq = event.getEventQueue(0)
    event.setEventQueue(event.mainq)

    if not os.path.isdir(options.outdir):
        os.makedirs(options.outdir)

    # These filenames are used only if the redirect_std* options are set
    stdout_file = os.path.join(options.outdir, options.stdout_file)
    stderr_file = os.path.join(options.outdir, options.stderr_file)

    if not options.silent_redirect:
        # Print redirection notices here before doing any redirection
        if options.redirect_stdout and not options.redirect_stderr:
            print("Redirecting stdout and stderr to", stdout_file)
        else:
            if options.redirect_stdout:
                print("Redirecting stdout to", stdout_file)
            if options.redirect_stderr:
                print("Redirecting stderr to", stderr_file)

    # Now redirect stdout/stderr as desired
    if options.redirect_stdout:
        redir_fd = os.open(stdout_file, os.O_WRONLY | os.O_CREAT | os.O_TRUNC)
        os.dup2(redir_fd, sys.stdout.fileno())
        if not options.redirect_stderr:
            os.dup2(redir_fd, sys.stderr.fileno())

    if options.redirect_stderr:
        redir_fd = os.open(stderr_file, os.O_WRONLY | os.O_CREAT | os.O_TRUNC)
        os.dup2(redir_fd, sys.stderr.fileno())

    done = False

    if options.build_info:
        done = True
        print("Build information:")
        print()
        print("gem5 version %s" % defines.gem5Version)
        print("compiled %s" % defines.compileDate)
        print("build options:")
        keys = list(defines.buildEnv.keys())
        keys.sort()
        for key in keys:
            val = defines.buildEnv[key]
            print("    %s = %s" % (key, val))
        print()

    if options.copyright:
        done = True
        print(info.COPYING)
        print()

    if options.readme:
        done = True
        print("Readme:")
        print()
        print(info.README)
        print()

    if options.debug_help:
        done = True
        _check_tracing()
        debug.help()

    if options.list_sim_objects:
        from . import SimObject

        done = True
        print("SimObjects:")
        objects = list(SimObject.allClasses.keys())
        objects.sort()
        terminal_formatter = TerminalFormatter()
        for name in objects:
            obj = SimObject.allClasses[name]
            print(terminal_formatter.format_output(str(obj), indent=4))
            params = list(obj._params.keys())
            params.sort()
            for pname in params:
                param = obj._params[pname]
                default = getattr(param, "default", "")
                print(terminal_formatter.format_output(pname, indent=8))
                if default:
                    print(
                        terminal_formatter.format_output(
                            str(default), label="default: ", indent=21
                        )
                    )
                print(
                    terminal_formatter.format_output(
                        param.desc, label="desc: ", indent=21
                    )
                )
                print()
            print()

    if done:
        sys.exit(0)

    # setting verbose and quiet at the same time doesn't make sense
    if options.verbose > 0 and options.quiet > 0:
        options.usage(2)

    verbose = options.verbose - options.quiet
    if verbose >= 0:
        print("gem5 Simulator System.  https://www.gem5.org")
        print(brief_copyright)
        print()

        print("gem5 version %s" % _m5.core.gem5Version)
        print("gem5 compiled %s" % _m5.core.compileDate)

        print(
            "gem5 started %s" % datetime.datetime.now().strftime("%b %e %Y %X")
        )
        print(
            "gem5 executing on %s, pid %d"
            % (socket.gethostname(), os.getpid())
        )

        # in Python 3 pipes.quote() is moved to shlex.quote()
        import pipes

        print("command line:", " ".join(map(pipes.quote, sys.argv)))
        print()

    # check to make sure we can find the listed script
    if not options.c and (not arguments or not os.path.isfile(arguments[0])):
        if arguments and not os.path.isfile(arguments[0]):
            print("Script %s not found" % arguments[0])

        options.usage(2)

    # tell C++ about output directory
    core.setOutputDir(options.outdir)

    # update the system path with elements from the -p option
    sys.path[0:0] = options.path

    # set stats options
    stats.addStatVisitor(options.stats_file)

    # Disable listeners unless running interactively or explicitly
    # enabled
    if options.listener_mode == "off":
        m5.disableAllListeners()
    elif options.listener_mode == "auto":
        if not isInteractive():
            inform("Standard input is not a terminal, disabling listeners.")
            m5.disableAllListeners()
    elif options.listener_mode == "on":
        pass
    else:
        panic("Unhandled listener mode: %s" % options.listener_mode)

    if not options.allow_remote_connections:
        m5.listenersLoopbackOnly()

    for when in options.debug_break:
        debug.schedBreak(int(when))

    if options.debug_flags:
        _check_tracing()

        on_flags = []
        off_flags = []
        for flag in options.debug_flags:
            off = False
            if flag.startswith("-"):
                flag = flag[1:]
                off = True

            if flag not in debug.flags:
                print("invalid debug flag '%s'" % flag, file=sys.stderr)
                sys.exit(1)

            if off:
                debug.flags[flag].disable()
            else:
                debug.flags[flag].enable()

    if options.debug_start:
        _check_tracing()
        e = event.create(trace.enable, event.Event.Debug_Enable_Pri)
        event.mainq.schedule(e, options.debug_start)
    else:
        trace.enable()

    if options.debug_end:
        _check_tracing()
        e = event.create(trace.disable, event.Event.Debug_Enable_Pri)
        event.mainq.schedule(e, options.debug_end)

    trace.output(options.debug_file)

    for ignore in options.debug_ignore:
        _check_tracing()
        trace.ignore(ignore)

    sys.argv = arguments

    if options.c:
        filedata = options.c[0]
        filecode = compile(filedata, "<string>", "exec")
        sys.argv = ["-c"] + options.c[1]
        scope = {"__name__": "__m5_main__"}
    else:
        sys.path = [os.path.dirname(sys.argv[0])] + sys.path
        filename = sys.argv[0]
        filedata = open(filename, "r").read()
        filecode = compile(filedata, filename, "exec")
        scope = {"__file__": filename, "__name__": "__m5_main__"}

    # if pdb was requested, execfile the thing under pdb, otherwise,
    # just do the execfile normally
    if options.pdb:
        import pdb
        import traceback

        pdb = pdb.Pdb()
        try:
            pdb.run(filecode, scope)
        except SystemExit:
            print("The program exited via sys.exit(). Exit status: ", end=" ")
            print(sys.exc_info()[1])
        except:
            traceback.print_exc()
            print("Uncaught exception. Entering post mortem debugging")
            t = sys.exc_info()[2]
            while t.tb_next is not None:
                t = t.tb_next
                pdb.interaction(t.tb_frame, t)
    else:
        exec(filecode, scope)

    # once the script is done
    if options.interactive:
        interact(scope)<|MERGE_RESOLUTION|>--- conflicted
+++ resolved
@@ -210,19 +210,6 @@
 
     # Configuration Options
     group("Configuration Options")
-<<<<<<< HEAD
-    option("--dump-config", metavar="FILE", default="config.ini",
-        help="Dump configuration output file [Default: %default]")
-    option("--json-config", metavar="FILE", default="config.json",
-        help="Create JSON output of the configuration [Default: %default]")
-    option("--mcpat-config", metavar="FILE", default="mcpat.xml",
-        help="Create McPAT output of the configuration [Default: %default]")
-    option("--dot-config", metavar="FILE", default="config.dot",
-        help="Create DOT & pdf outputs of the configuration [Default: %default]")
-    option("--dot-dvfs-config", metavar="FILE", default=None,
-        help="Create DOT & pdf outputs of the DVFS configuration" + \
-             " [Default: %default]")
-=======
     option(
         "--dump-config",
         metavar="FILE",
@@ -248,7 +235,8 @@
         help="Create DOT & pdf outputs of the DVFS configuration"
         + " [Default: %default]",
     )
->>>>>>> 5fa484e2
+    option("--mcpat-config", metavar="FILE", default="mcpat.xml",
+        help="Create McPAT output of the configuration [Default: %default]")
 
     # Debugging options
     group("Debugging Options")
