--- conflicted
+++ resolved
@@ -50,13 +50,7 @@
         Create an AbstractCore. Also, setup a dummy generator object to connect
         to icache.
         """
-<<<<<<< HEAD
-        # TODO: Remove the CPU Type parameter. This not needed.
-        # Jira issue here: https://gem5.atlassian.net/browse/GEM5-1031
-        super().__init__(CPUTypes.TIMING)
-=======
         super().__init__()
->>>>>>> 61aabd51
         self.port_end = PortTerminator()
 
     @overrides(AbstractCore)
