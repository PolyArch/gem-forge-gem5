<<<<<<< HEAD
# Copyright (c) 2012-2016 ARM Limited
=======
# Copyright (c) 2012-2016,2019 ARM Limited
>>>>>>> a56ab045
# All rights reserved.
#
# The license below extends only to copyright in the software and shall
# not be construed as granting a license to any other intellectual
# property including but not limited to intellectual property relating
# to a hardware implementation of the functionality of the software
# licensed hereunder.  You may use the software subject to the license
# terms below provided that you ensure that this notice is replicated
# unmodified and in its entirety in all distributions of the software,
# modified or unmodified, in source code or in binary form.
#
# Copyright (c) 2005-2007 The Regents of The University of Michigan
# All rights reserved.
#
# Redistribution and use in source and binary forms, with or without
# modification, are permitted provided that the following conditions are
# met: redistributions of source code must retain the above copyright
# notice, this list of conditions and the following disclaimer;
# redistributions in binary form must reproduce the above copyright
# notice, this list of conditions and the following disclaimer in the
# documentation and/or other materials provided with the distribution;
# neither the name of the copyright holders nor the names of its
# contributors may be used to endorse or promote products derived from
# this software without specific prior written permission.
#
# THIS SOFTWARE IS PROVIDED BY THE COPYRIGHT HOLDERS AND CONTRIBUTORS
# "AS IS" AND ANY EXPRESS OR IMPLIED WARRANTIES, INCLUDING, BUT NOT
# LIMITED TO, THE IMPLIED WARRANTIES OF MERCHANTABILITY AND FITNESS FOR
# A PARTICULAR PURPOSE ARE DISCLAIMED. IN NO EVENT SHALL THE COPYRIGHT
# OWNER OR CONTRIBUTORS BE LIABLE FOR ANY DIRECT, INDIRECT, INCIDENTAL,
# SPECIAL, EXEMPLARY, OR CONSEQUENTIAL DAMAGES (INCLUDING, BUT NOT
# LIMITED TO, PROCUREMENT OF SUBSTITUTE GOODS OR SERVICES; LOSS OF USE,
# DATA, OR PROFITS; OR BUSINESS INTERRUPTION) HOWEVER CAUSED AND ON ANY
# THEORY OF LIABILITY, WHETHER IN CONTRACT, STRICT LIABILITY, OR TORT
# (INCLUDING NEGLIGENCE OR OTHERWISE) ARISING IN ANY WAY OUT OF THE USE
# OF THIS SOFTWARE, EVEN IF ADVISED OF THE POSSIBILITY OF SUCH DAMAGE.
#
# Authors: Nathan Binkert
#          Glenn Bergmans

from m5.params import *
from m5.proxy import *
from m5.util.fdthelper import *

from m5.objects.ClockedObject import ClockedObject

class PioDevice(ClockedObject):
    type = 'PioDevice'
    cxx_header = "dev/io_device.hh"
    abstract = True
    pio = SlavePort("Programmed I/O port")
    system = Param.System(Parent.any, "System this device is part of")

    def generateBasicPioDeviceNode(self, state, name, pio_addr,
                                   size, interrupts = None):
        node = FdtNode("%s@%x" % (name, long(pio_addr)))
        node.append(FdtPropertyWords("reg",
            state.addrCells(pio_addr) +
            state.sizeCells(size) ))

        if interrupts:
            if any([i < 32 for i in interrupts]):
                raise(("Interrupt number smaller than 32 "+
                       " in PioDevice %s") % name)

            # subtracting 32 because Linux assumes that SPIs start at 0, while
            # gem5 uses the internal GIC numbering (SPIs start at 32)
            node.append(FdtPropertyWords("interrupts", sum(
                [[0, i  - 32, 4] for i in interrupts], []) ))

        return node

class BasicPioDevice(PioDevice):
    type = 'BasicPioDevice'
    cxx_header = "dev/io_device.hh"
    abstract = True
    pio_addr = Param.Addr("Device Address")
    pio_latency = Param.Latency('100ns', "Programmed IO latency")

class DmaDevice(PioDevice):
    type = 'DmaDevice'
    cxx_header = "dev/dma_device.hh"
    abstract = True
    dma = MasterPort("DMA port")

<<<<<<< HEAD
=======
    _iommu = None

>>>>>>> a56ab045
    sid = Param.Unsigned(0,
        "Stream identifier used by an IOMMU to distinguish amongst "
        "several devices attached to it")
    ssid = Param.Unsigned(0,
        "Substream identifier used by an IOMMU to distinguish amongst "
        "several devices attached to it")

<<<<<<< HEAD
=======
    def addIommuProperty(self, state, node):
        """
        This method takes an FdtState and a FdtNode as parameters, and
        it is appending a "iommus = <>" property in case the DmaDevice
        is attached to an IOMMU.
        This method is necessary for autogenerating a binding between
        a dma device and the iommu.
        """
        if self._iommu is not None:
            node.append(FdtPropertyWords("iommus",
                [ state.phandle(self._iommu), self.sid ]))
>>>>>>> a56ab045

class IsaFake(BasicPioDevice):
    type = 'IsaFake'
    cxx_header = "dev/isa_fake.hh"
    pio_size = Param.Addr(0x8, "Size of address range")
    ret_data8 = Param.UInt8(0xFF, "Default data to return")
    ret_data16 = Param.UInt16(0xFFFF, "Default data to return")
    ret_data32 = Param.UInt32(0xFFFFFFFF, "Default data to return")
    ret_data64 = Param.UInt64(0xFFFFFFFFFFFFFFFF, "Default data to return")
    ret_bad_addr = Param.Bool(False, "Return pkt status bad address on access")
    update_data = Param.Bool(False, "Update the data that is returned on writes")
    warn_access = Param.String("", "String to print when device is accessed")
    fake_mem = Param.Bool(False,
      "Is this device acting like a memory and thus may get a cache line sized req")

class BadAddr(IsaFake):
    pio_addr = 0
    ret_bad_addr = Param.Bool(True, "Return pkt status bad address on access")

<|MERGE_RESOLUTION|>--- conflicted
+++ resolved
@@ -1,8 +1,4 @@
-<<<<<<< HEAD
-# Copyright (c) 2012-2016 ARM Limited
-=======
 # Copyright (c) 2012-2016,2019 ARM Limited
->>>>>>> a56ab045
 # All rights reserved.
 #
 # The license below extends only to copyright in the software and shall
@@ -88,11 +84,8 @@
     abstract = True
     dma = MasterPort("DMA port")
 
-<<<<<<< HEAD
-=======
     _iommu = None
 
->>>>>>> a56ab045
     sid = Param.Unsigned(0,
         "Stream identifier used by an IOMMU to distinguish amongst "
         "several devices attached to it")
@@ -100,8 +93,6 @@
         "Substream identifier used by an IOMMU to distinguish amongst "
         "several devices attached to it")
 
-<<<<<<< HEAD
-=======
     def addIommuProperty(self, state, node):
         """
         This method takes an FdtState and a FdtNode as parameters, and
@@ -113,7 +104,6 @@
         if self._iommu is not None:
             node.append(FdtPropertyWords("iommus",
                 [ state.phandle(self._iommu), self.sid ]))
->>>>>>> a56ab045
 
 class IsaFake(BasicPioDevice):
     type = 'IsaFake'
