/*
 * Copyright (c) 2012 ARM Limited
 * All rights reserved
 *
 * The license below extends only to copyright in the software and shall
 * not be construed as granting a license to any other intellectual
 * property including but not limited to intellectual property relating
 * to a hardware implementation of the functionality of the software
 * licensed hereunder.  You may use the software subject to the license
 * terms below provided that you ensure that this notice is replicated
 * unmodified and in its entirety in all distributions of the software,
 * modified or unmodified, in source code or in binary form.
 *
 * Copyright (c) 2008 The Regents of The University of Michigan
 * All rights reserved.
 *
 * Redistribution and use in source and binary forms, with or without
 * modification, are permitted provided that the following conditions are
 * met: redistributions of source code must retain the above copyright
 * notice, this list of conditions and the following disclaimer;
 * redistributions in binary form must reproduce the above copyright
 * notice, this list of conditions and the following disclaimer in the
 * documentation and/or other materials provided with the distribution;
 * neither the name of the copyright holders nor the names of its
 * contributors may be used to endorse or promote products derived from
 * this software without specific prior written permission.
 *
 * THIS SOFTWARE IS PROVIDED BY THE COPYRIGHT HOLDERS AND CONTRIBUTORS
 * "AS IS" AND ANY EXPRESS OR IMPLIED WARRANTIES, INCLUDING, BUT NOT
 * LIMITED TO, THE IMPLIED WARRANTIES OF MERCHANTABILITY AND FITNESS FOR
 * A PARTICULAR PURPOSE ARE DISCLAIMED. IN NO EVENT SHALL THE COPYRIGHT
 * OWNER OR CONTRIBUTORS BE LIABLE FOR ANY DIRECT, INDIRECT, INCIDENTAL,
 * SPECIAL, EXEMPLARY, OR CONSEQUENTIAL DAMAGES (INCLUDING, BUT NOT
 * LIMITED TO, PROCUREMENT OF SUBSTITUTE GOODS OR SERVICES; LOSS OF USE,
 * DATA, OR PROFITS; OR BUSINESS INTERRUPTION) HOWEVER CAUSED AND ON ANY
 * THEORY OF LIABILITY, WHETHER IN CONTRACT, STRICT LIABILITY, OR TORT
 * (INCLUDING NEGLIGENCE OR OTHERWISE) ARISING IN ANY WAY OUT OF THE USE
 * OF THIS SOFTWARE, EVEN IF ADVISED OF THE POSSIBILITY OF SUCH DAMAGE.
 *
 * Authors: Gabe Black
 */

#ifndef __DEV_X86_INTDEV_HH__
#define __DEV_X86_INTDEV_HH__

#include <cassert>
#include <list>
#include <string>

#include "arch/x86/intmessage.hh"
#include "arch/x86/x86_traits.hh"
<<<<<<< HEAD
#include "mem/mport.hh"
#include "params/X86IntLine.hh"
#include "params/X86IntSinkPin.hh"
#include "params/X86IntSourcePin.hh"
=======
#include "mem/tport.hh"
>>>>>>> a56ab045
#include "sim/sim_object.hh"

namespace X86ISA
{
<<<<<<< HEAD
  protected:
    class IntSlavePort : public MessageSlavePort
    {
        IntDevice * device;

      public:
        IntSlavePort(const std::string& _name, SimObject* _parent,
                     IntDevice* dev) :
            MessageSlavePort(_name, _parent), device(dev)
        {
        }

        AddrRangeList getAddrRanges() const
        {
            return device->getIntAddrRange();
        }

        Tick recvMessage(PacketPtr pkt)
        {
            // @todo someone should pay for this
            pkt->headerDelay = pkt->payloadDelay = 0;
            return device->recvMessage(pkt);
        }
    };

    class IntMasterPort : public MessageMasterPort
    {
        IntDevice* device;
        Tick latency;
      public:
        IntMasterPort(const std::string& _name, SimObject* _parent,
                      IntDevice* dev, Tick _latency) :
            MessageMasterPort(_name, _parent), device(dev), latency(_latency)
        {
        }

        Tick recvResponse(PacketPtr pkt)
        {
            return device->recvResponse(pkt);
        }

        // This is x86 focused, so if this class becomes generic, this would
        // need to be moved into a subclass.
        void sendMessage(ApicList apics,
                TriggerIntMessage message, bool timing);
    };

    IntMasterPort intMasterPort;

  public:
    IntDevice(SimObject * parent, Tick latency = 0) :
        intMasterPort(parent->name() + ".int_master", parent, this, latency)
    {
    }

    virtual ~IntDevice()
    {}

    virtual void init();

    virtual void
    signalInterrupt(int line)
=======

template <class Device>
class IntSlavePort : public SimpleTimingPort
{
    Device * device;

  public:
    IntSlavePort(const std::string& _name, SimObject* _parent,
                 Device* dev) :
        SimpleTimingPort(_name, _parent), device(dev)
>>>>>>> a56ab045
    {
    }

    AddrRangeList
    getAddrRanges() const
    {
        return device->getIntAddrRange();
    }

    Tick
    recvAtomic(PacketPtr pkt)
    {
        panic_if(pkt->cmd != MemCmd::MessageReq,
                "%s received unexpected command %s from %s.\n",
                name(), pkt->cmd.toString(), getPeer());
        pkt->headerDelay = pkt->payloadDelay = 0;
        return device->recvMessage(pkt);
    }
};

typedef std::list<int> ApicList;

template <class Device>
class IntMasterPort : public QueuedMasterPort
{
    ReqPacketQueue reqQueue;
    SnoopRespPacketQueue snoopRespQueue;

    Device* device;
    Tick latency;

  public:
    IntMasterPort(const std::string& _name, SimObject* _parent,
                  Device* dev, Tick _latency) :
        QueuedMasterPort(_name, _parent, reqQueue, snoopRespQueue),
        reqQueue(*_parent, *this), snoopRespQueue(*_parent, *this),
        device(dev), latency(_latency)
    {
    }

    bool
    recvTimingResp(PacketPtr pkt) override
    {
        return device->recvResponse(pkt);
    }

    // This is x86 focused, so if this class becomes generic, this would
    // need to be moved into a subclass.
    void
    sendMessage(X86ISA::ApicList apics, TriggerIntMessage message, bool timing)
    {
        for (auto id: apics) {
            PacketPtr pkt = buildIntRequest(id, message);
            if (timing) {
                schedTimingReq(pkt, curTick() + latency);
                // The target handles cleaning up the packet in timing mode.
            } else {
                // ignore the latency involved in the atomic transaction
                sendAtomic(pkt);
                assert(pkt->isResponse());
                // also ignore the latency in handling the response
                device->recvResponse(pkt);
            }
        }
    }
};

class IntDevice
{
  protected:

    IntMasterPort<IntDevice> intMasterPort;

  public:
    IntDevice(SimObject * parent, Tick latency = 0) :
        intMasterPort(parent->name() + ".int_master", parent, this, latency)
    {
    }

    virtual ~IntDevice()
    {}

    virtual void init();

    virtual bool
    recvResponse(PacketPtr pkt)
    {
        panic("recvResponse not implemented.\n");
    }
};

} // namespace X86ISA

#endif //__DEV_X86_INTDEV_HH__<|MERGE_RESOLUTION|>--- conflicted
+++ resolved
@@ -49,82 +49,11 @@
 
 #include "arch/x86/intmessage.hh"
 #include "arch/x86/x86_traits.hh"
-<<<<<<< HEAD
-#include "mem/mport.hh"
-#include "params/X86IntLine.hh"
-#include "params/X86IntSinkPin.hh"
-#include "params/X86IntSourcePin.hh"
-=======
 #include "mem/tport.hh"
->>>>>>> a56ab045
 #include "sim/sim_object.hh"
 
 namespace X86ISA
 {
-<<<<<<< HEAD
-  protected:
-    class IntSlavePort : public MessageSlavePort
-    {
-        IntDevice * device;
-
-      public:
-        IntSlavePort(const std::string& _name, SimObject* _parent,
-                     IntDevice* dev) :
-            MessageSlavePort(_name, _parent), device(dev)
-        {
-        }
-
-        AddrRangeList getAddrRanges() const
-        {
-            return device->getIntAddrRange();
-        }
-
-        Tick recvMessage(PacketPtr pkt)
-        {
-            // @todo someone should pay for this
-            pkt->headerDelay = pkt->payloadDelay = 0;
-            return device->recvMessage(pkt);
-        }
-    };
-
-    class IntMasterPort : public MessageMasterPort
-    {
-        IntDevice* device;
-        Tick latency;
-      public:
-        IntMasterPort(const std::string& _name, SimObject* _parent,
-                      IntDevice* dev, Tick _latency) :
-            MessageMasterPort(_name, _parent), device(dev), latency(_latency)
-        {
-        }
-
-        Tick recvResponse(PacketPtr pkt)
-        {
-            return device->recvResponse(pkt);
-        }
-
-        // This is x86 focused, so if this class becomes generic, this would
-        // need to be moved into a subclass.
-        void sendMessage(ApicList apics,
-                TriggerIntMessage message, bool timing);
-    };
-
-    IntMasterPort intMasterPort;
-
-  public:
-    IntDevice(SimObject * parent, Tick latency = 0) :
-        intMasterPort(parent->name() + ".int_master", parent, this, latency)
-    {
-    }
-
-    virtual ~IntDevice()
-    {}
-
-    virtual void init();
-
-    virtual void
-    signalInterrupt(int line)
-=======
 
 template <class Device>
 class IntSlavePort : public SimpleTimingPort
@@ -135,7 +64,6 @@
     IntSlavePort(const std::string& _name, SimObject* _parent,
                  Device* dev) :
         SimpleTimingPort(_name, _parent), device(dev)
->>>>>>> a56ab045
     {
     }
 
