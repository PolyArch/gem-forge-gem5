--- conflicted
+++ resolved
@@ -33,25 +33,14 @@
 
 #include <deque>
 
-<<<<<<< HEAD
-#include "dev/io_device.hh"
-#include "dev/ps2/device.hh"
-#include "dev/x86/intdev.hh"
-=======
 #include "dev/intpin.hh"
 #include "dev/io_device.hh"
 #include "dev/ps2/device.hh"
->>>>>>> a56ab045
 #include "params/I8042.hh"
 
 namespace X86ISA
 {
 
-<<<<<<< HEAD
-class IntPin;
-
-=======
->>>>>>> a56ab045
 class I8042 : public BasicPioDevice
 {
   protected:
