--- conflicted
+++ resolved
@@ -50,10 +50,6 @@
       latency(p->pio_latency),
       dataPort(p->data_port), commandPort(p->command_port),
       statusReg(0), commandByte(0), dataReg(0), lastCommand(NoCommand),
-<<<<<<< HEAD
-      mouseIntPin(p->mouse_int_pin), keyboardIntPin(p->keyboard_int_pin),
-=======
->>>>>>> a56ab045
       mouse(p->mouse), keyboard(p->keyboard)
 {
     fatal_if(!mouse, "The i8042 model requires a mouse instance");
@@ -104,17 +100,11 @@
         }
     } else if (mouse && commandByte.mouseFullInt) {
         DPRINTF(I8042, "Sending mouse interrupt.\n");
-<<<<<<< HEAD
-        mouseIntPin->raise();
-        //This is a hack
-        mouseIntPin->lower();
-=======
         for (auto *wire: mouseIntPin) {
             wire->raise();
             //This is a hack
             wire->lower();
         }
->>>>>>> a56ab045
     }
 }
 
