--- conflicted
+++ resolved
@@ -79,14 +79,10 @@
 {
     if (if_name == "int_master")
         return intMasterPort;
-<<<<<<< HEAD
-    return BasicPioDevice::getPort(if_name, idx);
-=======
     if (if_name == "inputs")
         return *inputs.at(idx);
     else
         return BasicPioDevice::getPort(if_name, idx);
->>>>>>> a56ab045
 }
 
 bool
