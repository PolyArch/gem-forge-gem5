<<<<<<< HEAD
# Copyright (c) 2009-2018 ARM Limited
=======
# Copyright (c) 2009-2019 ARM Limited
>>>>>>> a56ab045
# All rights reserved.
#
# The license below extends only to copyright in the software and shall
# not be construed as granting a license to any other intellectual
# property including but not limited to intellectual property relating
# to a hardware implementation of the functionality of the software
# licensed hereunder.  You may use the software subject to the license
# terms below provided that you ensure that this notice is replicated
# unmodified and in its entirety in all distributions of the software,
# modified or unmodified, in source code or in binary form.
#
# Copyright (c) 2006-2007 The Regents of The University of Michigan
# All rights reserved.
#
# Redistribution and use in source and binary forms, with or without
# modification, are permitted provided that the following conditions are
# met: redistributions of source code must retain the above copyright
# notice, this list of conditions and the following disclaimer;
# redistributions in binary form must reproduce the above copyright
# notice, this list of conditions and the following disclaimer in the
# documentation and/or other materials provided with the distribution;
# neither the name of the copyright holders nor the names of its
# contributors may be used to endorse or promote products derived from
# this software without specific prior written permission.
#
# THIS SOFTWARE IS PROVIDED BY THE COPYRIGHT HOLDERS AND CONTRIBUTORS
# "AS IS" AND ANY EXPRESS OR IMPLIED WARRANTIES, INCLUDING, BUT NOT
# LIMITED TO, THE IMPLIED WARRANTIES OF MERCHANTABILITY AND FITNESS FOR
# A PARTICULAR PURPOSE ARE DISCLAIMED. IN NO EVENT SHALL THE COPYRIGHT
# OWNER OR CONTRIBUTORS BE LIABLE FOR ANY DIRECT, INDIRECT, INCIDENTAL,
# SPECIAL, EXEMPLARY, OR CONSEQUENTIAL DAMAGES (INCLUDING, BUT NOT
# LIMITED TO, PROCUREMENT OF SUBSTITUTE GOODS OR SERVICES; LOSS OF USE,
# DATA, OR PROFITS; OR BUSINESS INTERRUPTION) HOWEVER CAUSED AND ON ANY
# THEORY OF LIABILITY, WHETHER IN CONTRACT, STRICT LIABILITY, OR TORT
# (INCLUDING NEGLIGENCE OR OTHERWISE) ARISING IN ANY WAY OUT OF THE USE
# OF THIS SOFTWARE, EVEN IF ADVISED OF THE POSSIBILITY OF SUCH DAMAGE.
#
# Authors: Ali Saidi
#          Gabe Black
#          William Wang
#          Glenn Bergmans

from m5.defines import buildEnv
from m5.params import *
from m5.proxy import *
from m5.util.fdthelper import *
from m5.objects.ClockDomain import ClockDomain
from m5.objects.VoltageDomain import VoltageDomain
from m5.objects.Device import \
    BasicPioDevice, PioDevice, IsaFake, BadAddr, DmaDevice
from m5.objects.PciHost import *
from m5.objects.Ethernet import NSGigE, IGbE_igb, IGbE_e1000
from m5.objects.Ide import *
from m5.objects.Platform import Platform
from m5.objects.Terminal import Terminal
from m5.objects.Uart import Uart
from m5.objects.SimpleMemory import SimpleMemory
from m5.objects.Gic import *
from m5.objects.EnergyCtrl import EnergyCtrl
from m5.objects.ClockedObject import ClockedObject
from m5.objects.ClockDomain import SrcClockDomain
from m5.objects.SubSystem import SubSystem
from m5.objects.Graphics import ImageFormat
from m5.objects.ClockedObject import ClockedObject
from m5.objects.PS2 import *
from m5.objects.VirtIOMMIO import MmioVirtIO
<<<<<<< HEAD
=======
from m5.objects.Display import Display, Display1080p
>>>>>>> a56ab045

# Platforms with KVM support should generally use in-kernel GIC
# emulation. Use a GIC model that automatically switches between
# gem5's GIC model and KVM's GIC model if KVM is available.
try:
    from m5.objects.KvmGic import MuxingKvmGic
    kvm_gicv2_class = MuxingKvmGic
except ImportError:
    # KVM support wasn't compiled into gem5. Fallback to a
    # software-only GIC.
    kvm_gicv2_class = Gic400
    pass

class AmbaPioDevice(BasicPioDevice):
    type = 'AmbaPioDevice'
    abstract = True
    cxx_header = "dev/arm/amba_device.hh"
    amba_id = Param.UInt32("ID of AMBA device for kernel detection")

class AmbaIntDevice(AmbaPioDevice):
    type = 'AmbaIntDevice'
    abstract = True
    cxx_header = "dev/arm/amba_device.hh"
    gic = Param.BaseGic(Parent.any, "Gic to use for interrupting")
    int_num = Param.UInt32("Interrupt number that connects to GIC")
    int_delay = Param.Latency("100ns",
            "Time between action and interrupt generation by device")

class AmbaDmaDevice(DmaDevice):
    type = 'AmbaDmaDevice'
    abstract = True
    cxx_header = "dev/arm/amba_device.hh"
    pio_addr = Param.Addr("Address for AMBA slave interface")
    pio_latency = Param.Latency("10ns", "Time between action and write/read result by AMBA DMA Device")
    gic = Param.BaseGic(Parent.any, "Gic to use for interrupting")
    int_num = Param.UInt32("Interrupt number that connects to GIC")
    amba_id = Param.UInt32("ID of AMBA device for kernel detection")

class A9SCU(BasicPioDevice):
    type = 'A9SCU'
    cxx_header = "dev/arm/a9scu.hh"

class ArmPciIntRouting(Enum): vals = [
    'ARM_PCI_INT_STATIC',
    'ARM_PCI_INT_DEV',
    'ARM_PCI_INT_PIN',
    ]

class GenericArmPciHost(GenericPciHost):
    type = 'GenericArmPciHost'
    cxx_header = "dev/arm/pci_host.hh"

    int_policy = Param.ArmPciIntRouting("PCI interrupt routing policy")
    int_base = Param.Unsigned("PCI interrupt base")
    int_count = Param.Unsigned("Maximum number of interrupts used by this host")

    # This python parameter can be used in configuration scripts to turn
    # on/off the fdt dma-coherent flag when doing dtb autogeneration
    _dma_coherent = True

    def generateDeviceTree(self, state):
<<<<<<< HEAD
        local_state = FdtState(addr_cells=3, size_cells=2, cpu_cells=1)
        intterrupt_cells = 1
=======
        local_state = FdtState(
            addr_cells=3, size_cells=2,
            cpu_cells=1, interrupt_cells=1)
>>>>>>> a56ab045

        node = FdtNode("pci")

        if int(self.conf_device_bits) == 8:
            node.appendCompatible("pci-host-cam-generic")
        elif int(self.conf_device_bits) == 12:
            node.appendCompatible("pci-host-ecam-generic")
        else:
            m5.fatal("No compatibility string for the set conf_device_width")

        node.append(FdtPropertyStrings("device_type", ["pci"]))

        # Cell sizes of child nodes/peripherals
        node.append(local_state.addrCellsProperty())
        node.append(local_state.sizeCellsProperty())
<<<<<<< HEAD
        node.append(FdtPropertyWords("#interrupt-cells", intterrupt_cells))
=======
        node.append(local_state.interruptCellsProperty())
>>>>>>> a56ab045
        # PCI address for CPU
        node.append(FdtPropertyWords("reg",
            state.addrCells(self.conf_base) +
            state.sizeCells(self.conf_size) ))

        # Ranges mapping
        # For now some of this is hard coded, because the PCI module does not
        # have a proper full understanding of the memory map, but adapting the
        # PCI module is beyond the scope of what I'm trying to do here.
        # Values are taken from the VExpress_GEM5_V1 platform.
        ranges = []
        # Pio address range
        ranges += self.pciFdtAddr(space=1, addr=0)
        ranges += state.addrCells(self.pci_pio_base)
        ranges += local_state.sizeCells(0x10000)  # Fixed size

        # AXI memory address range
        ranges += self.pciFdtAddr(space=2, addr=0)
        ranges += state.addrCells(0x40000000) # Fixed offset
        ranges += local_state.sizeCells(0x40000000) # Fixed size
        node.append(FdtPropertyWords("ranges", ranges))

        if str(self.int_policy) == 'ARM_PCI_INT_DEV':
<<<<<<< HEAD
            int_phandle = state.phandle(self._parent.unproxy(self).gic)
            # Interrupt mapping
            interrupts = []
            for i in range(int(self.int_count)):
                interrupts += self.pciFdtAddr(device=i, addr=0) + \
                    [0x0, int_phandle, 0, int(self.int_base) - 32 + i, 1]
=======
            gic = self._parent.unproxy(self).gic
            int_phandle = state.phandle(gic)
            # Interrupt mapping
            interrupts = []

            # child interrupt specifier
            child_interrupt = local_state.interruptCells(0x0)

            # parent unit address
            parent_addr = gic._state.addrCells(0x0)

            for i in range(int(self.int_count)):
                parent_interrupt = gic.interruptCells(0,
                    int(self.int_base) - 32 + i, 1)

                interrupts += self.pciFdtAddr(device=i, addr=0) + \
                    child_interrupt + [int_phandle] + parent_addr + \
                    parent_interrupt
>>>>>>> a56ab045

            node.append(FdtPropertyWords("interrupt-map", interrupts))

            int_count = int(self.int_count)
            if int_count & (int_count - 1):
                fatal("PCI interrupt count should be power of 2")

            intmask = self.pciFdtAddr(device=int_count - 1, addr=0) + [0x0]
            node.append(FdtPropertyWords("interrupt-map-mask", intmask))
        else:
            m5.fatal("Unsupported PCI interrupt policy " +
                     "for Device Tree generation")

        if self._dma_coherent:
            node.append(FdtProperty("dma-coherent"))

        yield node

class RealViewCtrl(BasicPioDevice):
    type = 'RealViewCtrl'
    cxx_header = "dev/arm/rv_ctrl.hh"
    proc_id0 = Param.UInt32(0x0C000000, "Processor ID, SYS_PROCID")
    proc_id1 = Param.UInt32(0x0C000222, "Processor ID, SYS_PROCID1")
    idreg = Param.UInt32(0x00000000, "ID Register, SYS_ID")

    def generateDeviceTree(self, state):
        node = FdtNode("sysreg@%x" % long(self.pio_addr))
        node.appendCompatible("arm,vexpress-sysreg")
        node.append(FdtPropertyWords("reg",
            state.addrCells(self.pio_addr) +
            state.sizeCells(0x1000) ))
        node.append(FdtProperty("gpio-controller"))
        node.append(FdtPropertyWords("#gpio-cells", [2]))
        node.appendPhandle(self)

        yield node

class RealViewOsc(ClockDomain):
    type = 'RealViewOsc'
    cxx_header = "dev/arm/rv_ctrl.hh"

    parent = Param.RealViewCtrl(Parent.any, "RealView controller")

    # TODO: We currently don't have the notion of a clock source,
    # which means we have to associate oscillators with a voltage
    # source.
    voltage_domain = Param.VoltageDomain(Parent.voltage_domain,
                                         "Voltage domain")

    # See ARM DUI 0447J (ARM Motherboard Express uATX -- V2M-P1) and
    # the individual core/logic tile reference manuals for details
    # about the site/position/dcc/device allocation.
    site = Param.UInt8("Board Site")
    position = Param.UInt8("Position in device stack")
    dcc = Param.UInt8("Daughterboard Configuration Controller")
    device = Param.UInt8("Device ID")

    freq = Param.Clock("Default frequency")

    def generateDeviceTree(self, state):
        phandle = state.phandle(self)
        node = FdtNode("osc@" + format(long(phandle), 'x'))
        node.appendCompatible("arm,vexpress-osc")
        node.append(FdtPropertyWords("arm,vexpress-sysreg,func",
                                     [0x1, int(self.device)]))
        node.append(FdtPropertyWords("#clock-cells", [0]))
        freq = int(1.0/self.freq.value) # Values are stored as a clock period
        node.append(FdtPropertyWords("freq-range", [freq, freq]))
        node.append(FdtPropertyStrings("clock-output-names",
                                       ["oscclk" + str(phandle)]))
        node.appendPhandle(self)
        yield node

class RealViewTemperatureSensor(SimObject):
    type = 'RealViewTemperatureSensor'
    cxx_header = "dev/arm/rv_ctrl.hh"

    parent = Param.RealViewCtrl(Parent.any, "RealView controller")

    system = Param.System(Parent.any, "system")

    # See ARM DUI 0447J (ARM Motherboard Express uATX -- V2M-P1) and
    # the individual core/logic tile reference manuals for details
    # about the site/position/dcc/device allocation.
    site = Param.UInt8("Board Site")
    position = Param.UInt8("Position in device stack")
    dcc = Param.UInt8("Daughterboard Configuration Controller")
    device = Param.UInt8("Device ID")

class VExpressMCC(SubSystem):
    """ARM V2M-P1 Motherboard Configuration Controller

This subsystem describes a subset of the devices that sit behind the
motherboard configuration controller on the the ARM Motherboard
Express (V2M-P1) motherboard. See ARM DUI 0447J for details.
    """

    class Osc(RealViewOsc):
        site, position, dcc = (0, 0, 0)

    class Temperature(RealViewTemperatureSensor):
        site, position, dcc = (0, 0, 0)

    osc_mcc = Osc(device=0, freq="50MHz")
    osc_clcd = Osc(device=1, freq="23.75MHz")
    osc_peripheral = Osc(device=2, freq="24MHz")
    osc_system_bus = Osc(device=4, freq="24MHz")

    # See Table 4.19 in ARM DUI 0447J (Motherboard Express uATX TRM).
    temp_crtl = Temperature(device=0)

    def generateDeviceTree(self, state):
        node = FdtNode("mcc")
        node.appendCompatible("arm,vexpress,config-bus")
        node.append(FdtPropertyWords("arm,vexpress,site", [0]))

        for obj in self._children.values():
            if issubclass(type(obj), SimObject):
                node.append(obj.generateDeviceTree(state))

        io_phandle = state.phandle(self.osc_mcc.parent.unproxy(self))
        node.append(FdtPropertyWords("arm,vexpress,config-bridge", io_phandle))

        yield node

class CoreTile2A15DCC(SubSystem):
    """ARM CoreTile Express A15x2 Daughterboard Configuration Controller

This subsystem describes a subset of the devices that sit behind the
daughterboard configuration controller on a CoreTile Express A15x2. See
ARM DUI 0604E for details.
    """

    class Osc(RealViewOsc):
        site, position, dcc = (1, 0, 0)

    # See Table 2.8 in ARM DUI 0604E (CoreTile Express A15x2 TRM)
    osc_cpu = Osc(device=0, freq="60MHz")
    osc_hsbm = Osc(device=4, freq="40MHz")
    osc_pxl = Osc(device=5, freq="23.75MHz")
    osc_smb = Osc(device=6, freq="50MHz")
    osc_sys = Osc(device=7, freq="60MHz")
    osc_ddr = Osc(device=8, freq="40MHz")

    def generateDeviceTree(self, state):
        node = FdtNode("dcc")
        node.appendCompatible("arm,vexpress,config-bus")

        for obj in self._children.values():
            if isinstance(obj, SimObject):
                node.append(obj.generateDeviceTree(state))

        io_phandle = state.phandle(self.osc_cpu.parent.unproxy(self))
        node.append(FdtPropertyWords("arm,vexpress,config-bridge", io_phandle))

        yield node

class AmbaFake(AmbaPioDevice):
    type = 'AmbaFake'
    cxx_header = "dev/arm/amba_fake.hh"
    ignore_access = Param.Bool(False, "Ignore reads/writes to this device, (e.g. IsaFake + AMBA)")
    amba_id = 0;

class Pl011(Uart):
    type = 'Pl011'
    cxx_header = "dev/arm/pl011.hh"
    gic = Param.BaseGic(Parent.any, "Gic to use for interrupting")
    int_num = Param.UInt32("Interrupt number that connects to GIC")
    end_on_eot = Param.Bool(False, "End the simulation when a EOT is received on the UART")
    int_delay = Param.Latency("100ns", "Time between action and interrupt generation by UART")

    def generateDeviceTree(self, state):
        node = self.generateBasicPioDeviceNode(state, 'uart', self.pio_addr,
                                               0x1000, [int(self.int_num)])
        node.appendCompatible(["arm,pl011", "arm,primecell"])

        # Hardcoded reference to the realview platform clocks, because the
        # clk_domain can only store one clock (i.e. it is not a VectorParam)
        realview = self._parent.unproxy(self)
        node.append(FdtPropertyWords("clocks",
            [state.phandle(realview.mcc.osc_peripheral),
            state.phandle(realview.dcc.osc_smb)]))
        node.append(FdtPropertyStrings("clock-names", ["uartclk", "apb_pclk"]))
        yield node

class Sp804(AmbaPioDevice):
    type = 'Sp804'
    cxx_header = "dev/arm/timer_sp804.hh"
    gic = Param.BaseGic(Parent.any, "Gic to use for interrupting")
    int_num0 = Param.UInt32("Interrupt number that connects to GIC")
    clock0 = Param.Clock('1MHz', "Clock speed of the input")
    int_num1 = Param.UInt32("Interrupt number that connects to GIC")
    clock1 = Param.Clock('1MHz', "Clock speed of the input")
    amba_id = 0x00141804

class A9GlobalTimer(BasicPioDevice):
    type = 'A9GlobalTimer'
    cxx_header = "dev/arm/timer_a9global.hh"
    gic = Param.BaseGic(Parent.any, "Gic to use for interrupting")
    int_num = Param.UInt32("Interrrupt number that connects to GIC")

class CpuLocalTimer(BasicPioDevice):
    type = 'CpuLocalTimer'
    cxx_header = "dev/arm/timer_cpulocal.hh"
    int_timer = Param.ArmPPI("Interrrupt used per-cpu to GIC")
    int_watchdog = Param.ArmPPI("Interrupt for per-cpu watchdog to GIC")

class GenericTimer(ClockedObject):
    type = 'GenericTimer'
    cxx_header = "dev/arm/generic_timer.hh"
    system = Param.ArmSystem(Parent.any, "system")
    int_phys_s = Param.ArmPPI("Physical (S) timer interrupt")
    int_phys_ns = Param.ArmPPI("Physical (NS) timer interrupt")
    int_virt = Param.ArmPPI("Virtual timer interrupt")
    int_hyp = Param.ArmPPI("Hypervisor timer interrupt")

    def generateDeviceTree(self, state):
        node = FdtNode("timer")

        node.appendCompatible(["arm,cortex-a15-timer",
                               "arm,armv7-timer",
                               "arm,armv8-timer"])
        node.append(FdtPropertyWords("interrupts", [
            1, int(self.int_phys_s.num) - 16, 0xf08,
            1, int(self.int_phys_ns.num) - 16, 0xf08,
            1, int(self.int_virt.num) - 16, 0xf08,
            1, int(self.int_hyp.num) - 16, 0xf08,
        ]))
        clock = state.phandle(self.clk_domain.unproxy(self))
        node.append(FdtPropertyWords("clocks", clock))

        yield node

class GenericTimerMem(PioDevice):
    type = 'GenericTimerMem'
    cxx_header = "dev/arm/generic_timer.hh"

    base = Param.Addr(0, "Base address")

    int_phys = Param.ArmSPI("Physical Interrupt")
    int_virt = Param.ArmSPI("Virtual Interrupt")

class PL031(AmbaIntDevice):
    type = 'PL031'
    cxx_header = "dev/arm/rtc_pl031.hh"
    time = Param.Time('01/01/2009', "System time to use ('Now' for actual time)")
    amba_id = 0x00341031

    def generateDeviceTree(self, state):
        node = self.generateBasicPioDeviceNode(state, 'rtc', self.pio_addr,
                                               0x1000, [int(self.int_num)])

        node.appendCompatible(["arm,pl031", "arm,primecell"])
        clock = state.phandle(self.clk_domain.unproxy(self))
        node.append(FdtPropertyWords("clocks", clock))

        yield node

class Pl050(AmbaIntDevice):
    type = 'Pl050'
    cxx_header = "dev/arm/kmi.hh"
    amba_id = 0x00141050

    ps2 = Param.PS2Device("PS/2 device")

    def generateDeviceTree(self, state):
        node = self.generateBasicPioDeviceNode(state, 'kmi', self.pio_addr,
                                               0x1000, [int(self.int_num)])

        node.appendCompatible(["arm,pl050", "arm,primecell"])
        clock = state.phandle(self.clk_domain.unproxy(self))
        node.append(FdtPropertyWords("clocks", clock))

        yield node

class Pl111(AmbaDmaDevice):
    type = 'Pl111'
    cxx_header = "dev/arm/pl111.hh"
    pixel_clock = Param.Clock('24MHz', "Pixel clock")
    vnc   = Param.VncInput(Parent.any, "Vnc server for remote frame buffer display")
    amba_id = 0x00141111
    enable_capture = Param.Bool(True, "capture frame to system.framebuffer.bmp")

class HDLcd(AmbaDmaDevice):
    type = 'HDLcd'
    cxx_header = "dev/arm/hdlcd.hh"
    vnc = Param.VncInput(Parent.any, "Vnc server for remote frame buffer "
                                     "display")
    amba_id = 0x00141000
    workaround_swap_rb = Param.Bool(False, "Workaround incorrect color "
                                    "selector order in some kernels")
    workaround_dma_line_count = Param.Bool(True, "Workaround incorrect "
                                           "DMA line count (off by 1)")
    enable_capture = Param.Bool(True, "capture frame to "
                                      "system.framebuffer.{extension}")
    frame_format = Param.ImageFormat("Auto",
                                     "image format of the captured frame")

    pixel_buffer_size = Param.MemorySize32("2kB", "Size of address range")

    pxl_clk = Param.ClockDomain("Pixel clock source")
    pixel_chunk = Param.Unsigned(32, "Number of pixels to handle in one batch")
    virt_refresh_rate = Param.Frequency("20Hz", "Frame refresh rate "
                                        "in KVM mode")
    _status = "disabled"

    encoder = Param.Display(Display1080p(), "Display encoder")

    def endpointPhandle(self):
        return "hdlcd_endpoint"

    def generateDeviceTree(self, state):
        endpoint_node = FdtNode("endpoint")
        endpoint_node.appendPhandle(self.endpointPhandle())

        for encoder_node in self.encoder.generateDeviceTree(state):
            encoder_endpoint = self.encoder.endpointNode()

            # Endpoint subnode
            endpoint_node.append(FdtPropertyWords("remote-endpoint",
                [ state.phandle(self.encoder.endpointPhandle()) ]))
            encoder_endpoint.append(FdtPropertyWords("remote-endpoint",
                [ state.phandle(self.endpointPhandle()) ]))

            yield encoder_node

        port_node = FdtNode("port")
        port_node.append(endpoint_node)

        # Interrupt number is hardcoded; it is not a property of this class
        node = self.generateBasicPioDeviceNode(state, 'hdlcd',
                                               self.pio_addr, 0x1000, [63])

        node.appendCompatible(["arm,hdlcd"])
        node.append(FdtPropertyWords("clocks", state.phandle(self.pxl_clk)))
        node.append(FdtPropertyStrings("clock-names", ["pxlclk"]))

        # This driver is disabled by default since the required DT nodes
        # haven't been standardized yet. To use it,  override this status to
        # "ok" and add the display configuration nodes required by the driver.
        # See the driver for more information.
        node.append(FdtPropertyStrings("status", [ self._status ]))

        self.addIommuProperty(state, node)

        node.append(port_node)

        yield node

    def generateDeviceTree(self, state):
        # Interrupt number is hardcoded; it is not a property of this class
        node = self.generateBasicPioDeviceNode(state, 'hdlcd',
                                               self.pio_addr, 0x1000, [63])

        node.appendCompatible(["arm,hdlcd"])
        node.append(FdtPropertyWords("clocks", state.phandle(self.pxl_clk)))
        node.append(FdtPropertyStrings("clock-names", ["pxlclk"]))

        # This driver is disabled by default since the required DT nodes
        # haven't been standardized yet. To use it,  override this status to
        # "ok" and add the display configuration nodes required by the driver.
        # See the driver for more information.
        node.append(FdtPropertyStrings("status", ["disabled"]))

        yield node

class RealView(Platform):
    type = 'RealView'
    cxx_header = "dev/arm/realview.hh"
    system = Param.System(Parent.any, "system")
    _mem_regions = [ AddrRange(0, size='256MB') ]

    def _on_chip_devices(self):
        return []

    def _off_chip_devices(self):
        return []

    _off_chip_ranges = []

    def _attach_device(self, device, bus, dma_ports=None):
        if hasattr(device, "pio"):
            device.pio = bus.master
        if hasattr(device, "dma"):
            if dma_ports is None:
                device.dma = bus.slave
            else:
                dma_ports.append(device.dma)

    def _attach_io(self, devices, *args, **kwargs):
        for d in devices:
            self._attach_device(d, *args, **kwargs)

    def _attach_clk(self, devices, clkdomain):
        for d in devices:
            if hasattr(d, "clk_domain"):
                d.clk_domain = clkdomain

    def attachPciDevices(self):
        pass

    def enableMSIX(self):
        pass

    def onChipIOClkDomain(self, clkdomain):
        self._attach_clk(self._on_chip_devices(), clkdomain)

    def offChipIOClkDomain(self, clkdomain):
        self._attach_clk(self._off_chip_devices(), clkdomain)

    def attachOnChipIO(self, bus, bridge=None, *args, **kwargs):
        self._attach_io(self._on_chip_devices(), bus, *args, **kwargs)
        if bridge:
            bridge.ranges = self._off_chip_ranges

    def attachIO(self, *args, **kwargs):
        self._attach_io(self._off_chip_devices(), *args, **kwargs)

    def setupBootLoader(self, mem_bus, cur_sys, loc):
        cur_sys.bootmem = SimpleMemory(
            range = AddrRange('2GB', size = '64MB'),
            conf_table_reported = False)
        if mem_bus is not None:
            cur_sys.bootmem.port = mem_bus.master
        cur_sys.boot_loader = loc('boot.arm')
        cur_sys.atags_addr = 0x100
        cur_sys.load_offset = 0

    def generateDeviceTree(self, state):
        node = FdtNode("/") # Things in this module need to end up in the root
        node.append(FdtPropertyWords("interrupt-parent",
                                     state.phandle(self.gic)))

        for subnode in self.recurseDeviceTree(state):
            node.append(subnode)

        yield node

    def annotateCpuDeviceNode(self, cpu, state):
        cpu.append(FdtPropertyStrings("enable-method", "spin-table"))
        cpu.append(FdtPropertyWords("cpu-release-addr", \
                                    state.addrCells(0x8000fff8)))

# Reference for memory map and interrupt number
# RealView Platform Baseboard Explore for Cortex-A9 User Guide(ARM DUI 0440A)
# Chapter 4: Programmer's Reference
class RealViewPBX(RealView):
    uart = Pl011(pio_addr=0x10009000, int_num=44)
    realview_io = RealViewCtrl(pio_addr=0x10000000)
    mcc = VExpressMCC()
    dcc = CoreTile2A15DCC()
    gic = Gic400(cpu_addr=0x1f000100, dist_addr=0x1f001000, cpu_size=0x100)
    pci_host = GenericPciHost(
        conf_base=0x30000000, conf_size='256MB', conf_device_bits=16,
        pci_pio_base=0)
    timer0 = Sp804(int_num0=36, int_num1=36, pio_addr=0x10011000)
    timer1 = Sp804(int_num0=37, int_num1=37, pio_addr=0x10012000)
    global_timer = A9GlobalTimer(int_num=27, pio_addr=0x1f000200)
    local_cpu_timer = CpuLocalTimer(int_timer=ArmPPI(num=29),
                                    int_watchdog=ArmPPI(num=30),
                                    pio_addr=0x1f000600)
    clcd = Pl111(pio_addr=0x10020000, int_num=55)
    kmi0   = Pl050(pio_addr=0x10006000, int_num=52, ps2=PS2Keyboard())
    kmi1   = Pl050(pio_addr=0x10007000, int_num=53, ps2=PS2TouchKit())
    a9scu  = A9SCU(pio_addr=0x1f000000)
    cf_ctrl = IdeController(disks=[], pci_func=0, pci_dev=7, pci_bus=2,
                            io_shift = 1, ctrl_offset = 2, Command = 0x1,
                            BAR0 = 0x18000000, BAR0Size = '16B',
                            BAR1 = 0x18000100, BAR1Size = '1B',
                            BAR0LegacyIO = True, BAR1LegacyIO = True)


    l2x0_fake     = IsaFake(pio_addr=0x1f002000, pio_size=0xfff)
    flash_fake    = IsaFake(pio_addr=0x40000000, pio_size=0x20000000,
                            fake_mem=True)
    dmac_fake     = AmbaFake(pio_addr=0x10030000)
    uart1_fake    = AmbaFake(pio_addr=0x1000a000)
    uart2_fake    = AmbaFake(pio_addr=0x1000b000)
    uart3_fake    = AmbaFake(pio_addr=0x1000c000)
    smc_fake      = AmbaFake(pio_addr=0x100e1000)
    sp810_fake    = AmbaFake(pio_addr=0x10001000, ignore_access=True)
    watchdog_fake = AmbaFake(pio_addr=0x10010000)
    gpio0_fake    = AmbaFake(pio_addr=0x10013000)
    gpio1_fake    = AmbaFake(pio_addr=0x10014000)
    gpio2_fake    = AmbaFake(pio_addr=0x10015000)
    ssp_fake      = AmbaFake(pio_addr=0x1000d000)
    sci_fake      = AmbaFake(pio_addr=0x1000e000)
    aaci_fake     = AmbaFake(pio_addr=0x10004000)
    mmc_fake      = AmbaFake(pio_addr=0x10005000)
    rtc           = PL031(pio_addr=0x10017000, int_num=42)
    energy_ctrl   = EnergyCtrl(pio_addr=0x1000f000)


    # Attach I/O devices that are on chip and also set the appropriate
    # ranges for the bridge
    def attachOnChipIO(self, bus, bridge):
       self.gic.pio = bus.master
       self.l2x0_fake.pio = bus.master
       self.a9scu.pio = bus.master
       self.global_timer.pio = bus.master
       self.local_cpu_timer.pio = bus.master
       # Bridge ranges based on excluding what is part of on-chip I/O
       # (gic, l2x0, a9scu, local_cpu_timer)
       bridge.ranges = [AddrRange(self.realview_io.pio_addr,
                                  self.a9scu.pio_addr - 1),
                        AddrRange(self.flash_fake.pio_addr,
                                  self.flash_fake.pio_addr + \
                                  self.flash_fake.pio_size - 1)]

    # Set the clock domain for IO objects that are considered
    # to be "close" to the cores.
    def onChipIOClkDomain(self, clkdomain):
        self.gic.clk_domain             = clkdomain
        self.l2x0_fake.clk_domain       = clkdomain
        self.a9scu.clkdomain            = clkdomain
        self.local_cpu_timer.clk_domain = clkdomain

    # Attach I/O devices to specified bus object.  Can't do this
    # earlier, since the bus object itself is typically defined at the
    # System level.
    def attachIO(self, bus):
       self.uart.pio          = bus.master
       self.realview_io.pio   = bus.master
       self.pci_host.pio      = bus.master
       self.timer0.pio        = bus.master
       self.timer1.pio        = bus.master
       self.clcd.pio          = bus.master
       self.clcd.dma          = bus.slave
       self.kmi0.pio          = bus.master
       self.kmi1.pio          = bus.master
       self.cf_ctrl.pio       = bus.master
       self.cf_ctrl.dma       = bus.slave
       self.dmac_fake.pio     = bus.master
       self.uart1_fake.pio    = bus.master
       self.uart2_fake.pio    = bus.master
       self.uart3_fake.pio    = bus.master
       self.smc_fake.pio      = bus.master
       self.sp810_fake.pio    = bus.master
       self.watchdog_fake.pio = bus.master
       self.gpio0_fake.pio    = bus.master
       self.gpio1_fake.pio    = bus.master
       self.gpio2_fake.pio    = bus.master
       self.ssp_fake.pio      = bus.master
       self.sci_fake.pio      = bus.master
       self.aaci_fake.pio     = bus.master
       self.mmc_fake.pio      = bus.master
       self.rtc.pio           = bus.master
       self.flash_fake.pio    = bus.master
       self.energy_ctrl.pio   = bus.master

    # Set the clock domain for IO objects that are considered
    # to be "far" away from the cores.
    def offChipIOClkDomain(self, clkdomain):
        self.uart.clk_domain          = clkdomain
        self.realview_io.clk_domain   = clkdomain
        self.timer0.clk_domain        = clkdomain
        self.timer1.clk_domain        = clkdomain
        self.clcd.clk_domain          = clkdomain
        self.kmi0.clk_domain          = clkdomain
        self.kmi1.clk_domain          = clkdomain
        self.cf_ctrl.clk_domain       = clkdomain
        self.dmac_fake.clk_domain     = clkdomain
        self.uart1_fake.clk_domain    = clkdomain
        self.uart2_fake.clk_domain    = clkdomain
        self.uart3_fake.clk_domain    = clkdomain
        self.smc_fake.clk_domain      = clkdomain
        self.sp810_fake.clk_domain    = clkdomain
        self.watchdog_fake.clk_domain = clkdomain
        self.gpio0_fake.clk_domain    = clkdomain
        self.gpio1_fake.clk_domain    = clkdomain
        self.gpio2_fake.clk_domain    = clkdomain
        self.ssp_fake.clk_domain      = clkdomain
        self.sci_fake.clk_domain      = clkdomain
        self.aaci_fake.clk_domain     = clkdomain
        self.mmc_fake.clk_domain      = clkdomain
        self.rtc.clk_domain           = clkdomain
        self.flash_fake.clk_domain    = clkdomain
        self.energy_ctrl.clk_domain   = clkdomain

class VExpress_EMM(RealView):
    _mem_regions = [ AddrRange('2GB', size='2GB') ]

    # Ranges based on excluding what is part of on-chip I/O (gic,
    # a9scu)
    _off_chip_ranges = [AddrRange(0x2F000000, size='16MB'),
                        AddrRange(0x30000000, size='256MB'),
                        AddrRange(0x40000000, size='512MB'),
                        AddrRange(0x18000000, size='64MB'),
                        AddrRange(0x1C000000, size='64MB')]

    # Platform control device (off-chip)
    realview_io = RealViewCtrl(proc_id0=0x14000000, proc_id1=0x14000000,
                               idreg=0x02250000, pio_addr=0x1C010000)

    mcc = VExpressMCC()
    dcc = CoreTile2A15DCC()

    ### On-chip devices ###
    gic = Gic400(dist_addr=0x2C001000, cpu_addr=0x2C002000)
    vgic   = VGic(vcpu_addr=0x2c006000, hv_addr=0x2c004000, maint_int=25)

    local_cpu_timer = CpuLocalTimer(int_timer=ArmPPI(num=29),
                                    int_watchdog=ArmPPI(num=30),
                                    pio_addr=0x2C080000)

    hdlcd  = HDLcd(pxl_clk=dcc.osc_pxl,
                   pio_addr=0x2b000000, int_num=117,
                   workaround_swap_rb=True)

    def _on_chip_devices(self):
        devices = [
            self.gic, self.vgic,
            self.local_cpu_timer
        ]
        if hasattr(self, "gicv2m"):
            devices.append(self.gicv2m)
        devices.append(self.hdlcd)
        return devices

    ### Off-chip devices ###
    uart = Pl011(pio_addr=0x1c090000, int_num=37)
    pci_host = GenericPciHost(
        conf_base=0x30000000, conf_size='256MB', conf_device_bits=16,
        pci_pio_base=0)

    generic_timer = GenericTimer(int_phys_s=ArmPPI(num=29),
                                 int_phys_ns=ArmPPI(num=30),
                                 int_virt=ArmPPI(num=27),
                                 int_hyp=ArmPPI(num=26))

    timer0 = Sp804(int_num0=34, int_num1=34, pio_addr=0x1C110000, clock0='1MHz', clock1='1MHz')
    timer1 = Sp804(int_num0=35, int_num1=35, pio_addr=0x1C120000, clock0='1MHz', clock1='1MHz')
    clcd   = Pl111(pio_addr=0x1c1f0000, int_num=46)
    kmi0   = Pl050(pio_addr=0x1c060000, int_num=44, ps2=PS2Keyboard())
    kmi1   = Pl050(pio_addr=0x1c070000, int_num=45, ps2=PS2TouchKit())
    cf_ctrl = IdeController(disks=[], pci_func=0, pci_dev=0, pci_bus=2,
                            io_shift = 2, ctrl_offset = 2, Command = 0x1,
                            BAR0 = 0x1C1A0000, BAR0Size = '256B',
                            BAR1 = 0x1C1A0100, BAR1Size = '4096B',
                            BAR0LegacyIO = True, BAR1LegacyIO = True)

    vram           = SimpleMemory(range = AddrRange(0x18000000, size='32MB'),
                                  conf_table_reported = False)
    rtc            = PL031(pio_addr=0x1C170000, int_num=36)

    l2x0_fake      = IsaFake(pio_addr=0x2C100000, pio_size=0xfff)
    uart1_fake     = AmbaFake(pio_addr=0x1C0A0000)
    uart2_fake     = AmbaFake(pio_addr=0x1C0B0000)
    uart3_fake     = AmbaFake(pio_addr=0x1C0C0000)
    sp810_fake     = AmbaFake(pio_addr=0x1C020000, ignore_access=True)
    watchdog_fake  = AmbaFake(pio_addr=0x1C0F0000)
    aaci_fake      = AmbaFake(pio_addr=0x1C040000)
    lan_fake       = IsaFake(pio_addr=0x1A000000, pio_size=0xffff)
    usb_fake       = IsaFake(pio_addr=0x1B000000, pio_size=0x1ffff)
    mmc_fake       = AmbaFake(pio_addr=0x1c050000)
    energy_ctrl    = EnergyCtrl(pio_addr=0x1c080000)

    def _off_chip_devices(self):
        devices = [
            self.uart,
            self.realview_io,
            self.pci_host,
            self.timer0,
            self.timer1,
            self.clcd,
            self.kmi0,
            self.kmi1,
            self.cf_ctrl,
            self.rtc,
            self.vram,
            self.l2x0_fake,
            self.uart1_fake,
            self.uart2_fake,
            self.uart3_fake,
            self.sp810_fake,
            self.watchdog_fake,
            self.aaci_fake,
            self.lan_fake,
            self.usb_fake,
            self.mmc_fake,
            self.energy_ctrl,
        ]
        # Try to attach the I/O if it exists
        if hasattr(self, "ide"):
            devices.append(self.ide)
        if hasattr(self, "ethernet"):
            devices.append(self.ethernet)
        return devices

    # Attach any PCI devices that are supported
    def attachPciDevices(self):
        self.ethernet = IGbE_e1000(pci_bus=0, pci_dev=0, pci_func=0,
                                   InterruptLine=1, InterruptPin=1)
        self.ide = IdeController(disks = [], pci_bus=0, pci_dev=1, pci_func=0,
                                 InterruptLine=2, InterruptPin=2)

    def enableMSIX(self):
        self.gic = Gic400(dist_addr=0x2C001000, cpu_addr=0x2C002000,
                          it_lines=512)
        self.gicv2m = Gicv2m()
        self.gicv2m.frames = [Gicv2mFrame(spi_base=256, spi_len=64, addr=0x2C1C0000)]

    def setupBootLoader(self, mem_bus, cur_sys, loc):
        cur_sys.bootmem = SimpleMemory(range = AddrRange('64MB'),
                                       conf_table_reported = False)
        if mem_bus is not None:
            cur_sys.bootmem.port = mem_bus.master
        if not cur_sys.boot_loader:
            cur_sys.boot_loader = loc('boot_emm.arm')
        cur_sys.atags_addr = 0x8000000
        cur_sys.load_offset = 0x80000000

class VExpress_EMM64(VExpress_EMM):
    # Three memory regions are specified totalling 512GB
    _mem_regions = [ AddrRange('2GB', size='2GB'),
                     AddrRange('34GB', size='30GB'),
                     AddrRange('512GB', size='480GB') ]
    pci_host = GenericPciHost(
        conf_base=0x30000000, conf_size='256MB', conf_device_bits=12,
        pci_pio_base=0x2f000000)

    def setupBootLoader(self, mem_bus, cur_sys, loc):
        cur_sys.bootmem = SimpleMemory(range=AddrRange(0, size='64MB'),
                                       conf_table_reported=False)
        if mem_bus is not None:
            cur_sys.bootmem.port = mem_bus.master
        if not cur_sys.boot_loader:
            cur_sys.boot_loader = loc('boot_emm.arm64')
        cur_sys.atags_addr = 0x8000000
        cur_sys.load_offset = 0x80000000

class VExpress_GEM5_Base(RealView):
    """
The VExpress gem5 memory map is loosely based on a modified
Versatile Express RS1 memory map.

The gem5 platform has been designed to implement a subset of the
original Versatile Express RS1 memory map. Off-chip peripherals should,
when possible, adhere to the Versatile Express memory map. Non-PCI
off-chip devices that are gem5-specific should live in the CS5 memory
space to avoid conflicts with existing devices that we might want to
model in the future. Such devices should normally have interrupts in
the gem5-specific SPI range.

On-chip peripherals are loosely modeled after the ARM CoreTile Express
A15x2 A7x3 memory and interrupt map. In particular, the GIC and
Generic Timer have the same interrupt lines and base addresses. Other
on-chip devices are gem5 specific.

Unlike the original Versatile Express RS2 extended platform, gem5 implements a
large contigious DRAM space, without aliases or holes, starting at the
2GiB boundary. This means that PCI memory is limited to 1GiB.

Memory map:
   0x00000000-0x03ffffff: Boot memory (CS0)
   0x04000000-0x07ffffff: Reserved
   0x08000000-0x0bffffff: Reserved (CS0 alias)
   0x0c000000-0x0fffffff: Reserved (Off-chip, CS4)
   0x10000000-0x13ffffff: gem5-specific peripherals (Off-chip, CS5)
       0x10000000-0x1000ffff: gem5 energy controller
       0x10010000-0x1001ffff: gem5 pseudo-ops

   0x14000000-0x17ffffff: Reserved (Off-chip, PSRAM, CS1)
   0x18000000-0x1bffffff: Reserved (Off-chip, Peripherals, CS2)
   0x1c000000-0x1fffffff: Peripheral block 1 (Off-chip, CS3):
       0x1c010000-0x1c01ffff: realview_io (VE system control regs.)
       0x1c060000-0x1c06ffff: KMI0 (keyboard)
       0x1c070000-0x1c07ffff: KMI1 (mouse)
       0x1c090000-0x1c09ffff: UART0
       0x1c0a0000-0x1c0affff: UART1 (reserved)
       0x1c0b0000-0x1c0bffff: UART2 (reserved)
       0x1c0c0000-0x1c0cffff: UART3 (reserved)
       0x1c130000-0x1c13ffff: VirtIO (gem5/FM extension)
       0x1c140000-0x1c14ffff: VirtIO (gem5/FM extension)
       0x1c170000-0x1c17ffff: RTC

   0x20000000-0x3fffffff: On-chip peripherals:
       0x2b000000-0x2b00ffff: HDLCD

       0x2c001000-0x2c001fff: GIC (distributor)
       0x2c002000-0x2c003fff: GIC (CPU interface)
       0x2c004000-0x2c005fff: vGIC (HV)
       0x2c006000-0x2c007fff: vGIC (VCPU)
       0x2c1c0000-0x2c1cffff: GICv2m MSI frame 0

       0x2d000000-0x2d00ffff: GPU (reserved)

       0x2f000000-0x2fffffff: PCI IO space
       0x30000000-0x3fffffff: PCI config space

   0x40000000-0x7fffffff: Ext. AXI: Used as PCI memory

   0x80000000-X: DRAM

Interrupts:
      0- 15: Software generated interrupts (SGIs)
     16- 31: On-chip private peripherals (PPIs)
        25   : vgic
        26   : generic_timer (hyp)
        27   : generic_timer (virt)
        28   : Reserved (Legacy FIQ)
        29   : generic_timer (phys, sec)
        30   : generic_timer (phys, non-sec)
        31   : Reserved (Legacy IRQ)
    32- 95: Mother board peripherals (SPIs)
        32   : Reserved (SP805)
        33   : Reserved (IOFPGA SW int)
        34-35: Reserved (SP804)
        36   : RTC
        37-40: uart0-uart3
        41-42: Reserved (PL180)
        43   : Reserved (AACI)
        44-45: kmi0-kmi1
        46   : Reserved (CLCD)
        47   : Reserved (Ethernet)
        48   : Reserved (USB)
    95-255: On-chip interrupt sources (we use these for
            gem5-specific devices, SPIs)
         74    : VirtIO (gem5/FM extension)
         75    : VirtIO (gem5/FM extension)
         95    : HDLCD
         96- 98: GPU (reserved)
        100-103: PCI
   256-319: MSI frame 0 (gem5-specific, SPIs)
   320-511: Unused

    """

    # Everything above 2GiB is memory
    _mem_regions = [ AddrRange('2GB', size='510GB') ]

    _off_chip_ranges = [
        # CS1-CS5
        AddrRange(0x0c000000, 0x1fffffff),
        # External AXI interface (PCI)
        AddrRange(0x2f000000, 0x7fffffff),
    ]

    # Platform control device (off-chip)
    realview_io = RealViewCtrl(proc_id0=0x14000000, proc_id1=0x14000000,
                               idreg=0x02250000, pio_addr=0x1c010000)
    mcc = VExpressMCC()
    dcc = CoreTile2A15DCC()

    ### On-chip devices ###
    generic_timer = GenericTimer(int_phys_s=ArmPPI(num=29),
                                 int_phys_ns=ArmPPI(num=30),
                                 int_virt=ArmPPI(num=27),
                                 int_hyp=ArmPPI(num=26))

    def _on_chip_devices(self):
        return [
            self.generic_timer,
        ]

    ### Off-chip devices ###
    clock24MHz = SrcClockDomain(clock="24MHz",
        voltage_domain=VoltageDomain(voltage="3.3V"))

    uart = [
        Pl011(pio_addr=0x1c090000, int_num=37),
    ]

    kmi0 = Pl050(pio_addr=0x1c060000, int_num=44, ps2=PS2Keyboard())
    kmi1 = Pl050(pio_addr=0x1c070000, int_num=45, ps2=PS2TouchKit())

    rtc = PL031(pio_addr=0x1c170000, int_num=36)

    ### gem5-specific off-chip devices ###
    pci_host = GenericArmPciHost(
        conf_base=0x30000000, conf_size='256MB', conf_device_bits=12,
        pci_pio_base=0x2f000000,
        int_policy="ARM_PCI_INT_DEV", int_base=100, int_count=4)

    energy_ctrl = EnergyCtrl(pio_addr=0x10000000)

    vio = [
        MmioVirtIO(pio_addr=0x1c130000, pio_size=0x1000,
                   interrupt=ArmSPI(num=74)),
        MmioVirtIO(pio_addr=0x1c140000, pio_size=0x1000,
                   interrupt=ArmSPI(num=75)),
    ]

    def _off_chip_devices(self):
        return [
            self.realview_io,
            self.uart[0],
            self.kmi0,
            self.kmi1,
            self.rtc,
            self.pci_host,
            self.energy_ctrl,
            self.clock24MHz,
            self.vio[0],
            self.vio[1],
        ]

    def attachPciDevice(self, device, *args, **kwargs):
        device.host = self.pci_host
        self._attach_device(device, *args, **kwargs)

    def setupBootLoader(self, mem_bus, cur_sys, loc):
        cur_sys.bootmem = SimpleMemory(range=AddrRange(0, size='64MB'),
                                       conf_table_reported=False)
        if mem_bus is not None:
            cur_sys.bootmem.port = mem_bus.master
        if not cur_sys.boot_loader:
            cur_sys.boot_loader = [ loc('boot_emm.arm64'), loc('boot_emm.arm') ]
        cur_sys.atags_addr = 0x8000000
        cur_sys.load_offset = 0x80000000

        #  Setup m5ops. It's technically not a part of the boot
        #  loader, but this is the only place we can configure the
        #  system.
        cur_sys.m5ops_base = 0x10010000

    def generateDeviceTree(self, state):
        # Generate using standard RealView function
        dt = list(super(VExpress_GEM5_Base, self).generateDeviceTree(state))
        if len(dt) > 1:
            raise Exception("System returned too many DT nodes")
        node = dt[0]

        node.appendCompatible(["arm,vexpress"])
        node.append(FdtPropertyStrings("model", ["V2P-CA15"]))
        node.append(FdtPropertyWords("arm,hbi", [0x0]))
        node.append(FdtPropertyWords("arm,vexpress,site", [0xf]))

        yield node

class VExpress_GEM5_V1_Base(VExpress_GEM5_Base):
    gic = kvm_gicv2_class(dist_addr=0x2c001000, cpu_addr=0x2c002000,
                          it_lines=512)
    vgic = VGic(vcpu_addr=0x2c006000, hv_addr=0x2c004000, maint_int=25)
    gicv2m = Gicv2m()
    gicv2m.frames = [
        Gicv2mFrame(spi_base=256, spi_len=64, addr=0x2c1c0000),
    ]

    def _on_chip_devices(self):
        return super(VExpress_GEM5_V1_Base,self)._on_chip_devices() + [
                self.gic, self.vgic, self.gicv2m,
            ]

class VExpress_GEM5_V1(VExpress_GEM5_V1_Base):
    hdlcd  = HDLcd(pxl_clk=VExpress_GEM5_V1_Base.dcc.osc_pxl,
                   pio_addr=0x2b000000, int_num=95)

    def _on_chip_devices(self):
        return super(VExpress_GEM5_V1,self)._on_chip_devices() + [
                self.hdlcd,
            ]

class VExpress_GEM5_V2_Base(VExpress_GEM5_Base):
    gic = Gicv3(dist_addr=0x2c000000, redist_addr=0x2c010000,
<<<<<<< HEAD
                maint_int=ArmPPI(num=25))
=======
                maint_int=ArmPPI(num=25),
                its=Gicv3Its(pio_addr=0x2e010000))
>>>>>>> a56ab045

    # Limiting to 128 since it will otherwise overlap with PCI space
    gic.cpu_max = 128

    def _on_chip_devices(self):
        return super(VExpress_GEM5_V2_Base,self)._on_chip_devices() + [
<<<<<<< HEAD
                self.gic,
=======
                self.gic, self.gic.its
>>>>>>> a56ab045
            ]

    def setupBootLoader(self, mem_bus, cur_sys, loc):
        cur_sys.boot_loader = [ loc('boot_emm_v2.arm64') ]
        super(VExpress_GEM5_V2_Base,self).setupBootLoader(mem_bus,
                cur_sys, loc)

class VExpress_GEM5_V2(VExpress_GEM5_V2_Base):
    hdlcd  = HDLcd(pxl_clk=VExpress_GEM5_V2_Base.dcc.osc_pxl,
                   pio_addr=0x2b000000, int_num=95)

    def _on_chip_devices(self):
        return super(VExpress_GEM5_V2,self)._on_chip_devices() + [
                self.hdlcd,
            ]<|MERGE_RESOLUTION|>--- conflicted
+++ resolved
@@ -1,8 +1,4 @@
-<<<<<<< HEAD
-# Copyright (c) 2009-2018 ARM Limited
-=======
 # Copyright (c) 2009-2019 ARM Limited
->>>>>>> a56ab045
 # All rights reserved.
 #
 # The license below extends only to copyright in the software and shall
@@ -69,10 +65,7 @@
 from m5.objects.ClockedObject import ClockedObject
 from m5.objects.PS2 import *
 from m5.objects.VirtIOMMIO import MmioVirtIO
-<<<<<<< HEAD
-=======
 from m5.objects.Display import Display, Display1080p
->>>>>>> a56ab045
 
 # Platforms with KVM support should generally use in-kernel GIC
 # emulation. Use a GIC model that automatically switches between
@@ -134,14 +127,9 @@
     _dma_coherent = True
 
     def generateDeviceTree(self, state):
-<<<<<<< HEAD
-        local_state = FdtState(addr_cells=3, size_cells=2, cpu_cells=1)
-        intterrupt_cells = 1
-=======
         local_state = FdtState(
             addr_cells=3, size_cells=2,
             cpu_cells=1, interrupt_cells=1)
->>>>>>> a56ab045
 
         node = FdtNode("pci")
 
@@ -157,11 +145,7 @@
         # Cell sizes of child nodes/peripherals
         node.append(local_state.addrCellsProperty())
         node.append(local_state.sizeCellsProperty())
-<<<<<<< HEAD
-        node.append(FdtPropertyWords("#interrupt-cells", intterrupt_cells))
-=======
         node.append(local_state.interruptCellsProperty())
->>>>>>> a56ab045
         # PCI address for CPU
         node.append(FdtPropertyWords("reg",
             state.addrCells(self.conf_base) +
@@ -185,14 +169,6 @@
         node.append(FdtPropertyWords("ranges", ranges))
 
         if str(self.int_policy) == 'ARM_PCI_INT_DEV':
-<<<<<<< HEAD
-            int_phandle = state.phandle(self._parent.unproxy(self).gic)
-            # Interrupt mapping
-            interrupts = []
-            for i in range(int(self.int_count)):
-                interrupts += self.pciFdtAddr(device=i, addr=0) + \
-                    [0x0, int_phandle, 0, int(self.int_base) - 32 + i, 1]
-=======
             gic = self._parent.unproxy(self).gic
             int_phandle = state.phandle(gic)
             # Interrupt mapping
@@ -211,7 +187,6 @@
                 interrupts += self.pciFdtAddr(device=i, addr=0) + \
                     child_interrupt + [int_phandle] + parent_addr + \
                     parent_interrupt
->>>>>>> a56ab045
 
             node.append(FdtPropertyWords("interrupt-map", interrupts))
 
@@ -1167,23 +1142,15 @@
 
 class VExpress_GEM5_V2_Base(VExpress_GEM5_Base):
     gic = Gicv3(dist_addr=0x2c000000, redist_addr=0x2c010000,
-<<<<<<< HEAD
-                maint_int=ArmPPI(num=25))
-=======
                 maint_int=ArmPPI(num=25),
                 its=Gicv3Its(pio_addr=0x2e010000))
->>>>>>> a56ab045
 
     # Limiting to 128 since it will otherwise overlap with PCI space
     gic.cpu_max = 128
 
     def _on_chip_devices(self):
         return super(VExpress_GEM5_V2_Base,self)._on_chip_devices() + [
-<<<<<<< HEAD
-                self.gic,
-=======
                 self.gic, self.gic.its
->>>>>>> a56ab045
             ]
 
     def setupBootLoader(self, mem_bus, cur_sys, loc):
