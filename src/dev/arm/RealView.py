# Copyright (c) 2009-2020 ARM Limited
# All rights reserved.
#
# The license below extends only to copyright in the software and shall
# not be construed as granting a license to any other intellectual
# property including but not limited to intellectual property relating
# to a hardware implementation of the functionality of the software
# licensed hereunder.  You may use the software subject to the license
# terms below provided that you ensure that this notice is replicated
# unmodified and in its entirety in all distributions of the software,
# modified or unmodified, in source code or in binary form.
#
# Copyright (c) 2006-2007 The Regents of The University of Michigan
# All rights reserved.
#
# Redistribution and use in source and binary forms, with or without
# modification, are permitted provided that the following conditions are
# met: redistributions of source code must retain the above copyright
# notice, this list of conditions and the following disclaimer;
# redistributions in binary form must reproduce the above copyright
# notice, this list of conditions and the following disclaimer in the
# documentation and/or other materials provided with the distribution;
# neither the name of the copyright holders nor the names of its
# contributors may be used to endorse or promote products derived from
# this software without specific prior written permission.
#
# THIS SOFTWARE IS PROVIDED BY THE COPYRIGHT HOLDERS AND CONTRIBUTORS
# "AS IS" AND ANY EXPRESS OR IMPLIED WARRANTIES, INCLUDING, BUT NOT
# LIMITED TO, THE IMPLIED WARRANTIES OF MERCHANTABILITY AND FITNESS FOR
# A PARTICULAR PURPOSE ARE DISCLAIMED. IN NO EVENT SHALL THE COPYRIGHT
# OWNER OR CONTRIBUTORS BE LIABLE FOR ANY DIRECT, INDIRECT, INCIDENTAL,
# SPECIAL, EXEMPLARY, OR CONSEQUENTIAL DAMAGES (INCLUDING, BUT NOT
# LIMITED TO, PROCUREMENT OF SUBSTITUTE GOODS OR SERVICES; LOSS OF USE,
# DATA, OR PROFITS; OR BUSINESS INTERRUPTION) HOWEVER CAUSED AND ON ANY
# THEORY OF LIABILITY, WHETHER IN CONTRACT, STRICT LIABILITY, OR TORT
# (INCLUDING NEGLIGENCE OR OTHERWISE) ARISING IN ANY WAY OUT OF THE USE
# OF THIS SOFTWARE, EVEN IF ADVISED OF THE POSSIBILITY OF SUCH DAMAGE.

from m5.defines import buildEnv
from m5.params import *
from m5.proxy import *
from m5.util.fdthelper import *
from m5.objects.ClockDomain import ClockDomain, SrcClockDomain
from m5.objects.VoltageDomain import VoltageDomain
from m5.objects.Device import \
    BasicPioDevice, PioDevice, IsaFake, BadAddr, DmaDevice
from m5.objects.PciHost import *
from m5.objects.Ethernet import NSGigE, IGbE_igb, IGbE_e1000
from m5.objects.Ide import *
from m5.objects.Platform import Platform
from m5.objects.Terminal import Terminal
from m5.objects.Uart import Uart
from m5.objects.SimpleMemory import SimpleMemory
from m5.objects.GenericTimer import *
from m5.objects.Gic import *
from m5.objects.EnergyCtrl import EnergyCtrl
from m5.objects.ClockedObject import ClockedObject
from m5.objects.SubSystem import SubSystem
from m5.objects.Graphics import ImageFormat
from m5.objects.ClockedObject import ClockedObject
from m5.objects.PS2 import *
from m5.objects.VirtIOMMIO import MmioVirtIO
from m5.objects.Display import Display, Display1080p
from m5.objects.SMMUv3 import SMMUv3

# Platforms with KVM support should generally use in-kernel GIC
# emulation. Use a GIC model that automatically switches between
# gem5's GIC model and KVM's GIC model if KVM is available.
try:
    from m5.objects.KvmGic import MuxingKvmGic
    kvm_gicv2_class = MuxingKvmGic
except ImportError:
    # KVM support wasn't compiled into gem5. Fallback to a
    # software-only GIC.
    kvm_gicv2_class = Gic400
    pass

class AmbaPioDevice(BasicPioDevice):
    type = 'AmbaPioDevice'
    abstract = True
    cxx_header = "dev/arm/amba_device.hh"
    amba_id = Param.UInt32("ID of AMBA device for kernel detection")

class AmbaIntDevice(AmbaPioDevice):
    type = 'AmbaIntDevice'
    abstract = True
    cxx_header = "dev/arm/amba_device.hh"
    gic = Param.BaseGic(Parent.any, "Gic to use for interrupting")
    int_num = Param.UInt32("Interrupt number that connects to GIC")
    int_delay = Param.Latency("100ns",
            "Time between action and interrupt generation by device")

class AmbaDmaDevice(DmaDevice):
    type = 'AmbaDmaDevice'
    abstract = True
    cxx_header = "dev/arm/amba_device.hh"
    pio_addr = Param.Addr("Address for AMBA slave interface")
    pio_latency = Param.Latency("10ns", "Time between action and write/read result by AMBA DMA Device")
    gic = Param.BaseGic(Parent.any, "Gic to use for interrupting")
    int_num = Param.UInt32("Interrupt number that connects to GIC")
    amba_id = Param.UInt32("ID of AMBA device for kernel detection")

class A9SCU(BasicPioDevice):
    type = 'A9SCU'
    cxx_header = "dev/arm/a9scu.hh"

class ArmPciIntRouting(Enum): vals = [
    'ARM_PCI_INT_STATIC',
    'ARM_PCI_INT_DEV',
    'ARM_PCI_INT_PIN',
    ]

class GenericArmPciHost(GenericPciHost):
    type = 'GenericArmPciHost'
    cxx_header = "dev/arm/pci_host.hh"

    int_policy = Param.ArmPciIntRouting("PCI interrupt routing policy")
    int_base = Param.Unsigned("PCI interrupt base")
    int_count = Param.Unsigned("Maximum number of interrupts used by this host")

    # This python parameter can be used in configuration scripts to turn
    # on/off the fdt dma-coherent flag when doing dtb autogeneration
    _dma_coherent = True

    def generateDeviceTree(self, state):
        local_state = FdtState(
            addr_cells=3, size_cells=2,
            cpu_cells=1, interrupt_cells=1)

        node = FdtNode("pci")

        if int(self.conf_device_bits) == 8:
            node.appendCompatible("pci-host-cam-generic")
        elif int(self.conf_device_bits) == 12:
            node.appendCompatible("pci-host-ecam-generic")
        else:
            m5.fatal("No compatibility string for the set conf_device_width")

        node.append(FdtPropertyStrings("device_type", ["pci"]))

        # Cell sizes of child nodes/peripherals
        node.append(local_state.addrCellsProperty())
        node.append(local_state.sizeCellsProperty())
        node.append(local_state.interruptCellsProperty())
        # PCI address for CPU
        node.append(FdtPropertyWords("reg",
            state.addrCells(self.conf_base) +
            state.sizeCells(self.conf_size) ))

        # Ranges mapping
        # For now some of this is hard coded, because the PCI module does not
        # have a proper full understanding of the memory map, but adapting the
        # PCI module is beyond the scope of what I'm trying to do here.
        # Values are taken from the VExpress_GEM5_V1 platform.
        ranges = []
        # Pio address range
        ranges += self.pciFdtAddr(space=1, addr=0)
        ranges += state.addrCells(self.pci_pio_base)
        ranges += local_state.sizeCells(0x10000)  # Fixed size

        # AXI memory address range
        ranges += self.pciFdtAddr(space=2, addr=0)
        ranges += state.addrCells(self.pci_mem_base)
        ranges += local_state.sizeCells(0x40000000) # Fixed size
        node.append(FdtPropertyWords("ranges", ranges))

        if str(self.int_policy) == 'ARM_PCI_INT_DEV':
            gic = self._parent.unproxy(self).gic
            int_phandle = state.phandle(gic)
            # Interrupt mapping
            interrupts = []

            # child interrupt specifier
            child_interrupt = local_state.interruptCells(0x0)

            # parent unit address
            parent_addr = gic._state.addrCells(0x0)

            for i in range(int(self.int_count)):
                parent_interrupt = gic.interruptCells(0,
                    int(self.int_base) - 32 + i, 1)

                interrupts += self.pciFdtAddr(device=i, addr=0) + \
                    child_interrupt + [int_phandle] + parent_addr + \
                    parent_interrupt

            node.append(FdtPropertyWords("interrupt-map", interrupts))

            int_count = int(self.int_count)
            if int_count & (int_count - 1):
                fatal("PCI interrupt count should be power of 2")

            intmask = self.pciFdtAddr(device=int_count - 1, addr=0) + [0x0]
            node.append(FdtPropertyWords("interrupt-map-mask", intmask))
        else:
            m5.fatal("Unsupported PCI interrupt policy " +
                     "for Device Tree generation")

        if self._dma_coherent:
            node.append(FdtProperty("dma-coherent"))

        yield node

class RealViewCtrl(BasicPioDevice):
    type = 'RealViewCtrl'
    cxx_header = "dev/arm/rv_ctrl.hh"
    proc_id0 = Param.UInt32(0x0C000000, "Processor ID, SYS_PROCID")
    proc_id1 = Param.UInt32(0x0C000222, "Processor ID, SYS_PROCID1")
    idreg = Param.UInt32(0x00000000, "ID Register, SYS_ID")

    def generateDeviceTree(self, state):
        node = FdtNode("sysreg@%x" % long(self.pio_addr))
        node.appendCompatible("arm,vexpress-sysreg")
        node.append(FdtPropertyWords("reg",
            state.addrCells(self.pio_addr) +
            state.sizeCells(0x1000) ))
        node.append(FdtProperty("gpio-controller"))
        node.append(FdtPropertyWords("#gpio-cells", [2]))
        node.appendPhandle(self)

        yield node

class RealViewOsc(ClockDomain):
    type = 'RealViewOsc'
    cxx_header = "dev/arm/rv_ctrl.hh"

    parent = Param.RealViewCtrl(Parent.any, "RealView controller")

    # TODO: We currently don't have the notion of a clock source,
    # which means we have to associate oscillators with a voltage
    # source.
    voltage_domain = Param.VoltageDomain(Parent.voltage_domain,
                                         "Voltage domain")

    # See ARM DUI 0447J (ARM Motherboard Express uATX -- V2M-P1) and
    # the individual core/logic tile reference manuals for details
    # about the site/position/dcc/device allocation.
    site = Param.UInt8("Board Site")
    position = Param.UInt8("Position in device stack")
    dcc = Param.UInt8("Daughterboard Configuration Controller")
    device = Param.UInt8("Device ID")

    freq = Param.Clock("Default frequency")

    def generateDeviceTree(self, state):
        phandle = state.phandle(self)
        node = FdtNode("osc@" + format(long(phandle), 'x'))
        node.appendCompatible("arm,vexpress-osc")
        node.append(FdtPropertyWords("arm,vexpress-sysreg,func",
                                     [0x1, int(self.device)]))
        node.append(FdtPropertyWords("#clock-cells", [0]))
        freq = int(1.0/self.freq.value) # Values are stored as a clock period
        node.append(FdtPropertyWords("freq-range", [freq, freq]))
        node.append(FdtPropertyStrings("clock-output-names",
                                       ["oscclk" + str(phandle)]))
        node.appendPhandle(self)
        yield node

class RealViewTemperatureSensor(SimObject):
    type = 'RealViewTemperatureSensor'
    cxx_header = "dev/arm/rv_ctrl.hh"

    parent = Param.RealViewCtrl(Parent.any, "RealView controller")

    system = Param.System(Parent.any, "system")

    # See ARM DUI 0447J (ARM Motherboard Express uATX -- V2M-P1) and
    # the individual core/logic tile reference manuals for details
    # about the site/position/dcc/device allocation.
    site = Param.UInt8("Board Site")
    position = Param.UInt8("Position in device stack")
    dcc = Param.UInt8("Daughterboard Configuration Controller")
    device = Param.UInt8("Device ID")

class VExpressMCC(SubSystem):
    """ARM V2M-P1 Motherboard Configuration Controller

This subsystem describes a subset of the devices that sit behind the
motherboard configuration controller on the the ARM Motherboard
Express (V2M-P1) motherboard. See ARM DUI 0447J for details.
    """

    class Osc(RealViewOsc):
        site, position, dcc = (0, 0, 0)

    class Temperature(RealViewTemperatureSensor):
        site, position, dcc = (0, 0, 0)

    osc_mcc = Osc(device=0, freq="50MHz")
    osc_clcd = Osc(device=1, freq="23.75MHz")
    osc_peripheral = Osc(device=2, freq="24MHz")
    osc_system_bus = Osc(device=4, freq="24MHz")

    # See Table 4.19 in ARM DUI 0447J (Motherboard Express uATX TRM).
    temp_crtl = Temperature(device=0)

    def generateDeviceTree(self, state):
        node = FdtNode("mcc")
        node.appendCompatible("arm,vexpress,config-bus")
        node.append(FdtPropertyWords("arm,vexpress,site", [0]))

        for obj in self._children.values():
            if issubclass(type(obj), SimObject):
                node.append(obj.generateDeviceTree(state))

        io_phandle = state.phandle(self.osc_mcc.parent.unproxy(self))
        node.append(FdtPropertyWords("arm,vexpress,config-bridge", io_phandle))

        yield node

class CoreTile2A15DCC(SubSystem):
    """ARM CoreTile Express A15x2 Daughterboard Configuration Controller

This subsystem describes a subset of the devices that sit behind the
daughterboard configuration controller on a CoreTile Express A15x2. See
ARM DUI 0604E for details.
    """

    class Osc(RealViewOsc):
        site, position, dcc = (1, 0, 0)

    # See Table 2.8 in ARM DUI 0604E (CoreTile Express A15x2 TRM)
    osc_cpu = Osc(device=0, freq="60MHz")
    osc_hsbm = Osc(device=4, freq="40MHz")
    osc_pxl = Osc(device=5, freq="23.75MHz")
    osc_smb = Osc(device=6, freq="50MHz")
    osc_sys = Osc(device=7, freq="60MHz")
    osc_ddr = Osc(device=8, freq="40MHz")

    def generateDeviceTree(self, state):
        node = FdtNode("dcc")
        node.appendCompatible("arm,vexpress,config-bus")

        for obj in self._children.values():
            if isinstance(obj, SimObject):
                node.append(obj.generateDeviceTree(state))

        io_phandle = state.phandle(self.osc_cpu.parent.unproxy(self))
        node.append(FdtPropertyWords("arm,vexpress,config-bridge", io_phandle))

        yield node

class AmbaFake(AmbaPioDevice):
    type = 'AmbaFake'
    cxx_header = "dev/arm/amba_fake.hh"
    ignore_access = Param.Bool(False, "Ignore reads/writes to this device, (e.g. IsaFake + AMBA)")
    amba_id = 0;

# Simple fixed-rate clock source. Intended to be instantiated in Platform
# instances for definition of clock bindings on DTB auto-generation
class FixedClock(SrcClockDomain):
    # Keep track of the number of FixedClock instances in the system
    # to provide unique names
    _index = 0

    def generateDeviceTree(self, state):
        if len(self.clock) > 1:
            fatal('FixedClock configured with multiple frequencies')
        node = FdtNode('clock{}'.format(FixedClock._index))
        node.appendCompatible('fixed-clock')
        node.append(FdtPropertyWords('#clock-cells', 0))
        node.append(FdtPropertyWords('clock-frequency',
                                     self.clock[0].frequency))
        node.appendPhandle(self)
        FixedClock._index += 1

        yield node

class Pl011(Uart):
    type = 'Pl011'
    cxx_header = "dev/arm/pl011.hh"
    gic = Param.BaseGic(Parent.any, "Gic to use for interrupting")
    int_num = Param.UInt32("Interrupt number that connects to GIC")
    end_on_eot = Param.Bool(False, "End the simulation when a EOT is received on the UART")
    int_delay = Param.Latency("100ns", "Time between action and interrupt generation by UART")

    def generateDeviceTree(self, state):
        node = self.generateBasicPioDeviceNode(state, 'uart', self.pio_addr,
                                               0x1000, [int(self.int_num)])
        node.appendCompatible(["arm,pl011", "arm,primecell"])

        # Hardcoded reference to the realview platform clocks, because the
        # clk_domain can only store one clock (i.e. it is not a VectorParam)
        realview = self._parent.unproxy(self)
        node.append(FdtPropertyWords("clocks",
            [state.phandle(realview.mcc.osc_peripheral),
            state.phandle(realview.dcc.osc_smb)]))
        node.append(FdtPropertyStrings("clock-names", ["uartclk", "apb_pclk"]))
        yield node

class Sp804(AmbaPioDevice):
    type = 'Sp804'
    cxx_header = "dev/arm/timer_sp804.hh"
    gic = Param.BaseGic(Parent.any, "Gic to use for interrupting")
    int_num0 = Param.UInt32("Interrupt number that connects to GIC")
    clock0 = Param.Clock('1MHz', "Clock speed of the input")
    int_num1 = Param.UInt32("Interrupt number that connects to GIC")
    clock1 = Param.Clock('1MHz', "Clock speed of the input")
    amba_id = 0x00141804

class Sp805(AmbaIntDevice):
    """
Arm Watchdog Module (SP805)
Reference:
    Arm Watchdog Module (SP805) - Technical Reference Manual - rev. r1p0
    Doc. ID: ARM DDI 0270B
    """

    type = 'Sp805'
    cxx_header = 'dev/arm/watchdog_sp805.hh'

    amba_id = 0x00141805

    def generateDeviceTree(self, state):
        node = self.generateBasicPioDeviceNode(state, 'watchdog',
            self.pio_addr, 0x1000, [int(self.int_num)])
        node.appendCompatible(['arm,sp805', 'arm,primecell'])
        clocks = [state.phandle(self.clk_domain.unproxy(self))]
        clock_names = ['wdogclk']
        platform = self._parent.unproxy(self)
        if self in platform._off_chip_devices():
            clocks.append(state.phandle(platform.dcc.osc_smb))
            clock_names.append('apb_pclk')
        node.append(FdtPropertyWords('clocks', clocks))
        node.append(FdtPropertyStrings('clock-names', clock_names))

        yield node

class A9GlobalTimer(BasicPioDevice):
    type = 'A9GlobalTimer'
    cxx_header = "dev/arm/timer_a9global.hh"
    gic = Param.BaseGic(Parent.any, "Gic to use for interrupting")
    int_num = Param.UInt32("Interrrupt number that connects to GIC")

class CpuLocalTimer(BasicPioDevice):
    type = 'CpuLocalTimer'
    cxx_header = "dev/arm/timer_cpulocal.hh"
    int_timer = Param.ArmPPI("Interrrupt used per-cpu to GIC")
    int_watchdog = Param.ArmPPI("Interrupt for per-cpu watchdog to GIC")

class PL031(AmbaIntDevice):
    type = 'PL031'
    cxx_header = "dev/arm/rtc_pl031.hh"
    time = Param.Time('01/01/2009', "System time to use ('Now' for actual time)")
    amba_id = 0x00041031

    def generateDeviceTree(self, state):
        node = self.generateBasicPioDeviceNode(state, 'rtc', self.pio_addr,
                                               0x1000, [int(self.int_num)])

        node.appendCompatible(["arm,pl031", "arm,primecell"])
        clock = state.phandle(self.clk_domain.unproxy(self))
        node.append(FdtPropertyWords("clocks", clock))
        node.append(FdtPropertyStrings("clock-names", ["apb_pclk"]))

        yield node

class Pl050(AmbaIntDevice):
    type = 'Pl050'
    cxx_header = "dev/arm/kmi.hh"
    amba_id = 0x00141050

    ps2 = Param.PS2Device("PS/2 device")

    def generateDeviceTree(self, state):
        node = self.generateBasicPioDeviceNode(state, 'kmi', self.pio_addr,
                                               0x1000, [int(self.int_num)])

        node.appendCompatible(["arm,pl050", "arm,primecell"])
        clock = state.phandle(self.clk_domain.unproxy(self))
        node.append(FdtPropertyWords("clocks", clock))

        yield node

class Pl111(AmbaDmaDevice):
    type = 'Pl111'
    cxx_header = "dev/arm/pl111.hh"
    pixel_clock = Param.Clock('24MHz', "Pixel clock")
    vnc   = Param.VncInput(Parent.any, "Vnc server for remote frame buffer display")
    amba_id = 0x00141111
    enable_capture = Param.Bool(True, "capture frame to system.framebuffer.bmp")

class HDLcd(AmbaDmaDevice):
    type = 'HDLcd'
    cxx_header = "dev/arm/hdlcd.hh"
    vnc = Param.VncInput(Parent.any, "Vnc server for remote frame buffer "
                                     "display")
    amba_id = 0x00141000
    workaround_swap_rb = Param.Bool(False, "Workaround incorrect color "
                                    "selector order in some kernels")
    workaround_dma_line_count = Param.Bool(True, "Workaround incorrect "
                                           "DMA line count (off by 1)")
    enable_capture = Param.Bool(True, "capture frame to "
                                      "system.framebuffer.{extension}")
    frame_format = Param.ImageFormat("Auto",
                                     "image format of the captured frame")

    pixel_buffer_size = Param.MemorySize32("2kB", "Size of address range")

    pxl_clk = Param.ClockDomain("Pixel clock source")
    pixel_chunk = Param.Unsigned(32, "Number of pixels to handle in one batch")
    virt_refresh_rate = Param.Frequency("20Hz", "Frame refresh rate "
                                        "in KVM mode")
    _status = "disabled"

    encoder = Param.Display(Display1080p(), "Display encoder")

    def endpointPhandle(self):
        return "hdlcd_endpoint"

    def generateDeviceTree(self, state):
        endpoint_node = FdtNode("endpoint")
        endpoint_node.appendPhandle(self.endpointPhandle())

        for encoder_node in self.encoder.generateDeviceTree(state):
            encoder_endpoint = self.encoder.endpointNode()

            # Endpoint subnode
            endpoint_node.append(FdtPropertyWords("remote-endpoint",
                [ state.phandle(self.encoder.endpointPhandle()) ]))
            encoder_endpoint.append(FdtPropertyWords("remote-endpoint",
                [ state.phandle(self.endpointPhandle()) ]))

            yield encoder_node

        port_node = FdtNode("port")
        port_node.append(endpoint_node)

        # Interrupt number is hardcoded; it is not a property of this class
        node = self.generateBasicPioDeviceNode(state, 'hdlcd',
                                               self.pio_addr, 0x1000, [63])

        node.appendCompatible(["arm,hdlcd"])
        node.append(FdtPropertyWords("clocks", state.phandle(self.pxl_clk)))
        node.append(FdtPropertyStrings("clock-names", ["pxlclk"]))

        # This driver is disabled by default since the required DT nodes
        # haven't been standardized yet. To use it,  override this status to
        # "ok" and add the display configuration nodes required by the driver.
        # See the driver for more information.
        node.append(FdtPropertyStrings("status", [ self._status ]))

        self.addIommuProperty(state, node)

        node.append(port_node)

        yield node

<<<<<<< HEAD
    def generateDeviceTree(self, state):
        # Interrupt number is hardcoded; it is not a property of this class
        node = self.generateBasicPioDeviceNode(state, 'hdlcd',
                                               self.pio_addr, 0x1000, [63])

        node.appendCompatible(["arm,hdlcd"])
        node.append(FdtPropertyWords("clocks", state.phandle(self.pxl_clk)))
        node.append(FdtPropertyStrings("clock-names", ["pxlclk"]))

        # This driver is disabled by default since the required DT nodes
        # haven't been standardized yet. To use it,  override this status to
        # "ok" and add the display configuration nodes required by the driver.
        # See the driver for more information.
        node.append(FdtPropertyStrings("status", ["disabled"]))

        yield node
=======
class FVPBasePwrCtrl(BasicPioDevice):
    """
Based on Fast Models Base_PowerController v11.8
Reference:
    Fast Models Reference Manual - Section 7.7.2 - Version 11.8
    Document ID: 100964_1180_00_en
    """

    type = 'FVPBasePwrCtrl'
    cxx_header = 'dev/arm/fvp_base_pwr_ctrl.hh'
>>>>>>> b1b8af04

class RealView(Platform):
    type = 'RealView'
    cxx_header = "dev/arm/realview.hh"
    system = Param.System(Parent.any, "system")
    _mem_regions = [ AddrRange(0, size='256MB') ]
    _num_pci_dev = 0

    def _on_chip_devices(self):
        return []

    def _off_chip_devices(self):
        return []

    def _on_chip_memory(self):
        return []

    def _off_chip_memory(self):
        return []

    _off_chip_ranges = []

    def _attach_memory(self, mem, bus, mem_ports=None):
        if hasattr(mem, "port"):
            if mem_ports is None:
                mem.port = bus.master
            else:
                mem_ports.append(mem.port)

    def _attach_device(self, device, bus, dma_ports=None):
        if hasattr(device, "pio"):
            device.pio = bus.master
        if hasattr(device, "dma"):
            if dma_ports is None:
                device.dma = bus.slave
            else:
                dma_ports.append(device.dma)

    def _attach_io(self, devices, *args, **kwargs):
        for d in devices:
            self._attach_device(d, *args, **kwargs)

    def _attach_mem(self, memories, *args, **kwargs):
        for mem in memories:
            self._attach_memory(mem, *args, **kwargs)

    def _attach_clk(self, devices, clkdomain):
        for d in devices:
            if hasattr(d, "clk_domain"):
                d.clk_domain = clkdomain

    def attachPciDevices(self):
        pass

    def enableMSIX(self):
        pass

    def onChipIOClkDomain(self, clkdomain):
        self._attach_clk(self._on_chip_devices(), clkdomain)

    def offChipIOClkDomain(self, clkdomain):
        self._attach_clk(self._off_chip_devices(), clkdomain)

    def attachOnChipIO(self, bus, bridge=None, dma_ports=None, mem_ports=None):
        self._attach_mem(self._on_chip_memory(), bus, mem_ports)
        self._attach_io(self._on_chip_devices(), bus, dma_ports)
        if bridge:
            bridge.ranges = self._off_chip_ranges

    def attachIO(self, bus, dma_ports=None, mem_ports=None):
        self._attach_mem(self._off_chip_memory(), bus, mem_ports)
        self._attach_io(self._off_chip_devices(), bus, dma_ports)

    def setupBootLoader(self, cur_sys, boot_loader, atags_addr, load_offset):
        cur_sys.workload.boot_loader = boot_loader
        cur_sys.workload.atags_addr = atags_addr
        cur_sys.workload.load_addr_offset = load_offset

    def generateDeviceTree(self, state):
        node = FdtNode("/") # Things in this module need to end up in the root
        node.append(FdtPropertyWords("interrupt-parent",
                                     state.phandle(self.gic)))

        for subnode in self.recurseDeviceTree(state):
            node.append(subnode)

        yield node

    def annotateCpuDeviceNode(self, cpu, state):
        system = self.system.unproxy(self)
        if system._have_psci:
            cpu.append(FdtPropertyStrings('enable-method', 'psci'))
        else:
            cpu.append(FdtPropertyStrings("enable-method", "spin-table"))
            cpu.append(FdtPropertyWords("cpu-release-addr", \
                                        state.addrCells(0x8000fff8)))

class VExpress_EMM(RealView):
    _mem_regions = [ AddrRange('2GB', size='2GB') ]

    # Ranges based on excluding what is part of on-chip I/O (gic,
    # a9scu)
    _off_chip_ranges = [AddrRange(0x2F000000, size='16MB'),
                        AddrRange(0x30000000, size='256MB'),
                        AddrRange(0x40000000, size='512MB'),
                        AddrRange(0x18000000, size='64MB'),
                        AddrRange(0x1C000000, size='64MB')]

    # Platform control device (off-chip)
    realview_io = RealViewCtrl(proc_id0=0x14000000, proc_id1=0x14000000,
                               idreg=0x02250000, pio_addr=0x1C010000)

    mcc = VExpressMCC()
    dcc = CoreTile2A15DCC()

    ### On-chip devices ###
    gic = Gic400(dist_addr=0x2C001000, cpu_addr=0x2C002000)
    vgic   = VGic(vcpu_addr=0x2c006000, hv_addr=0x2c004000, maint_int=25)

    local_cpu_timer = CpuLocalTimer(int_timer=ArmPPI(num=29),
                                    int_watchdog=ArmPPI(num=30),
                                    pio_addr=0x2C080000)

    hdlcd  = HDLcd(pxl_clk=dcc.osc_pxl,
                   pio_addr=0x2b000000, int_num=117,
                   workaround_swap_rb=True)

    def _on_chip_devices(self):
        devices = [
            self.gic, self.vgic,
            self.local_cpu_timer
        ]
        if hasattr(self, "gicv2m"):
            devices.append(self.gicv2m)
        devices.append(self.hdlcd)
        return devices

    def _on_chip_memory(self):
        memories = [
            self.bootmem,
        ]
        return memories

    ### Off-chip devices ###
    uart = Pl011(pio_addr=0x1c090000, int_num=37)
    pci_host = GenericPciHost(
        conf_base=0x30000000, conf_size='256MB', conf_device_bits=16,
        pci_pio_base=0)

    sys_counter = SystemCounter()
    generic_timer = GenericTimer(int_phys_s=ArmPPI(num=29),
                                 int_phys_ns=ArmPPI(num=30),
                                 int_virt=ArmPPI(num=27),
                                 int_hyp=ArmPPI(num=26))

    timer0 = Sp804(int_num0=34, int_num1=34, pio_addr=0x1C110000, clock0='1MHz', clock1='1MHz')
    timer1 = Sp804(int_num0=35, int_num1=35, pio_addr=0x1C120000, clock0='1MHz', clock1='1MHz')
    clcd   = Pl111(pio_addr=0x1c1f0000, int_num=46)
    kmi0   = Pl050(pio_addr=0x1c060000, int_num=44, ps2=PS2Keyboard())
    kmi1   = Pl050(pio_addr=0x1c070000, int_num=45, ps2=PS2TouchKit())
    cf_ctrl = IdeController(disks=[], pci_func=0, pci_dev=0, pci_bus=2,
                            io_shift = 2, ctrl_offset = 2, Command = 0x1,
                            BAR0 = 0x1C1A0000, BAR0Size = '256B',
                            BAR1 = 0x1C1A0100, BAR1Size = '4096B',
                            BAR0LegacyIO = True, BAR1LegacyIO = True)

    bootmem        = SimpleMemory(range = AddrRange('64MB'),
                                  conf_table_reported = False)
    vram           = SimpleMemory(range = AddrRange(0x18000000, size='32MB'),
                                  conf_table_reported = False)
    rtc            = PL031(pio_addr=0x1C170000, int_num=36)

    l2x0_fake      = IsaFake(pio_addr=0x2C100000, pio_size=0xfff)
    uart1_fake     = AmbaFake(pio_addr=0x1C0A0000)
    uart2_fake     = AmbaFake(pio_addr=0x1C0B0000)
    uart3_fake     = AmbaFake(pio_addr=0x1C0C0000)
    sp810_fake     = AmbaFake(pio_addr=0x1C020000, ignore_access=True)
    watchdog_fake  = AmbaFake(pio_addr=0x1C0F0000)
    aaci_fake      = AmbaFake(pio_addr=0x1C040000)
    lan_fake       = IsaFake(pio_addr=0x1A000000, pio_size=0xffff)
    usb_fake       = IsaFake(pio_addr=0x1B000000, pio_size=0x1ffff)
    mmc_fake       = AmbaFake(pio_addr=0x1c050000)
    energy_ctrl    = EnergyCtrl(pio_addr=0x1c080000)

    def _off_chip_devices(self):
        devices = [
            self.uart,
            self.realview_io,
            self.pci_host,
            self.timer0,
            self.timer1,
            self.clcd,
            self.kmi0,
            self.kmi1,
            self.cf_ctrl,
            self.rtc,
            self.vram,
            self.l2x0_fake,
            self.uart1_fake,
            self.uart2_fake,
            self.uart3_fake,
            self.sp810_fake,
            self.watchdog_fake,
            self.aaci_fake,
            self.lan_fake,
            self.usb_fake,
            self.mmc_fake,
            self.energy_ctrl,
        ]
        # Try to attach the I/O if it exists
        if hasattr(self, "ide"):
            devices.append(self.ide)
        if hasattr(self, "ethernet"):
            devices.append(self.ethernet)
        return devices

    # Attach any PCI devices that are supported
    def attachPciDevices(self):
        self.ethernet = IGbE_e1000(pci_bus=0, pci_dev=0, pci_func=0,
                                   InterruptLine=1, InterruptPin=1)
        self.ide = IdeController(disks = [], pci_bus=0, pci_dev=1, pci_func=0,
                                 InterruptLine=2, InterruptPin=2)

    def enableMSIX(self):
        self.gic = Gic400(dist_addr=0x2C001000, cpu_addr=0x2C002000,
                          it_lines=512)
        self.gicv2m = Gicv2m()
        self.gicv2m.frames = [Gicv2mFrame(spi_base=256, spi_len=64, addr=0x2C1C0000)]

    def setupBootLoader(self, cur_sys, loc, boot_loader=None):
        if boot_loader is None:
            boot_loader = loc('boot_emm.arm')
        super(VExpress_EMM, self).setupBootLoader(
                cur_sys, boot_loader, 0x8000000, 0x80000000)

class VExpress_EMM64(VExpress_EMM):
    # Three memory regions are specified totalling 512GB
    _mem_regions = [ AddrRange('2GB', size='2GB'),
                     AddrRange('34GB', size='30GB'),
                     AddrRange('512GB', size='480GB') ]
    pci_host = GenericPciHost(
        conf_base=0x30000000, conf_size='256MB', conf_device_bits=12,
        pci_pio_base=0x2f000000)

    def setupBootLoader(self, cur_sys, loc, boot_loader=None):
        if boot_loader is None:
            boot_loader = loc('boot_emm.arm64')
        RealView.setupBootLoader(self, cur_sys, boot_loader,
                0x8000000, 0x80000000)

class VExpress_GEM5_Base(RealView):
    """
The VExpress gem5 memory map is loosely based on a modified
Versatile Express RS1 memory map.

The gem5 platform has been designed to implement a subset of the
original Versatile Express RS1 memory map. Off-chip peripherals should,
when possible, adhere to the Versatile Express memory map. Non-PCI
off-chip devices that are gem5-specific should live in the CS5 memory
space to avoid conflicts with existing devices that we might want to
model in the future. Such devices should normally have interrupts in
the gem5-specific SPI range.

On-chip peripherals are loosely modeled after the ARM CoreTile Express
A15x2 memory and interrupt map. In particular, the GIC and
Generic Timer have the same interrupt lines and base addresses. Other
on-chip devices are gem5 specific.

Unlike the original Versatile Express RS2 extended platform, gem5 implements a
large contigious DRAM space, without aliases or holes, starting at the
2GiB boundary. This means that PCI memory is limited to 1GiB.

References:

    Technical Reference Manuals:
        Arm Motherboard Express uATX (V2M-P1) - ARM DUI 0447J
        Arm CoreTile Express A15x2 (V2P-CA15) - ARM DUI 0604E

    Official Linux device tree specifications:
        V2M-P1   - arch/arm/boot/dts/vexpress-v2m-rs1.dtsi
        V2P-CA15 - arch/arm/boot/dts/vexpress-v2p-ca15-tc1.dts

    Memory map:
        Arm CoreTile Express A15x2 (V2P-CA15) - ARM DUI 0604E
        Daughterboard (global)
            Section 3.2.1 - Table 3-1 - Daughterboard memory map
        On-chip
            Section 3.2.3 - Table 3-2 - Cortex-A15 MPCore on-chip peripheral
                                        memory map

    Interrupts:
        Arm CoreTile Express A15x2 (V2P-CA15) - ARM DUI 0604E
        Section 2.8.2 - Test chip interrupts

Memory map:
   0x00000000-0x03ffffff: Boot memory (CS0)
   0x04000000-0x07ffffff: Reserved
   0x08000000-0x0bffffff: NOR FLASH0 (CS0 alias)
   0x0c000000-0x0fffffff: NOR FLASH1 (Off-chip, CS4)
   0x10000000-0x13ffffff: gem5-specific peripherals (Off-chip, CS5)
       0x10000000-0x1000ffff: gem5 energy controller
       0x10010000-0x1001ffff: gem5 pseudo-ops

   0x14000000-0x17ffffff: Reserved (Off-chip, PSRAM, CS1)
   0x18000000-0x1bffffff: Reserved (Off-chip, Peripherals, CS2)
   0x1c000000-0x1fffffff: Peripheral block 1 (Off-chip, CS3):
       0x1c010000-0x1c01ffff: realview_io (VE system control regs.)
       0x1c060000-0x1c06ffff: KMI0 (keyboard)
       0x1c070000-0x1c07ffff: KMI1 (mouse)
       0x1c090000-0x1c09ffff: UART0
       0x1c0a0000-0x1c0affff: UART1
       0x1c0b0000-0x1c0bffff: UART2
       0x1c0c0000-0x1c0cffff: UART3
       0x1c0f0000-0x1c0fffff: Watchdog (SP805)
       0x1c130000-0x1c13ffff: VirtIO (gem5/FM extension)
       0x1c140000-0x1c14ffff: VirtIO (gem5/FM extension)
       0x1c170000-0x1c17ffff: RTC

   0x20000000-0x3fffffff: On-chip peripherals:
       0x2a430000-0x2a43ffff: System Counter (control)
       0x2a490000-0x2a49ffff: Trusted Watchdog (SP805)
       0x2a800000-0x2a800fff: System Counter (read)
       0x2a810000-0x2a810fff: System Timer (control)

       0x2a820000-0x2a820fff: System Timer (frame 0)
       0x2a830000-0x2a830fff: System Timer (frame 1)

       0x2b000000-0x2b00ffff: HDLCD

       0x2b060000-0x2b060fff: System Watchdog (SP805)

       0x2b400000-0x2b41ffff: SMMUv3

       0x2c001000-0x2c001fff: GIC (distributor)
       0x2c002000-0x2c003fff: GIC (CPU interface)
       0x2c004000-0x2c005fff: vGIC (HV)
       0x2c006000-0x2c007fff: vGIC (VCPU)
       0x2c1c0000-0x2c1cffff: GICv2m MSI frame 0

       0x2d000000-0x2d00ffff: GPU (reserved)

       0x2f000000-0x2fffffff: PCI IO space
       0x30000000-0x3fffffff: PCI config space

   0x40000000-0x7fffffff: Ext. AXI: Used as PCI memory

   0x80000000-X: DRAM

Interrupts:
      0- 15: Software generated interrupts (SGIs)
     16- 31: On-chip private peripherals (PPIs)
        25   : vgic
        26   : generic_timer (hyp)
        27   : generic_timer (virt)
        28   : Reserved (Legacy FIQ)
        29   : generic_timer (phys, sec)
        30   : generic_timer (phys, non-sec)
        31   : Reserved (Legacy IRQ)
    32- 95: Mother board peripherals (SPIs)
        32   : Watchdog (SP805)
        33   : Reserved (IOFPGA SW int)
        34-35: Reserved (SP804)
        36   : RTC
        37-40: uart0-uart3
        41-42: Reserved (PL180)
        43   : Reserved (AACI)
        44-45: kmi0-kmi1
        46   : Reserved (CLCD)
        47   : Reserved (Ethernet)
        48   : Reserved (USB)
        56   : Trusted Watchdog (SP805)
        57   : System timer0 (phys)
        58   : System timer1 (phys)
    95-255: On-chip interrupt sources (we use these for
            gem5-specific devices, SPIs)
         74    : VirtIO (gem5/FM extension)
         75    : VirtIO (gem5/FM extension)
         95    : HDLCD
         96- 98: GPU (reserved)
        100-103: PCI
        130    : System Watchdog (SP805)
   256-319: MSI frame 0 (gem5-specific, SPIs)
   320-511: Unused

    """

    # Everything above 2GiB is memory
    _mem_regions = [ AddrRange('2GB', size='510GB') ]

    _off_chip_ranges = [
        # CS1-CS5
        AddrRange(0x0c000000, 0x20000000),
        # External AXI interface (PCI)
        AddrRange(0x2f000000, 0x80000000),
    ]

    bootmem = SimpleMemory(range=AddrRange(0, size='64MB'),
                           conf_table_reported=False)

    # NOR flash, flash0
    flash0 = SimpleMemory(range=AddrRange(0x08000000, size='64MB'),
                          conf_table_reported=False)

    # Trusted SRAM
    trusted_sram = SimpleMemory(range=AddrRange(0x04000000, size='256kB'),
                                conf_table_reported=False)

    # Platform control device (off-chip)
    realview_io = RealViewCtrl(proc_id0=0x14000000, proc_id1=0x14000000,
                               idreg=0x30101100, pio_addr=0x1c010000)
    mcc = VExpressMCC()
    dcc = CoreTile2A15DCC()

    ### On-chip devices ###

    # Trusted Watchdog, SP805
    trusted_watchdog = Sp805(pio_addr=0x2a490000, int_num=56)

    sys_counter = SystemCounter()
    generic_timer = GenericTimer(int_phys_s=ArmPPI(num=29),
                                 int_phys_ns=ArmPPI(num=30),
                                 int_virt=ArmPPI(num=27),
                                 int_hyp=ArmPPI(num=26))
    generic_timer_mem = GenericTimerMem(cnt_control_base=0x2a430000,
                                        cnt_read_base=0x2a800000,
                                        cnt_ctl_base=0x2a810000,
                                        frames=[
            GenericTimerFrame(cnt_base=0x2a820000,
                int_phys=ArmSPI(num=57), int_virt=ArmSPI(num=133)),
            GenericTimerFrame(cnt_base=0x2a830000,
                int_phys=ArmSPI(num=58), int_virt=ArmSPI(num=134))
    ])

    system_watchdog = Sp805(pio_addr=0x2b060000, int_num=130)

    def _on_chip_devices(self):
        return [
            self.generic_timer_mem,
            self.trusted_watchdog,
            self.system_watchdog
        ] + self.generic_timer_mem.frames

    def _on_chip_memory(self):
        memories = [
            self.bootmem,
            self.trusted_sram,
            self.flash0,
        ]
        return memories

    ### Off-chip devices ###
    io_voltage = VoltageDomain(voltage="3.3V")
    clock32KHz = SrcClockDomain(clock="32kHz")
    clock24MHz = SrcClockDomain(clock="24MHz")

    uart = [
        Pl011(pio_addr=0x1c090000, int_num=37),
        Pl011(pio_addr=0x1c0a0000, int_num=38, device=Terminal()),
        Pl011(pio_addr=0x1c0b0000, int_num=39, device=Terminal()),
        Pl011(pio_addr=0x1c0c0000, int_num=40, device=Terminal())
    ]

    kmi0 = Pl050(pio_addr=0x1c060000, int_num=44, ps2=PS2Keyboard())
    kmi1 = Pl050(pio_addr=0x1c070000, int_num=45, ps2=PS2TouchKit())

    watchdog = Sp805(pio_addr=0x1c0f0000, int_num=32)

    rtc = PL031(pio_addr=0x1c170000, int_num=36)

    ### gem5-specific off-chip devices ###
    pci_host = GenericArmPciHost(
        conf_base=0x30000000, conf_size='256MB', conf_device_bits=12,
        pci_pio_base=0x2f000000,
        pci_mem_base=0x40000000,
        int_policy="ARM_PCI_INT_DEV", int_base=100, int_count=4)

    energy_ctrl = EnergyCtrl(pio_addr=0x10000000)

    pwr_ctrl = FVPBasePwrCtrl(pio_addr=0x1c100000)

    vio = [
        MmioVirtIO(pio_addr=0x1c130000, pio_size=0x1000,
                   interrupt=ArmSPI(num=74)),
        MmioVirtIO(pio_addr=0x1c140000, pio_size=0x1000,
                   interrupt=ArmSPI(num=75)),
    ]

    # NOR flash, flash1
    flash1 = SimpleMemory(range=AddrRange(0x0c000000, 0x10000000),
                          conf_table_reported=False)

    def _off_chip_devices(self):
        return [
            self.realview_io,
            self.kmi0,
            self.kmi1,
            self.watchdog,
            self.rtc,
            self.pci_host,
            self.energy_ctrl,
            self.pwr_ctrl,
            self.clock32KHz,
            self.clock24MHz,
            self.vio[0],
            self.vio[1],
        ] + self.uart

    def _off_chip_memory(self):
        return [
            self.flash1,
        ]

    def __init__(self, **kwargs):
        super(VExpress_GEM5_Base, self).__init__(**kwargs)
        self.clock32KHz.voltage_domain = self.io_voltage
        self.clock24MHz.voltage_domain = self.io_voltage
        self.system_watchdog.clk_domain = self.dcc.osc_sys
        self.watchdog.clk_domain = self.clock32KHz

    def attachPciDevice(self, device, *args, **kwargs):
        device.host = self.pci_host
        self._num_pci_dev += 1
        device.pci_bus = 0
        device.pci_dev = self._num_pci_dev
        device.pci_func = 0
        self._attach_device(device, *args, **kwargs)

    def attachSmmu(self, devices, bus):
        """
        Instantiate a single SMMU and attach a group of client devices to it.
        The devices' dma port is wired to the SMMU and the SMMU's dma port
        (master) is attached to the bus. In order to make it work, the list
        of clients shouldn't contain any device part of the _off_chip_devices
        or _on_chip_devices.
        This method should be called only once.

        Parameters:
            devices (list): List of devices which will be using the SMMU
            bus (Bus): The bus downstream of the SMMU. Its slave port will
                       receive memory requests from the SMMU, and its master
                       port will forward accesses to the memory mapped devices
        """
        if hasattr(self, 'smmu'):
            m5.fatal("A SMMU has already been instantiated\n")

        self.smmu = SMMUv3(reg_map=AddrRange(0x2b400000, size=0x00020000))

        self.smmu.master = bus.slave
        self.smmu.control = bus.master

        dma_ports = []
        for dev in devices:
            self._attach_device(dev, bus, dma_ports)
            self.smmu.connect(dev)

    def setupBootLoader(self, cur_sys, boot_loader):
        super(VExpress_GEM5_Base, self).setupBootLoader(
                cur_sys, boot_loader, 0x8000000, 0x80000000)

        #  Setup m5ops. It's technically not a part of the boot
        #  loader, but this is the only place we can configure the
        #  system.
        cur_sys.m5ops_base = 0x10010000

    def generateDeviceTree(self, state):
        # Generate using standard RealView function
        dt = list(super(VExpress_GEM5_Base, self).generateDeviceTree(state))
        if len(dt) > 1:
            raise Exception("System returned too many DT nodes")
        node = dt[0]

        node.appendCompatible(["arm,vexpress"])
        node.append(FdtPropertyStrings("model", ["V2P-CA15"]))
        node.append(FdtPropertyWords("arm,hbi", [0x0]))
        node.append(FdtPropertyWords("arm,vexpress,site", [0xf]))

        system = self.system.unproxy(self)
        if system._have_psci:
            # PSCI functions exposed to the kernel
            if not system.have_security:
                raise AssertionError("PSCI requires EL3 (have_security)")

            psci_node = FdtNode('psci')
            psci_node.appendCompatible(['arm,psci-1.0', 'arm,psci-0.2',
                                        'arm,psci'])
            method = 'smc'
            psci_node.append(FdtPropertyStrings('method', method))
            psci_node.append(FdtPropertyWords('cpu_suspend', 0xc4000001))
            psci_node.append(FdtPropertyWords('cpu_off', 0x84000002))
            psci_node.append(FdtPropertyWords('cpu_on', 0xc4000003))
            psci_node.append(FdtPropertyWords('sys_poweroff', 0x84000008))
            psci_node.append(FdtPropertyWords('sys_reset', 0x84000009))
            node.append(psci_node)

        yield node

class VExpress_GEM5_V1_Base(VExpress_GEM5_Base):
    gic = kvm_gicv2_class(dist_addr=0x2c001000, cpu_addr=0x2c002000,
                          it_lines=512)
    vgic = VGic(vcpu_addr=0x2c006000, hv_addr=0x2c004000, maint_int=25)
    gicv2m = Gicv2m()
    gicv2m.frames = [
        Gicv2mFrame(spi_base=256, spi_len=64, addr=0x2c1c0000),
    ]

    def setupBootLoader(self, cur_sys, loc, boot_loader=None):
        if boot_loader is None:
            boot_loader = [ loc('boot.arm64'), loc('boot.arm') ]
        super(VExpress_GEM5_V1_Base, self).setupBootLoader(
                cur_sys, boot_loader)

    def _on_chip_devices(self):
        return super(VExpress_GEM5_V1_Base,self)._on_chip_devices() + [
                self.gic, self.vgic, self.gicv2m,
            ]

class VExpress_GEM5_V1(VExpress_GEM5_V1_Base):
    hdlcd  = HDLcd(pxl_clk=VExpress_GEM5_V1_Base.dcc.osc_pxl,
                   pio_addr=0x2b000000, int_num=95)

    def _on_chip_devices(self):
        return super(VExpress_GEM5_V1,self)._on_chip_devices() + [
                self.hdlcd,
            ]

class VExpress_GEM5_V2_Base(VExpress_GEM5_Base):
    gic = Gicv3(dist_addr=0x2c000000, redist_addr=0x2c010000,
                maint_int=ArmPPI(num=25),
                its=Gicv3Its(pio_addr=0x2e010000))

    # Limiting to 128 since it will otherwise overlap with PCI space
    gic.cpu_max = 128

    def _on_chip_devices(self):
        return super(VExpress_GEM5_V2_Base,self)._on_chip_devices() + [
                self.gic, self.gic.its
            ]

    def setupBootLoader(self, cur_sys, loc, boot_loader=None):
        if boot_loader is None:
            boot_loader = [ loc('boot_v2.arm64') ]
        super(VExpress_GEM5_V2_Base, self).setupBootLoader(
                cur_sys, boot_loader)

class VExpress_GEM5_V2(VExpress_GEM5_V2_Base):
    hdlcd  = HDLcd(pxl_clk=VExpress_GEM5_V2_Base.dcc.osc_pxl,
                   pio_addr=0x2b000000, int_num=95)

    def _on_chip_devices(self):
        return super(VExpress_GEM5_V2,self)._on_chip_devices() + [
                self.hdlcd,
            ]

class VExpress_GEM5_Foundation(VExpress_GEM5_Base):
    """
    Based on Armv8-A FVP Foundation platform v11.8
    Reference for memory and interrupt map:
        Armv8-A Foundation Platform - User Guide - Version 11.8
        Document ID: 100961_1180_00_en
    """
    _off_chip_ranges = [
        # CS1-CS5
        AddrRange(0x0c000000, 0x20000000),
        # External AXI interface (PCI)
        AddrRange(0x40000000, 0x80000000),
    ]

    gic = Gicv3(dist_addr=0x2f000000, redist_addr=0x2f100000,
                maint_int=ArmPPI(num=25), gicv4=False,
                its=NULL)

    pci_host = GenericArmPciHost(
        conf_base=0x40000000, conf_size='256MB', conf_device_bits=12,
        pci_pio_base=0x50000000,
        pci_mem_base=0x400000000,
        int_policy="ARM_PCI_INT_DEV", int_base=100, int_count=4)

    def _on_chip_devices(self):
        return super(VExpress_GEM5_Foundation, self)._on_chip_devices() + [
                self.gic
            ]

    def setupBootLoader(self, cur_sys, loc, boot_loader=None):
        if boot_loader is None:
            boot_loader = [ loc('boot_v2.arm64') ]
        super(VExpress_GEM5_Foundation, self).setupBootLoader(
                cur_sys, boot_loader)<|MERGE_RESOLUTION|>--- conflicted
+++ resolved
@@ -546,24 +546,6 @@
 
         yield node
 
-<<<<<<< HEAD
-    def generateDeviceTree(self, state):
-        # Interrupt number is hardcoded; it is not a property of this class
-        node = self.generateBasicPioDeviceNode(state, 'hdlcd',
-                                               self.pio_addr, 0x1000, [63])
-
-        node.appendCompatible(["arm,hdlcd"])
-        node.append(FdtPropertyWords("clocks", state.phandle(self.pxl_clk)))
-        node.append(FdtPropertyStrings("clock-names", ["pxlclk"]))
-
-        # This driver is disabled by default since the required DT nodes
-        # haven't been standardized yet. To use it,  override this status to
-        # "ok" and add the display configuration nodes required by the driver.
-        # See the driver for more information.
-        node.append(FdtPropertyStrings("status", ["disabled"]))
-
-        yield node
-=======
 class FVPBasePwrCtrl(BasicPioDevice):
     """
 Based on Fast Models Base_PowerController v11.8
@@ -574,7 +556,6 @@
 
     type = 'FVPBasePwrCtrl'
     cxx_header = 'dev/arm/fvp_base_pwr_ctrl.hh'
->>>>>>> b1b8af04
 
 class RealView(Platform):
     type = 'RealView'
