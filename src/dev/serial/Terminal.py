--- conflicted
+++ resolved
@@ -43,11 +43,8 @@
 from m5.proxy import *
 
 from m5.objects.Serial import SerialDevice
-<<<<<<< HEAD
-=======
 
 class TerminalDump(Enum): vals = ["none", "stdoutput", "stderror", "file"]
->>>>>>> a56ab045
 
 class Terminal(SerialDevice):
     type = 'Terminal'
