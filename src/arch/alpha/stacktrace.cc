--- conflicted
+++ resolved
@@ -82,11 +82,7 @@
 
     Addr tsk;
 
-<<<<<<< HEAD
-    FSTranslatingPortProxy &vp = tc->getVirtProxy();
-=======
     PortProxy &vp = tc->getVirtProxy();
->>>>>>> a56ab045
     tsk = vp.read<Addr>(base + task_off, GuestByteOrder);
 
     return tsk;
@@ -101,11 +97,7 @@
 
     uint16_t pd;
 
-<<<<<<< HEAD
-    FSTranslatingPortProxy &vp = tc->getVirtProxy();
-=======
     PortProxy &vp = tc->getVirtProxy();
->>>>>>> a56ab045
     pd = vp.read<uint16_t>(task + pid_off, GuestByteOrder);
 
     return pd;
