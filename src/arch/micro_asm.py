--- conflicted
+++ resolved
@@ -144,13 +144,6 @@
             "__microopClassFromInsideTheAssembler"
         ] = parser.microops[statement.mnemonic]
         try:
-<<<<<<< HEAD
-            microop = eval('__microopClassFromInsideTheAssembler(%s)' %
-                    statement.params, {}, parser.symbols)
-        except Exception as e:
-            print_error("Error creating microop object with mnemonic %s." % \
-                    statement.mnemonic)
-=======
             microop = eval(
                 "__microopClassFromInsideTheAssembler(%s)" % statement.params,
                 {},
@@ -161,7 +154,6 @@
                 "Error creating microop object with mnemonic %s."
                 % statement.mnemonic
             )
->>>>>>> 5fa484e2
             raise
         try:
             for label in statement.labels:
