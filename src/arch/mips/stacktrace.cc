/*
 * Copyright (c) 2004-2005 The Regents of The University of Michigan
 * All rights reserved.
 *
 * Redistribution and use in source and binary forms, with or without
 * modification, are permitted provided that the following conditions are
 * met: redistributions of source code must retain the above copyright
 * notice, this list of conditions and the following disclaimer;
 * redistributions in binary form must reproduce the above copyright
 * notice, this list of conditions and the following disclaimer in the
 * documentation and/or other materials provided with the distribution;
 * neither the name of the copyright holders nor the names of its
 * contributors may be used to endorse or promote products derived from
 * this software without specific prior written permission.
 *
 * THIS SOFTWARE IS PROVIDED BY THE COPYRIGHT HOLDERS AND CONTRIBUTORS
 * "AS IS" AND ANY EXPRESS OR IMPLIED WARRANTIES, INCLUDING, BUT NOT
 * LIMITED TO, THE IMPLIED WARRANTIES OF MERCHANTABILITY AND FITNESS FOR
 * A PARTICULAR PURPOSE ARE DISCLAIMED. IN NO EVENT SHALL THE COPYRIGHT
 * OWNER OR CONTRIBUTORS BE LIABLE FOR ANY DIRECT, INDIRECT, INCIDENTAL,
 * SPECIAL, EXEMPLARY, OR CONSEQUENTIAL DAMAGES (INCLUDING, BUT NOT
 * LIMITED TO, PROCUREMENT OF SUBSTITUTE GOODS OR SERVICES; LOSS OF USE,
 * DATA, OR PROFITS; OR BUSINESS INTERRUPTION) HOWEVER CAUSED AND ON ANY
 * THEORY OF LIABILITY, WHETHER IN CONTRACT, STRICT LIABILITY, OR TORT
 * (INCLUDING NEGLIGENCE OR OTHERWISE) ARISING IN ANY WAY OUT OF THE USE
 * OF THIS SOFTWARE, EVEN IF ADVISED OF THE POSSIBILITY OF SUCH DAMAGE.
 *
 * Authors: Nathan Binkert
 */

#include "arch/mips/stacktrace.hh"

#include <string>

#include "arch/mips/isa_traits.hh"
#include "arch/mips/vtophys.hh"
#include "base/bitfield.hh"
#include "base/trace.hh"
#include "cpu/base.hh"
#include "cpu/thread_context.hh"
#include "mem/fs_translating_port_proxy.hh"
#include "sim/system.hh"

using namespace MipsISA;

ProcessInfo::ProcessInfo(ThreadContext *_tc) : tc(_tc)
{}

Addr
ProcessInfo::task(Addr ksp) const
{
    Addr base = ksp & ~0x3fff;
    if (base == ULL(0xfffffc0000000000))
        return 0;

    Addr tsk;

<<<<<<< HEAD
    FSTranslatingPortProxy &vp = tc->getVirtProxy();
=======
    PortProxy &vp = tc->getVirtProxy();
>>>>>>> a56ab045
    tsk = vp.read<Addr>(base + task_off, GuestByteOrder);

    return tsk;
}

int
ProcessInfo::pid(Addr ksp) const
{
    Addr task = this->task(ksp);
    if (!task)
        return -1;

    uint16_t pd;

<<<<<<< HEAD
    FSTranslatingPortProxy &vp = tc->getVirtProxy();
=======
    PortProxy &vp = tc->getVirtProxy();
>>>>>>> a56ab045
    pd = vp.read<uint16_t>(task + pid_off, GuestByteOrder);

    return pd;
}

std::string
ProcessInfo::name(Addr ksp) const
{
    Addr task = this->task(ksp);
    if (!task)
        return "console";

    char comm[256];
    tc->getVirtProxy().readString(comm, task + name_off, sizeof(comm));
    if (!comm[0])
        return "startup";

    return comm;
}

StackTrace::StackTrace()
    : tc(0), stack(64)
{
}

StackTrace::StackTrace(ThreadContext *_tc, const StaticInstPtr &inst)
    : tc(0), stack(64)
{
    trace(_tc, inst);
}

StackTrace::~StackTrace()
{
}

void
StackTrace::trace(ThreadContext *_tc, bool is_call)
{
    tc = _tc;
    bool usermode = 0;

    if (usermode) {
        stack.push_back(user);
        return;
    }
}

bool
StackTrace::isEntry(Addr addr)
{
    return false;
}

bool
StackTrace::decodeStack(MachInst inst, int &disp)
{
    // lda $sp, -disp($sp)
    //
    // Opcode<31:26> == 0x08
    // RA<25:21> == 30
    // RB<20:16> == 30
    // Disp<15:0>
    const MachInst mem_mask = 0xffff0000;
    const MachInst lda_pattern = 0x23de0000;
    const MachInst lda_disp_mask = 0x0000ffff;

    // subq $sp, disp, $sp
    // addq $sp, disp, $sp
    //
    // Opcode<31:26> == 0x10
    // RA<25:21> == 30
    // Lit<20:13>
    // One<12> = 1
    // Func<11:5> == 0x20 (addq)
    // Func<11:5> == 0x29 (subq)
    // RC<4:0> == 30
    const MachInst intop_mask = 0xffe01fff;
    const MachInst addq_pattern = 0x43c0141e;
    const MachInst subq_pattern = 0x43c0153e;
    const MachInst intop_disp_mask = 0x001fe000;
    const int intop_disp_shift = 13;

    if ((inst & mem_mask) == lda_pattern)
        disp = -sext<16>(inst & lda_disp_mask);
    else if ((inst & intop_mask) == addq_pattern)
        disp = -int((inst & intop_disp_mask) >> intop_disp_shift);
    else if ((inst & intop_mask) == subq_pattern)
        disp = int((inst & intop_disp_mask) >> intop_disp_shift);
    else
        return false;

    return true;
}

bool
StackTrace::decodeSave(MachInst inst, int &reg, int &disp)
{
    // lda $stq, disp($sp)
    //
    // Opcode<31:26> == 0x08
    // RA<25:21> == ?
    // RB<20:16> == 30
    // Disp<15:0>
    const MachInst stq_mask = 0xfc1f0000;
    const MachInst stq_pattern = 0xb41e0000;
    const MachInst stq_disp_mask = 0x0000ffff;
    const MachInst reg_mask = 0x03e00000;
    const int reg_shift = 21;

    if ((inst & stq_mask) == stq_pattern) {
        reg = (inst & reg_mask) >> reg_shift;
        disp = sext<16>(inst & stq_disp_mask);
    } else {
        return false;
    }

    return true;
}

/*
 * Decode the function prologue for the function we're in, and note
 * which registers are stored where, and how large the stack frame is.
 */
bool
StackTrace::decodePrologue(Addr sp, Addr callpc, Addr func,
                           int &size, Addr &ra)
{
    size = 0;
    ra = 0;

    for (Addr pc = func; pc < callpc; pc += sizeof(MachInst)) {
        MachInst inst = tc->getVirtProxy().read<MachInst>(pc);

        int reg, disp;
        if (decodeStack(inst, disp)) {
            if (size) {
                return true;
            }
            size += disp;
        } else if (decodeSave(inst, reg, disp)) {
            if (!ra && reg == ReturnAddressReg) {
                ra = tc->getVirtProxy().read<Addr>(sp + disp);
                if (!ra) {
                    return false;
                }
            }
        }
    }

    return true;
}

#if TRACING_ON
void
StackTrace::dump()
{
    panic("Stack trace dump not implemented.\n");
}
#endif<|MERGE_RESOLUTION|>--- conflicted
+++ resolved
@@ -55,11 +55,7 @@
 
     Addr tsk;
 
-<<<<<<< HEAD
-    FSTranslatingPortProxy &vp = tc->getVirtProxy();
-=======
     PortProxy &vp = tc->getVirtProxy();
->>>>>>> a56ab045
     tsk = vp.read<Addr>(base + task_off, GuestByteOrder);
 
     return tsk;
@@ -74,11 +70,7 @@
 
     uint16_t pd;
 
-<<<<<<< HEAD
-    FSTranslatingPortProxy &vp = tc->getVirtProxy();
-=======
     PortProxy &vp = tc->getVirtProxy();
->>>>>>> a56ab045
     pd = vp.read<uint16_t>(task + pid_off, GuestByteOrder);
 
     return pd;
