--- conflicted
+++ resolved
@@ -78,13 +78,8 @@
 
     # Add in symbols for the microcode registers
     for num in range(16):
-<<<<<<< HEAD
-        assembler.symbols["t%d" % num] = regIdx("NUM_INTREGS+%d" % num)
+        assembler.symbols["t%d" % num] = gpRegIdx("intRegMicro(%d)" % num)
     for num in range(16):
-=======
-        assembler.symbols["t%d" % num] = gpRegIdx("intRegMicro(%d)" % num)
-    for num in range(8):
->>>>>>> 5fa484e2
         assembler.symbols["ufp%d" % num] = \
             fpRegIdx("float_reg::microfp(%d)" % num)
     # Add in symbols for the segment descriptor registers
@@ -106,66 +101,47 @@
 
     # Miscellaneous symbols
     symbols = {
-<<<<<<< HEAD
-        "reg"    : regIdx("env.reg"),
-        "xmml"   : regIdx("FLOATREG_XMM_LOW(env.reg)"),
-        "xmmh"   : regIdx("FLOATREG_XMM_HIGH(env.reg)"),
-        "xmm0"   : regIdx("FLOATREG_XMM_IDX(env.reg, 0)"),
-        "xmm1"   : regIdx("FLOATREG_XMM_IDX(env.reg, 1)"),
-        "xmm2"   : regIdx("FLOATREG_XMM_IDX(env.reg, 2)"),
-        "xmm3"   : regIdx("FLOATREG_XMM_IDX(env.reg, 3)"),
-        "xmm4"   : regIdx("FLOATREG_XMM_IDX(env.reg, 4)"),
-        "xmm5"   : regIdx("FLOATREG_XMM_IDX(env.reg, 5)"),
-        "xmm6"   : regIdx("FLOATREG_XMM_IDX(env.reg, 6)"),
-        "xmm7"   : regIdx("FLOATREG_XMM_IDX(env.reg, 7)"),
-        "regm"   : regIdx("env.regm"),
-        "xmmlm"  : regIdx("FLOATREG_XMM_LOW(env.regm)"),
-        "xmmhm"  : regIdx("FLOATREG_XMM_HIGH(env.regm)"),
-        "xmm0m"  : regIdx("FLOATREG_XMM_IDX(env.regm, 0)"),
-        "xmm1m"  : regIdx("FLOATREG_XMM_IDX(env.regm, 1)"),
-        "xmm2m"  : regIdx("FLOATREG_XMM_IDX(env.regm, 2)"),
-        "xmm3m"  : regIdx("FLOATREG_XMM_IDX(env.regm, 3)"),
-        "xmm4m"  : regIdx("FLOATREG_XMM_IDX(env.regm, 4)"),
-        "xmm5m"  : regIdx("FLOATREG_XMM_IDX(env.regm, 5)"),
-        "xmm6m"  : regIdx("FLOATREG_XMM_IDX(env.regm, 6)"),
-        "xmm7m"  : regIdx("FLOATREG_XMM_IDX(env.regm, 7)"),
-        "xmm0v"  : regIdx("FLOATREG_XMM_IDX(machInst.evex.v_extend, 0)"),
-        "xmm1v"  : regIdx("FLOATREG_XMM_IDX(machInst.evex.v_extend, 1)"),
-        "xmm2v"  : regIdx("FLOATREG_XMM_IDX(machInst.evex.v_extend, 2)"),
-        "xmm3v"  : regIdx("FLOATREG_XMM_IDX(machInst.evex.v_extend, 3)"),
-        "xmm4v"  : regIdx("FLOATREG_XMM_IDX(machInst.evex.v_extend, 4)"),
-        "xmm5v"  : regIdx("FLOATREG_XMM_IDX(machInst.evex.v_extend, 5)"),
-        "xmm6v"  : regIdx("FLOATREG_XMM_IDX(machInst.evex.v_extend, 6)"),
-        "xmm7v"  : regIdx("FLOATREG_XMM_IDX(machInst.evex.v_extend, 7)"),
-        "mmx"    : regIdx("FLOATREG_MMX(env.reg)"),
-        "mmxm"   : regIdx("FLOATREG_MMX(env.regm)"),
-        "maskk"  : regIdx("MASKREG_K(env.reg)"),
-        "maskkm" : regIdx("MASKREG_K(env.regm)"),
-        "maskka" : regIdx("MASKREG_K(machInst.evex.a)"),
-        "imm"    : "adjustedImm",
-        "disp"   : "adjustedDisp",
-        "seg"    : regIdx("env.seg"),
-        "scale"  : "env.scale",
-        "index"  : regIdx("env.index"),
-        "base"   : regIdx("env.base"),
-        "dsz"    : "env.dataSize",
-        "asz"    : "env.addressSize",
-        "ssz"    : "env.stackSize"
-=======
         "reg" : gpRegIdx("env.reg"),
         "cr" : crRegIdx("env.reg"),
         "dr" : drRegIdx("env.reg"),
         "sr" : segRegIdx("env.reg"),
         "xmml" : fpRegIdx("float_reg::xmmLow(env.reg)"),
         "xmmh" : fpRegIdx("float_reg::xmmHigh(env.reg)"),
+        "xmm0" : fpRegIdx("float_reg::xmmIdx(env.reg, 0)"),
+        "xmm1" : fpRegIdx("float_reg::xmmIdx(env.reg, 1)"),
+        "xmm2" : fpRegIdx("float_reg::xmmIdx(env.reg, 2)"),
+        "xmm3" : fpRegIdx("float_reg::xmmIdx(env.reg, 3)"),
+        "xmm4" : fpRegIdx("float_reg::xmmIdx(env.reg, 4)"),
+        "xmm5" : fpRegIdx("float_reg::xmmIdx(env.reg, 5)"),
+        "xmm6" : fpRegIdx("float_reg::xmmIdx(env.reg, 6)"),
+        "xmm7" : fpRegIdx("float_reg::xmmIdx(env.reg, 7)"),
         "regm" : gpRegIdx("env.regm"),
         "crm" : crRegIdx("env.regm"),
         "drm" : drRegIdx("env.regm"),
         "srm" : segRegIdx("env.regm"),
         "xmmlm" : fpRegIdx("float_reg::xmmLow(env.regm)"),
         "xmmhm" : fpRegIdx("float_reg::xmmHigh(env.regm)"),
+        "xmm0m" : fpRegIdx("float_reg::xmmIdx(env.regm, 0)"),
+        "xmm1m" : fpRegIdx("float_reg::xmmIdx(env.regm, 1)"),
+        "xmm2m" : fpRegIdx("float_reg::xmmIdx(env.regm, 2)"),
+        "xmm3m" : fpRegIdx("float_reg::xmmIdx(env.regm, 3)"),
+        "xmm4m" : fpRegIdx("float_reg::xmmIdx(env.regm, 4)"),
+        "xmm5m" : fpRegIdx("float_reg::xmmIdx(env.regm, 5)"),
+        "xmm6m" : fpRegIdx("float_reg::xmmIdx(env.regm, 6)"),
+        "xmm7m" : fpRegIdx("float_reg::xmmIdx(env.regm, 7)"),
+        "xmm0v" : fpRegIdx("float_reg::xmmIdx(machInst.evex.v_extend, 0)"),
+        "xmm1v" : fpRegIdx("float_reg::xmmIdx(machInst.evex.v_extend, 1)"),
+        "xmm2v" : fpRegIdx("float_reg::xmmIdx(machInst.evex.v_extend, 2)"),
+        "xmm3v" : fpRegIdx("float_reg::xmmIdx(machInst.evex.v_extend, 3)"),
+        "xmm4v" : fpRegIdx("float_reg::xmmIdx(machInst.evex.v_extend, 4)"),
+        "xmm5v" : fpRegIdx("float_reg::xmmIdx(machInst.evex.v_extend, 5)"),
+        "xmm6v" : fpRegIdx("float_reg::xmmIdx(machInst.evex.v_extend, 6)"),
+        "xmm7v" : fpRegIdx("float_reg::xmmIdx(machInst.evex.v_extend, 7)"),
         "mmx" : fpRegIdx("float_reg::mmx(env.reg)"),
         "mmxm" : fpRegIdx("float_reg::mmx(env.regm)"),
+        "maskk"  : gpRegIdx("MASKREG_K(env.reg)"),
+        "maskkm" : gpRegIdx("MASKREG_K(env.regm)"),
+        "maskka" : gpRegIdx("MASKREG_K(machInst.evex.a)"),
         "imm" : "adjustedImm",
         "disp" : "adjustedDisp",
         "seg" : segRegIdx("env.seg"),
@@ -175,7 +151,6 @@
         "dsz" : "env.dataSize",
         "asz" : "env.addressSize",
         "ssz" : "env.stackSize"
->>>>>>> 5fa484e2
     }
     assembler.symbols.update(symbols)
 
