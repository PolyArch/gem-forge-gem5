--- conflicted
+++ resolved
@@ -29,15 +29,9 @@
 // Decode the three byte opcodes with the 0f38 prefix.
 //
 'X86ISA::ThreeByte0F38Opcode': decode LEGACY_OP {
-<<<<<<< HEAD
     1: decode OPCODE_OP {
         format WarnUnimpl {
-            0x00: pshufb_Vdq_Wdq();
-=======
-    format WarnUnimpl {
-        1: decode OPCODE_OP {
             0x00: Inst::PSHUFB(Vo, Wo);
->>>>>>> 5fa484e2
             0x01: phaddw_Vdq_Wdq();
             0x02: phaddd_Vdq_Wdq();
             0x03: phaddsw_Vdq_Wdq();
