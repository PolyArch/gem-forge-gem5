// Copyright (c) 2007-2008 The Hewlett-Packard Development Company
// Copyright (c) 2012-2013 AMD
// All rights reserved.
//
// The license below extends only to copyright in the software and shall
// not be construed as granting a license to any other intellectual
// property including but not limited to intellectual property relating
// to a hardware implementation of the functionality of the software
// licensed hereunder.  You may use the software subject to the license
// terms below provided that you ensure that this notice is replicated
// unmodified and in its entirety in all distributions of the software,
// modified or unmodified, in source code or in binary form.
//
// Copyright (c) 2008 The Regents of The University of Michigan
// All rights reserved.
//
// Redistribution and use in source and binary forms, with or without
// modification, are permitted provided that the following conditions are
// met: redistributions of source code must retain the above copyright
// notice, this list of conditions and the following disclaimer;
// redistributions in binary form must reproduce the above copyright
// notice, this list of conditions and the following disclaimer in the
// documentation and/or other materials provided with the distribution;
// neither the name of the copyright holders nor the names of its
// contributors may be used to endorse or promote products derived from
// this software without specific prior written permission.
//
// THIS SOFTWARE IS PROVIDED BY THE COPYRIGHT HOLDERS AND CONTRIBUTORS
// "AS IS" AND ANY EXPRESS OR IMPLIED WARRANTIES, INCLUDING, BUT NOT
// LIMITED TO, THE IMPLIED WARRANTIES OF MERCHANTABILITY AND FITNESS FOR
// A PARTICULAR PURPOSE ARE DISCLAIMED. IN NO EVENT SHALL THE COPYRIGHT
// OWNER OR CONTRIBUTORS BE LIABLE FOR ANY DIRECT, INDIRECT, INCIDENTAL,
// SPECIAL, EXEMPLARY, OR CONSEQUENTIAL DAMAGES (INCLUDING, BUT NOT
// LIMITED TO, PROCUREMENT OF SUBSTITUTE GOODS OR SERVICES; LOSS OF USE,
// DATA, OR PROFITS; OR BUSINESS INTERRUPTION) HOWEVER CAUSED AND ON ANY
// THEORY OF LIABILITY, WHETHER IN CONTRACT, STRICT LIABILITY, OR TORT
// (INCLUDING NEGLIGENCE OR OTHERWISE) ARISING IN ANY WAY OUT OF THE USE
// OF THIS SOFTWARE, EVEN IF ADVISED OF THE POSSIBILITY OF SUCH DAMAGE.
//
// Authors: Gabe Black

////////////////////////////////////////////////////////////////////
//
// Decode the two byte opcodes
//
'X86ISA::TwoByteOpcode': decode OPCODE_OP_TOP5 {
    format WarnUnimpl {
        0x00: decode OPCODE_OP_BOTTOM3 {
            //0x00: group6();
            0x00: decode MODRM_REG {
                0x0: sldt_Mw_or_Rv();
                0x1: str_Mw_or_Rv();
                0x2: Inst::LLDT(Ew);
                0x3: Inst::LTR(Ew);
                0x4: verr_Mw_or_Rv();
                0x5: verw_Mw_or_Rv();
                //0x6: jmpe_Ev(); // IA-64
                default: Inst::UD2();
            }
            //0x01: group7(); // Ugly, ugly, ugly...
            0x01: decode MODRM_REG {
                0x0: decode MODRM_MOD {
                    0x3: decode MODRM_RM {
                        0x1: vmcall();
                        0x2: vmlaunch();
                        0x3: vmresume();
                        0x4: vmxoff();
                        default: Inst::UD2();
                    }
                    default: sgdt_Ms();
                }
                0x1: decode MODRM_MOD {
                    0x3: decode MODRM_RM {
                        0x0: MonitorInst::monitor({{
                           xc->armMonitor(Rax);
                        }});
                        0x1: MwaitInst::mwait({{
                           uint64_t m = 0;          //mem
                           unsigned s = 0x8;        //size
                           unsigned f = 0;          //flags
                           readMemAtomic(xc, traceData,
                                         xc->getAddrMonitor()->vAddr,
                                         m, s, f);
                           xc->mwaitAtomic(xc->tcBase());
                           MicroHalt hltObj(machInst, mnemonic, 0x0);
                           hltObj.execute(xc, traceData);
                        }});
                        default: Inst::UD2();
                    }
                    default: sidt_Ms();
                }
                0x2: decode MODRM_MOD {
                    0x3: decode MODRM_RM {
                        0x0: xgetbv();
                        0x1: xsetbv();
                    }
                    default: decode MODE_SUBMODE {
                        0x0: Inst::LGDT(M);
                        default: decode OPSIZE {
                            // 16 bit operand sizes are special, but only
                            // in legacy and compatability modes.
                            0x2: Inst::LGDT_16(M);
                            default: Inst::LGDT(M);
                        }
                    }
                }
                0x3: decode MODRM_MOD {
                    0x3: decode MODRM_RM {
                        0x0: vmrun();
                        0x1: vmmcall();
                        0x2: vmload();
                        0x3: vmsave();
                        0x4: stgi();
                        0x5: clgi();
                        0x6: skinit();
                        0x7: invlpga();
                    }
                    default: decode MODE_SUBMODE {
                        0x0: Inst::LIDT(M);
                        default: decode OPSIZE {
                            // 16 bit operand sizes are special, but only
                            // in legacy and compatability modes.
                            0x2: Inst::LIDT_16(M);
                            default: Inst::LIDT(M);
                        }
                    }
                }
                0x4: decode MODRM_MOD {
                    0x3: Inst::SMSW(Rv);
                    default: Inst::SMSW(Mw);
                }
                0x6: Inst::LMSW(Ew);
                0x7: decode MODRM_MOD {
                    0x3: decode MODRM_RM {
                        0x0: Inst::SWAPGS();
                        0x1: Inst::RDTSCP();
                        default: Inst::UD2();
                    }
                    default: Inst::INVLPG(M);
                }
            }
            0x02: lar_Gv_Ew();
            0x03: lsl_Gv_Ew();
            // sandpile.org doesn't seem to know what this is...? We'll
            // use it for pseudo instructions. We've got 16 bits of space
            // to play with so there can be quite a few pseudo
            // instructions.
            //0x04: loadall_or_reset_or_hang();
            0x4: decode IMMEDIATE {
                format BasicOperate {
                    0x00: m5arm({{
                        PseudoInst::arm(xc->tcBase());
                    }}, IsNonSpeculative);
                    0x01: m5quiesce({{
                        PseudoInst::quiesce(xc->tcBase());
                    }}, IsNonSpeculative, IsQuiesce);
                    0x02: m5quiesceNs({{
                        PseudoInst::quiesceNs(xc->tcBase(), Rdi);
                    }}, IsNonSpeculative, IsQuiesce);
                    0x03: m5quiesceCycle({{
                        PseudoInst::quiesceCycles(xc->tcBase(), Rdi);
                    }}, IsNonSpeculative, IsQuiesce);
                    0x04: m5quiesceTime({{
                        Rax = PseudoInst::quiesceTime(xc->tcBase());
                    }}, IsNonSpeculative);
                    0x07: m5rpns({{
                        Rax = PseudoInst::rpns(xc->tcBase());
                    }}, IsNonSpeculative);
                    0x21: m5exit({{
                        PseudoInst::m5exit(xc->tcBase(), Rdi);
                    }}, IsNonSpeculative);
                    0x22: m5fail({{
                        PseudoInst::m5fail(xc->tcBase(), Rdi, Rsi);
                    }}, IsNonSpeculative);
                    0x30: m5initparam({{
                        Rax = PseudoInst::initParam(xc->tcBase(), Rdi, Rsi);
                    }}, IsNonSpeculative);
                    0x31: m5loadsymbol({{
                        PseudoInst::loadsymbol(xc->tcBase());
                    }}, IsNonSpeculative);
                    0x40: m5resetstats({{
                        PseudoInst::resetstats(xc->tcBase(), Rdi, Rsi);
                    }}, IsNonSpeculative);
                    0x41: m5dumpstats({{
                        PseudoInst::dumpstats(xc->tcBase(), Rdi, Rsi);
                    }}, IsNonSpeculative);
                    0x42: m5dumpresetstats({{
                        PseudoInst::dumpresetstats(xc->tcBase(), Rdi, Rsi);
                    }}, IsNonSpeculative);
                    0x43: m5checkpoint({{
                        PseudoInst::m5checkpoint(xc->tcBase(), Rdi, Rsi);
                    }}, IsNonSpeculative);
                    0x50: m5readfile({{
                        Rax = PseudoInst::readfile(
                            xc->tcBase(), Rdi, Rsi, Rdx);
                    }}, IsNonSpeculative);
                    0x51: m5debugbreak({{
                        PseudoInst::debugbreak(xc->tcBase());
                    }}, IsNonSpeculative);
                    0x52: m5switchcpu({{
                        PseudoInst::switchcpu(xc->tcBase());
                    }}, IsNonSpeculative);
                    0x53: m5addsymbol({{
                        PseudoInst::addsymbol(xc->tcBase(), Rdi, Rsi);
                    }}, IsNonSpeculative);
                    0x54: m5panic({{
                        panic("M5 panic instruction called at pc = %#x.\n",
                              RIP);
                    }}, IsNonSpeculative);
                    0x55: m5reserved1({{
                        warn("M5 reserved opcode 1 ignored.\n");
                    }}, IsNonSpeculative);
                    0x56: m5reserved2({{
                        warn("M5 reserved opcode 2 ignored.\n");
                    }}, IsNonSpeculative);
                    0x57: m5reserved3({{
                        warn("M5 reserved opcode 3 ignored.\n");
                    }}, IsNonSpeculative);
                    0x58: m5reserved4({{
                        warn("M5 reserved opcode 4 ignored.\n");
                    }}, IsNonSpeculative);
                    0x59: m5reserved5({{
                        warn("M5 reserved opcode 5 ignored.\n");
                    }}, IsNonSpeculative);
                    0x5a: m5_work_begin({{
                        PseudoInst::workbegin(xc->tcBase(), Rdi, Rsi);
                    }}, IsNonSpeculative);
                    0x5b: m5_work_end({{
                        PseudoInst::workend(xc->tcBase(), Rdi, Rsi);
                    }}, IsNonSpeculative);
                    0x62: m5togglesync({{
                        PseudoInst::togglesync(xc->tcBase());
                    }}, IsNonSpeculative, IsQuiesce);
                    0x64: m5llvmtracemap({{
                        PseudoInst::llvmtracemap(xc->tcBase(), Rdi, Rsi);
                    }}, IsNonSpeculative);
                    0x65: m5llvmtracereplay({{
                        PseudoInst::llvmtracereplay(xc->tcBase(), Rdi, Rsi);
                    }}, IsNonSpeculative);
                    default: Inst::UD2();
                }
            }
            0x05: decode FullSystemInt {
                0: SyscallInst::syscall('xc->syscall(Rax, &fault)',
                                        IsSyscall, IsNonSpeculative,
                                        IsSerializeAfter);
                default: decode MODE_MODE {
                    0x0: decode MODE_SUBMODE {
                        0x0: Inst::SYSCALL_64();
                        0x1: Inst::SYSCALL_COMPAT();
                    }
                    0x1: Inst::SYSCALL_LEGACY();
                }
            }
            0x06: Inst::CLTS();
            0x07: decode MODE_SUBMODE {
                0x0: decode OPSIZE {
                    // Return to 64 bit mode.
                    0x8: Inst::SYSRET_TO_64();
                    // Return to compatibility mode.
                    default: Inst::SYSRET_TO_COMPAT();
                }
                default: Inst::SYSRET_NON_64();
            }
        }
        0x01: decode OPCODE_OP_BOTTOM3 {
            0x0: invd();
            0x1: wbinvd();
            0x2: Inst::UD2();
            0x3: Inst::UD2();
            0x4: Inst::UD2();
            0x5: Inst::PREFETCH(Mb);
            0x6: FailUnimpl::femms();
            0x7: decode IMMEDIATE {
                0x0C: pi2fw_Pq_Qq();
                0x0D: pi2fd_Pq_Qq();
                0x1C: pf2iw_Pq_Qq();
                0x1D: pf2id_Pq_Qq();
                0x8A: pfnacc_Pq_Qq();
                0x8E: pfpnacc_Pq_Qq();
                0x90: pfcmpge_Pq_Qq();
                0x94: pfmin_Pq_Qq();
                0x96: pfrcp_Pq_Qq();
                0x97: pfrsqrt_Pq_Qq();
                0x9A: Inst::PFSUB(Pq,Qq);
                0x9E: pfadd_Pq_Qq();
                0xA0: pfcmpgt_Pq_Qq();
                0xA4: pfmax_Pq_Qq();
                0xA6: pfrcpit1_Pq_Qq();
                0xA7: pfrsqit1_Pq_Qq();
                0xAA: Inst::PFSUBR(Pq,Qq);
                0xAE: pfacc_Pq_Qq();
                0xB0: pfcmpeq_Pq_Qq();
                0xB4: Inst::PFMUL(Pq,Qq);
                0xB6: pfrcpit2_Pq_Qq();
                0xB7: Inst::PMULHRW(Pq,Qq);
                0xBB: pswapd_Pq_Qq();
                0xBF: pavgusb_Pq_Qq();
                default: Inst::UD2();
            }
        }
        format Inst{
            0x02: decode LEGACY_DECODEVAL {
                // no prefix
                0x0: decode OPCODE_OP_BOTTOM3 {
                    0x0: MOVUPS(Vo,Wo);
                    0x1: MOVUPS(Wo,Vo);
                    0x2: decode MODRM_MOD {
                        0x3: MOVHLPS(Vps,VRq);
                        default: MOVLPS(Vps,Mq);
                    }
                    0x3: MOVLPS(Mq,Vps);
                    0x4: UNPCKLPS(Vps,Wq);
                    0x5: UNPCKHPS(Vps,Wq);
                    0x6: decode MODRM_MOD {
                        0x3: MOVLHPS(Vps,VRq);
                        default: MOVHPS(Vps,Mq);
                    }
                    0x7: MOVHPS(Mq,Vq);
                }
                // repe (0xF3)
                0x4: decode OPCODE_OP_BOTTOM3 {
                    0x0: MOVSS(Vd,Wd);
                    0x1: MOVSS(Wd,Vd);
                    0x2: WarnUnimpl::movsldup_Vo_Wo();
                    0x6: WarnUnimpl::movshdup_Vo_Wo();
                    default: UD2();
                }
                // operand size (0x66)
                0x1: decode OPCODE_OP_BOTTOM3 {
                    0x0: MOVUPD(Vo,Wo);
                    0x1: MOVUPD(Wo,Vo);
                    0x2: MOVLPD(Vq,Mq);
                    0x3: MOVLPD(Mq,Vq);
                    0x4: UNPCKLPD(Vo,Wq);
                    0x5: UNPCKHPD(Vo,Wo);
                    0x6: MOVHPD(Vq,Mq);
                    0x7: MOVHPD(Mq,Vq);
            }
                // repne (0xF2)
                0x8: decode OPCODE_OP_BOTTOM3 {
                    0x0: MOVSD(Vq,Wq);
                    0x1: MOVSD(Wq,Vq);
                    0x2: MOVDDUP(Vo,Wq);
                    default: UD2();
                }
                default: UD2();
            }
            0x03: decode OPCODE_OP_BOTTOM3 {
                //group16();
                0x0: decode MODRM_REG {
                    0x0: WarnUnimpl::prefetch_nta();
                    0x1: PREFETCH_T0(Mb);
                    0x2: WarnUnimpl::prefetch_t1();
                    0x3: WarnUnimpl::prefetch_t2();
                    default: HINT_NOP();
                }
                0x1: HINT_NOP();
                0x2: HINT_NOP();
                0x3: HINT_NOP();
                0x4: HINT_NOP();
                0x5: HINT_NOP();
                0x6: HINT_NOP();
                0x7: HINT_NOP();
            }
            0x04: decode LEGACY_DECODEVAL {
                // no prefix
                0x0: decode OPCODE_OP_BOTTOM3 {
                    0x0: CondInst::MOV(
                        {{isValidMiscReg(MISCREG_CR(MODRM_REG))}},Rd,Cd);
                    0x1: MOV(Rd,Dd);
                    0x2: CondInst::MOV(
                        {{isValidMiscReg(MISCREG_CR(MODRM_REG))}},Cd,Rd);
                    0x3: MOV(Dd,Rd);
                    default: UD2();
                }
                // operand size (0x66)
                0x1: decode OPCODE_OP_BOTTOM3 {
                    0x0: MOV(Rd,Cd);
                    0x2: MOV(Cd,Rd);
                }
                default: UD2();
            }
            0x05: decode LEGACY_DECODEVAL {
                // no prefix
                0x0: decode OPCODE_OP_BOTTOM3 {
                    //These moves should really use size o (octword), but
                    //because they are split in two, they use q (quadword).
                    0x0: MOVAPS(Vq,Wq);
                    0x1: MOVAPS(Wq,Vq);
                    0x2: CVTPI2PS(Vq,Qq);
<<<<<<< HEAD
=======
                    //Non-temporal hint is ignored since we don't have
                    //proper support for it in the memory system.
>>>>>>> a56ab045
                    0x3: MOVNTPS(Mq,Vq);
                    0x4: CVTTPS2PI(Pq,Wq);
                    0x5: CVTPS2PI(Pq,Wq);
                    0x6: UCOMISS(Vd,Wd);
                    0x7: COMISS(Vd,Wd);
                }
                // repe (0xF3)
                0x4: decode OPCODE_OP_BOTTOM3 {
                    0x2: CVTSI2SS(Vd,Ed);
                    0x4: CVTTSS2SI(Gd,Wd);
                    0x5: CVTSS2SI(Gd,Wd);
                    default: UD2();
                }
                // operand size (0x66)
                0x1: decode OPCODE_OP_BOTTOM3 {
                    0x0: MOVAPD(Vo,Wo);
                    0x1: MOVAPD(Wo,Vo);
                    0x2: CVTPI2PD(Vo,Qq);
<<<<<<< HEAD
=======
                    //Non-temporal hint is ignored since we don't have
                    //proper support for it in the memory system.
>>>>>>> a56ab045
                    0x3: MOVNTPD(Mq,Vq);
                    0x4: CVTTPD2PI(Pq,Wo);
                    0x5: CVTPD2PI(Pq,Wo);
                    0x6: UCOMISD(Vq,Wq);
                    0x7: COMISD(Vq,Wq);
                }
                // repne (0xF2)
                0x8: decode OPCODE_OP_BOTTOM3 {
                    // The size of the V operand should be q, not dp
                    0x2: CVTSI2SD(Vdp,Edp);
                    // The size of the W operand should be q, not dp
                    0x4: CVTTSD2SI(Gdp,Wdp);
                    0x5: CVTSD2SI(Gd,Wq);
                    default: UD2();
                }
                default: UD2();
            }
        }
        0x06: decode OPCODE_OP_BOTTOM3 {
            0x0: Inst::WRMSR();
            0x1: Inst::RDTSC();
            0x2: Inst::RDMSR();
            0x3: rdpmc();
            0x4: decode FullSystemInt {
                0: SyscallInst::sysenter('xc->syscall(Rax, &fault)',
                                         IsSyscall, IsNonSpeculative,
                                         IsSerializeAfter);
                default: sysenter();
            }
            0x5: sysexit();
            0x6: Inst::UD2();
            0x7: getsec();
        }
        0x07: decode OPCODE_OP_BOTTOM3 {
            0x0: M5InternalError::error(
                {{"Three byte opcode shouldn't be handled by "
                  "two_byte_opcodes.isa!"}});
            0x2: M5InternalError::error(
                {{"Three byte opcode shouldn't be handled by "
                  "two_byte_opcodes.isa!"}});
            default: UD2();
        }
        format Inst {
            0x08: decode OPCODE_OP_BOTTOM3 {
                0x0: CMOVO(Gv,Ev);
                0x1: CMOVNO(Gv,Ev);
                0x2: CMOVB(Gv,Ev);
                0x3: CMOVNB(Gv,Ev);
                0x4: CMOVZ(Gv,Ev);
                0x5: CMOVNZ(Gv,Ev);
                0x6: CMOVBE(Gv,Ev);
                0x7: CMOVNBE(Gv,Ev);
            }
            0x09: decode OPCODE_OP_BOTTOM3 {
                0x0: CMOVS(Gv,Ev);
                0x1: CMOVNS(Gv,Ev);
                0x2: CMOVP(Gv,Ev);
                0x3: CMOVNP(Gv,Ev);
                0x4: CMOVL(Gv,Ev);
                0x5: CMOVNL(Gv,Ev);
                0x6: CMOVLE(Gv,Ev);
                0x7: CMOVNLE(Gv,Ev);
            }
            0x0A: decode LEGACY_DECODEVAL {
                // no prefix
                0x0: decode OPCODE_OP_BOTTOM3 {
                    0x0: MOVMSKPS(Gd,VRo);
                    0x1: SQRTPS(Vo,Wo);
                    0x2: WarnUnimpl::rqsrtps_Vo_Wo();
                    0x3: RCPPS(Vo,Wo);
                    0x4: ANDPS(Vo,Wo);
                    0x5: ANDNPS(Vo,Wo);
                    0x6: ORPS(Vo,Wo);
                    0x7: XORPS(Vo,Wo);
                }
                // repe (0xF3)
                0x4: decode OPCODE_OP_BOTTOM3 {
                    0x1: SQRTSS(Vd,Wd);
                    0x2: WarnUnimpl::rsqrtss_Vd_Wd();
                    0x3: RCPSS(Vd,Wd);
                    default: UD2();
                }
                // operand size (0x66)
                0x1: decode OPCODE_OP_BOTTOM3 {
                    0x0: MOVMSKPD(Gd,VRo);
                    0x1: SQRTPD(Vo,Wo);
                    0x4: ANDPD(Vo,Wo);
                    0x5: ANDNPD(Vo,Wo);
                    0x6: ORPD(Vo,Wo);
                    0x7: XORPD(Vo,Wo);
                    default: UD2();
                }
                // repne (0xF2)
                0x8: decode OPCODE_OP_BOTTOM3 {
                    0x1: SQRTSD(Vq,Wq);
                    default: UD2();
                }
                default: UD2();
            }
            0x0B: decode LEGACY_DECODEVAL {
                // no prefix
                0x0: decode OPCODE_OP_BOTTOM3 {
                    0x0: ADDPS(Vo,Wo);
                    0x1: MULPS(Vo,Wo);
                    0x2: CVTPS2PD(Vo,Wq);
                    0x3: CVTDQ2PS(Vo,Wo);
                    0x4: SUBPS(Vo,Wo);
                    0x5: MINPS(Vo,Wo);
                    0x6: DIVPS(Vo,Wo);
                    0x7: MAXPS(Vo,Wo);
                }
                // repe (0xF3)
                0x4: decode OPCODE_OP_BOTTOM3 {
                    0x0: ADDSS(Vd,Wd);
                    0x1: MULSS(Vd,Wd);
                    0x2: CVTSS2SD(Vq,Wd);
                    0x3: CVTTPS2DQ(Vo,Wo);
                    0x4: SUBSS(Vd,Wd);
                    0x5: MINSS(Vd,Wd);
                    0x6: DIVSS(Vd,Wd);
                    0x7: MAXSS(Vd,Wd);
                }
                // operand size (0x66)
                0x1: decode OPCODE_OP_BOTTOM3 {
                    0x0: ADDPD(Vo,Wo);
                    0x1: MULPD(Vo,Wo);
                    0x2: CVTPD2PS(Vo,Wo);
                    0x3: CVTPS2DQ(Vo,Wo);
                    0x4: SUBPD(Vo,Wo);
                    0x5: MINPD(Vo,Wo);
                    0x6: DIVPD(Vo,Wo);
                    0x7: MAXPD(Vo,Wo);
                }
                // repne (0xF2)
                0x8: decode OPCODE_OP_BOTTOM3 {
                    0x0: ADDSD(Vq,Wq);
                    0x1: MULSD(Vq,Wq);
                    0x2: CVTSD2SS(Vd,Wq);
                    0x4: SUBSD(Vq,Wq);
                    0x5: MINSD(Vq,Wq);
                    0x6: DIVSD(Vq,Wq);
                    0x7: MAXSD(Vq,Wq);
                    default: UD2();
                }
                default: UD2();
            }
            0x0C: decode LEGACY_DECODEVAL {
                // no prefix
                0x0: decode OPCODE_OP_BOTTOM3 {
                    0x0: PUNPCKLBW(Pq,Qd);
                    0x1: PUNPCKLWD(Pq,Qd);
                    0x2: PUNPCKLDQ(Pq,Qd);
                    0x3: PACKSSWB(Pq,Qq);
                    0x4: PCMPGTB(Pq,Qq);
                    0x5: PCMPGTW(Pq,Qq);
                    0x6: PCMPGTD(Pq,Qq);
                    0x7: PACKUSWB(Pq,Qq);
                }
                // operand size (0x66)
                0x1: decode OPCODE_OP_BOTTOM3 {
                    0x0: PUNPCKLBW(Vo,Wq);
                    0x1: PUNPCKLWD(Vo,Wq);
                    0x2: PUNPCKLDQ(Vo,Wq);
                    0x3: PACKSSWB(Vo,Wo);
                    0x4: PCMPGTB(Vo,Wo);
                    0x5: PCMPGTW(Vo,Wo);
                    0x6: PCMPGTD(Vo,Wo);
                    0x7: PACKUSWB(Vo,Wo);
                }
                default: UD2();
            }
            0x0D: decode LEGACY_DECODEVAL {
                // no prefix
                0x0: decode OPCODE_OP_BOTTOM3 {
                    0x0: PUNPCKHBW(Pq,Qq);
                    0x1: PUNPCKHWD(Pq,Qq);
                    0x2: PUNPCKHDQ(Pq,Qq);
                    0x3: PACKSSDW(Pq,Qq);
                    0x6: MOVD(Pq,Edp);
                    0x7: MOVQ(Pq,Qq);
                    default: UD2();
                }
                // repe (0xF3)
                0x4: decode OPCODE_OP_BOTTOM3 {
                    0x7: MOVDQU(Vo,Wo);
                    default: UD2();
                }
                // operand size (0x66)
                0x1: decode OPCODE_OP_BOTTOM3 {
                    0x0: PUNPCKHBW(Vo,Wo);
                    0x1: PUNPCKHWD(Vo,Wo);
                    0x2: PUNPCKHDQ(Vo,Wo);
                    0x3: PACKSSDW(Vo,Wo);
                    0x4: PUNPCKLQDQ(Vo,Wq);
                    0x5: PUNPCKHQDQ(Vo,Wq);
                    0x6: MOVD(Vo,Edp);
                    0x7: MOVDQA(Vo,Wo);
                }
                default: UD2();
            }
            0x0E: decode LEGACY_DECODEVAL {
                // no prefix
                0x0: decode OPCODE_OP_BOTTOM3 {
                    0x0: PSHUFW(Pq,Qq,Ib);
                    //0x1: group12_pshimw();
                    0x1: decode MODRM_REG {
                        0x2: PSRLW(PRq,Ib);
                        0x4: PSRAW(PRq,Ib);
                        0x6: PSLLW(PRq,Ib);
                        default: UD2();
                    }
                    //0x2: group13_pshimd();
                    0x2: decode MODRM_REG {
                        0x2: PSRLD(PRq,Ib);
                        0x4: PSRAD(PRq,Ib);
                        0x6: PSLLD(PRq,Ib);
                        default: UD2();
                    }
                    //0x3: group14_pshimq();
                    0x3: decode MODRM_REG {
                        0x2: PSRLQ(PRq,Ib);
                        0x6: PSLLQ(PRq,Ib);
                        default: Inst::UD2();
                    }
                    0x4: Inst::PCMPEQB(Pq,Qq);
                    0x5: Inst::PCMPEQW(Pq,Qq);
                    0x6: Inst::PCMPEQD(Pq,Qq);
                    0x7: Inst::EMMS();
                }
                // repe (0xF3)
                0x4: decode OPCODE_OP_BOTTOM3 {
                    0x0: PSHUFHW(Vo,Wo,Ib);
                    default: UD2();
                }
                // operand size (0x66)
                0x1: decode OPCODE_OP_BOTTOM3 {
                    0x0: PSHUFD(Vo,Wo,Ib);
                    //0x1: group12_pshimw();
                    0x1: decode MODRM_REG {
                        0x2: PSRLW(VRo,Ib);
                        0x4: PSRAW(VRo,Ib);
                        0x6: PSLLW(VRo,Ib);
                    }
                    //0x2: group13_pshimd();
                    0x2: decode MODRM_REG {
                        0x2: PSRLD(VRo,Ib);
                        0x4: PSRAD(VRo,Ib);
                        0x6: PSLLD(VRo,Ib);
                        default: UD2();
                    }
                    //0x3: group14_pshimq();
                    0x3: decode MODRM_REG {
                        0x2: PSRLQ(VRo,Ib);
                        0x3: PSRLDQ(VRo,Ib);
                        0x6: PSLLQ(VRo,Ib);
                        0x7: PSLLDQ(VRo,Ib);
                        default: UD2();
                    }
                    0x4: PCMPEQB(Vo,Wo);
                    0x5: PCMPEQW(Vo,Wo);
                    0x6: PCMPEQD(Vo,Wo);
                    default: UD2();
                }
                // repne (0xF2)
                0x8: decode OPCODE_OP_BOTTOM3 {
                    0x0: PSHUFLW(Vo,Wo,Ib);
                    default: UD2();
                }
                default: UD2();
            }
            0x0F: decode LEGACY_DECODEVAL {
                // no prefix
                0x0: decode OPCODE_OP_BOTTOM3 {
                    0x0: WarnUnimpl::vmread_Edp_Gdp();
                    0x1: WarnUnimpl::vmwrite_Gdp_Edp();
                    0x6: MOVD(Edp,Pdp);
                    0x7: MOVQ(Qq,Pq);
                    default: UD2();
                }
                // repe (0xF3)
                0x4: decode OPCODE_OP_BOTTOM3 {
                    0x6: MOVQ(Vq,Wq);
                    0x7: MOVDQU(Wo,Vo);
                    default: UD2();
                }
                // operand size (0x66)
                0x1: decode OPCODE_OP_BOTTOM3 {
                    0x4: HADDPD(Vo,Wo);
                    0x5: WarnUnimpl::hsubpd_Vo_Wo();
                    0x6: MOVD(Edp,Vd);
                    0x7: MOVDQA(Wo,Vo);
                    default: UD2();
                }
                // repne (0xF2)
                0x8: decode OPCODE_OP_BOTTOM3 {
                    0x4: HADDPS(Vo,Wo);
                    0x5: WarnUnimpl::hsubps_Vo_Wo();
                    default: UD2();
                }
                default: UD2();
            }
            0x10: decode OPCODE_OP_BOTTOM3 {
                0x0: JO(Jz);
                0x1: JNO(Jz);
                0x2: JB(Jz);
                0x3: JNB(Jz);
                0x4: JZ(Jz);
                0x5: JNZ(Jz);
                0x6: JBE(Jz);
                0x7: JNBE(Jz);
            }
            0x11: decode OPCODE_OP_BOTTOM3 {
                0x0: JS(Jz);
                0x1: JNS(Jz);
                0x2: JP(Jz);
                0x3: JNP(Jz);
                0x4: JL(Jz);
                0x5: JNL(Jz);
                0x6: JLE(Jz);
                0x7: JNLE(Jz);
            }
            0x12: decode OPCODE_OP_BOTTOM3 {
                0x0: SETO(Eb);
                0x1: SETNO(Eb);
                0x2: SETB(Eb);
                0x3: SETNB(Eb);
                0x4: SETZ(Eb);
                0x5: SETNZ(Eb);
                0x6: SETBE(Eb);
                0x7: SETNBE(Eb);
            }
            0x13: decode OPCODE_OP_BOTTOM3 {
                0x0: SETS(Eb);
                0x1: SETNS(Eb);
                0x2: SETP(Eb);
                0x3: SETNP(Eb);
                0x4: SETL(Eb);
                0x5: SETNL(Eb);
                0x6: SETLE(Eb);
                0x7: SETNLE(Eb);
            }
        }
        0x14: decode OPCODE_OP_BOTTOM3 {
            0x0: push_fs();
            0x1: pop_fs();
            0x2: CPUIDInst::CPUID({{
                CpuidResult result;
                bool success = doCpuid(xc->tcBase(), bits(Rax, 31, 0),
                    bits(Rcx, 31, 0), result);
                if (success) {
                    Rax = result.rax;
                    Rbx = result.rbx;
                    Rcx = result.rcx;
                    Rdx = result.rdx;
                } else {
                    // It isn't defined what to do in this case. We used to
                    // leave R[abcd]x unmodified, but setting them all to 0
                    // seems a little safer and more predictable.
                    Rax = 0;
                    Rbx = 0;
                    Rcx = 0;
                    Rdx = 0;
                }
                }});
            0x3: Inst::BT(Ev,Gv);
            0x4: Inst::SHLD(Ev,Gv,Ib);
            0x5: Inst::SHLD(Ev,Gv);
            default: Inst::UD2();
        }
        0x15: decode OPCODE_OP_BOTTOM3 {
            0x0: push_gs();
            0x1: pop_gs();
            0x2: rsm_smm();
            0x3: Inst::BTS(Ev,Gv);
            0x4: Inst::SHRD(Ev,Gv,Ib);
            0x5: Inst::SHRD(Ev,Gv);
            //0x6: group15();
            0x6: decode MODRM_MOD {
                0x3: decode MODRM_REG {
                    0x5: BasicOperate::LFENCE(
                                 {{/*Nothing*/}}, IsReadBarrier);
                    0x6: BasicOperate::MFENCE(
                                 {{/*Nothing*/}}, IsMemBarrier);
                    0x7: BasicOperate::SFENCE(
                                 {{/*Nothing*/}}, IsWriteBarrier);
                    default: Inst::UD2();
                }
                default: decode MODRM_REG {
                    0x0: decode OPSIZE {
                        4: Inst::FXSAVE(M);
                        8: Inst::FXSAVE64(M);
                        default: fxsave();
                    }
                    0x1: decode OPSIZE {
                        4: Inst::FXRSTOR(M);
                        8: Inst::FXRSTOR64(M);
                        default: fxrstor();
                    }
                    0x2: Inst::LDMXCSR(Md);
                    0x3: Inst::STMXCSR(Md);
                    0x4: xsave();
                    0x5: xrstor();
                    0x6: decode LEGACY_DECODEVAL {
                        0x0: Inst::UD2();
                        0x1: Inst::CLWB(Mb);
                        default: Inst::UD2();
                    }
                    0x7: decode LEGACY_DECODEVAL {
                        0x0: Inst::CLFLUSH(Mb);
                        0x1: Inst::CLFLUSHOPT(Mb);
                        default: Inst::CLFLUSH(Mb);
                    }
                }
            }
            0x7: Inst::IMUL(Gv,Ev);
        }
        format Inst {
            0x16: decode OPCODE_OP_BOTTOM3 {
                0x0: CMPXCHG(Eb,Gb);
                0x1: CMPXCHG(Ev,Gv);
                0x2: WarnUnimpl::lss_Gz_Mp();
                0x3: BTR(Ev,Gv);
                0x4: WarnUnimpl::lfs_Gz_Mp();
                0x5: WarnUnimpl::lgs_Gz_Mp();
                //The size of the second operand in these instructions
                //should really be "b" or "w", but it's set to v in order
                //to have a consistent register size. This shouldn't
                //affect behavior.
                0x6: MOVZX_B(Gv,Ev);
                0x7: MOVZX_W(Gv,Ev);
            }
            0x17: decode OPCODE_OP_BOTTOM3 {
                0x0: decode LEGACY_REP {
                    0x0: WarnUnimpl::jmpe_Jz();
                    0x1: WarnUnimpl::popcnt_Gv_Ev();
                }
                //0x1: group10_UD2();
                0x1: UD2();
                //0x2: group8_Ev_Ib();
                0x2: decode MODRM_REG {
                    0x4: BT(Ev,Ib);
                    0x5: BTS(Ev,Ib);
                    0x6: BTR(Ev,Ib);
                    0x7: BTC(Ev,Ib);
                    default: UD2();
                }
                0x3: BTC(Ev,Gv);
                0x4: BSF(Gv,Ev);
                0x5: BSR(Gv,Ev);
                //The size of the second operand in these instructions
                //should really be "b" or "w", but it's set to v in order
                //to have a consistent register size. This shouldn't
                //affect behavior.
                0x6: MOVSX_B(Gv,Ev);
                0x7: MOVSX_W(Gv,Ev);
            }
            0x18: decode OPCODE_OP_BOTTOM3 {
                0x0: XADD(Eb,Gb);
                0x1: XADD(Ev,Gv);
                //0x7: group9();
                0x7: decode MODRM_REG {
                    //Also CMPXCHG16B
                    0x1: CMPXCHG8B(Mdp);
                    0x6: decode LEGACY_OP {
                        0x1: WarnUnimpl::vmclear_Mq();
                        default: decode LEGACY_REP {
                            0x1: WarnUnimpl::vmxon_Mq();
                            0x0: WarnUnimpl::vmptrld_Mq();
                        }
                    }
                    0x7: WarnUnimpl::vmptrst_Mq();
                    default: UD2();
                }
                default: decode LEGACY_DECODEVAL {
                    // no prefix
                    0x0: decode OPCODE_OP_BOTTOM3 {
                        0x2: CMPPS(Vo,Wo,Ib);
                        //Non-temporal hint is ignored since we don't have
                        //proper support for it in the memory system.
                        0x3: MOVNTI(Mdp,Gdp);
                        0x4: PINSRW(Pq,Ew,Ib);
                        0x5: PEXTRW(Gd,PRq,Ib);
                        0x6: SHUFPS(Vps,Wps,Ib);
                    }
                    // repe (0xF3)
                    0x4: decode OPCODE_OP_BOTTOM3 {
                        0x2: CMPSS(Vd,Wd,Ib);
                        default: UD2();
                    }
                    // operand size (0x66)
                    0x1: decode OPCODE_OP_BOTTOM3 {
                        0x2: CMPPD(Vo,Wo,Ib);
                        0x4: PINSRW(Vdw,Ew,Ib);
                        0x5: PEXTRW(Gd,VRdq,Ib);
                        0x6: SHUFPD(Vpd,Wpd,Ib);
                        default: UD2();
                    }
                    // repne (0xF2)
                    0x8: decode OPCODE_OP_BOTTOM3 {
                        0x2: CMPSD(Vq,Wq,Ib);
                        default: UD2();
                    }
                    default: UD2();
                }
            }
            0x19: decode OPSIZE {
                4: BSWAP_D(Bd);
                8: BSWAP_Q(Bq);
                default: UD2();
            }
            0x1A: decode LEGACY_DECODEVAL {
                // no prefix
                0x0: decode OPCODE_OP_BOTTOM3 {
                    0x1: PSRLW(Pq,Qq);
                    0x2: PSRLD(Pq,Qq);
                    0x3: PSRLQ(Pq,Qq);
                    0x4: PADDQ(Pq,Qq);
                    0x5: PMULLW(Pq,Qq);
                    0x7: PMOVMSKB(Gd,PRq);
                    default: UD2();
                }
                // repe (0xF3)
                0x4: decode OPCODE_OP_BOTTOM3 {
                    0x6: MOVQ2DQ(Vo,PRq);
                    default: UD2();
                }
                // operand size (0x66)
                0x1: decode OPCODE_OP_BOTTOM3 {
                    0x0: ADDSUBPD(Vo,Wo);
                    0x1: PSRLW(Vo,Wo);
                    0x2: PSRLD(Vo,Wo);
                    0x3: PSRLQ(Vo,Wo);
                    0x4: PADDQ(Vo,Wo);
                    0x5: PMULLW(Vo,Wo);
                    0x6: MOVQ(Wq,Vq);
                    0x7: PMOVMSKB(Gd,VRo);
                }
                // repne (0xF2)
                0x8: decode OPCODE_OP_BOTTOM3 {
                    0x0: WarnUnimpl::addsubps_Vo_Wo();
                    0x6: MOVDQ2Q(Pq,VRq);
                    default: UD2();
                }
                default: UD2();
            }
            0x1B: decode LEGACY_DECODEVAL {
                // no prefix
                0x0: decode OPCODE_OP_BOTTOM3 {
                    0x0: PSUBUSB(Pq,Qq);
                    0x1: PSUBUSW(Pq,Qq);
                    0x2: PMINUB(Pq,Qq);
                    0x3: PAND(Pq,Qq);
                    0x4: PADDUSB(Pq,Qq);
                    0x5: PADDUSW(Pq,Qq);
                    0x6: PMAXUB(Pq,Qq);
                    0x7: PANDN(Pq,Qq);
                }
                // operand size (0x66)
                0x1: decode OPCODE_OP_BOTTOM3 {
                    0x0: PSUBUSB(Vo,Wo);
                    0x1: PSUBUSW(Vo,Wo);
                    0x2: PMINUB(Vo,Wo);
                    0x3: PAND(Vo,Wo);
                    0x4: PADDUSB(Vo,Wo);
                    0x5: PADDUSW(Vo,Wo);
                    0x6: PMAXUB(Vo,Wo);
                    0x7: PANDN(Vo,Wo);
                }
                default: UD2();
            }
            0x1C: decode LEGACY_DECODEVAL {
                // no prefix
                0x0: decode OPCODE_OP_BOTTOM3 {
                    0x0: PAVGB(Pq,Qq);
                    0x1: PSRAW(Pq,Qq);
                    0x2: PSRAD(Pq,Qq);
                    0x3: PAVGW(Pq,Qq);
                    0x4: PMULHUW(Pq,Qq);
                    0x5: PMULHW(Pq,Qq);
                    //Non-temporal hint is ignored since we don't have
                    //proper support for it in the memory system.
                    0x7: MOVNTQ(Mq,Pq);
                    default: UD2();
                }
                // repe (0xF3)
                0x4: decode OPCODE_OP_BOTTOM3 {
                    0x6: CVTDQ2PD(Vo,Wq);
                    default: UD2();
                }
                // operand size (0x66)
                0x1: decode OPCODE_OP_BOTTOM3 {
                    0x0: PAVGB(Vo,Wo);
                    0x1: PSRAW(Vo,Wo);
                    0x2: PSRAD(Vo,Wo);
                    0x3: PAVGW(Vo,Wo);
                    0x4: PMULHUW(Vo,Wo);
                    0x5: PMULHW(Vo,Wo);
                    0x6: CVTTPD2DQ(Vo,Wo);
                    //MOVNTDQ should really use size o (octword), but
                    //because it is split in two, we use q (quadword).
                    //Non-temporal hint is ignored since we don't have
                    //proper support for it in the memory system.
                    0x7: MOVNTDQ(Mq,Vq);
                }
                // repne (0xF2)
                0x8: decode OPCODE_OP_BOTTOM3 {
                    0x6: CVTPD2DQ(Vo,Wo);
                    default: UD2();
                }
                default: UD2();
            }
            0x1D: decode LEGACY_DECODEVAL {
                // no prefix
                0x0: decode OPCODE_OP_BOTTOM3 {
                    0x0: PSUBSB(Pq,Qq);
                    0x1: PSUBSW(Pq,Qq);
                    0x2: PMINSW(Pq,Qq);
                    0x3: POR(Pq,Qq);
                    0x4: PADDSB(Pq,Qq);
                    0x5: PADDSW(Pq,Qq);
                    0x6: PMAXSW(Pq,Qq);
                    0x7: PXOR(Pq,Qq);
                }
                // operand size (0x66)
                0x1: decode OPCODE_OP_BOTTOM3 {
                    0x0: PSUBSB(Vo,Wo);
                    0x1: PSUBSW(Vo,Wo);
                    0x2: PMINSW(Vo,Wo);
                    0x3: POR(Vo,Wo);
                    0x4: PADDSB(Vo,Wo);
                    0x5: PADDSW(Vo,Wo);
                    0x6: PMAXSW(Vo,Wo);
                    0x7: PXOR(Vo,Wo);
                }
                default: UD2();
            }
            0x1E: decode LEGACY_DECODEVAL {
                // no prefix
                0x0: decode OPCODE_OP_BOTTOM3 {
                    0x1: PSLLW(Pq,Qq);
                    0x2: PSLLD(Pq,Qq);
                    0x3: PSLLQ(Pq,Qq);
                    0x4: PMULUDQ(Pq,Qq);
                    0x5: PMADDWD(Pq,Qq);
                    0x6: PSADBW(Pq,Qq);
                    0x7: MASKMOVQ(Pq,PRq);
                    default: UD2();
                }
                // operand size (0x66)
                0x1: decode OPCODE_OP_BOTTOM3 {
                    0x1: PSLLW(Vo,Wo);
                    0x2: PSLLD(Vo,Wo);
                    0x3: PSLLQ(Vo,Wo);
                    0x4: PMULUDQ(Vo,Wo);
                    0x5: PMADDWD(Vo,Wo);
                    0x6: PSADBW(Vo,Wo);
                    0x7: MASKMOVDQU(Vo,VRo);
                    default: UD2();
                }
                // repne (0xF2)
                0x8: decode OPCODE_OP_BOTTOM3 {
                    0x0: WarnUnimpl::lddqu_Vo_Mo();
                    default: UD2();
                }
                default: UD2();
            }
            0x1F: decode LEGACY_DECODEVAL {
                // no prefix
                0x0: decode OPCODE_OP_BOTTOM3 {
                    0x0: PSUBB(Pq,Qq);
                    0x1: PSUBW(Pq,Qq);
                    0x2: PSUBD(Pq,Qq);
                    0x3: PSUBQ(Pq,Qq);
                    0x4: PADDB(Pq,Qq);
                    0x5: PADDW(Pq,Qq);
                    0x6: PADDD(Pq,Qq);
                    0x7: UD2();
                }
                // operand size (0x66)
                0x1: decode OPCODE_OP_BOTTOM3 {
                    0x0: PSUBB(Vo,Wo);
                    0x1: PSUBW(Vo,Wo);
                    0x2: PSUBD(Vo,Wo);
                    0x3: PSUBQ(Vo,Wo);
                    0x4: PADDB(Vo,Wo);
                    0x5: PADDW(Vo,Wo);
                    0x6: PADDD(Vo,Wo);
                    0x7: UD2();
                }
                default: UD2();
            }
        }
        default: FailUnimpl::twoByteOps();
    }
}<|MERGE_RESOLUTION|>--- conflicted
+++ resolved
@@ -389,11 +389,8 @@
                     0x0: MOVAPS(Vq,Wq);
                     0x1: MOVAPS(Wq,Vq);
                     0x2: CVTPI2PS(Vq,Qq);
-<<<<<<< HEAD
-=======
                     //Non-temporal hint is ignored since we don't have
                     //proper support for it in the memory system.
->>>>>>> a56ab045
                     0x3: MOVNTPS(Mq,Vq);
                     0x4: CVTTPS2PI(Pq,Wq);
                     0x5: CVTPS2PI(Pq,Wq);
@@ -412,11 +409,8 @@
                     0x0: MOVAPD(Vo,Wo);
                     0x1: MOVAPD(Wo,Vo);
                     0x2: CVTPI2PD(Vo,Qq);
-<<<<<<< HEAD
-=======
                     //Non-temporal hint is ignored since we don't have
                     //proper support for it in the memory system.
->>>>>>> a56ab045
                     0x3: MOVNTPD(Mq,Vq);
                     0x4: CVTTPD2PI(Pq,Wo);
                     0x5: CVTPD2PI(Pq,Wo);
