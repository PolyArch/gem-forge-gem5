--- conflicted
+++ resolved
@@ -87,8 +87,9 @@
 def bitfield MODE_MODE mode.mode;
 def bitfield MODE_SUBMODE mode.submode;
 
-<<<<<<< HEAD
 def bitfield VEX_PRESENT      evex.vex_present;
+def bitfield VEX_V            evex.v;
+def bitfield VEX_L            evex.l;
 def bitfield EVEX_PRESENT     evex.evex_present;
 def bitfield EVEX_PREFIX_TYPE evex.present;
 def bitfield EVEX_L           evex.l;
@@ -96,9 +97,4 @@
 def bitfield EVEX_L_EXTEND    evex.l_extend;
 def bitfield EVEX_R_PRIME     evex.r_prime;
 def bitfield EVEX_B           evex.b;
-def bitfield EVEX_A           evex.a;
-=======
-def bitfield VEX_PRESENT vex.present;
-def bitfield VEX_V vex.v;
-def bitfield VEX_L vex.l;
->>>>>>> 5fa484e2
+def bitfield EVEX_A           evex.a;