// Copyright (c) 2007-2008 The Hewlett-Packard Development Company
// Copyright (c) 2015 Advanced Micro Devices, Inc.
// All rights reserved.
//
// The license below extends only to copyright in the software and shall
// not be construed as granting a license to any other intellectual
// property including but not limited to intellectual property relating
// to a hardware implementation of the functionality of the software
// licensed hereunder.  You may use the software subject to the license
// terms below provided that you ensure that this notice is replicated
// unmodified and in its entirety in all distributions of the software,
// modified or unmodified, in source code or in binary form.
//
// Copyright (c) 2008 The Regents of The University of Michigan
// All rights reserved.
//
// Redistribution and use in source and binary forms, with or without
// modification, are permitted provided that the following conditions are
// met: redistributions of source code must retain the above copyright
// notice, this list of conditions and the following disclaimer;
// redistributions in binary form must reproduce the above copyright
// notice, this list of conditions and the following disclaimer in the
// documentation and/or other materials provided with the distribution;
// neither the name of the copyright holders nor the names of its
// contributors may be used to endorse or promote products derived from
// this software without specific prior written permission.
//
// THIS SOFTWARE IS PROVIDED BY THE COPYRIGHT HOLDERS AND CONTRIBUTORS
// "AS IS" AND ANY EXPRESS OR IMPLIED WARRANTIES, INCLUDING, BUT NOT
// LIMITED TO, THE IMPLIED WARRANTIES OF MERCHANTABILITY AND FITNESS FOR
// A PARTICULAR PURPOSE ARE DISCLAIMED. IN NO EVENT SHALL THE COPYRIGHT
// OWNER OR CONTRIBUTORS BE LIABLE FOR ANY DIRECT, INDIRECT, INCIDENTAL,
// SPECIAL, EXEMPLARY, OR CONSEQUENTIAL DAMAGES (INCLUDING, BUT NOT
// LIMITED TO, PROCUREMENT OF SUBSTITUTE GOODS OR SERVICES; LOSS OF USE,
// DATA, OR PROFITS; OR BUSINESS INTERRUPTION) HOWEVER CAUSED AND ON ANY
// THEORY OF LIABILITY, WHETHER IN CONTRACT, STRICT LIABILITY, OR TORT
// (INCLUDING NEGLIGENCE OR OTHERWISE) ARISING IN ANY WAY OUT OF THE USE
// OF THIS SOFTWARE, EVEN IF ADVISED OF THE POSSIBILITY OF SUCH DAMAGE.

//////////////////////////////////////////////////////////////////////////
//
// LdStOp Microop templates
//
//////////////////////////////////////////////////////////////////////////

// LEA template

def template MicroLeaExecute {{
    Fault %(class_name)s::execute(ExecContext *xc,
          trace::InstRecord *traceData) const
    {
        Fault fault = NoFault;
        Addr EA;

        %(op_decl)s;
        %(op_rd)s;
        %(ea_code)s;
        DPRINTF(X86, "%s : %s: The address is %#x\n", instMnem, mnemonic, EA);

        %(code)s;
        if (fault == NoFault) {
            %(op_wb)s;
        }

        return fault;
    }
}};

def template MicroLeaDeclare {{
    class %(class_name)s : public %(base_class)s
    {
      private:
        %(reg_idx_arr_decl)s;

      public:
        template <typename ...Args>
        %(class_name)s(ExtMachInst mach_inst, const char *inst_mnem,
                uint64_t set_flags, uint8_t data_size, uint8_t address_size,
                Request::FlagsType mem_flags, Args ...args) :
            %(base_class)s(mach_inst, "%(mnemonic)s", inst_mnem, set_flags,
                    args..., data_size, address_size, mem_flags, %(op_class)s)
        {
            %(set_reg_idx_arr)s;
            %(constructor)s;
        }

        Fault execute(ExecContext *, trace::InstRecord *) const override;
    };
}};

// Load templates

def template MicroLoadExecute {{
    Fault
    %(class_name)s::execute(ExecContext *xc,
            trace::InstRecord *traceData) const
    {
        Fault fault = NoFault;
        Addr EA;

        %(op_decl)s;
        %(op_rd)s;
        %(ea_code)s;
        DPRINTF(X86, "%s : %s: The address is %#x\n", instMnem, mnemonic, EA);

        fault = readMemAtomic(xc, traceData, EA, Mem, dataSize, memFlags);

        if (fault == NoFault) {
            %(code)s;
        } else if (memFlags & Request::PREFETCH) {
            // For prefetches, ignore any faults/exceptions.
            return NoFault;
        }
        if (fault == NoFault) {
            %(op_wb)s;
        }

        return fault;
    }
}};

def template MicroLoadInitiateAcc {{
    Fault
    %(class_name)s::initiateAcc(ExecContext *xc,
            trace::InstRecord *traceData) const
    {
        Fault fault = NoFault;
        Addr EA;

        %(op_decl)s;
        %(op_rd)s;
        %(ea_code)s;
        DPRINTF(X86, "%s : %s: The address is %#x\n", instMnem, mnemonic, EA);

        fault = initiateMemRead(xc, traceData, EA, %(memDataSize)s, memFlags);

        return fault;
    }
}};

def template MicroLoadCompleteAcc {{
    Fault
    %(class_name)s::completeAcc(PacketPtr pkt, ExecContext *xc,
            trace::InstRecord *traceData) const
    {
        Fault fault = NoFault;

        %(op_decl)s;
        %(op_rd)s;

        getMem(pkt, Mem, dataSize, traceData);

        %(code)s;

        if (fault == NoFault) {
            %(op_wb)s;
        }

        return fault;
    }
}};

// Store templates

def template MicroStoreExecute {{
    Fault
    %(class_name)s::execute(ExecContext *xc,
            trace::InstRecord *traceData) const
    {
        Fault fault = NoFault;

        Addr EA;
        %(op_decl)s;
        %(op_rd)s;
        %(ea_code)s;
        DPRINTF(X86, "%s : %s: The address is %#x\n", instMnem, mnemonic, EA);

        %(code)s;

        if (fault == NoFault) {
            fault = writeMemAtomic(xc, traceData, Mem, dataSize, EA,
                    memFlags, NULL);
            if (fault == NoFault) {
                %(op_wb)s;
            }
        }

        return fault;
    }
}};

def template MicroStoreInitiateAcc {{
    Fault
    %(class_name)s::initiateAcc(ExecContext *xc,
            trace::InstRecord *traceData) const
    {
        Fault fault = NoFault;

        Addr EA;
        %(op_decl)s;
        %(op_rd)s;
        %(ea_code)s;
        DPRINTF(X86, "%s : %s: The address is %#x\n", instMnem, mnemonic, EA);

        %(code)s;

        if (fault == NoFault) {
            fault = writeMemTiming(xc, traceData, Mem, dataSize, EA,
                    memFlags, NULL);
        }
        return fault;
    }
}};

def template MicroStoreCompleteAcc {{
    Fault
    %(class_name)s::completeAcc(PacketPtr pkt, ExecContext *xc,
            trace::InstRecord *traceData) const
    {
        %(op_decl)s;
        %(op_rd)s;
        %(complete_code)s;
        %(op_wb)s;
        return NoFault;
    }
}};

def template MicroLdStOpDeclare {{
    class %(class_name)s : public %(base_class)s
    {
      private:
        %(reg_idx_arr_decl)s;

      public:
        template <typename ...Args>
        %(class_name)s(ExtMachInst mach_inst, const char *inst_mnem,
                uint64_t set_flags, uint8_t data_size, uint8_t address_size,
                Request::FlagsType mem_flags, Args ...args) :
            %(base_class)s(mach_inst, "%(mnemonic)s", inst_mnem, set_flags,
                    args..., data_size, address_size, mem_flags, %(op_class)s)
        {
            %(set_reg_idx_arr)s;
            %(constructor)s;
        }


        Fault execute(ExecContext *, trace::InstRecord *) const override;
        Fault initiateAcc(ExecContext *, trace::InstRecord *) const override;
        Fault completeAcc(PacketPtr, ExecContext *,
                          trace::InstRecord *) const override;
    };
}};

// LdStSplitOp is a load or store that uses a pair of regs as the
// source or destination.  Used for cmpxchg{8,16}b.
def template MicroLdStSplitOpDeclare {{
    class %(class_name)s : public %(base_class)s
    {
      private:
        %(reg_idx_arr_decl)s;

      public:
        %(class_name)s(ExtMachInst mach_inst, const char *inst_mnem,
                uint64_t set_flags,
                GpRegIndex data_low, GpRegIndex data_hi,
                uint8_t _scale, GpRegIndex _index, GpRegIndex _base,
                uint64_t _disp, SegRegIndex _segment,
                uint8_t data_size, uint8_t address_size,
                Request::FlagsType mem_flags);

        Fault execute(ExecContext *, trace::InstRecord *) const override;
        Fault initiateAcc(ExecContext *, trace::InstRecord *) const override;
        Fault completeAcc(PacketPtr, ExecContext *,
                          trace::InstRecord *) const override;
    };
}};

def template MicroLdStSplitOpConstructor {{
    %(class_name)s::%(class_name)s(ExtMachInst mach_inst,
            const char *inst_mnem, uint64_t set_flags,
            GpRegIndex data_low, GpRegIndex data_hi,
            uint8_t _scale, GpRegIndex _index, GpRegIndex _base,
            uint64_t _disp, SegRegIndex _segment,
            uint8_t data_size, uint8_t address_size,
            Request::FlagsType mem_flags) :
        %(base_class)s(mach_inst, "%(mnemonic)s", inst_mnem, set_flags,
                data_low, data_hi, _scale, _index, _base, _disp, _segment,
                data_size, address_size, mem_flags, %(op_class)s)
    {
        %(set_reg_idx_arr)s;
        %(constructor)s;
    }
}};

let {{
    class LdStOp(X86Microop):
        def __init__(self, data, segment, addr, disp,
                dataSize, addressSize, baseFlags, atCPL0, prefetch, nonSpec,
                uncacheable):
            self.data = data
            [self.scale, self.index, self.base] = addr
            self.disp = disp
            self.segment = segment
            self.dataSize = dataSize
            self.addressSize = addressSize
            self.memFlags = baseFlags
            if atCPL0:
                self.memFlags += " | CPL0FlagBit"
            self.instFlags = ""
            if prefetch:
                self.memFlags += " | Request::PREFETCH"
                self.instFlags += " | (1ULL << StaticInst::IsDataPrefetch)"
            if nonSpec:
                self.instFlags += " | (1ULL << StaticInst::IsNonSpeculative)"
            if uncacheable:
                self.instFlags += " | Request::UNCACHEABLE"
            self.memFlags += \
                " | ((log2i(%s) & AddrSizeFlagMask) << AddrSizeFlagShift)" % \
                addressSize

        def getAllocator(self, microFlags):
            allocator = '''new %(class_name)s(machInst, macrocodeBlock,
                    %(flags)s, %(dataSize)s, %(addressSize)s, %(memFlags)s,
                    %(data)s, %(scale)s, %(index)s, %(base)s,
                    %(disp)s, %(segment)s)''' % {
                "class_name" : self.className,
                "flags" : self.microFlagsText(microFlags) + self.instFlags,
                "scale" : self.scale, "index" : self.index,
                "base" : self.base,
                "disp" : self.disp,
                "segment" : self.segment, "data" : self.data,
                "dataSize" : self.dataSize, "addressSize" : self.addressSize,
                "memFlags" : self.memFlags}
            return allocator

    class BigLdStOp(X86Microop):
        def __init__(self, data, segment, addr, disp,
                dataSize, addressSize, baseFlags, atCPL0, prefetch, nonSpec,
                uncacheable):
            self.data = data
            [self.scale, self.index, self.base] = addr
            self.disp = disp
            self.segment = segment
            self.dataSize = dataSize
            self.addressSize = addressSize
            self.memFlags = baseFlags
            if atCPL0:
                self.memFlags += " | CPL0FlagBit"
            self.instFlags = ""
            if prefetch:
                self.memFlags += " | Request::PREFETCH"
                self.instFlags += " | (1ULL << StaticInst::IsDataPrefetch)"
            if nonSpec:
                self.instFlags += " | (1ULL << StaticInst::IsNonSpeculative)"
            if uncacheable:
                self.instFlags += " | Request::UNCACHEABLE"
            self.memFlags += \
                " | ((log2i(%s) & AddrSizeFlagMask) << AddrSizeFlagShift)" % \
                addressSize

        def getAllocator(self, microFlags):
            allocString = '''
                (%(dataSize)s >= 4) ?
                    (StaticInstPtr)(new %(class_name)sBig(machInst,
                        macrocodeBlock, %(flags)s, %(dataSize)s,
                        %(addressSize)s, %(memFlags)s, %(data)s, %(scale)s,
                        %(index)s, %(base)s, %(disp)s, %(segment)s)) :
                    (StaticInstPtr)(new %(class_name)s(machInst,
                        macrocodeBlock, %(flags)s, %(dataSize)s,
                        %(addressSize)s, %(memFlags)s, %(data)s, %(scale)s,
                        %(index)s, %(base)s, %(disp)s, %(segment)s))
            '''
            allocator = allocString % {
                "class_name" : self.className,
                "flags" : self.microFlagsText(microFlags) + self.instFlags,
                "scale" : self.scale, "index" : self.index,
                "base" : self.base,
                "disp" : self.disp,
                "segment" : self.segment, "data" : self.data,
                "dataSize" : self.dataSize, "addressSize" : self.addressSize,
                "memFlags" : self.memFlags}
            return allocator

    class LdStSplitOp(LdStOp):
        def __init__(self, data, segment, addr, disp,
                dataSize, addressSize, baseFlags, atCPL0, prefetch, nonSpec,
                uncacheable):
            super().__init__(0, segment, addr, disp,
                dataSize, addressSize, baseFlags, atCPL0, prefetch, nonSpec,
                uncacheable)
            (self.dataLow, self.dataHi) = data

        def getAllocator(self, microFlags):
            allocString = '''(StaticInstPtr)(new %(class_name)s(machInst,
                        macrocodeBlock, %(flags)s, %(dataLow)s, %(dataHi)s,
                        %(scale)s, %(index)s, %(base)s, %(disp)s, %(segment)s,
                        %(dataSize)s, %(addressSize)s, %(memFlags)s))
            '''
            allocator = allocString % {
                "class_name" : self.className,
                "flags" : self.microFlagsText(microFlags) + self.instFlags,
                "scale" : self.scale, "index" : self.index,
                "base" : self.base,
                "disp" : self.disp,
                "segment" : self.segment,
                "dataLow" : self.dataLow, "dataHi" : self.dataHi,
                "dataSize" : self.dataSize, "addressSize" : self.addressSize,
                "memFlags" : self.memFlags}
            return allocator

    class MemNoDataOp(X86Microop):
        def __init__(self, segment, addr, disp=0,
                dataSize="env.dataSize", addressSize="env.addressSize",
                baseFlags="0"):
            [self.scale, self.index, self.base] = addr
            self.disp = disp
            self.segment = segment
            self.dataSize = dataSize
            self.addressSize = addressSize
            self.instFlags = ""
            self.memFlags = baseFlags + \
                " | ((log2i(%s) & AddrSizeFlagMask) << AddrSizeFlagShift)" % \
                addressSize

        def getAllocator(self, microFlags):
            allocator = '''new %(class_name)s(machInst, macrocodeBlock,
                    %(flags)s, %(dataSize)s, %(addressSize)s, %(memFlags)s,
                    %(scale)s, %(index)s, %(base)s, %(disp)s,
                    %(segment)s)''' % {
                "class_name" : self.className,
                "flags" : self.microFlagsText(microFlags) + self.instFlags,
                "scale" : self.scale, "index" : self.index,
                "base" : self.base,
                "disp" : self.disp,
                "segment" : self.segment,
                "dataSize" : self.dataSize, "addressSize" : self.addressSize,
                "memFlags" : self.memFlags}
            return allocator

}};

let {{

    # Make these empty strings so that concatenating onto
    # them will always work.
    header_output = ""
    decoder_output = ""
    exec_output = ""

    segmentEAExpr = \
        'bits(scale * Index + Base + disp, addressSize * 8 - 1, 0);'

    calculateEA = 'EA = SegBase + ' + segmentEAExpr

    def defineMicroLoadOp(mnemonic, code, bigCode='',
                          mem_flags="0", big=True, nonSpec=False,
<<<<<<< HEAD
                          implicitStack=False, extra_flags=[]):
=======
                          is_float=False):
>>>>>>> 5fa484e2
        global header_output
        global decoder_output
        global exec_output
        global microopClasses
        Name = mnemonic
        name = mnemonic.lower()

        if is_float:
            base = 'X86ISA::LdStFpOp'
        else:
            base = 'X86ISA::LdStOp'

        # Build up the all register version of this micro op
<<<<<<< HEAD
        iops = [
            InstObjParams(name, Name, 'X86ISA::LdStOp',
                {
                    "code": code,
                    "ea_code": calculateEA,
                    "memDataSize": "dataSize"
                },
                extra_flags)]
        if big:
            iops += [
                InstObjParams(name, Name + "Big", 'X86ISA::LdStOp',
                    {
                        "code": bigCode,
                        "ea_code": calculateEA,
                        "memDataSize": "dataSize"
                    },
                    extra_flags)]
=======
        iops = [InstObjParams(name, Name, base,
                              { "code": code,
                                "ea_code": calculateEA,
                                "memDataSize": "dataSize" })]
        if big:
            iops += [InstObjParams(name, Name + "Big", base,
                                   { "code": bigCode,
                                     "ea_code": calculateEA,
                                     "memDataSize": "dataSize" })]
>>>>>>> 5fa484e2
        for iop in iops:
            header_output += MicroLdStOpDeclare.subst(iop)
            exec_output += MicroLoadExecute.subst(iop)
            exec_output += MicroLoadInitiateAcc.subst(iop)
            exec_output += MicroLoadCompleteAcc.subst(iop)

        base = LdStOp
        if big:
            base = BigLdStOp
        class LoadOp(base):
            def __init__(self, data, segment, addr, disp = 0,
                    dataSize="env.dataSize",
                    addressSize="env.addressSize",
                    atCPL0=False, prefetch=False, nonSpec=nonSpec,
                    uncacheable=False):
                super().__init__(data, segment, addr,
                        disp, dataSize, addressSize, mem_flags,
                        atCPL0, prefetch, nonSpec, uncacheable)
                self.className = Name
                self.mnemonic = name

        microopClasses[name] = LoadOp

    defineMicroLoadOp('Ld', 'Data = merge(Data, data, Mem, dataSize);',
                            'Data = Mem & mask(dataSize * 8);')
    defineMicroLoadOp('Ldst', 'Data = merge(Data, data, Mem, dataSize);',
                              'Data = Mem & mask(dataSize * 8);',
                      'Request::READ_MODIFY_WRITE')
    defineMicroLoadOp('Ldstl', 'Data = merge(Data, data, Mem, dataSize);',
                               'Data = Mem & mask(dataSize * 8);',
<<<<<<< HEAD
                      '(StoreCheck << FlagShift) | Request::LOCKED_RMW',
                      nonSpec=True, extra_flags=['IsLockedRMW'])
=======
                      'Request::READ_MODIFY_WRITE | Request::LOCKED_RMW',
                      nonSpec=True)
>>>>>>> 5fa484e2

    defineMicroLoadOp('Ldfp', code='FpData_uqw = Mem', big=False,
            is_float=True)

    # Used to implement AVX512 load, only used with 32/64-byte data.
    defineMicroLoadOp('Ldfp128', code='''
        FpData0_uqw = Mem_u2qw[0];
        FpData1_uqw = Mem_u2qw[1];
    ''', big = False)
    defineMicroLoadOp('Ldfp256', code='''
        FpData0_uqw = Mem_u4qw[0];
        FpData1_uqw = Mem_u4qw[1];
        FpData2_uqw = Mem_u4qw[2];
        FpData3_uqw = Mem_u4qw[3];
    ''', big = False)
    defineMicroLoadOp('Ldfp512', code='''
        FpData0_uqw = Mem_u8qw[0];
        FpData1_uqw = Mem_u8qw[1];
        FpData2_uqw = Mem_u8qw[2];
        FpData3_uqw = Mem_u8qw[3];
        FpData4_uqw = Mem_u8qw[4];
        FpData5_uqw = Mem_u8qw[5];
        FpData6_uqw = Mem_u8qw[6];
        FpData7_uqw = Mem_u8qw[7];
    ''', big = False)

    defineMicroLoadOp('Ldfp87', code='''
        switch (dataSize)
        {
          case 4:
            FpData_df = *(float *)&Mem;
            break;
          case 8:
            FpData_df = *(double *)&Mem;
            break;
          default:
            panic("Unhandled data size in LdFp87.\\n");
        }
    ''', big=False, is_float=True)

    # Load integer from memory into x87 top-of-stack register.
    # Used to implement fild instruction.
    defineMicroLoadOp('Ldifp87', code='''
        switch (dataSize)
        {
          case 2:
            FpData_df = (int64_t)sext<16>(Mem);
            break;
          case 4:
            FpData_df = (int64_t)sext<32>(Mem);
            break;
          case 8:
            FpData_df = (int64_t)Mem;
            break;
          default:
            panic("Unhandled data size in LdIFp87.\\n");
        }
    ''', big=False, is_float=True)

    def defineMicroLoadSplitOp(mnemonic, code, mem_flags="0", nonSpec=False, extra_flags=[]):
        global header_output
        global decoder_output
        global exec_output
        global microopClasses
        Name = mnemonic
        name = mnemonic.lower()

        iop = InstObjParams(name, Name, 'X86ISA::LdStSplitOp',
                            { "code": code,
                              "ea_code": calculateEA,
                              "memDataSize": "2 * dataSize" }, extra_flags)

        header_output += MicroLdStSplitOpDeclare.subst(iop)
        decoder_output += MicroLdStSplitOpConstructor.subst(iop)
        exec_output += MicroLoadExecute.subst(iop)
        exec_output += MicroLoadInitiateAcc.subst(iop)
        exec_output += MicroLoadCompleteAcc.subst(iop)

        class LoadOp(LdStSplitOp):
            def __init__(self, data, segment, addr, disp = 0,
                    dataSize="env.dataSize",
                    addressSize="env.addressSize",
                    atCPL0=False, prefetch=False, nonSpec=nonSpec,
                    uncacheable=False):
                super().__init__(data, segment, addr,
                        disp, dataSize, addressSize, mem_flags,
                        atCPL0, prefetch, nonSpec, uncacheable)
                self.className = Name
                self.mnemonic = name

        microopClasses[name] = LoadOp

    code = '''
        DataLow = Mem_u2qw[0];
        DataHi = Mem_u2qw[1];
    '''

    defineMicroLoadSplitOp('LdSplit', code,
                           'Request::READ_MODIFY_WRITE')

    defineMicroLoadSplitOp('LdSplitl', code,
<<<<<<< HEAD
                           '(StoreCheck << FlagShift) | Request::LOCKED_RMW',
                           nonSpec=True, extra_flags=['IsLockedRMW'])

    def defineMicroStoreOp(mnemonic, code, completeCode="", mem_flags="0",
                           implicitStack=False, extra_flags=[]):
=======
                           'Request::READ_MODIFY_WRITE | Request::LOCKED_RMW',
                           nonSpec=True)

    def defineMicroStoreOp(mnemonic, code, completeCode="", mem_flags="0",
                           is_float=False, has_data=True):
>>>>>>> 5fa484e2
        global header_output
        global decoder_output
        global exec_output
        global microopClasses
        Name = mnemonic
        name = mnemonic.lower()

        if not has_data:
            base = 'X86ISA::MemNoDataOp'
        elif is_float:
            base = 'X86ISA::LdStFpOp'
        else:
            base = 'X86ISA::LdStOp'

        # Build up the all register version of this micro op
        iop = InstObjParams(name, Name, base,
                            { "code": code,
                              "complete_code": completeCode,
                              "ea_code": calculateEA,
                              "memDataSize": "dataSize" }, extra_flags)
        header_output += MicroLdStOpDeclare.subst(iop)
        exec_output += MicroStoreExecute.subst(iop)
        exec_output += MicroStoreInitiateAcc.subst(iop)
        exec_output += MicroStoreCompleteAcc.subst(iop)


        if has_data:
            class StoreOp(LdStOp):
                def __init__(self, data, segment, addr, disp=0,
                        dataSize="env.dataSize", addressSize="env.addressSize",
                        atCPL0=False, nonSpec=False, uncacheable=False):
                    super().__init__(data, segment, addr, disp,
                            dataSize, addressSize, mem_flags, atCPL0, False,
                            nonSpec, uncacheable)
                    self.className = Name
                    self.mnemonic = name
        else:
            class StoreOp(MemNoDataOp):
                def __init__(self, segment, addr, disp=0,
                        dataSize="env.dataSize",
                        addressSize="env.addressSize"):
                    super().__init__(segment, addr, disp,
                            dataSize, addressSize, mem_flags)
                    self.className = Name
                    self.mnemonic = name

        microopClasses[name] = StoreOp

<<<<<<< HEAD
    defineMicroStoreOp('St', 'Mem = pick(Data, 2, dataSize);')
    defineMicroStoreOp('Stis', 'Mem = pick(Data, 2, dataSize);',
                       implicitStack=True)
    defineMicroStoreOp('Stul', 'Mem = pick(Data, 2, dataSize);',
        mem_flags="Request::LOCKED_RMW", extra_flags=['IsLockedRMW'])
=======
    defineMicroStoreOp('St', 'Mem = PData;')
    defineMicroStoreOp('Stis', 'Mem = PData;')
    defineMicroStoreOp('Stul', 'Mem = PData;', mem_flags="Request::LOCKED_RMW")
>>>>>>> 5fa484e2

    defineMicroStoreOp('Stfp', code='Mem = FpData_uqw;', is_float=True)

    # Used to implement AVX512.
    defineMicroStoreOp('Stfp128', code='''
        Mem_u2qw[0] = FpData0_uqw;
        Mem_u2qw[1] = FpData1_uqw;
    ''')
    defineMicroStoreOp('Stfp256', code='''
        Mem_u4qw[0] = FpData0_uqw;
        Mem_u4qw[1] = FpData1_uqw;
        Mem_u4qw[2] = FpData2_uqw;
        Mem_u4qw[3] = FpData3_uqw;
    ''')
    defineMicroStoreOp('Stfp512', code='''
        Mem_u8qw[0] = FpData0_uqw;
        Mem_u8qw[1] = FpData1_uqw;
        Mem_u8qw[2] = FpData2_uqw;
        Mem_u8qw[3] = FpData3_uqw;
        Mem_u8qw[4] = FpData4_uqw;
        Mem_u8qw[5] = FpData5_uqw;
        Mem_u8qw[6] = FpData6_uqw;
        Mem_u8qw[7] = FpData7_uqw;
    ''')

    defineMicroStoreOp('Stfp87', code='''
        switch (dataSize)
        {
          case 4: {
            float single(FpData_df);
            Mem = *(uint32_t *)&single;
          } break;
          case 8:
            Mem = *(uint64_t *)&FpData_df;
            break;
          default:
            panic("Unhandled data size in StFp87.\\n");
        }
    ''', is_float=True)

    defineMicroStoreOp('Cda', 'Mem = 0;', mem_flags="Request::NO_ACCESS",
                       has_data=False)
    defineMicroStoreOp('Clflushopt', 'Mem = 0;',
                       mem_flags="Request::CLEAN | Request::INVALIDATE" +
                       " | Request::DST_POC", has_data=False)
    defineMicroStoreOp('Clwb', 'Mem = 0;', has_data=False,
                       mem_flags="Request::CLEAN | Request::DST_POC")

    def defineMicroStoreSplitOp(mnemonic, code,
        completeCode="", mem_flags="0", extra_flags=[]):
        global header_output
        global decoder_output
        global exec_output
        global microopClasses
        Name = mnemonic
        name = mnemonic.lower()

        iop = InstObjParams(name, Name, 'X86ISA::LdStSplitOp',
                            { "code": code,
                              "complete_code": completeCode,
                              "ea_code": calculateEA,
                              "memDataSize": "2 * dataSize" }, extra_flags)

        header_output += MicroLdStSplitOpDeclare.subst(iop)
        decoder_output += MicroLdStSplitOpConstructor.subst(iop)
        exec_output += MicroStoreExecute.subst(iop)
        exec_output += MicroStoreInitiateAcc.subst(iop)
        exec_output += MicroStoreCompleteAcc.subst(iop)

        class StoreOp(LdStSplitOp):
            def __init__(self, data, segment, addr, disp = 0,
                    dataSize="env.dataSize",
                    addressSize="env.addressSize",
                    atCPL0=False, nonSpec=False, uncacheable=False):
                super().__init__(data, segment, addr, disp,
                        dataSize, addressSize, mem_flags, atCPL0, False,
                        nonSpec, uncacheable)
                self.className = Name
                self.mnemonic = name

        microopClasses[name] = StoreOp

    code = '''
        Mem_u2qw[0] = DataLow;
        Mem_u2qw[1] = DataHi;
    '''

    defineMicroStoreSplitOp('StSplit', code);

    defineMicroStoreSplitOp('StSplitul', code,
        mem_flags='Request::LOCKED_RMW', extra_flags=['IsLockedRMW'])

    iop = InstObjParams("lea", "Lea", 'X86ISA::LdStOp',
                        { "code": "Data = merge(Data, data, EA, dataSize);",
                          "ea_code": "EA = " + segmentEAExpr,
                          "memDataSize": "dataSize" })
    header_output += MicroLeaDeclare.subst(iop)
    exec_output += MicroLeaExecute.subst(iop)

    class LeaOp(LdStOp):
        def __init__(self, data, segment, addr, disp = 0,
                dataSize="env.dataSize", addressSize="env.addressSize"):
            super().__init__(data, segment, addr, disp,
                    dataSize, addressSize, "0",
                    False, False, False, False)
            self.className = "Lea"
            self.mnemonic = "lea"

    microopClasses["lea"] = LeaOp


    iop = InstObjParams("tia", "Tia", 'X86ISA::MemNoDataOp',
                        { "code": "xc->demapPage(EA, 0);",
                          "ea_code": calculateEA,
                          "memDataSize": "dataSize" })
    header_output += MicroLeaDeclare.subst(iop)
    exec_output += MicroLeaExecute.subst(iop)

    class TiaOp(MemNoDataOp):
        className = "Tia"
        mnemonic = "tia"
    microopClasses["tia"] = TiaOp
}};<|MERGE_RESOLUTION|>--- conflicted
+++ resolved
@@ -454,11 +454,7 @@
 
     def defineMicroLoadOp(mnemonic, code, bigCode='',
                           mem_flags="0", big=True, nonSpec=False,
-<<<<<<< HEAD
-                          implicitStack=False, extra_flags=[]):
-=======
-                          is_float=False):
->>>>>>> 5fa484e2
+                          is_float=False, extra_flags=[]):
         global header_output
         global decoder_output
         global exec_output
@@ -472,35 +468,15 @@
             base = 'X86ISA::LdStOp'
 
         # Build up the all register version of this micro op
-<<<<<<< HEAD
-        iops = [
-            InstObjParams(name, Name, 'X86ISA::LdStOp',
-                {
-                    "code": code,
-                    "ea_code": calculateEA,
-                    "memDataSize": "dataSize"
-                },
-                extra_flags)]
-        if big:
-            iops += [
-                InstObjParams(name, Name + "Big", 'X86ISA::LdStOp',
-                    {
-                        "code": bigCode,
-                        "ea_code": calculateEA,
-                        "memDataSize": "dataSize"
-                    },
-                    extra_flags)]
-=======
         iops = [InstObjParams(name, Name, base,
                               { "code": code,
                                 "ea_code": calculateEA,
-                                "memDataSize": "dataSize" })]
+                                "memDataSize": "dataSize" }, extra_flags)]
         if big:
             iops += [InstObjParams(name, Name + "Big", base,
                                    { "code": bigCode,
                                      "ea_code": calculateEA,
-                                     "memDataSize": "dataSize" })]
->>>>>>> 5fa484e2
+                                     "memDataSize": "dataSize" }, extra_flags)]
         for iop in iops:
             header_output += MicroLdStOpDeclare.subst(iop)
             exec_output += MicroLoadExecute.subst(iop)
@@ -531,29 +507,24 @@
                       'Request::READ_MODIFY_WRITE')
     defineMicroLoadOp('Ldstl', 'Data = merge(Data, data, Mem, dataSize);',
                                'Data = Mem & mask(dataSize * 8);',
-<<<<<<< HEAD
-                      '(StoreCheck << FlagShift) | Request::LOCKED_RMW',
+                      'Request::READ_MODIFY_WRITE | Request::LOCKED_RMW',
                       nonSpec=True, extra_flags=['IsLockedRMW'])
-=======
-                      'Request::READ_MODIFY_WRITE | Request::LOCKED_RMW',
-                      nonSpec=True)
->>>>>>> 5fa484e2
 
     defineMicroLoadOp('Ldfp', code='FpData_uqw = Mem', big=False,
             is_float=True)
 
     # Used to implement AVX512 load, only used with 32/64-byte data.
-    defineMicroLoadOp('Ldfp128', code='''
+    defineMicroLoadOp('Ldfp128', is_float=True, code='''
         FpData0_uqw = Mem_u2qw[0];
         FpData1_uqw = Mem_u2qw[1];
     ''', big = False)
-    defineMicroLoadOp('Ldfp256', code='''
+    defineMicroLoadOp('Ldfp256', is_float=True, code='''
         FpData0_uqw = Mem_u4qw[0];
         FpData1_uqw = Mem_u4qw[1];
         FpData2_uqw = Mem_u4qw[2];
         FpData3_uqw = Mem_u4qw[3];
     ''', big = False)
-    defineMicroLoadOp('Ldfp512', code='''
+    defineMicroLoadOp('Ldfp512', is_float=True, code='''
         FpData0_uqw = Mem_u8qw[0];
         FpData1_uqw = Mem_u8qw[1];
         FpData2_uqw = Mem_u8qw[2];
@@ -639,19 +610,11 @@
                            'Request::READ_MODIFY_WRITE')
 
     defineMicroLoadSplitOp('LdSplitl', code,
-<<<<<<< HEAD
-                           '(StoreCheck << FlagShift) | Request::LOCKED_RMW',
+                           'Request::READ_MODIFY_WRITE | Request::LOCKED_RMW',
                            nonSpec=True, extra_flags=['IsLockedRMW'])
 
     def defineMicroStoreOp(mnemonic, code, completeCode="", mem_flags="0",
-                           implicitStack=False, extra_flags=[]):
-=======
-                           'Request::READ_MODIFY_WRITE | Request::LOCKED_RMW',
-                           nonSpec=True)
-
-    def defineMicroStoreOp(mnemonic, code, completeCode="", mem_flags="0",
-                           is_float=False, has_data=True):
->>>>>>> 5fa484e2
+                           is_float=False, has_data=True, extra_flags=[]):
         global header_output
         global decoder_output
         global exec_output
@@ -700,32 +663,25 @@
 
         microopClasses[name] = StoreOp
 
-<<<<<<< HEAD
-    defineMicroStoreOp('St', 'Mem = pick(Data, 2, dataSize);')
-    defineMicroStoreOp('Stis', 'Mem = pick(Data, 2, dataSize);',
-                       implicitStack=True)
-    defineMicroStoreOp('Stul', 'Mem = pick(Data, 2, dataSize);',
-        mem_flags="Request::LOCKED_RMW", extra_flags=['IsLockedRMW'])
-=======
     defineMicroStoreOp('St', 'Mem = PData;')
     defineMicroStoreOp('Stis', 'Mem = PData;')
-    defineMicroStoreOp('Stul', 'Mem = PData;', mem_flags="Request::LOCKED_RMW")
->>>>>>> 5fa484e2
+    defineMicroStoreOp('Stul', 'Mem = PData;',
+        mem_flags="Request::LOCKED_RMW", extra_flags=['IsLockedRMW'])
 
     defineMicroStoreOp('Stfp', code='Mem = FpData_uqw;', is_float=True)
 
     # Used to implement AVX512.
-    defineMicroStoreOp('Stfp128', code='''
+    defineMicroStoreOp('Stfp128', is_float=True, code='''
         Mem_u2qw[0] = FpData0_uqw;
         Mem_u2qw[1] = FpData1_uqw;
     ''')
-    defineMicroStoreOp('Stfp256', code='''
+    defineMicroStoreOp('Stfp256', is_float=True, code='''
         Mem_u4qw[0] = FpData0_uqw;
         Mem_u4qw[1] = FpData1_uqw;
         Mem_u4qw[2] = FpData2_uqw;
         Mem_u4qw[3] = FpData3_uqw;
     ''')
-    defineMicroStoreOp('Stfp512', code='''
+    defineMicroStoreOp('Stfp512', is_float=True, code='''
         Mem_u8qw[0] = FpData0_uqw;
         Mem_u8qw[1] = FpData1_uqw;
         Mem_u8qw[2] = FpData2_uqw;
