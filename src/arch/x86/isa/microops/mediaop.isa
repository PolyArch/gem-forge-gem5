// Copyright (c) 2009 The Regents of The University of Michigan
// Copyright (c) 2015 Advanced Micro Devices, Inc.
//
// All rights reserved.
//
// Redistribution and use in source and binary forms, with or without
// modification, are permitted provided that the following conditions are
// met: redistributions of source code must retain the above copyright
// notice, this list of conditions and the following disclaimer;
// redistributions in binary form must reproduce the above copyright
// notice, this list of conditions and the following disclaimer in the
// documentation and/or other materials provided with the distribution;
// neither the name of the copyright holders nor the names of its
// contributors may be used to endorse or promote products derived from
// this software without specific prior written permission.
//
// THIS SOFTWARE IS PROVIDED BY THE COPYRIGHT HOLDERS AND CONTRIBUTORS
// "AS IS" AND ANY EXPRESS OR IMPLIED WARRANTIES, INCLUDING, BUT NOT
// LIMITED TO, THE IMPLIED WARRANTIES OF MERCHANTABILITY AND FITNESS FOR
// A PARTICULAR PURPOSE ARE DISCLAIMED. IN NO EVENT SHALL THE COPYRIGHT
// OWNER OR CONTRIBUTORS BE LIABLE FOR ANY DIRECT, INDIRECT, INCIDENTAL,
// SPECIAL, EXEMPLARY, OR CONSEQUENTIAL DAMAGES (INCLUDING, BUT NOT
// LIMITED TO, PROCUREMENT OF SUBSTITUTE GOODS OR SERVICES; LOSS OF USE,
// DATA, OR PROFITS; OR BUSINESS INTERRUPTION) HOWEVER CAUSED AND ON ANY
// THEORY OF LIABILITY, WHETHER IN CONTRACT, STRICT LIABILITY, OR TORT
// (INCLUDING NEGLIGENCE OR OTHERWISE) ARISING IN ANY WAY OUT OF THE USE
// OF THIS SOFTWARE, EVEN IF ADVISED OF THE POSSIBILITY OF SUCH DAMAGE.

def template MediaOpExecute {{
    Fault
    %(class_name)s::execute(ExecContext *xc,
            trace::InstRecord *traceData) const
    {
        Fault fault = NoFault;

        %(op_decl)s;
        %(op_rd)s;

        %(code)s;

        //Write the resulting state to the execution context
        if(fault == NoFault) {
            %(op_wb)s;
        }
        return fault;
    }
}};

def template MediaOpDeclare {{
    class %(class_name)s : public %(base_class)s
    {
      private:
        %(reg_idx_arr_decl)s;

      public:
        template <typename ...Args>
        %(class_name)s(ExtMachInst mach_inst, const char *inst_mnem,
                uint64_t set_flags, uint8_t src_size, uint8_t dest_size,
                uint16_t _ext, Args... args) :
            %(base_class)s(mach_inst, "%(mnemonic)s", inst_mnem, set_flags,
                    %(op_class)s, { args... }, src_size, dest_size, _ext)
        {
            %(set_reg_idx_arr)s;
            %(constructor)s;
        }

        Fault execute(ExecContext *, trace::InstRecord *) const override;
    };
}};

let {{
    # Make these empty strings so that concatenating onto
    # them will always work.
    header_output = ""
    decoder_output = ""
    exec_output = ""

    class MediaOpMeta(type):
<<<<<<< HEAD
        def buildCppClasses(self, name, Name, suffix, code, additional_params):
=======
        def buildCppClasses(self, name, Name, suffix, code, operand_types):
>>>>>>> 5fa484e2

            # Globals to stick the output in
            global header_output
            global exec_output

            imm_operand_types = list([op if not op.isDual() else op.ImmType for
                                      op in operand_types])
            operand_types = list([op if not op.isDual() else op.FloatType for
                                  op in operand_types])

            # If op2 is used anywhere, make register and immediate versions
            # of this code.
            matcher = \
                re.compile(r"(?<!\w)(?P<prefix>s?)op2(?P<typeQual>_[^\W_]+)?")
            match = matcher.search(code)
            if match:
                typeQual = ""
                if match.group("typeQual"):
                    typeQual = match.group("typeQual")
                src2_name = "%sFpSrcReg2%s" % (match.group("prefix"), typeQual)
                self.buildCppClasses(name, Name, suffix,
<<<<<<< HEAD
                        matcher.sub(src2_name, code), additional_params)
                self.buildCppClasses(name + "i", Name, suffix + "Imm",
                        matcher.sub("imm8", code), additional_params)
=======
                        matcher.sub(src2_name, code), operand_types)
                self.buildCppClasses(name + "i", Name, suffix + "Imm",
                        matcher.sub("imm8", code), imm_operand_types)
>>>>>>> 5fa484e2
                return

            base = "X86ISA::InstOperands<" + \
                    ", ".join(["X86ISA::MediaOpBase"] +
                              [op.cxx_class() for op in operand_types]) + ">"

            # Get everything ready for the substitution
            opt_args = []
            if self.op_class:
                opt_args.append(self.op_class)
            iop = InstObjParams(name, Name + suffix, base, {"code" : code},
                                opt_args)

            # Generate the actual code (finally!)
            header_output += MediaOpDeclare.subst(iop)
            exec_output += MediaOpExecute.subst(iop)


        def __new__(mcls, Name, bases, dict):
            abstract = False
            name = Name.lower()
            if "abstract" in dict:
                abstract = dict['abstract']
                del dict['abstract']
            if not "op_class" in dict:
                dict["op_class"] = None

            cls = super().__new__(mcls, Name, bases, dict)
            if not abstract:
                cls.className = Name
                cls.base_mnemonic = name
                code = cls.code
                operand_types = cls.operand_types

                # Set up the C++ classes
<<<<<<< HEAD
                additional_params = []
                if hasattr(cls, 'op_class'):
                    additional_params.append(cls.op_class)
                mcls.buildCppClasses(cls, name, Name, "", code, additional_params)
=======
                mcls.buildCppClasses(cls, name, Name, "", code, operand_types)
>>>>>>> 5fa484e2

                # Hook into the microassembler dict
                global microopClasses
                microopClasses[name] = cls

                # If op2 is used anywhere, make register and immediate versions
                # of this code.
                matcher = re.compile(r"op2(?P<typeQual>_[^\W_]+)?")
                if matcher.search(code):
                    microopClasses[name + 'i'] = cls
            return cls


    class MediaOp(X86Microop, metaclass=MediaOpMeta):
        # This class itself doesn't act as a microop
        abstract = True

        def __init__(self, *args, size=None, destSize=None, srcSize=None,
                ext=None):
            self.args = list(map(str, args))
            self.srcSize = None
            self.destSize = None
            if size is not None:
                self.srcSize = size
                self.destSize = size
            if srcSize is not None:
                self.srcSize = srcSize
            if destSize is not None:
                self.destSize = destSize
            if self.srcSize is None:
                raise Exception("Source size not set.")
            if self.destSize is None:
                raise Exception("Dest size not set.")
            if ext is None:
                self.ext = 0
            else:
                self.ext = ext

        def getAllocator(self, microFlags):
            className = self.className
            is_imm = (self.mnemonic == self.base_mnemonic + 'i')
            def resolve_dual(t):
                if t.isDual():
                    if is_imm:
                        return t.ImmType
                    else:
                        return t.FloatType
                else:
                    return t
            operand_types = map(resolve_dual, self.operand_types)
            if is_imm:
                className += "Imm"
            arg_iter = iter(self.args)
            args = list([Type(arg_iter).ctor_args() for Type in operand_types])
            ext_args = [str(self.ext)] + args
            allocator = '''new %(class_name)s(machInst, macrocodeBlock,
                    %(flags)s, %(srcSize)s, %(destSize)s, %(ext_args)s)
            ''' % {
                "class_name" : className,
                "flags" : self.microFlagsText(microFlags),
                "srcSize" : self.srcSize,
                "destSize" : self.destSize,
                "ext_args" : ", ".join(ext_args)
            }
            return allocator

    class Media0Op(MediaOp):
        abstract = True
        operand_types = ()
        def __init__(self, **kwargs):
            super().__init__(**kwargs)

    class Media2Op(MediaOp):
        abstract = True
        operand_types = (FloatDestOp, FloatSrc1Op)
        def __init__(self, op1, op2, **kwargs):
            super().__init__(op1, op2, **kwargs)

    class Media3Op(MediaOp):
        abstract = True
        operand_types = (FloatDestOp, FloatSrc1Op, FloatSrc2Op)
        def __init__(self, op1, op2, op3, **kwargs):
            super().__init__(op1, op2, op3, **kwargs)

    class Mov2int(Media3Op):
        def __init__(self, dest, src1, src2=0, **kwargs):
            super().__init__(dest, src1, src2, **kwargs)
        operand_types = (IntDestOp, FloatSrc1Op, Imm8Op)
        op_class = 'SimdMiscOp'
        code = '''
            int items = sizeof(double) / srcSize;
            int offset = imm8;
            if (bits(src1, 0) && (ext & 0x1))
                offset -= items;
            if (offset >= 0 && offset < items) {
                uint64_t fpSrcReg1 =
                    bits(FpSrcReg1_uqw,
                            (offset + 1) * srcSize * 8 - 1,
                            (offset + 0) * srcSize * 8);
                DestReg = merge(0, dest, fpSrcReg1, destSize);
            } else {
                DestReg = DestReg;
            }
        '''

    class Mov2fp(Media3Op):
        def __init__(self, dest, src1, src2=0, **kwargs):
            super().__init__(dest, src1, src2, **kwargs)
        operand_types = (FloatDestOp, IntSrc1Op, Imm8Op)
        op_class = 'SimdMiscOp'
        code = '''
            int items = sizeof(double) / destSize;
            int offset = imm8;
            if (bits(dest, 0) && (ext & 0x1))
                offset -= items;
            if (offset >= 0 && offset < items) {
                FpDestReg_uqw =
                    insertBits(FpDestReg_uqw,
                            (offset + 1) * destSize * 8 - 1,
                            (offset + 0) * destSize * 8, PMSrcReg1);
            } else {
                FpDestReg_uqw = FpDestReg_uqw;
            }
        '''

    class Movsign(Media2Op):
        operand_types = (IntDestOp, FloatSrc1Op)
        op_class = 'SimdMiscOp'
        code = '''
            int items = sizeof(double) / srcSize;
            uint64_t result = 0;
            int offset = (ext & 0x1) ? items : 0;
            for (int i = 0; i < items; i++) {
                uint64_t picked =
                    bits(FpSrcReg1_uqw, (i + 1) * 8 * srcSize - 1);
                result = insertBits(result, i + offset, i + offset, picked);
            }
            DestReg = DestReg | result;
        '''

    class Maskmov(Media3Op):
        op_class = 'SimdMiscOp'
        code = '''
            assert(srcSize == destSize);
            int size = srcSize;
            int sizeBits = size * 8;
            int items = numItems(size);
            uint64_t result = FpDestReg_uqw;

            for (int i = 0; i < items; i++) {
                int hiIndex = (i + 1) * sizeBits - 1;
                int loIndex = (i + 0) * sizeBits;
                uint64_t arg1Bits = bits(FpSrcReg1_uqw, hiIndex, loIndex);
                if (bits(FpSrcReg2_uqw, hiIndex))
                    result = insertBits(result, hiIndex, loIndex, arg1Bits);
            }
            FpDestReg_uqw = result;
        '''

    class shuffle(Media3Op):
        op_class = 'SimdMiscOp'
        code = '''
            assert(srcSize == destSize);
            int size = srcSize;
            int sizeBits = size * 8;
            int items = sizeof(double) / size;
            int options;
            int optionBits;
            if (size == 8) {
                options = 2;
                optionBits = 1;
            } else if (size == 1) {
                options = 16;
                optionBits = 8;
            } else {
                options = 4;
                optionBits = 2;
            }

            uint64_t result = 0;
            // PSHUFB stores shuffle encoding in destination XMM register
            // directly (instead of passed in by ext).
            uint64_t sel = (size == 1) ? FpDestReg_uqw : ext;

            for (int i = 0; i < items; i++) {
                uint64_t resBits;
                uint8_t lsel = sel & mask(optionBits);
                if (size == 1 && bits(lsel, 7)) {
                    // PSHUFB sets result byte to zero when highest bit of the
                    // corresponding shuffle encoding is 1.
                    resBits = 0;
                } else if (lsel * size >= sizeof(double)) {
                    lsel -= options / 2;
                    resBits = bits(FpSrcReg2_uqw,
                            (lsel + 1) * sizeBits - 1,
                            (lsel + 0) * sizeBits);
                } else {
                    resBits = bits(FpSrcReg1_uqw,
                            (lsel + 1) * sizeBits - 1,
                            (lsel + 0) * sizeBits);
                }

                sel >>= optionBits;

                int hiIndex = (i + 1) * sizeBits - 1;
                int loIndex = (i + 0) * sizeBits;
                result = insertBits(result, hiIndex, loIndex, resBits);
            }
            DPRINTF(X86MediaMicroop, "shuffle %#x %#x -> %#x.\\n",
                FpSrcReg1_uqw, FpSrcReg2_uqw, result);
            FpDestReg_uqw = result;
        '''

    class Mblend(MediaOp):
        op_class = 'SimdMiscOp'
        code = '''
            assert(srcSize == destSize);
            int size = destSize;
            int sizeBits = size * 8;
            int items = sizeof(double) / size;
            uint64_t result = 0;
            uint8_t selector = ext;
            for (int i = 0; i < items; ++i) {
                int msb = (i + 1) * sizeBits - 1;
                int lsb = i * sizeBits;
                uint64_t v1 = bits(FpSrcReg1_uqw, msb, lsb);
                uint64_t v2 = bits(FpSrcReg2_uqw, msb, lsb);
                if (selector & (1 << i))
                    result = insertBits(result, msb, lsb, v2);
                else
                    result = insertBits(result, msb, lsb, v1);
            }
            FpDestReg_uqw = result;
        '''

    class Mmovsdup(MediaOp):
        def __init__(self, dest, src1, \
                size=None, destSize=None, srcSize=None, ext=None):
            # Make op2 = src1
            super(Mmovsdup, self).__init__(dest, src1,\
                    src1, size, destSize, srcSize, ext)
        op_class = 'SimdMiscOp'
        code = '''
            assert(srcSize == destSize);
            assert(destSize == 4);
            uint64_t v = 0;
            uint64_t result = 0;
            bool high = ext;
            if (high) {
                v = bits(FpSrcReg1_uqw, 63, 32);
            } else {
                v = bits(FpSrcReg1_uqw, 31, 0);
            }
            result = insertBits(result, 31, 0, v);
            result = insertBits(result, 64, 32, v);
            FpDestReg_uqw = result;
        '''

    class Mpermilps(MediaOp):
        op_class = 'SimdMiscOp'
        code = '''
            assert(srcSize == destSize);
            assert(srcSize == 4);
            uint64_t vs[4];
            vs[0] = bits(FpSrcReg1_uqw, 31, 0);
            vs[1] = bits(FpSrcReg1_uqw, 63, 32);
            vs[2] = bits(FpSrcReg2_uqw, 31, 0);
            vs[3] = bits(FpSrcReg2_uqw, 63, 32);
            uint64_t result = 0;
            uint8_t sel0 = (ext >> 0) & 0x3;
            result = insertBits(result, 31, 0, vs[sel0]);
            uint8_t sel1 = (ext >> 2) & 0x3;
            result = insertBits(result, 63, 32, vs[sel1]);
            FpDestReg_uqw = result;
        '''

    class Mpermilpd(MediaOp):
        op_class = 'SimdMiscOp'
        code = '''
            assert(srcSize == destSize);
            assert(srcSize == 8);
            uint8_t sel0 = (ext >> 0) & 0x1;
            uint64_t result = sel0 ? FpSrcReg2_uqw : FpSrcReg1_uqw;
            FpDestReg_uqw = result;
        '''

    class Minsertpsl(MediaOp):
        op_class = 'SimdMiscOp'
        code = '''
            assert(srcSize == destSize);
            assert(srcSize == 4);
            uint64_t vs[4];
            vs[0] = bits(FpSrcReg1_uqw, 31, 0);
            vs[1] = bits(FpSrcReg1_uqw, 63, 32);
            vs[2] = bits(FpSrcReg2_uqw, 31, 0);
            vs[3] = bits(FpSrcReg2_uqw, 63, 32);
            uint8_t zmask = (ext >> 0) & 0xF;
            uint8_t countD = (ext >> 4) & 0x3;
            uint8_t countS = (ext >> 6) & 0x3;
            uint64_t result = FpDestReg_uqw;
            // Insert into countD.
            if (countD == 0) {
                result = insertBits(result, 31, 0, vs[countS]);
            } else if (countD == 1) {
                result = insertBits(result, 64, 32, vs[countS]);
            }
            // Apply zero mask.
            if ((zmask >> 0) & 0x1)
                result = insertBits(result, 31, 0, 0);
            if ((zmask >> 1) & 0x1)
                result = insertBits(result, 64, 32, 0);
            FpDestReg_uqw = result;
        '''

    class Minsertpsh(MediaOp):
        op_class = 'SimdMiscOp'
        code = '''
            assert(srcSize == destSize);
            assert(srcSize == 4);
            uint64_t vs[4];
            vs[0] = bits(FpSrcReg1_uqw, 31, 0);
            vs[1] = bits(FpSrcReg1_uqw, 63, 32);
            vs[2] = bits(FpSrcReg2_uqw, 31, 0);
            vs[3] = bits(FpSrcReg2_uqw, 63, 32);
            uint8_t zmask = (ext >> 0) & 0xF;
            uint8_t countD = (ext >> 4) & 0x3;
            uint8_t countS = (ext >> 6) & 0x3;
            uint64_t result = FpDestReg_uqw;
            // Insert into countD.
            if (countD == 2) {
                result = insertBits(result, 31, 0, vs[countS]);
            } else if (countD == 3) {
                result = insertBits(result, 64, 32, vs[countS]);
            }
            // Apply zero mask.
            if ((zmask >> 2) & 0x1)
                result = insertBits(result, 31, 0, 0);
            if ((zmask >> 3) & 0x1)
                result = insertBits(result, 64, 32, 0);
            FpDestReg_uqw = result;
        '''

    class Unpack(Media3Op):
        op_class = 'SimdMiscOp'
        code = '''
            assert(srcSize == destSize);
            int size = destSize;
            int items = (sizeof(double) / size) / 2;
            int offset = ext ? items : 0;
            uint64_t result = 0;
            for (int i = 0; i < items; i++) {
                uint64_t pickedLow =
                    bits(FpSrcReg1_uqw, (i + offset + 1) * 8 * size - 1,
                                        (i + offset) * 8 * size);
                result = insertBits(result,
                                    (2 * i + 1) * 8 * size - 1,
                                    (2 * i + 0) * 8 * size,
                                    pickedLow);
                uint64_t pickedHigh =
                    bits(FpSrcReg2_uqw, (i + offset + 1) * 8 * size - 1,
                                        (i + offset) * 8 * size);
                result = insertBits(result,
                                    (2 * i + 2) * 8 * size - 1,
                                    (2 * i + 1) * 8 * size,
                                    pickedHigh);
            }
            FpDestReg_uqw = result;
        '''

    class Pack(Media3Op):
        op_class = 'SimdMiscOp'
        code = '''
            assert(srcSize == destSize * 2);
            int items = (sizeof(double) / destSize);
            int destBits = destSize * 8;
            int srcBits = srcSize * 8;
            uint64_t result = 0;
            int i;
            for (i = 0; i < items / 2; i++) {
                uint64_t picked =
                    bits(FpSrcReg1_uqw, (i + 1) * srcBits - 1,
                                        (i + 0) * srcBits);
                unsigned signBit = bits(picked, srcBits - 1);
                uint64_t overflow = bits(picked, srcBits - 1, destBits - 1);

                // Handle saturation.
                if (signBit) {
                    if (overflow != mask(destBits - srcBits + 1)) {
                        if (signedOp())
                            picked = (1ULL << (destBits - 1));
                        else
                            picked = 0;
                    }
                } else {
                    if (overflow != 0) {
                        if (signedOp())
                            picked = mask(destBits - 1);
                        else
                            picked = mask(destBits);
                    }
                }
                result = insertBits(result,
                                    (i + 1) * destBits - 1,
                                    (i + 0) * destBits,
                                    picked);
            }
            for (;i < items; i++) {
                uint64_t picked =
                    bits(FpSrcReg2_uqw, (i - items + 1) * srcBits - 1,
                                        (i - items + 0) * srcBits);
                unsigned signBit = bits(picked, srcBits - 1);
                uint64_t overflow = bits(picked, srcBits - 1, destBits - 1);

                // Handle saturation.
                if (signBit) {
                    if (overflow != mask(destBits - srcBits + 1)) {
                        if (signedOp())
                            picked = (1ULL << (destBits - 1));
                        else
                            picked = 0;
                    }
                } else {
                    if (overflow != 0) {
                        if (signedOp())
                            picked = mask(destBits - 1);
                        else
                            picked = mask(destBits);
                    }
                }
                result = insertBits(result,
                                    (i + 1) * destBits - 1,
                                    (i + 0) * destBits,
                                    picked);
            }
            FpDestReg_uqw = result;
        '''

    class Mxor(Media3Op):
        def __init__(self, dest, src1, src2):
            super().__init__(dest, src1, src2, size=1)
        op_class = 'SimdAluOp'
        code = '''
            FpDestReg_uqw = FpSrcReg1_uqw ^ FpSrcReg2_uqw;
        '''

    class Mor(Media3Op):
        def __init__(self, dest, src1, src2):
            super().__init__(dest, src1, src2, size=1)
        op_class = 'SimdAluOp'
        code = '''
            FpDestReg_uqw = FpSrcReg1_uqw | FpSrcReg2_uqw;
        '''

    class Mand(Media3Op):
        def __init__(self, dest, src1, src2):
            super().__init__(dest, src1, src2, size=1)
        op_class = 'SimdAluOp'
        code = '''
            FpDestReg_uqw = FpSrcReg1_uqw & FpSrcReg2_uqw;
        '''

    class Mandn(Media3Op):
        def __init__(self, dest, src1, src2):
            super().__init__(dest, src1, src2, size=1)
        op_class = 'SimdAluOp'
        code = '''
            FpDestReg_uqw = ~FpSrcReg1_uqw & FpSrcReg2_uqw;
        '''

    class Mminf(Media3Op):
        op_class = 'SimdFloatCmpOp'
        code = '''
            union floatInt
            {
                float f;
                uint32_t i;
            };
            union doubleInt
            {
                double d;
                uint64_t i;
            };

            assert(srcSize == destSize);
            int size = srcSize;
            int sizeBits = size * 8;
            assert(srcSize == 4 || srcSize == 8);
            int items = numItems(size);
            uint64_t result = FpDestReg_uqw;

            for (int i = 0; i < items; i++) {
                double arg1, arg2;
                int hiIndex = (i + 1) * sizeBits - 1;
                int loIndex = (i + 0) * sizeBits;
                uint64_t arg1Bits = bits(FpSrcReg1_uqw, hiIndex, loIndex);
                uint64_t arg2Bits = bits(FpSrcReg2_uqw, hiIndex, loIndex);

                if (size == 4) {
                    floatInt fi;
                    fi.i = arg1Bits;
                    arg1 = fi.f;
                    fi.i = arg2Bits;
                    arg2 = fi.f;
                } else {
                    doubleInt di;
                    di.i = arg1Bits;
                    arg1 = di.d;
                    di.i = arg2Bits;
                    arg2 = di.d;
                }

                if (arg1 < arg2) {
                    result = insertBits(result, hiIndex, loIndex, arg1Bits);
                } else {
                    result = insertBits(result, hiIndex, loIndex, arg2Bits);
                }
            }
            FpDestReg_uqw = result;
        '''

    class Mmaxf(Media3Op):
        op_class = 'SimdFloatCmpOp'
        code = '''
            union floatInt
            {
                float f;
                uint32_t i;
            };
            union doubleInt
            {
                double d;
                uint64_t i;
            };

            assert(srcSize == destSize);
            int size = srcSize;
            int sizeBits = size * 8;
            assert(srcSize == 4 || srcSize == 8);
            int items = numItems(size);
            uint64_t result = FpDestReg_uqw;

            for (int i = 0; i < items; i++) {
                double arg1, arg2;
                int hiIndex = (i + 1) * sizeBits - 1;
                int loIndex = (i + 0) * sizeBits;
                uint64_t arg1Bits = bits(FpSrcReg1_uqw, hiIndex, loIndex);
                uint64_t arg2Bits = bits(FpSrcReg2_uqw, hiIndex, loIndex);

                if (size == 4) {
                    floatInt fi;
                    fi.i = arg1Bits;
                    arg1 = fi.f;
                    fi.i = arg2Bits;
                    arg2 = fi.f;
                } else {
                    doubleInt di;
                    di.i = arg1Bits;
                    arg1 = di.d;
                    di.i = arg2Bits;
                    arg2 = di.d;
                }

                if (arg1 > arg2) {
                    result = insertBits(result, hiIndex, loIndex, arg1Bits);
                } else {
                    result = insertBits(result, hiIndex, loIndex, arg2Bits);
                }
            }
            FpDestReg_uqw = result;
        '''

    class Mmini(Media3Op):
        op_class = 'SimdCmpOp'
        code = '''

            assert(srcSize == destSize);
            int size = srcSize;
            int sizeBits = size * 8;
            int items = numItems(size);
            uint64_t result = FpDestReg_uqw;

            for (int i = 0; i < items; i++) {
                int hiIndex = (i + 1) * sizeBits - 1;
                int loIndex = (i + 0) * sizeBits;
                uint64_t arg1Bits = bits(FpSrcReg1_uqw, hiIndex, loIndex);
                int64_t arg1 = arg1Bits |
                    (0 - (arg1Bits & (1ULL << (sizeBits - 1))));
                uint64_t arg2Bits = bits(FpSrcReg2_uqw, hiIndex, loIndex);
                int64_t arg2 = arg2Bits |
                    (0 - (arg2Bits & (1ULL << (sizeBits - 1))));
                uint64_t resBits;

                if (signedOp()) {
                    if (arg1 < arg2) {
                        resBits = arg1Bits;
                    } else {
                        resBits = arg2Bits;
                    }
                } else {
                    if (arg1Bits < arg2Bits) {
                        resBits = arg1Bits;
                    } else {
                        resBits = arg2Bits;
                    }
                }
                result = insertBits(result, hiIndex, loIndex, resBits);
            }
            FpDestReg_uqw = result;
        '''

    class Mmaxi(Media3Op):
        op_class = 'SimdCmpOp'
        code = '''

            assert(srcSize == destSize);
            int size = srcSize;
            int sizeBits = size * 8;
            int items = numItems(size);
            uint64_t result = FpDestReg_uqw;

            for (int i = 0; i < items; i++) {
                int hiIndex = (i + 1) * sizeBits - 1;
                int loIndex = (i + 0) * sizeBits;
                uint64_t arg1Bits = bits(FpSrcReg1_uqw, hiIndex, loIndex);
                int64_t arg1 = arg1Bits |
                    (0 - (arg1Bits & (1ULL << (sizeBits - 1))));
                uint64_t arg2Bits = bits(FpSrcReg2_uqw, hiIndex, loIndex);
                int64_t arg2 = arg2Bits |
                    (0 - (arg2Bits & (1ULL << (sizeBits - 1))));
                uint64_t resBits;

                if (signedOp()) {
                    if (arg1 > arg2) {
                        resBits = arg1Bits;
                    } else {
                        resBits = arg2Bits;
                    }
                } else {
                    if (arg1Bits > arg2Bits) {
                        resBits = arg1Bits;
                    } else {
                        resBits = arg2Bits;
                    }
                }
                result = insertBits(result, hiIndex, loIndex, resBits);
            }
            FpDestReg_uqw = result;
        '''

    class Msqrt(Media2Op):
        op_class = 'SimdFloatSqrtOp'
        code = '''
            union floatInt
            {
                float f;
                uint32_t i;
            };
            union doubleInt
            {
                double d;
                uint64_t i;
            };

            assert(srcSize == destSize);
            int size = srcSize;
            int sizeBits = size * 8;
            assert(srcSize == 4 || srcSize == 8);
            int items = numItems(size);
            uint64_t result = FpDestReg_uqw;

            for (int i = 0; i < items; i++) {
                int hiIndex = (i + 1) * sizeBits - 1;
                int loIndex = (i + 0) * sizeBits;
                uint64_t argBits = bits(FpSrcReg1_uqw, hiIndex, loIndex);

                if (size == 4) {
                    floatInt fi;
                    fi.i = argBits;
                    fi.f = sqrt(fi.f);
                    argBits = fi.i;
                } else {
                    doubleInt di;
                    di.i = argBits;
                    di.d = sqrt(di.d);
                    argBits = di.i;
                }
                result = insertBits(result, hiIndex, loIndex, argBits);
            }
            FpDestReg_uqw = result;
        '''

    # compute approximate reciprocal --- single-precision only
    class Mrcp(Media2Op):
        op_class = 'SimdFloatAluOp'
        code = '''
            union floatInt
            {
                float f;
                uint32_t i;
            };

            assert(srcSize == 4);  // ISA defines single-precision only
            assert(srcSize == destSize);
            const int size = 4;
            const int sizeBits = size * 8;
            int items = numItems(size);
            uint64_t result = FpDestReg_uqw;

            for (int i = 0; i < items; i++) {
                int hiIndex = (i + 1) * sizeBits - 1;
                int loIndex = (i + 0) * sizeBits;
                uint64_t argBits = bits(FpSrcReg1_uqw, hiIndex, loIndex);

                floatInt fi;
                fi.i = argBits;
                // This is more accuracy than HW provides, but oh well
                fi.f = 1.0 / fi.f;
                argBits = fi.i;
                result = insertBits(result, hiIndex, loIndex, argBits);
            }
            FpDestReg_uqw = result;
        '''

    class Maddf(Media3Op):
        op_class = 'SimdFloatAddOp'
        code = '''
            union floatInt
            {
                float f;
                uint32_t i;
            };
            union doubleInt
            {
                double d;
                uint64_t i;
            };

            assert(srcSize == destSize);
            int size = srcSize;
            int sizeBits = size * 8;
            assert(srcSize == 4 || srcSize == 8);
            int items = numItems(size);
            uint64_t result = FpDestReg_uqw;

            for (int i = 0; i < items; i++) {
                int hiIndex = (i + 1) * sizeBits - 1;
                int loIndex = (i + 0) * sizeBits;
                uint64_t arg1Bits = bits(FpSrcReg1_uqw, hiIndex, loIndex);
                uint64_t arg2Bits = bits(FpSrcReg2_uqw, hiIndex, loIndex);
                uint64_t resBits;

                if (size == 4) {
                    floatInt arg1, arg2, res;
                    arg1.i = arg1Bits;
                    arg2.i = arg2Bits;
                    res.f = arg1.f + arg2.f;
                    DPRINTF(X86MediaMicroop, "maddf32 %s(%f) + %s(%f) = %s(%f).\\n",
                        srcRegIdx(0), arg1.f,
                        srcRegIdx(1), arg2.f,
                        destRegIdx(0), res.f);
                    resBits = res.i;
                } else {
                    doubleInt arg1, arg2, res;
                    arg1.i = arg1Bits;
                    arg2.i = arg2Bits;
                    res.d = arg1.d + arg2.d;
                    DPRINTF(X86MediaMicroop, "maddf64 %s(%f) + %s(%f) = %s(%f).\\n",
                        srcRegIdx(0), arg1.d,
                        srcRegIdx(1), arg2.d,
                        destRegIdx(0), res.d);
                    resBits = res.i;
                }

                result = insertBits(result, hiIndex, loIndex, resBits);
            }
            FpDestReg_uqw = result;
        '''

    class Msubf(Media3Op):
        op_class = 'SimdFloatAddOp'
        code = '''
            union floatInt
            {
                float f;
                uint32_t i;
            };
            union doubleInt
            {
                double d;
                uint64_t i;
            };

            assert(srcSize == destSize);
            int size = srcSize;
            int sizeBits = size * 8;
            assert(srcSize == 4 || srcSize == 8);
            int items = numItems(size);
            uint64_t result = FpDestReg_uqw;

            for (int i = 0; i < items; i++) {
                int hiIndex = (i + 1) * sizeBits - 1;
                int loIndex = (i + 0) * sizeBits;
                uint64_t arg1Bits = bits(FpSrcReg1_uqw, hiIndex, loIndex);
                uint64_t arg2Bits = bits(FpSrcReg2_uqw, hiIndex, loIndex);
                uint64_t resBits;

                if (size == 4) {
                    floatInt arg1, arg2, res;
                    arg1.i = arg1Bits;
                    arg2.i = arg2Bits;
                    res.f = arg1.f - arg2.f;
                    DPRINTF(X86MediaMicroop, "msubf32 %s - %s = %s, %f - %f = %f.\\n",
                        srcRegIdx(0), srcRegIdx(1), destRegIdx(0),
                        arg1.f, arg2.f, res.f);
                    resBits = res.i;
                } else {
                    doubleInt arg1, arg2, res;
                    arg1.i = arg1Bits;
                    arg2.i = arg2Bits;
                    res.d = arg1.d - arg2.d;
                    resBits = res.i;
                }

                result = insertBits(result, hiIndex, loIndex, resBits);
            }
            FpDestReg_uqw = result;
        '''

    class Mmulf(Media3Op):
        op_class = 'SimdFloatMultOp'
        code = '''
            union floatInt
            {
                float f;
                uint32_t i;
            };
            union doubleInt
            {
                double d;
                uint64_t i;
            };

            assert(srcSize == destSize);
            int size = srcSize;
            int sizeBits = size * 8;
            assert(srcSize == 4 || srcSize == 8);
            int items = numItems(size);
            uint64_t result = FpDestReg_uqw;

            for (int i = 0; i < items; i++) {
                int hiIndex = (i + 1) * sizeBits - 1;
                int loIndex = (i + 0) * sizeBits;
                uint64_t arg1Bits = bits(FpSrcReg1_uqw, hiIndex, loIndex);
                uint64_t arg2Bits = bits(FpSrcReg2_uqw, hiIndex, loIndex);
                uint64_t resBits;

                if (size == 4) {
                    floatInt arg1, arg2, res;
                    arg1.i = arg1Bits;
                    arg2.i = arg2Bits;
                    res.f = arg1.f * arg2.f;
                    DPRINTF(X86MediaMicroop, "mmulf32 %s(%f) * %s(%f) = %s(%f).\\n",
                        srcRegIdx(0), arg1.f,
                        srcRegIdx(1), arg2.f,
                        destRegIdx(0), res.f);
                    resBits = res.i;
                } else {
                    doubleInt arg1, arg2, res;
                    arg1.i = arg1Bits;
                    arg2.i = arg2Bits;
                    res.d = arg1.d * arg2.d;
                    DPRINTF(X86MediaMicroop, "mmulf64 %s(%f) * %s(%f) = %s(%f).\\n",
                        srcRegIdx(0), arg1.d,
                        srcRegIdx(1), arg2.d,
                        destRegIdx(0), res.d);
                    resBits = res.i;
                }

                result = insertBits(result, hiIndex, loIndex, resBits);
            }
            FpDestReg_uqw = result;
        '''

    class Mdivf(Media3Op):
        op_class = 'SimdFloatDivOp'
        code = '''
            union floatInt
            {
                float f;
                uint32_t i;
            };
            union doubleInt
            {
                double d;
                uint64_t i;
            };

            assert(srcSize == destSize);
            int size = srcSize;
            int sizeBits = size * 8;
            assert(srcSize == 4 || srcSize == 8);
            int items = numItems(size);
            uint64_t result = FpDestReg_uqw;

            for (int i = 0; i < items; i++) {
                int hiIndex = (i + 1) * sizeBits - 1;
                int loIndex = (i + 0) * sizeBits;
                uint64_t arg1Bits = bits(FpSrcReg1_uqw, hiIndex, loIndex);
                uint64_t arg2Bits = bits(FpSrcReg2_uqw, hiIndex, loIndex);
                uint64_t resBits;

                if (size == 4) {
                    floatInt arg1, arg2, res;
                    arg1.i = arg1Bits;
                    arg2.i = arg2Bits;
                    res.f = arg1.f / arg2.f;
                    resBits = res.i;
                } else {
                    doubleInt arg1, arg2, res;
                    arg1.i = arg1Bits;
                    arg2.i = arg2Bits;
                    res.d = arg1.d / arg2.d;
                    resBits = res.i;
                }

                result = insertBits(result, hiIndex, loIndex, resBits);
            }
            FpDestReg_uqw = result;
        '''

    class Maddi(Media3Op):
        op_class = 'SimdAddOp'
        code = '''
            assert(srcSize == destSize);
            int size = srcSize;
            int sizeBits = size * 8;
            int items = numItems(size);
            uint64_t result = FpDestReg_uqw;

            for (int i = 0; i < items; i++) {
                int hiIndex = (i + 1) * sizeBits - 1;
                int loIndex = (i + 0) * sizeBits;
                uint64_t arg1Bits = bits(FpSrcReg1_uqw, hiIndex, loIndex);
                uint64_t arg2Bits = bits(FpSrcReg2_uqw, hiIndex, loIndex);
                uint64_t resBits = arg1Bits + arg2Bits;

                DPRINTF(X86MediaMicroop, "MAddi %d %s(%#x) + %s(#x) = %s(#x), rm %d, v %d.\\n",
                    i, srcRegIdx(0), arg1Bits,
                    srcRegIdx(1), arg2Bits,
                    destRegIdx(0), resBits,
                    machInst.modRM.rm, machInst.evex.v_extend);

                if (ext & 0x2) {
                    if (signedOp()) {
                        int arg1Sign = bits(arg1Bits, sizeBits - 1);
                        int arg2Sign = bits(arg2Bits, sizeBits - 1);
                        int resSign = bits(resBits, sizeBits - 1);
                        if ((arg1Sign == arg2Sign) && (arg1Sign != resSign)) {
                            if (resSign == 0)
                                resBits = (1ULL << (sizeBits - 1));
                            else
                                resBits = mask(sizeBits - 1);
                        }
                    } else {
                        if (findCarry(sizeBits, resBits, arg1Bits, arg2Bits))
                            resBits = mask(sizeBits);
                    }
                }

                result = insertBits(result, hiIndex, loIndex, resBits);
            }
            FpDestReg_uqw = result;
        '''

    class Msubi(Media3Op):
        op_class = 'SimdAddOp'
        code = '''
            assert(srcSize == destSize);
            int size = srcSize;
            int sizeBits = size * 8;
            int items = numItems(size);
            uint64_t result = FpDestReg_uqw;

            for (int i = 0; i < items; i++) {
                int hiIndex = (i + 1) * sizeBits - 1;
                int loIndex = (i + 0) * sizeBits;
                uint64_t arg1Bits = bits(FpSrcReg1_uqw, hiIndex, loIndex);
                uint64_t arg2Bits = bits(FpSrcReg2_uqw, hiIndex, loIndex);
                uint64_t resBits = arg1Bits - arg2Bits;

                if (ext & 0x2) {
                    if (signedOp()) {
                        int arg1Sign = bits(arg1Bits, sizeBits - 1);
                        int arg2Sign = !bits(arg2Bits, sizeBits - 1);
                        int resSign = bits(resBits, sizeBits - 1);
                        if ((arg1Sign == arg2Sign) && (arg1Sign != resSign)) {
                            if (resSign == 0)
                                resBits = (1ULL << (sizeBits - 1));
                            else
                                resBits = mask(sizeBits - 1);
                        }
                    } else {
                        if (arg2Bits > arg1Bits) {
                            resBits = 0;
                        } else if (!findCarry(sizeBits, resBits,
                                             arg1Bits, ~arg2Bits)) {
                            resBits = mask(sizeBits);
                        }
                    }
                }

                result = insertBits(result, hiIndex, loIndex, resBits);
            }
            FpDestReg_uqw = result;
        '''

    class Mmuli(Media3Op):
        op_class = 'SimdMultOp'
        code = '''
            int srcBits = srcSize * 8;
            int destBits = destSize * 8;
            assert(destBits <= 64);
            assert(destSize >= srcSize);
            int items = numItems(destSize);
            uint64_t result = FpDestReg_uqw;

            for (int i = 0; i < items; i++) {
                int offset = 0;
                if (ext & 16) {
                    if (ext & 32)
                        offset = i * (destBits - srcBits);
                    else
                        offset = i * (destBits - srcBits) + srcBits;
                }
                int srcHiIndex = (i + 1) * srcBits - 1 + offset;
                int srcLoIndex = (i + 0) * srcBits + offset;
                uint64_t arg1Bits = bits(FpSrcReg1_uqw, srcHiIndex, srcLoIndex);
                uint64_t arg2Bits = bits(FpSrcReg2_uqw, srcHiIndex, srcLoIndex);
                uint64_t resBits;

                if (signedOp()) {
                    int64_t arg1 = arg1Bits |
                        (0 - (arg1Bits & (1ULL << (srcBits - 1))));
                    int64_t arg2 = arg2Bits |
                        (0 - (arg2Bits & (1ULL << (srcBits - 1))));
                    resBits = (uint64_t)(arg1 * arg2);
                } else {
                    resBits = arg1Bits * arg2Bits;
                }

                if (ext & 0x4)
                    resBits += (1ULL << (destBits - 1));

                if (multHi())
                    resBits >>= destBits;

                int destHiIndex = (i + 1) * destBits - 1;
                int destLoIndex = (i + 0) * destBits;
                result = insertBits(result, destHiIndex, destLoIndex, resBits);
            }
            FpDestReg_uqw = result;
        '''

    class Mavg(Media3Op):
        op_class = 'SimdAddOp'
        code = '''
            assert(srcSize == destSize);
            int size = srcSize;
            int sizeBits = size * 8;
            int items = numItems(size);
            uint64_t result = FpDestReg_uqw;

            for (int i = 0; i < items; i++) {
                int hiIndex = (i + 1) * sizeBits - 1;
                int loIndex = (i + 0) * sizeBits;
                uint64_t arg1Bits = bits(FpSrcReg1_uqw, hiIndex, loIndex);
                uint64_t arg2Bits = bits(FpSrcReg2_uqw, hiIndex, loIndex);
                uint64_t resBits = (arg1Bits + arg2Bits + 1) / 2;

                result = insertBits(result, hiIndex, loIndex, resBits);
            }
            FpDestReg_uqw = result;
        '''

    class Msad(Media3Op):
        op_class = 'SimdAddOp'
        code = '''
            int srcBits = srcSize * 8;
            int items = sizeof(double) / srcSize;

            uint64_t sum = 0;
            for (int i = 0; i < items; i++) {
                int hiIndex = (i + 1) * srcBits - 1;
                int loIndex = (i + 0) * srcBits;
                uint64_t arg1Bits = bits(FpSrcReg1_uqw, hiIndex, loIndex);
                uint64_t arg2Bits = bits(FpSrcReg2_uqw, hiIndex, loIndex);
                int64_t resBits = arg1Bits - arg2Bits;
                if (resBits < 0)
                    resBits = -resBits;
                sum += resBits;
            }
            FpDestReg_uqw = sum & mask(destSize * 8);
        '''

    class Msrl(Media3Op):
        operand_types = (FloatDestOp, FloatSrc1Op, Op2)
        op_class = 'SimdShiftOp'
        code = '''

            assert(srcSize == destSize);
            int size = srcSize;
            int sizeBits = size * 8;
            int items = numItems(size);
            uint64_t shiftAmt = op2_uqw;
            uint64_t result = FpDestReg_uqw;

            for (int i = 0; i < items; i++) {
                int hiIndex = (i + 1) * sizeBits - 1;
                int loIndex = (i + 0) * sizeBits;
                uint64_t arg1Bits = bits(FpSrcReg1_uqw, hiIndex, loIndex);
                uint64_t resBits;
                if (shiftAmt >= sizeBits) {
                    resBits = 0;
                } else {
                    resBits = (arg1Bits >> shiftAmt) &
                        mask(sizeBits - shiftAmt);
                }

                result = insertBits(result, hiIndex, loIndex, resBits);
            }
            FpDestReg_uqw = result;
        '''

    class Msra(Media3Op):
        operand_types = (FloatDestOp, FloatSrc1Op, Op2)
        op_class = 'SimdShiftOp'
        code = '''

            assert(srcSize == destSize);
            int size = srcSize;
            int sizeBits = size * 8;
            int items = numItems(size);
            uint64_t shiftAmt = op2_uqw;
            uint64_t result = FpDestReg_uqw;

            for (int i = 0; i < items; i++) {
                int hiIndex = (i + 1) * sizeBits - 1;
                int loIndex = (i + 0) * sizeBits;
                uint64_t arg1Bits = bits(FpSrcReg1_uqw, hiIndex, loIndex);
                uint64_t resBits;
                if (shiftAmt >= sizeBits) {
                    if (bits(arg1Bits, sizeBits - 1))
                        resBits = mask(sizeBits);
                    else
                        resBits = 0;
                } else {
                    resBits = (arg1Bits >> shiftAmt);
                    resBits = resBits |
                        (0 - (resBits & (1ULL << (sizeBits - 1 - shiftAmt))));
                }

                result = insertBits(result, hiIndex, loIndex, resBits);
            }
            FpDestReg_uqw = result;
        '''

    class Msll(Media3Op):
        operand_types = (FloatDestOp, FloatSrc1Op, Op2)
        op_class = 'SimdShiftOp'
        code = '''

            assert(srcSize == destSize);
            int size = srcSize;
            int sizeBits = size * 8;
            int items = numItems(size);
            uint64_t shiftAmt = op2_uqw;
            uint64_t result = FpDestReg_uqw;

            for (int i = 0; i < items; i++) {
                int hiIndex = (i + 1) * sizeBits - 1;
                int loIndex = (i + 0) * sizeBits;
                uint64_t arg1Bits = bits(FpSrcReg1_uqw, hiIndex, loIndex);
                uint64_t resBits;
                if (shiftAmt >= sizeBits) {
                    resBits = 0;
                } else {
                    resBits = (arg1Bits << shiftAmt);
                }

                result = insertBits(result, hiIndex, loIndex, resBits);
            }
            FpDestReg_uqw = result;
        '''

    class Cvtf2i(Media2Op):
        op_class = 'SimdFloatCvtOp'
        code = '''
            union floatInt
            {
                float f;
                uint32_t i;
            };
            union doubleInt
            {
                double d;
                uint64_t i;
            };

            assert(destSize == 4 || destSize == 8);
            assert(srcSize == 4 || srcSize == 8);
            int srcSizeBits = srcSize * 8;
            int destSizeBits = destSize * 8;
            int items;
            int srcStart = 0;
            int destStart = 0;
            if (srcSize == 2 * destSize) {
                items = numItems(srcSize);
                if (ext & 0x2)
                    destStart = destSizeBits * items;
            } else if (destSize == 2 * srcSize) {
                items = numItems(destSize);
                if (ext & 0x2)
                    srcStart = srcSizeBits * items;
            } else {
                items = numItems(destSize);
            }
            uint64_t result = FpDestReg_uqw;

            for (int i = 0; i < items; i++) {
                int srcHiIndex = srcStart + (i + 1) * srcSizeBits - 1;
                int srcLoIndex = srcStart + (i + 0) * srcSizeBits;
                uint64_t argBits = bits(FpSrcReg1_uqw, srcHiIndex, srcLoIndex);
                double arg;

                if (srcSize == 4) {
                    floatInt fi;
                    fi.i = argBits;
                    arg = fi.f;
                } else {
                    doubleInt di;
                    di.i = argBits;
                    arg = di.d;
                }

                if (ext & 0x4) {
                    if (arg >= 0)
                        arg += 0.5;
                    else
                        arg -= 0.5;
                }

                if (destSize == 4) {
                    int32_t i_arg = (int32_t)arg;
                    argBits = *((uint32_t*)&i_arg);
                } else {
                    int64_t i_arg = (int64_t)arg;
                    argBits = *((uint64_t*)&i_arg);
                }
                int destHiIndex = destStart + (i + 1) * destSizeBits - 1;
                int destLoIndex = destStart + (i + 0) * destSizeBits;
                result = insertBits(result, destHiIndex, destLoIndex, argBits);
            }
            FpDestReg_uqw = result;
        '''

    class Cvti2f(Media2Op):
        op_class = 'SimdFloatCvtOp'
        code = '''
            union floatInt
            {
                float f;
                uint32_t i;
            };
            union doubleInt
            {
                double d;
                uint64_t i;
            };

            assert(destSize == 4 || destSize == 8);
            assert(srcSize == 4 || srcSize == 8);
            int srcSizeBits = srcSize * 8;
            int destSizeBits = destSize * 8;
            int items;
            int srcStart = 0;
            int destStart = 0;
            if (srcSize == 2 * destSize) {
                items = numItems(srcSize);
                if (ext & 0x2)
                    destStart = destSizeBits * items;
            } else if (destSize == 2 * srcSize) {
                items = numItems(destSize);
                if (ext & 0x2)
                    srcStart = srcSizeBits * items;
            } else {
                items = numItems(destSize);
            }
            uint64_t result = FpDestReg_uqw;

            for (int i = 0; i < items; i++) {
                int srcHiIndex = srcStart + (i + 1) * srcSizeBits - 1;
                int srcLoIndex = srcStart + (i + 0) * srcSizeBits;
                uint64_t argBits = bits(FpSrcReg1_uqw, srcHiIndex, srcLoIndex);

                int64_t sArg = argBits |
                    (0 - (argBits & (1ULL << (srcSizeBits - 1))));
                double arg = sArg;

                if (destSize == 4) {
                    floatInt fi;
                    fi.f = arg;
                    argBits = fi.i;
                    DPRINTF(X86MediaMicroop, "cvti2f32 %d -> %f.\\n",
                        arg, fi.f);
                } else {
                    doubleInt di;
                    di.d = arg;
                    argBits = di.i;
                    DPRINTF(X86MediaMicroop, "cvti2f64 %d -> %f.\\n",
                        arg, di.d);
                }
                int destHiIndex = destStart + (i + 1) * destSizeBits - 1;
                int destLoIndex = destStart + (i + 0) * destSizeBits;
                result = insertBits(result, destHiIndex, destLoIndex, argBits);
            }
            FpDestReg_uqw = result;
        '''

    class Cvtui2f(MediaOp):
        def __init__(self, dest, src, \
                size = None, destSize = None, srcSize = None, ext = None):
            super(Cvtui2f, self).__init__(dest, src,\
                    "InstRegIndex(0)", size, destSize, srcSize, ext)
        op_class = 'SimdFloatCvtOp'
        code = '''
            union floatInt
            {
                float f;
                uint32_t i;
            };
            union doubleInt
            {
                double d;
                uint64_t i;
            };

            assert(destSize == 4 || destSize == 8);
            assert(srcSize == 4 || srcSize == 8);
            int srcSizeBits = srcSize * 8;
            int destSizeBits = destSize * 8;
            int items;
            int srcStart = 0;
            int destStart = 0;
            if (srcSize == 2 * destSize) {
                items = numItems(srcSize);
                if (ext & 0x2)
                    destStart = destSizeBits * items;
            } else if (destSize == 2 * srcSize) {
                items = numItems(destSize);
                if (ext & 0x2)
                    srcStart = srcSizeBits * items;
            } else {
                items = numItems(destSize);
            }
            uint64_t result = FpDestReg_uqw;

            for (int i = 0; i < items; i++) {
                int srcHiIndex = srcStart + (i + 1) * srcSizeBits - 1;
                int srcLoIndex = srcStart + (i + 0) * srcSizeBits;
                uint64_t argBits = bits(FpSrcReg1_uqw, srcHiIndex, srcLoIndex);
                double arg = argBits;

                if (destSize == 4) {
                    floatInt fi;
                    fi.f = arg;
                    argBits = fi.i;
                } else {
                    doubleInt di;
                    di.d = arg;
                    argBits = di.i;
                }
                int destHiIndex = destStart + (i + 1) * destSizeBits - 1;
                int destLoIndex = destStart + (i + 0) * destSizeBits;
                result = insertBits(result, destHiIndex, destLoIndex, argBits);
            }
            FpDestReg_uqw = result;
        '''

    class Cvtf2f(Media2Op):
        op_class = 'SimdFloatCvtOp'
        code = '''
            union floatInt
            {
                float f;
                uint32_t i;
            };
            union doubleInt
            {
                double d;
                uint64_t i;
            };

            assert(destSize == 4 || destSize == 8);
            assert(srcSize == 4 || srcSize == 8);
            int srcSizeBits = srcSize * 8;
            int destSizeBits = destSize * 8;
            int items;
            int srcStart = 0;
            int destStart = 0;
            if (srcSize == 2 * destSize) {
                items = numItems(srcSize);
                if (ext & 0x2)
                    destStart = destSizeBits * items;
            } else if (destSize == 2 * srcSize) {
                items = numItems(destSize);
                if (ext & 0x2)
                    srcStart = srcSizeBits * items;
            } else {
                items = numItems(destSize);
            }
            uint64_t result = FpDestReg_uqw;

            for (int i = 0; i < items; i++) {
                int srcHiIndex = srcStart + (i + 1) * srcSizeBits - 1;
                int srcLoIndex = srcStart + (i + 0) * srcSizeBits;
                uint64_t argBits = bits(FpSrcReg1_uqw, srcHiIndex, srcLoIndex);
                double arg;

                if (srcSize == 4) {
                    floatInt fi;
                    fi.i = argBits;
                    arg = fi.f;
                } else {
                    doubleInt di;
                    di.i = argBits;
                    arg = di.d;
                }
                if (destSize == 4) {
                    floatInt fi;
                    fi.f = arg;
                    argBits = fi.i;
                } else {
                    doubleInt di;
                    di.d = arg;
                    argBits = di.i;
                }
                int destHiIndex = destStart + (i + 1) * destSizeBits - 1;
                int destLoIndex = destStart + (i + 0) * destSizeBits;
                result = insertBits(result, destHiIndex, destLoIndex, argBits);
            }
            FpDestReg_uqw = result;
        '''

    class Mcmpi2r(Media3Op):
        op_class = 'SimdCvtOp'
        code = '''
            union floatInt
            {
                float f;
                uint32_t i;
            };
            union doubleInt
            {
                double d;
                uint64_t i;
            };

            assert(srcSize == destSize);
            int size = srcSize;
            int sizeBits = size * 8;
            int items = numItems(size);
            uint64_t result = FpDestReg_uqw;

            for (int i = 0; i < items; i++) {
                int hiIndex = (i + 1) * sizeBits - 1;
                int loIndex = (i + 0) * sizeBits;
                uint64_t arg1Bits = bits(FpSrcReg1_uqw, hiIndex, loIndex);
                int64_t arg1 = arg1Bits |
                    (0 - (arg1Bits & (1ULL << (sizeBits - 1))));
                uint64_t arg2Bits = bits(FpSrcReg2_uqw, hiIndex, loIndex);
                int64_t arg2 = arg2Bits |
                    (0 - (arg2Bits & (1ULL << (sizeBits - 1))));

                uint64_t resBits = 0;
                if (((ext & 0x2) == 0 && arg1 == arg2) ||
                    ((ext & 0x2) == 0x2 && arg1 > arg2))
                    resBits = mask(sizeBits);

                result = insertBits(result, hiIndex, loIndex, resBits);
            }
            FpDestReg_uqw = result;
        '''

<<<<<<< HEAD
    class Mcmpf2r(MediaOp):
        op_class = 'SimdFloatCmpOp'
=======
    class Mcmpf2r(Media3Op):
        op_class = 'SimdFloatCvtOp'
>>>>>>> 5fa484e2
        code = '''
            union floatInt
            {
                float f;
                uint32_t i;
            };
            union doubleInt
            {
                double d;
                uint64_t i;
            };

            assert(srcSize == destSize);
            int size = srcSize;
            int sizeBits = size * 8;
            int items = numItems(size);
            uint64_t result = FpDestReg_uqw;

            for (int i = 0; i < items; i++) {
                int hiIndex = (i + 1) * sizeBits - 1;
                int loIndex = (i + 0) * sizeBits;
                uint64_t arg1Bits = bits(FpSrcReg1_uqw, hiIndex, loIndex);
                uint64_t arg2Bits = bits(FpSrcReg2_uqw, hiIndex, loIndex);
                double arg1, arg2;

                if (size == 4) {
                    floatInt fi;
                    fi.i = arg1Bits;
                    arg1 = fi.f;
                    fi.i = arg2Bits;
                    arg2 = fi.f;
                } else {
                    doubleInt di;
                    di.i = arg1Bits;
                    arg1 = di.d;
                    di.i = arg2Bits;
                    arg2 = di.d;
                }

                uint64_t resBits = 0;
                bool nanop = std::isnan(arg1) || std::isnan(arg2);
                switch (ext & mask(3)) {
                  case 0:
                    if (arg1 == arg2 && !nanop)
                        resBits = mask(sizeBits);
                    break;
                  case 1:
                    if (arg1 < arg2 && !nanop)
                        resBits = mask(sizeBits);
                    break;
                  case 2:
                    if (arg1 <= arg2 && !nanop)
                        resBits = mask(sizeBits);
                    break;
                  case 3:
                    if (nanop)
                        resBits = mask(sizeBits);
                    break;
                  case 4:
                    if (arg1 != arg2 || nanop)
                        resBits = mask(sizeBits);
                    break;
                  case 5:
                    if (!(arg1 < arg2) || nanop)
                        resBits = mask(sizeBits);
                    break;
                  case 6:
                    if (!(arg1 <= arg2) || nanop)
                        resBits = mask(sizeBits);
                    break;
                  case 7:
                    if (!nanop)
                        resBits = mask(sizeBits);
                    break;
                };

                result = insertBits(result, hiIndex, loIndex, resBits);
            }
            FpDestReg_uqw = result;
        '''

<<<<<<< HEAD
    class Mcmpf2rf(MediaOp):
        def __init__(self, src1, src2,\
                size = None, destSize = None, srcSize = None, ext = None):
            super(Mcmpf2rf, self).__init__("InstRegIndex(0)", src1,\
                    src2, size, destSize, srcSize, ext)
        op_class = 'SimdFloatCmpOp'
=======
    class Mcmpf2rf(Media2Op):
        operand_types = (FloatSrc1Op, FloatSrc2Op)
        op_class = 'SimdFloatCvtOp'
>>>>>>> 5fa484e2
        code = '''
            union floatInt
            {
                float f;
                uint32_t i;
            };
            union doubleInt
            {
                double d;
                uint64_t i;
            };

            assert(srcSize == destSize);
            assert(srcSize == 4 || srcSize == 8);
            int size = srcSize;
            int sizeBits = size * 8;

            double arg1, arg2;
            uint64_t arg1Bits = bits(FpSrcReg1_uqw, sizeBits - 1, 0);
            uint64_t arg2Bits = bits(FpSrcReg2_uqw, sizeBits - 1, 0);
            if (size == 4) {
                floatInt fi;
                fi.i = arg1Bits;
                arg1 = fi.f;
                fi.i = arg2Bits;
                arg2 = fi.f;
            } else {
                doubleInt di;
                di.i = arg1Bits;
                arg1 = di.d;
                di.i = arg2Bits;
                arg2 = di.d;
            }

            //               ZF PF CF
            // Unordered      1  1  1
            // Greater than   0  0  0
            // Less than      0  0  1
            // Equal          1  0  0
            //           OF = SF = AF = 0
            ccFlagBits = ccFlagBits & ~(SFBit | AFBit | ZFBit | PFBit);
            cfofBits   = cfofBits   & ~(OFBit | CFBit);

            if (std::isnan(arg1) || std::isnan(arg2)) {
                ccFlagBits = ccFlagBits | (ZFBit | PFBit);
                cfofBits = cfofBits | CFBit;
            }
            else if(arg1 < arg2)
                cfofBits = cfofBits | CFBit;
            else if(arg1 == arg2)
                ccFlagBits = ccFlagBits | ZFBit;
        '''

    class Emms(Media0Op):
        def __init__(self):
            super().__init__(size=2)
        op_class = 'FloatMiscOp'
        code = 'FTW = 0xFFFF;'
}};<|MERGE_RESOLUTION|>--- conflicted
+++ resolved
@@ -76,11 +76,8 @@
     exec_output = ""
 
     class MediaOpMeta(type):
-<<<<<<< HEAD
-        def buildCppClasses(self, name, Name, suffix, code, additional_params):
-=======
-        def buildCppClasses(self, name, Name, suffix, code, operand_types):
->>>>>>> 5fa484e2
+        def buildCppClasses(self, name, Name, suffix, code, operand_types,
+                            additional_params):
 
             # Globals to stick the output in
             global header_output
@@ -102,15 +99,9 @@
                     typeQual = match.group("typeQual")
                 src2_name = "%sFpSrcReg2%s" % (match.group("prefix"), typeQual)
                 self.buildCppClasses(name, Name, suffix,
-<<<<<<< HEAD
-                        matcher.sub(src2_name, code), additional_params)
+                        matcher.sub(src2_name, code), operand_types, additional_params)
                 self.buildCppClasses(name + "i", Name, suffix + "Imm",
-                        matcher.sub("imm8", code), additional_params)
-=======
-                        matcher.sub(src2_name, code), operand_types)
-                self.buildCppClasses(name + "i", Name, suffix + "Imm",
-                        matcher.sub("imm8", code), imm_operand_types)
->>>>>>> 5fa484e2
+                        matcher.sub("imm8", code), imm_operand_types, additional_params)
                 return
 
             base = "X86ISA::InstOperands<" + \
@@ -146,14 +137,11 @@
                 operand_types = cls.operand_types
 
                 # Set up the C++ classes
-<<<<<<< HEAD
                 additional_params = []
                 if hasattr(cls, 'op_class'):
                     additional_params.append(cls.op_class)
-                mcls.buildCppClasses(cls, name, Name, "", code, additional_params)
-=======
-                mcls.buildCppClasses(cls, name, Name, "", code, operand_types)
->>>>>>> 5fa484e2
+                mcls.buildCppClasses(cls, name, Name, "", code, operand_types, 
+                                     additional_params)
 
                 # Hook into the microassembler dict
                 global microopClasses
@@ -367,7 +355,7 @@
             FpDestReg_uqw = result;
         '''
 
-    class Mblend(MediaOp):
+    class Mblend(Media3Op):
         op_class = 'SimdMiscOp'
         code = '''
             assert(srcSize == destSize);
@@ -389,12 +377,13 @@
             FpDestReg_uqw = result;
         '''
 
-    class Mmovsdup(MediaOp):
+    class Mmovsdup(Media3Op):
         def __init__(self, dest, src1, \
                 size=None, destSize=None, srcSize=None, ext=None):
-            # Make op2 = src1
+            # Make op3 = src1
             super(Mmovsdup, self).__init__(dest, src1,\
-                    src1, size, destSize, srcSize, ext)
+                    src1, size=size, destSize=destSize, \
+                    srcSize=srcSize, ext=ext)
         op_class = 'SimdMiscOp'
         code = '''
             assert(srcSize == destSize);
@@ -412,7 +401,13 @@
             FpDestReg_uqw = result;
         '''
 
-    class Mpermilps(MediaOp):
+    class Mpermilps(Media3Op):
+        def __init__(self, dest, src1, op2, \
+                size=None, destSize=None, srcSize=None, ext=None):
+            # Make op3 = src1
+            super(Mpermilps, self).__init__(dest, src1,\
+                    op2, size=size, destSize=destSize, \
+                    srcSize=srcSize, ext=ext)
         op_class = 'SimdMiscOp'
         code = '''
             assert(srcSize == destSize);
@@ -430,7 +425,13 @@
             FpDestReg_uqw = result;
         '''
 
-    class Mpermilpd(MediaOp):
+    class Mpermilpd(Media3Op):
+        def __init__(self, dest, src1, op2, \
+                size=None, destSize=None, srcSize=None, ext=None):
+            # Make op3 = src1
+            super(Mpermilpd, self).__init__(dest, src1,\
+                    op2, size=size, destSize=destSize, \
+                    srcSize=srcSize, ext=ext)
         op_class = 'SimdMiscOp'
         code = '''
             assert(srcSize == destSize);
@@ -440,7 +441,7 @@
             FpDestReg_uqw = result;
         '''
 
-    class Minsertpsl(MediaOp):
+    class Minsertpsl(Media3Op):
         op_class = 'SimdMiscOp'
         code = '''
             assert(srcSize == destSize);
@@ -468,7 +469,7 @@
             FpDestReg_uqw = result;
         '''
 
-    class Minsertpsh(MediaOp):
+    class Minsertpsh(Media3Op):
         op_class = 'SimdMiscOp'
         code = '''
             assert(srcSize == destSize);
@@ -1482,11 +1483,7 @@
             FpDestReg_uqw = result;
         '''
 
-    class Cvtui2f(MediaOp):
-        def __init__(self, dest, src, \
-                size = None, destSize = None, srcSize = None, ext = None):
-            super(Cvtui2f, self).__init__(dest, src,\
-                    "InstRegIndex(0)", size, destSize, srcSize, ext)
+    class Cvtui2f(Media2Op):
         op_class = 'SimdFloatCvtOp'
         code = '''
             union floatInt
@@ -1647,13 +1644,8 @@
             FpDestReg_uqw = result;
         '''
 
-<<<<<<< HEAD
-    class Mcmpf2r(MediaOp):
+    class Mcmpf2r(Media3Op):
         op_class = 'SimdFloatCmpOp'
-=======
-    class Mcmpf2r(Media3Op):
-        op_class = 'SimdFloatCvtOp'
->>>>>>> 5fa484e2
         code = '''
             union floatInt
             {
@@ -1735,18 +1727,9 @@
             FpDestReg_uqw = result;
         '''
 
-<<<<<<< HEAD
-    class Mcmpf2rf(MediaOp):
-        def __init__(self, src1, src2,\
-                size = None, destSize = None, srcSize = None, ext = None):
-            super(Mcmpf2rf, self).__init__("InstRegIndex(0)", src1,\
-                    src2, size, destSize, srcSize, ext)
-        op_class = 'SimdFloatCmpOp'
-=======
     class Mcmpf2rf(Media2Op):
         operand_types = (FloatSrc1Op, FloatSrc2Op)
-        op_class = 'SimdFloatCvtOp'
->>>>>>> 5fa484e2
+        op_class = 'SimdFloatCmpOp'
         code = '''
             union floatInt
             {
