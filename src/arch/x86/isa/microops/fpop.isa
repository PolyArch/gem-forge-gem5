--- conflicted
+++ resolved
@@ -256,21 +256,14 @@
         def __init__(self, reg1, reg2, reg3, **kwargs):
             super().__init__(reg1, reg2, reg3, **kwargs)
 
-<<<<<<< HEAD
-    class Movfp(FpUnaryOp):
-        code = '''
-            FpDestReg_uqw = FpSrcReg1_uqw;
-            //hack("Move %s->%s %#x\\n", srcRegIdx(0), destRegIdx(0), FpSrcReg1_uqw);
-        '''
-        else_code = '''
-            FpDestReg_uqw = FpDestReg_uqw;
-            //hack("Unmove\\n");
-        '''
+    class Movfp(Fp2Op):
+        code = 'FpDestReg_uqw = FpSrcReg1_uqw;'
+        else_code = 'FpDestReg_uqw = FpDestReg_uqw;'
         cond_check = "checkCondition(ccFlagBits | cfofBits | dfBit | \
-                                     ecfBit | ezfBit, src2)"
-        op_class = 'IntAluOp'
-
-    class Movfp128(FpUnaryOp):
+                                     ecfBit | ezfBit, src1)"
+        op_class = 'IntAluOp'
+
+    class Movfp128(Fp2Op):
         code = '''
             FpDestReg0_uqw = FpSrcReg1x0_uqw;
             FpDestReg1_uqw = FpSrcReg1x1_uqw;
@@ -280,10 +273,10 @@
             FpDestReg1_uqw = FpDestReg1_uqw;
         '''
         cond_check = "checkCondition(ccFlagBits | cfofBits | dfBit | \
-                                     ecfBit | ezfBit, src2)"
-        op_class = 'IntAluOp'
-
-    class Movfp256(FpUnaryOp):
+                                     ecfBit | ezfBit, src1)"
+        op_class = 'IntAluOp'
+
+    class Movfp256(Fp2Op):
         code = '''
             FpDestReg0_uqw = FpSrcReg1x0_uqw;
             FpDestReg1_uqw = FpSrcReg1x1_uqw;
@@ -297,10 +290,10 @@
             FpDestReg3_uqw = FpDestReg3_uqw;
         '''
         cond_check = "checkCondition(ccFlagBits | cfofBits | dfBit | \
-                                     ecfBit | ezfBit, src2)"
-        op_class = 'IntAluOp'
-
-    class Movfp512(FpUnaryOp):
+                                     ecfBit | ezfBit, src1)"
+        op_class = 'IntAluOp'
+
+    class Movfp512(Fp2Op):
         code = '''
             FpDestReg0_uqw = FpSrcReg1x0_uqw;
             FpDestReg1_uqw = FpSrcReg1x1_uqw;
@@ -321,11 +314,6 @@
             FpDestReg6_uqw = FpDestReg6_uqw;
             FpDestReg7_uqw = FpDestReg7_uqw;
         '''
-=======
-    class Movfp(Fp2Op):
-        code = 'FpDestReg_uqw = FpSrcReg1_uqw;'
-        else_code = 'FpDestReg_uqw = FpDestReg_uqw;'
->>>>>>> 5fa484e2
         cond_check = "checkCondition(ccFlagBits | cfofBits | dfBit | \
                                      ecfBit | ezfBit, src1)"
         op_class = 'IntAluOp'
@@ -337,32 +325,28 @@
         code = 'FpDestReg = sqrt(FpSrcReg1);'
         op_class = 'FloatSqrtOp'
 
-<<<<<<< HEAD
-    class Movfph2h(FpUnaryOp):
+    class Movfph2h(Fp2Op):
         code = '''
             uint64_t v = bits(FpSrcReg1_uqw, 63, 32);
             FpDestReg_uqw = insertBits(FpDestReg_uqw, 63, 32, v);
         '''
         op_class = 'IntAluOp'
 
-    class Movfpl2h(FpUnaryOp):
+    class Movfpl2h(Fp2Op):
         code = '''
             uint64_t v = bits(FpSrcReg1_uqw, 31, 0);
             FpDestReg_uqw = insertBits(FpDestReg_uqw, 63, 32, v);
         '''
         op_class = 'IntAluOp'
 
-    class Movfpl2l(FpUnaryOp):
+    class Movfpl2l(Fp2Op):
         code = '''
             uint64_t v = bits(FpSrcReg1_uqw, 31, 0);
             FpDestReg_uqw = insertBits(FpDestReg_uqw, 31, 0, v);
         '''
         op_class = 'IntAluOp'
 
-    class Cosfp(FpUnaryOp):
-=======
     class Cosfp(Fp2Op):
->>>>>>> 5fa484e2
         code = 'FpDestReg = cos(FpSrcReg1);'
         op_class = 'FloatSqrtOp'
 
