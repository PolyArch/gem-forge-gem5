# Copyright (c) 2007 The Hewlett-Packard Development Company
# All rights reserved.
#
# The license below extends only to copyright in the software and shall
# not be construed as granting a license to any other intellectual
# property including but not limited to intellectual property relating
# to a hardware implementation of the functionality of the software
# licensed hereunder.  You may use the software subject to the license
# terms below provided that you ensure that this notice is replicated
# unmodified and in its entirety in all distributions of the software,
# modified or unmodified, in source code or in binary form.
#
# Redistribution and use in source and binary forms, with or without
# modification, are permitted provided that the following conditions are
# met: redistributions of source code must retain the above copyright
# notice, this list of conditions and the following disclaimer;
# redistributions in binary form must reproduce the above copyright
# notice, this list of conditions and the following disclaimer in the
# documentation and/or other materials provided with the distribution;
# neither the name of the copyright holders nor the names of its
# contributors may be used to endorse or promote products derived from
# this software without specific prior written permission.
#
# THIS SOFTWARE IS PROVIDED BY THE COPYRIGHT HOLDERS AND CONTRIBUTORS
# "AS IS" AND ANY EXPRESS OR IMPLIED WARRANTIES, INCLUDING, BUT NOT
# LIMITED TO, THE IMPLIED WARRANTIES OF MERCHANTABILITY AND FITNESS FOR
# A PARTICULAR PURPOSE ARE DISCLAIMED. IN NO EVENT SHALL THE COPYRIGHT
# OWNER OR CONTRIBUTORS BE LIABLE FOR ANY DIRECT, INDIRECT, INCIDENTAL,
# SPECIAL, EXEMPLARY, OR CONSEQUENTIAL DAMAGES (INCLUDING, BUT NOT
# LIMITED TO, PROCUREMENT OF SUBSTITUTE GOODS OR SERVICES; LOSS OF USE,
# DATA, OR PROFITS; OR BUSINESS INTERRUPTION) HOWEVER CAUSED AND ON ANY
# THEORY OF LIABILITY, WHETHER IN CONTRACT, STRICT LIABILITY, OR TORT
# (INCLUDING NEGLIGENCE OR OTHERWISE) ARISING IN ANY WAY OUT OF THE USE
# OF THIS SOFTWARE, EVEN IF ADVISED OF THE POSSIBILITY OF SUCH DAMAGE.

<<<<<<< HEAD
categories = ["romutil",
              "gem_forge",
              "general_purpose",
              "simd512",
              "simd128",
              "simd64",
              "system",
              "x87"]
=======
categories = [
    "romutil",
    "general_purpose",
    "simd128",
    "simd64",
    "system",
    "x87",
]
>>>>>>> 5fa484e2

microcode = """
# X86 microcode
"""
for category in categories:
    exec("from . import %s as cat" % category)
    microcode += cat.microcode<|MERGE_RESOLUTION|>--- conflicted
+++ resolved
@@ -33,25 +33,16 @@
 # (INCLUDING NEGLIGENCE OR OTHERWISE) ARISING IN ANY WAY OUT OF THE USE
 # OF THIS SOFTWARE, EVEN IF ADVISED OF THE POSSIBILITY OF SUCH DAMAGE.
 
-<<<<<<< HEAD
-categories = ["romutil",
-              "gem_forge",
-              "general_purpose",
-              "simd512",
-              "simd128",
-              "simd64",
-              "system",
-              "x87"]
-=======
 categories = [
     "romutil",
     "general_purpose",
+    "gem_forge",
+    "simd512",
     "simd128",
     "simd64",
     "system",
     "x87",
 ]
->>>>>>> 5fa484e2
 
 microcode = """
 # X86 microcode
