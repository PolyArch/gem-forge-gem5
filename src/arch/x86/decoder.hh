--- conflicted
+++ resolved
@@ -86,15 +86,11 @@
 
     static InstBytes dummy;
 
-<<<<<<< HEAD
     // For DPRINTF.
     const std::string _name;
     const std::string &name() const { return _name; }
 
-    //The bytes to be predecoded
-=======
     // The bytes to be predecoded.
->>>>>>> 0d703041
     MachInst fetchChunk;
     InstBytes *instBytes = &dummy;
     int chunkIdx;
@@ -263,15 +259,8 @@
     static InstCacheMap instCacheMap;
 
   public:
-<<<<<<< HEAD
     Decoder(ISA* isa = nullptr, int thread_id = 0)
-        : _name(std::string("decoder") + std::to_string(thread_id)),
-        basePC(0), origPC(0), offset(0),
-        outOfBytes(true), instDone(false),
-        state(ResetState)
-=======
-    Decoder(ISA *isa=nullptr)
->>>>>>> 0d703041
+        : _name(std::string("decoder") + std::to_string(thread_id))
     {
         emi.reset();
         emi.mode.mode = mode;
