/*
 * Copyright (c) 2012 ARM Limited
 * All rights reserved
 *
 * The license below extends only to copyright in the software and shall
 * not be construed as granting a license to any other intellectual
 * property including but not limited to intellectual property relating
 * to a hardware implementation of the functionality of the software
 * licensed hereunder.  You may use the software subject to the license
 * terms below provided that you ensure that this notice is replicated
 * unmodified and in its entirety in all distributions of the software,
 * modified or unmodified, in source code or in binary form.
 *
 * Copyright (c) 2007 The Hewlett-Packard Development Company
 * All rights reserved.
 *
 * The license below extends only to copyright in the software and shall
 * not be construed as granting a license to any other intellectual
 * property including but not limited to intellectual property relating
 * to a hardware implementation of the functionality of the software
 * licensed hereunder.  You may use the software subject to the license
 * terms below provided that you ensure that this notice is replicated
 * unmodified and in its entirety in all distributions of the software,
 * modified or unmodified, in source code or in binary form.
 *
 * Redistribution and use in source and binary forms, with or without
 * modification, are permitted provided that the following conditions are
 * met: redistributions of source code must retain the above copyright
 * notice, this list of conditions and the following disclaimer;
 * redistributions in binary form must reproduce the above copyright
 * notice, this list of conditions and the following disclaimer in the
 * documentation and/or other materials provided with the distribution;
 * neither the name of the copyright holders nor the names of its
 * contributors may be used to endorse or promote products derived from
 * this software without specific prior written permission.
 *
 * THIS SOFTWARE IS PROVIDED BY THE COPYRIGHT HOLDERS AND CONTRIBUTORS
 * "AS IS" AND ANY EXPRESS OR IMPLIED WARRANTIES, INCLUDING, BUT NOT
 * LIMITED TO, THE IMPLIED WARRANTIES OF MERCHANTABILITY AND FITNESS FOR
 * A PARTICULAR PURPOSE ARE DISCLAIMED. IN NO EVENT SHALL THE COPYRIGHT
 * OWNER OR CONTRIBUTORS BE LIABLE FOR ANY DIRECT, INDIRECT, INCIDENTAL,
 * SPECIAL, EXEMPLARY, OR CONSEQUENTIAL DAMAGES (INCLUDING, BUT NOT
 * LIMITED TO, PROCUREMENT OF SUBSTITUTE GOODS OR SERVICES; LOSS OF USE,
 * DATA, OR PROFITS; OR BUSINESS INTERRUPTION) HOWEVER CAUSED AND ON ANY
 * THEORY OF LIABILITY, WHETHER IN CONTRACT, STRICT LIABILITY, OR TORT
 * (INCLUDING NEGLIGENCE OR OTHERWISE) ARISING IN ANY WAY OUT OF THE USE
 * OF THIS SOFTWARE, EVEN IF ADVISED OF THE POSSIBILITY OF SUCH DAMAGE.
 *
 * Authors: Gabe Black
 *          Andreas Hansson
 */

#ifndef __ARCH_X86_INTERRUPTS_HH__
#define __ARCH_X86_INTERRUPTS_HH__

#include "arch/x86/regs/apic.hh"
#include "arch/x86/faults.hh"
#include "arch/x86/intmessage.hh"
#include "base/bitfield.hh"
#include "cpu/thread_context.hh"
#include "dev/x86/intdev.hh"
#include "dev/io_device.hh"
#include "params/X86LocalApic.hh"
#include "sim/eventq.hh"

class ThreadContext;
class BaseCPU;

int divideFromConf(uint32_t conf);

namespace X86ISA {

ApicRegIndex decodeAddr(Addr paddr);

class Interrupts : public PioDevice, IntDevice
{
  protected:
    // Storage for the APIC registers
    uint32_t regs[NUM_APIC_REGS];

    BitUnion32(LVTEntry)
        Bitfield<7, 0> vector;
        Bitfield<10, 8> deliveryMode;
        Bitfield<12> status;
        Bitfield<13> polarity;
        Bitfield<14> remoteIRR;
        Bitfield<15> trigger;
        Bitfield<16> masked;
        Bitfield<17> periodic;
    EndBitUnion(LVTEntry)

    /*
     * Timing related stuff.
     */
    EventFunctionWrapper apicTimerEvent;
    void processApicTimerEvent();

    /*
     * A set of variables to keep track of interrupts that don't go through
     * the IRR.
     */
    bool pendingSmi;
    uint8_t smiVector;
    bool pendingNmi;
    uint8_t nmiVector;
    bool pendingExtInt;
    uint8_t extIntVector;
    bool pendingInit;
    uint8_t initVector;
    bool pendingStartup;
    uint8_t startupVector;
    bool startedUp;

    // This is a quick check whether any of the above (except ExtInt) are set.
    bool pendingUnmaskableInt;

    // A count of how many IPIs are in flight.
    int pendingIPIs;

    /*
     * IRR and ISR maintenance.
     */
    uint8_t IRRV;
    uint8_t ISRV;

    int
    findRegArrayMSB(ApicRegIndex base)
    {
        int offset = 7;
        do {
            if (regs[base + offset] != 0) {
                return offset * 32 + findMsbSet(regs[base + offset]);
            }
        } while (offset--);
        return 0;
    }

    void
    updateIRRV()
    {
        IRRV = findRegArrayMSB(APIC_INTERRUPT_REQUEST_BASE);
    }

    void
    updateISRV()
    {
        ISRV = findRegArrayMSB(APIC_IN_SERVICE_BASE);
    }

    void
    setRegArrayBit(ApicRegIndex base, uint8_t vector)
    {
        regs[base + (vector / 32)] |= (1 << (vector % 32));
    }

    void
    clearRegArrayBit(ApicRegIndex base, uint8_t vector)
    {
        regs[base + (vector / 32)] &= ~(1 << (vector % 32));
    }

    bool
    getRegArrayBit(ApicRegIndex base, uint8_t vector)
    {
        return bits(regs[base + (vector / 32)], vector % 32);
    }

    void requestInterrupt(uint8_t vector, uint8_t deliveryMode, bool level);

    BaseCPU *cpu;

    int initialApicId;

    // Port for receiving interrupts
    IntSlavePort<Interrupts> intSlavePort;

    Tick pioDelay;
    Addr pioAddr = MaxAddr;

  public:

    int getInitialApicId() { return initialApicId; }

    /*
     * Params stuff.
     */
    typedef X86LocalApicParams Params;

    void setCPU(BaseCPU * newCPU);

    const Params *
    params() const
    {
        return dynamic_cast<const Params *>(_params);
    }

    /*
     * Initialize this object by registering it with the IO APIC.
     */
    void init() override;

    /*
     * Functions to interact with the interrupt port.
     */
    Tick read(PacketPtr pkt) override;
    Tick write(PacketPtr pkt) override;
    Tick recvMessage(PacketPtr pkt);
    bool recvResponse(PacketPtr pkt) override;

    bool
    triggerTimerInterrupt()
    {
        LVTEntry entry = regs[APIC_LVT_TIMER];
        if (!entry.masked)
            requestInterrupt(entry.vector, entry.deliveryMode, entry.trigger);
        return entry.periodic;
    }

    AddrRangeList getAddrRanges() const override;
    AddrRangeList getIntAddrRange() const;

    Port &getPort(const std::string &if_name,
                  PortID idx=InvalidPortID) override
    {
        if (if_name == "int_master") {
            return intMasterPort;
        } else if (if_name == "int_slave") {
            return intSlavePort;
        }
<<<<<<< HEAD
        return BasicPioDevice::getPort(if_name, idx);
=======
        return PioDevice::getPort(if_name, idx);
>>>>>>> a56ab045
    }

    /*
     * Functions to access and manipulate the APIC's registers.
     */

    uint32_t readReg(ApicRegIndex miscReg);
    void setReg(ApicRegIndex reg, uint32_t val);
    void
    setRegNoEffect(ApicRegIndex reg, uint32_t val)
    {
        regs[reg] = val;
    }

    /*
     * Constructor.
     */

    Interrupts(Params * p);

    /*
     * Functions for retrieving interrupts for the CPU to handle.
     */

    bool checkInterrupts(ThreadContext *tc) const;
    /**
     * Check if there are pending interrupts without ignoring the
     * interrupts disabled flag.
     *
     * @return true if there are interrupts pending.
     */
    bool checkInterruptsRaw() const;
    /**
     * Check if there are pending unmaskable interrupts.
     *
     * @return true there are unmaskable interrupts pending.
     */
    bool hasPendingUnmaskable() const { return pendingUnmaskableInt; }
    Fault getInterrupt(ThreadContext *tc);
    void updateIntrInfo(ThreadContext *tc);

    /*
     * Serialization.
     */
    void serialize(CheckpointOut &cp) const override;
    void unserialize(CheckpointIn &cp) override;

    /*
     * Old functions needed for compatability but which will be phased out
     * eventually.
     */
    void
    post(int int_num, int index)
    {
        panic("Interrupts::post unimplemented!\n");
    }

    void
    clear(int int_num, int index)
    {
        panic("Interrupts::clear unimplemented!\n");
    }

    void
    clearAll()
    {
        panic("Interrupts::clearAll unimplemented!\n");
    }
};

} // namespace X86ISA

#endif // __ARCH_X86_INTERRUPTS_HH__<|MERGE_RESOLUTION|>--- conflicted
+++ resolved
@@ -227,11 +227,7 @@
         } else if (if_name == "int_slave") {
             return intSlavePort;
         }
-<<<<<<< HEAD
-        return BasicPioDevice::getPort(if_name, idx);
-=======
         return PioDevice::getPort(if_name, idx);
->>>>>>> a56ab045
     }
 
     /*
