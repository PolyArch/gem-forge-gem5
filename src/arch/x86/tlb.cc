/*
 * Copyright (c) 2007-2008 The Hewlett-Packard Development Company
 * All rights reserved.
 *
 * The license below extends only to copyright in the software and shall
 * not be construed as granting a license to any other intellectual
 * property including but not limited to intellectual property relating
 * to a hardware implementation of the functionality of the software
 * licensed hereunder.  You may use the software subject to the license
 * terms below provided that you ensure that this notice is replicated
 * unmodified and in its entirety in all distributions of the software,
 * modified or unmodified, in source code or in binary form.
 *
 * Redistribution and use in source and binary forms, with or without
 * modification, are permitted provided that the following conditions are
 * met: redistributions of source code must retain the above copyright
 * notice, this list of conditions and the following disclaimer;
 * redistributions in binary form must reproduce the above copyright
 * notice, this list of conditions and the following disclaimer in the
 * documentation and/or other materials provided with the distribution;
 * neither the name of the copyright holders nor the names of its
 * contributors may be used to endorse or promote products derived from
 * this software without specific prior written permission.
 *
 * THIS SOFTWARE IS PROVIDED BY THE COPYRIGHT HOLDERS AND CONTRIBUTORS
 * "AS IS" AND ANY EXPRESS OR IMPLIED WARRANTIES, INCLUDING, BUT NOT
 * LIMITED TO, THE IMPLIED WARRANTIES OF MERCHANTABILITY AND FITNESS FOR
 * A PARTICULAR PURPOSE ARE DISCLAIMED. IN NO EVENT SHALL THE COPYRIGHT
 * OWNER OR CONTRIBUTORS BE LIABLE FOR ANY DIRECT, INDIRECT, INCIDENTAL,
 * SPECIAL, EXEMPLARY, OR CONSEQUENTIAL DAMAGES (INCLUDING, BUT NOT
 * LIMITED TO, PROCUREMENT OF SUBSTITUTE GOODS OR SERVICES; LOSS OF USE,
 * DATA, OR PROFITS; OR BUSINESS INTERRUPTION) HOWEVER CAUSED AND ON ANY
 * THEORY OF LIABILITY, WHETHER IN CONTRACT, STRICT LIABILITY, OR TORT
 * (INCLUDING NEGLIGENCE OR OTHERWISE) ARISING IN ANY WAY OUT OF THE USE
 * OF THIS SOFTWARE, EVEN IF ADVISED OF THE POSSIBILITY OF SUCH DAMAGE.
 */

#include "arch/x86/tlb.hh"

#include <cstring>
#include <memory>

#include "arch/x86/faults.hh"
#include "arch/x86/insts/microldstop.hh"
#include "arch/x86/pagetable_walker.hh"
#include "arch/x86/pseudo_inst_abi.hh"
#include "arch/x86/regs/misc.hh"
#include "arch/x86/regs/msr.hh"
#include "arch/x86/x86_traits.hh"
#include "base/trace.hh"
#include "cpu/thread_context.hh"
#include "debug/TLB.hh"
#include "mem/packet_access.hh"
#include "mem/page_table.hh"
#include "mem/request.hh"
#include "sim/full_system.hh"
#include "sim/process.hh"
#include "sim/pseudo_inst.hh"

namespace gem5
{

namespace X86ISA {

<<<<<<< HEAD
TLB::TLB(const Params *p)
    : BaseTLB(p), configAddress(0), size(p->size),
    assoc(p->assoc), l2size(p->l2size), l2assoc(p->l2assoc), l2HitLatency(p->l2_lat),
    walkerSELatency(p->walker_se_lat), walkerSEPort(p->walker_se_port),
    timingSE(p->timing_se), tlbCache(p->size, 0),
    tlb(size), lruSeq(0), m5opRange(p->system->m5opRange()), stats(this)
=======
TLB::TLB(const Params &p)
    : BaseTLB(p), configAddress(0), size(p.size),
      tlb(size), lruSeq(0), m5opRange(p.system->m5opRange()), stats(this)
>>>>>>> 5fa484e2
{
    if (!size)
        fatal("TLBs must have a non-zero size.\n");

<<<<<<< HEAD
    walker = p->walker;
=======
    for (int x = 0; x < size; x++) {
        tlb[x].trieHandle = NULL;
        freeList.push_back(&tlb[x]);
    }

    walker = p.walker;
>>>>>>> 5fa484e2
    walker->setTLB(this);

    /**
     * Check if we are using new multi-level set-partitioned
     * TLB implementation.
     */
    if (this->assoc > 0) {
        // This is not a fully assoicative TLB, we use TLBCache.
        this->l1tlb = m5::make_unique<TLBCache>(this->size, this->assoc);
    }
    if (this->l2size > 0) {
        // Set up the L2 TLB.
        this->l2tlb = m5::make_unique<TLBCache>(this->l2size, this->l2assoc);
    }
    /**
     * Check if we want to have timing in se.
     */
    if (this->timingSE) {
        this->sePageWalker = m5::make_unique<SEPageWalker>(
            this->name() + ".se_walker",
            this->walkerSELatency, this->walkerSEPort);
    }
}

TlbEntry *
<<<<<<< HEAD
TLB::insert(Addr vpn, const TlbEntry &entry, bool isLastLevel)
{
    /**
     * Normally we insert into both level TLB, unless it is
     * explicitly marked for the LastLevel only.
     */
    if (this->l2tlb) {
        auto newEntry = this->l2tlb->insert(vpn, entry);
        if (isLastLevel) {
            return newEntry;
        }
=======
TLB::insert(Addr vpn, const TlbEntry &entry, uint64_t pcid)
{
    //Adding pcid to the page address so
    //that multiple processes using the same
    //tlb do not conflict when using the same
    //virtual addresses
    vpn = concAddrPcid(vpn, pcid);

    // If somebody beat us to it, just use that existing entry.
    TlbEntry *newEntry = trie.lookup(vpn);
    if (newEntry) {
        assert(newEntry->vaddr == vpn);
        return newEntry;
>>>>>>> 5fa484e2
    }
    if (this->l1tlb) {
        return this->l1tlb->insert(vpn, entry);
    }
    // Legacy implementation.
    return this->tlbCache.insert(vpn, entry);
}

TlbEntry *
TLB::lookupL1(Addr va, bool isLastLevel, bool updateStats,
    bool updateLRU) {
    if (isLastLevel && this->l2tlb) {
        // Goes directly to L2TLB.
        return nullptr;
    }
    TlbEntry *entry = nullptr;
    if (this->l1tlb) {
        entry = this->l1tlb->lookup(va, updateLRU);
    } else {
        entry = this->tlbCache.lookup(va, updateLRU);
    }
    if (updateStats) {
        stats.l1Accesses++;
        if (!entry) stats.l1Misses++;
    }
    return entry;
}

<<<<<<< HEAD
TlbEntry *
TLB::lookupL2(Addr va, bool isLastLevel, bool updateStats,
    bool updateLRU) {
    TlbEntry *entry = nullptr;
    if (this->l2tlb) {
        entry = this->l1tlb->lookup(va, updateLRU);
        if (updateStats) {
            stats.l2Accesses++;
            if (!entry) stats.l2Misses++;
        }
    }
    return entry;
=======
    *newEntry = entry;
    newEntry->lruSeq = nextSeq();
    newEntry->vaddr = vpn;
    if (FullSystem) {
        newEntry->trieHandle =
        trie.insert(vpn, TlbEntryTrie::MaxBits-entry.logBytes, newEntry);
    }
    else {
        newEntry->trieHandle =
        trie.insert(vpn, TlbEntryTrie::MaxBits, newEntry);
    }
    return newEntry;
>>>>>>> 5fa484e2
}

TlbEntry *
TLB::lookup(Addr va, bool isLastLevel, bool updateStats,
    bool updateLRU, int &hitLevel)
{
    hitLevel = 0;
    TlbEntry *entry = this->lookupL1(
        va, isLastLevel, updateStats, updateLRU);
    // Look up in L2 if we miss in L1.
    if (!entry) {
        hitLevel++;
        entry = this->lookupL2(
            va, isLastLevel, updateStats, updateLRU);
        if (!entry) {
            // Miss in L2.
            hitLevel++;
        } else {
            /**
             * Hit in L2. Bring in the entry to L1 if this
             * access is not limited to LastLevel only.
             */
            if (!isLastLevel) {
                if (this->l1tlb) {
                    this->l1tlb->insert(entry->vaddr, *entry);
                } else {
                    this->tlbCache.insert(entry->vaddr, *entry);
                }
            }
        }
    }
    return entry;
}

void
TLB::flushAll()
{
    DPRINTF(TLB, "Invalidating all entries.\n");
    if (this->l2tlb) {
        this->l2tlb->flushAll();
    }
    if (this->l1tlb) {
        this->l1tlb->flushAll();
        return;
    }
    this->tlbCache.flushAll();
}

void
TLB::setConfigAddress(uint32_t addr)
{
    configAddress = addr;
}

void
TLB::flushNonGlobal()
{
    DPRINTF(TLB, "Invalidating all non global entries.\n");
    if (this->l2tlb) {
        this->l2tlb->flushNonGlobal();
    }
    if (this->l1tlb) {
        this->l1tlb->flushNonGlobal();
        return;
    }
    this->tlbCache.flushNonGlobal();
}

void
TLB::demapPage(Addr va, uint64_t asn)
{
    if (this->l2tlb) {
        this->l2tlb->demapPage(va, asn);
    }
    if (this->l1tlb) {
        this->l1tlb->demapPage(va, asn);
        return;
    }
    this->tlbCache.demapPage(va, asn);
}

namespace
{

Cycles
localMiscRegAccess(bool read, RegIndex regNum,
                   ThreadContext *tc, PacketPtr pkt)
{
    if (read) {
        RegVal data = htole(tc->readMiscReg(regNum));
        assert(pkt->getSize() <= sizeof(RegVal));
        pkt->setData((uint8_t *)&data);
    } else {
        RegVal data = htole(tc->readMiscRegNoEffect(regNum));
        assert(pkt->getSize() <= sizeof(RegVal));
        pkt->writeData((uint8_t *)&data);
        tc->setMiscReg(regNum, letoh(data));
    }
    return Cycles(1);
}

} // anonymous namespace

Fault
TLB::translateInt(bool read, RequestPtr req, ThreadContext *tc)
{
    DPRINTF(TLB, "Addresses references internal memory.\n");
    Addr vaddr = req->getVaddr();
    Addr prefix = (vaddr >> 3) & IntAddrPrefixMask;
    if (prefix == IntAddrPrefixCPUID) {
        panic("CPUID memory space not yet implemented!\n");
    } else if (prefix == IntAddrPrefixMSR) {
        vaddr = (vaddr >> 3) & ~IntAddrPrefixMask;

        RegIndex regNum;
        if (!msrAddrToIndex(regNum, vaddr))
            return std::make_shared<GeneralProtection>(0);

        req->setPaddr(req->getVaddr());
        req->setLocalAccessor(
            [read,regNum](ThreadContext *tc, PacketPtr pkt)
            {
                return localMiscRegAccess(read, regNum, tc, pkt);
            }
        );

        return NoFault;
    } else if (prefix == IntAddrPrefixIO) {
        // TODO If CPL > IOPL or in virtual mode, check the I/O permission
        // bitmap in the TSS.

        Addr IOPort = vaddr & ~IntAddrPrefixMask;
        // Make sure the address fits in the expected 16 bit IO address
        // space.
        assert(!(IOPort & ~0xFFFF));
        if (IOPort == 0xCF8 && req->getSize() == 4) {
            req->setPaddr(req->getVaddr());
            req->setLocalAccessor(
                [read](ThreadContext *tc, PacketPtr pkt)
                {
                    return localMiscRegAccess(
                            read, misc_reg::PciConfigAddress, tc, pkt);
                }
            );
        } else if ((IOPort & ~mask(2)) == 0xCFC) {
            req->setFlags(Request::UNCACHEABLE | Request::STRICT_ORDER);
            Addr configAddress =
                tc->readMiscRegNoEffect(misc_reg::PciConfigAddress);
            if (bits(configAddress, 31, 31)) {
                req->setPaddr(PhysAddrPrefixPciConfig |
                        mbits(configAddress, 30, 2) |
                        (IOPort & mask(2)));
            } else {
                req->setPaddr(PhysAddrPrefixIO | IOPort);
            }
        } else {
            req->setFlags(Request::UNCACHEABLE | Request::STRICT_ORDER);
            req->setPaddr(PhysAddrPrefixIO | IOPort);
        }
        return NoFault;
    } else {
        panic("Access to unrecognized internal address space %#x.\n",
                prefix);
    }
}

Fault
TLB::finalizePhysical(const RequestPtr &req,
                      ThreadContext *tc, BaseMMU::Mode mode) const
{
    Addr paddr = req->getPaddr();

    if (m5opRange.contains(paddr)) {
        req->setFlags(Request::STRICT_ORDER);
        uint8_t func;
        pseudo_inst::decodeAddrOffset(paddr - m5opRange.start(), func);
        req->setLocalAccessor(
            [func, mode](ThreadContext *tc, PacketPtr pkt) -> Cycles
            {
                uint64_t ret;
                pseudo_inst::pseudoInst<X86PseudoInstABI, true>(tc, func, ret);
                if (mode == BaseMMU::Read)
                    pkt->setLE(ret);
                return Cycles(1);
            }
        );
    } else if (FullSystem) {
        // Check for an access to the local APIC
        LocalApicBase localApicBase =
            tc->readMiscRegNoEffect(misc_reg::ApicBase);
        AddrRange apicRange(localApicBase.base * PageBytes,
                            (localApicBase.base + 1) * PageBytes);

        if (apicRange.contains(paddr)) {
            // The Intel developer's manuals say the below restrictions apply,
            // but the linux kernel, because of a compiler optimization, breaks
            // them.
            /*
            // Check alignment
            if (paddr & ((32/8) - 1))
                return new GeneralProtection(0);
            // Check access size
            if (req->getSize() != (32/8))
                return new GeneralProtection(0);
            */
            // Force the access to be uncacheable.
            req->setFlags(Request::UNCACHEABLE | Request::STRICT_ORDER);
            req->setPaddr(x86LocalAPICAddress(tc->contextId(),
                                              paddr - apicRange.start()));
        }
    }

    return NoFault;
}

Fault
TLB::translate(const RequestPtr &req,
<<<<<<< HEAD
        ThreadContext *tc, Translation *translation,
        Mode mode, bool &delayedResponse, Cycles &delayedResponseCycles,
        bool timing, bool isLastLevel, bool updateStats)
=======
        ThreadContext *tc, BaseMMU::Translation *translation,
        BaseMMU::Mode mode, bool &delayedResponse, bool timing)
>>>>>>> 5fa484e2
{
    Request::Flags flags = req->getFlags();
    int seg = flags & SegmentFlagMask;
    bool storeCheck = flags & Request::READ_MODIFY_WRITE;

    delayedResponse = false;
    delayedResponseCycles = Cycles(0);

    // If this is true, we're dealing with a request to a non-memory address
    // space.
    if (seg == segment_idx::Ms) {
        return translateInt(mode == BaseMMU::Read, req, tc);
    }

    Addr vaddr = req->getVaddr();
    DPRINTF(TLB, "Translating %#x, LastLevel %d.\n", vaddr, isLastLevel);

    HandyM5Reg m5Reg = tc->readMiscRegNoEffect(misc_reg::M5Reg);

    const Addr logAddrSize = (flags >> AddrSizeFlagShift) & AddrSizeFlagMask;
    const int addrSize = 8 << logAddrSize;
    const Addr addrMask = mask(addrSize);

    // If protected mode has been enabled...
    if (m5Reg.prot) {
        DPRINTF(TLB, "In protected mode.\n");
        // If we're not in 64-bit mode, do protection/limit checks
        if (m5Reg.mode != LongMode) {
            DPRINTF(TLB, "Not in long mode. Checking segment protection.\n");

            // CPUs won't know to use CS when building fetch requests, so we
            // need to override the value of "seg" here if this is a fetch.
            if (mode == BaseMMU::Execute)
                seg = segment_idx::Cs;

            SegAttr attr = tc->readMiscRegNoEffect(misc_reg::segAttr(seg));
            // Check for an unusable segment.
            if (attr.unusable) {
                DPRINTF(TLB, "Unusable segment.\n");
                return std::make_shared<GeneralProtection>(0);
            }
            bool expandDown = false;
            if (seg >= segment_idx::Es && seg <= segment_idx::Hs) {
                if (!attr.writable && (mode == BaseMMU::Write || storeCheck)) {
                    DPRINTF(TLB, "Tried to write to unwritable segment.\n");
                    return std::make_shared<GeneralProtection>(0);
                }
                if (!attr.readable && mode == BaseMMU::Read) {
                    DPRINTF(TLB, "Tried to read from unreadble segment.\n");
                    return std::make_shared<GeneralProtection>(0);
                }
                expandDown = attr.expandDown;

            }
            Addr base = tc->readMiscRegNoEffect(misc_reg::segBase(seg));
            Addr limit = tc->readMiscRegNoEffect(misc_reg::segLimit(seg));
            Addr offset;
            if (mode == BaseMMU::Execute)
                offset = vaddr - base;
            else
                offset = (vaddr - base) & addrMask;
            Addr endOffset = offset + req->getSize() - 1;
            if (expandDown) {
                DPRINTF(TLB, "Checking an expand down segment.\n");
                warn_once("Expand down segments are untested.\n");
                if (offset <= limit || endOffset <= limit)
                    return std::make_shared<GeneralProtection>(0);
            } else {
                if (offset > limit || endOffset > limit) {
                    DPRINTF(TLB, "Segment limit check failed, "
                            "offset = %#x limit = %#x.\n", offset, limit);
                    return std::make_shared<GeneralProtection>(0);
                }
            }
        }
        if (m5Reg.submode != SixtyFourBitMode && addrSize != 64)
            vaddr &= mask(32);
        // If paging is enabled, do the translation.
        if (m5Reg.paging) {
            DPRINTF(TLB, "Paging enabled.\n");
            // The vaddr already has the segment base applied.
<<<<<<< HEAD
            int hitLevel = 0;
            TlbEntry *entry = lookup(vaddr, isLastLevel,
                updateStats, true /* UpdateLRU */, hitLevel);
            if (updateStats) {
                if (mode == Read) {
                    stats.rdAccesses++;
                } else {
                    stats.wrAccesses++;
                }
            }
            if (!entry) {
                DPRINTF(TLB, "Handling a TLB miss for address %#x at pc %#x.\n",
                        vaddr, tc->instAddr());
                if (updateStats) {
                    if (mode == Read) {
                        stats.rdMisses++;
                    } else {
                        stats.wrMisses++;
                    }
=======

            //Appending the pcid (last 12 bits of CR3) to the
            //page aligned vaddr if pcide is set
            CR4 cr4 = tc->readMiscRegNoEffect(misc_reg::Cr4);
            Addr pageAlignedVaddr = vaddr & (~mask(X86ISA::PageShift));
            CR3 cr3 = tc->readMiscRegNoEffect(misc_reg::Cr3);
            uint64_t pcid;

            if (cr4.pcide)
                pcid = cr3.pcid;
            else
                pcid = 0x000;

            pageAlignedVaddr = concAddrPcid(pageAlignedVaddr, pcid);
            TlbEntry *entry = lookup(pageAlignedVaddr);

            if (mode == BaseMMU::Read) {
                stats.rdAccesses++;
            } else {
                stats.wrAccesses++;
            }
            if (!entry) {
                DPRINTF(TLB, "Handling a TLB miss for "
                        "address %#x at pc %#x.\n",
                        vaddr, tc->pcState().instAddr());
                if (mode == BaseMMU::Read) {
                    stats.rdMisses++;
                } else {
                    stats.wrMisses++;
>>>>>>> 5fa484e2
                }
                if (FullSystem) {
                    Fault fault = walker->start(tc, translation, req, mode);
                    if (timing || fault != NoFault) {
                        // This gets ignored in atomic mode.
                        delayedResponse = true;
                        return fault;
                    }
<<<<<<< HEAD
                    int hitLevel = 0;
                    entry = lookup(vaddr, isLastLevel,
                        false /* updateStats */, true /* updateLRU */, hitLevel);
=======
                    entry = lookup(pageAlignedVaddr);
>>>>>>> 5fa484e2
                    assert(entry);
                } else {
                    Process *p = tc->getProcessPtr();
                    const EmulationPageTable::Entry *pte =
                        p->pTable->lookup(vaddr);
                    if (!pte) {
                        return std::make_shared<PageFault>(vaddr, true, mode,
                                                           true, false);
                    } else {
                        Addr alignedVaddr = p->pTable->pageAlign(vaddr);
                        DPRINTF(TLB, "Mapping %#x to %#x\n", alignedVaddr,
                                pte->paddr);
                        entry = insert(alignedVaddr, TlbEntry(
<<<<<<< HEAD
                            p->pTable->pid(), alignedVaddr, pte->paddr,
                            pte->flags & EmulationPageTable::Uncacheable,
                            pte->flags & EmulationPageTable::ReadOnly),
                            isLastLevel);
=======
                                p->pTable->pid(), alignedVaddr, pte->paddr,
                                pte->flags & EmulationPageTable::Uncacheable,
                                pte->flags & EmulationPageTable::ReadOnly),
                                pcid);
>>>>>>> 5fa484e2
                    }
                    DPRINTF(TLB, "HitLevel %d (Miss) was serviced.\n",
                        hitLevel);
                }
            }
            if (!FullSystem && timing && this->timingSE && hitLevel > 0) {
                // We will delay the response and schedule a event.
                delayedResponse = true;
                Addr pageVAddr = tc->getProcessPtr()->pTable->pageAlign(vaddr);
                switch (hitLevel) {
                case 2:
                    // This access goes to page walker.
                    delayedResponseCycles = this->sePageWalker->walk(
                        pageVAddr, this->walker->curCycle());
                    break;
                case 1:
                    assert(this->l2tlb && "Missing L2TLB.");
                    delayedResponseCycles = this->l2HitLatency;
                    break;
                default: panic("Illegal TLB HitLevel %d.\n", hitLevel);
                }
                DPRINTF(TLB, "SETiming HitLevel %d, Delayed by %s\n",
                    hitLevel, delayedResponseCycles);
            }

            DPRINTF(TLB, "Entry found with paddr %#x, "
                    "doing protection checks.\n", entry->paddr);
            // Do paging protection checks.
            bool inUser = m5Reg.cpl == 3 && !(flags & CPL0FlagBit);
            CR0 cr0 = tc->readMiscRegNoEffect(misc_reg::Cr0);
            bool badWrite = (!entry->writable && (inUser || cr0.wp));
            if ((inUser && !entry->user) ||
                (mode == BaseMMU::Write && badWrite)) {
                // The page must have been present to get into the TLB in
                // the first place. We'll assume the reserved bits are
                // fine even though we're not checking them.
                return std::make_shared<PageFault>(vaddr, true, mode, inUser,
                                                   false);
            }
            if (storeCheck && badWrite) {
                // This would fault if this were a write, so return a page
                // fault that reflects that happening.
                return std::make_shared<PageFault>(
                    vaddr, true, BaseMMU::Write, inUser, false);
            }

            Addr paddr = entry->paddr | (vaddr & mask(entry->logBytes));
            DPRINTF(TLB, "Translated %#x -> %#x.\n", vaddr, paddr);
            req->setPaddr(paddr);
            if (entry->uncacheable)
                req->setFlags(Request::UNCACHEABLE | Request::STRICT_ORDER);
        } else {
            //Use the address which already has segmentation applied.
            DPRINTF(TLB, "Paging disabled.\n");
            DPRINTF(TLB, "Translated %#x -> %#x.\n", vaddr, vaddr);
            req->setPaddr(vaddr);
        }
    } else {
        // Real mode
        DPRINTF(TLB, "In real mode.\n");
        DPRINTF(TLB, "Translated %#x -> %#x.\n", vaddr, vaddr);
        req->setPaddr(vaddr);
    }

    return finalizePhysical(req, tc, mode);
}

Fault
TLB::translateAtomic(const RequestPtr &req, ThreadContext *tc,
    BaseMMU::Mode mode)
{
    bool delayedResponse = false;
    Cycles delayedResponseCycles = Cycles(0);
    bool updateStats = true;
    return TLB::translate(req, tc, NULL, mode, delayedResponse,
        delayedResponseCycles, false, false, updateStats);
}

Fault
TLB::translateFunctional(const RequestPtr &req, ThreadContext *tc,
    BaseMMU::Mode mode)
{
    unsigned logBytes;
    const Addr vaddr = req->getVaddr();
    Addr addr = vaddr;
    Addr paddr = 0;
    if (FullSystem) {
        Fault fault = walker->startFunctional(tc, addr, logBytes, mode);
        if (fault != NoFault)
            return fault;
        paddr = insertBits(addr, logBytes - 1, 0, vaddr);
    } else {
        Process *process = tc->getProcessPtr();
        const auto *pte = process->pTable->lookup(vaddr);

        if (!pte && mode != BaseMMU::Execute) {
            // Check if we just need to grow the stack.
            if (process->fixupFault(vaddr)) {
                // If we did, lookup the entry for the new page.
                pte = process->pTable->lookup(vaddr);
            }
        }

        if (!pte)
            return std::make_shared<PageFault>(vaddr, true, mode, true, false);

        paddr = pte->paddr | process->pTable->pageOffset(vaddr);
    }
    DPRINTF(TLB, "Translated (functional) %#x -> %#x.\n", vaddr, paddr);
    req->setPaddr(paddr);
    return NoFault;
}

void
<<<<<<< HEAD
TLB::translateTimingImpl(const RequestPtr &req, ThreadContext *tc,
        Translation *translation, Mode mode, bool isLastLevel)
=======
TLB::translateTiming(const RequestPtr &req, ThreadContext *tc,
    BaseMMU::Translation *translation, BaseMMU::Mode mode)
>>>>>>> 5fa484e2
{
    bool delayedResponse;
    Cycles delayedResponseCycles = Cycles(0);
    bool updateStats = true;
    assert(translation);
    Fault fault = TLB::translate(req, tc, translation, mode, delayedResponse,
            delayedResponseCycles, true, isLastLevel, updateStats);
    if (!delayedResponse) {
        translation->finish(fault, req, tc, mode);
    } else {
        translation->markDelayed();
        if (delayedResponseCycles > 0) {
            // We know the delayed cycles, schedule a event.
            DPRINTF(TLB, "Translation %#x LastLevel %d Delayed by %s.\n",
                req->getVaddr(), isLastLevel, delayedResponseCycles);
            auto event = new DelayedTranslationEvent(
                this, isLastLevel, tc, translation, req, mode, fault);
            // We borrow the walker's cycle.
            this->schedule(event, this->walker->clockEdge(delayedResponseCycles));
        }
    }
}

Walker *
TLB::getWalker()
{
    return walker;
}

<<<<<<< HEAD
TLB::TlbStats::TlbStats(Stats::Group *parent)
  : Stats::Group(parent),
    ADD_STAT(rdAccesses, "TLB accesses on read requests"),
    ADD_STAT(wrAccesses, "TLB accesses on write requests"),
    ADD_STAT(rdMisses, "TLB misses on read requests"),
    ADD_STAT(wrMisses, "TLB misses on write requests"),
    ADD_STAT(l1Accesses, "TLB L1 accesses"),
    ADD_STAT(l1Misses, "TLB L1 misses"),
    ADD_STAT(l2Accesses, "TLB L2 accesses"),
    ADD_STAT(l2Misses, "TLB L2 misses")
=======
TLB::TlbStats::TlbStats(statistics::Group *parent)
  : statistics::Group(parent),
    ADD_STAT(rdAccesses, statistics::units::Count::get(),
             "TLB accesses on read requests"),
    ADD_STAT(wrAccesses, statistics::units::Count::get(),
             "TLB accesses on write requests"),
    ADD_STAT(rdMisses, statistics::units::Count::get(),
             "TLB misses on read requests"),
    ADD_STAT(wrMisses, statistics::units::Count::get(),
             "TLB misses on write requests")
>>>>>>> 5fa484e2
{
}

void
TLB::serialize(CheckpointOut &cp) const
{
    this->tlbCache.serializeSection(cp, "L1TLBSet");
    if (this->l1tlb) {
        this->l1tlb->serializeSection(cp, "L1TLB");
    }
    if (this->l2tlb) {
        this->l2tlb->serializeSection(cp, "L2TLB");
    }
}

void
TLB::unserialize(CheckpointIn &cp)
{
    // Do not allow to restore with a smaller tlb.
    this->tlbCache.unserializeSection(cp, "L1TLBSet");
    if (this->l1tlb) {
        this->l1tlb->unserializeSection(cp, "L1TLB");
    }
    if (this->l2tlb) {
        this->l2tlb->unserializeSection(cp, "L2TLB");
    }
}

Port *
TLB::getTableWalkerPort()
{
    return &walker->getPort("port");
}

TLB::DelayedTranslationEvent::DelayedTranslationEvent(
  TLB *_tlb, bool _isLastLevel, ThreadContext *_tc, Translation *_translation,
  const RequestPtr &_req, BaseTLB::Mode _mode, Fault _fault)
  : tlb(_tlb), isLastLevel(_isLastLevel), tc(_tc), translation(_translation),
    req(_req), mode(_mode), fault(_fault), n("DelayedTranslationEvent") {
  assert(this->fault == NoFault && "Fault on DelayedTranslation.");
  assert(req->hasPaddr() && "Req has no paddr at constructor.\n");
  this->setFlags(EventBase::AutoDelete);
}

void TLB::DelayedTranslationEvent:: process() {
  DPRINTF(TLB, "Serve DelayedTranslationEvent %#x, Squashed %d.\n",
    this->req->getVaddr(), this->translation->squashed());
  if (this->translation->squashed()) {
    // finish the translation which will delete the translation object
    this->translation->finish(
        std::make_shared<UnimpFault>("Squashed Inst"),
        this->req, this->tc, this->mode);
    return;
  }
  bool delayedResponse;
  Cycles delayedResponseCycles = Cycles(0);
  bool timing = false;
  bool updateStats = false;
  Fault fault = tlb->translate(
    req, tc, NULL, mode, delayedResponse, delayedResponseCycles,
    timing, this->isLastLevel, updateStats);
  if (!this->isLastLevel) {
    assert(!delayedResponse);
  }
  assert(req->hasPaddr() && "Req has no paddr.\n");
  this->translation->finish(fault, req, tc, mode);
}

} // namespace X86ISA
} // namespace gem5<|MERGE_RESOLUTION|>--- conflicted
+++ resolved
@@ -62,32 +62,22 @@
 
 namespace X86ISA {
 
-<<<<<<< HEAD
-TLB::TLB(const Params *p)
-    : BaseTLB(p), configAddress(0), size(p->size),
-    assoc(p->assoc), l2size(p->l2size), l2assoc(p->l2assoc), l2HitLatency(p->l2_lat),
-    walkerSELatency(p->walker_se_lat), walkerSEPort(p->walker_se_port),
-    timingSE(p->timing_se), tlbCache(p->size, 0),
-    tlb(size), lruSeq(0), m5opRange(p->system->m5opRange()), stats(this)
-=======
 TLB::TLB(const Params &p)
     : BaseTLB(p), configAddress(0), size(p.size),
+    assoc(p.assoc), l2size(p.l2size), l2assoc(p.l2assoc), l2HitLatency(p.l2_lat),
+    walkerSELatency(p.walker_se_lat), walkerSEPort(p.walker_se_port),
+    timingSE(p.timing_se), tlbCache(p.size, 0),
       tlb(size), lruSeq(0), m5opRange(p.system->m5opRange()), stats(this)
->>>>>>> 5fa484e2
 {
     if (!size)
         fatal("TLBs must have a non-zero size.\n");
 
-<<<<<<< HEAD
-    walker = p->walker;
-=======
     for (int x = 0; x < size; x++) {
         tlb[x].trieHandle = NULL;
         freeList.push_back(&tlb[x]);
     }
 
     walker = p.walker;
->>>>>>> 5fa484e2
     walker->setTLB(this);
 
     /**
@@ -96,26 +86,38 @@
      */
     if (this->assoc > 0) {
         // This is not a fully assoicative TLB, we use TLBCache.
-        this->l1tlb = m5::make_unique<TLBCache>(this->size, this->assoc);
+        this->l1tlb = std::make_unique<TLBCache>(this->size, this->assoc);
     }
     if (this->l2size > 0) {
         // Set up the L2 TLB.
-        this->l2tlb = m5::make_unique<TLBCache>(this->l2size, this->l2assoc);
+        this->l2tlb = std::make_unique<TLBCache>(this->l2size, this->l2assoc);
     }
     /**
      * Check if we want to have timing in se.
      */
     if (this->timingSE) {
-        this->sePageWalker = m5::make_unique<SEPageWalker>(
+        this->sePageWalker = std::make_unique<SEPageWalker>(
             this->name() + ".se_walker",
             this->walkerSELatency, this->walkerSEPort);
     }
 }
 
 TlbEntry *
-<<<<<<< HEAD
-TLB::insert(Addr vpn, const TlbEntry &entry, bool isLastLevel)
-{
+TLB::insert(Addr vpn, const TlbEntry &entry, uint64_t pcid, bool isLastLevel)
+{
+    //Adding pcid to the page address so
+    //that multiple processes using the same
+    //tlb do not conflict when using the same
+    //virtual addresses
+    vpn = concAddrPcid(vpn, pcid);
+
+    // If somebody beat us to it, just use that existing entry.
+    TlbEntry *newEntry = trie.lookup(vpn);
+    if (newEntry) {
+        assert(newEntry->vaddr == vpn);
+        return newEntry;
+    }
+
     /**
      * Normally we insert into both level TLB, unless it is
      * explicitly marked for the LastLevel only.
@@ -125,21 +127,6 @@
         if (isLastLevel) {
             return newEntry;
         }
-=======
-TLB::insert(Addr vpn, const TlbEntry &entry, uint64_t pcid)
-{
-    //Adding pcid to the page address so
-    //that multiple processes using the same
-    //tlb do not conflict when using the same
-    //virtual addresses
-    vpn = concAddrPcid(vpn, pcid);
-
-    // If somebody beat us to it, just use that existing entry.
-    TlbEntry *newEntry = trie.lookup(vpn);
-    if (newEntry) {
-        assert(newEntry->vaddr == vpn);
-        return newEntry;
->>>>>>> 5fa484e2
     }
     if (this->l1tlb) {
         return this->l1tlb->insert(vpn, entry);
@@ -168,7 +155,6 @@
     return entry;
 }
 
-<<<<<<< HEAD
 TlbEntry *
 TLB::lookupL2(Addr va, bool isLastLevel, bool updateStats,
     bool updateLRU) {
@@ -181,20 +167,6 @@
         }
     }
     return entry;
-=======
-    *newEntry = entry;
-    newEntry->lruSeq = nextSeq();
-    newEntry->vaddr = vpn;
-    if (FullSystem) {
-        newEntry->trieHandle =
-        trie.insert(vpn, TlbEntryTrie::MaxBits-entry.logBytes, newEntry);
-    }
-    else {
-        newEntry->trieHandle =
-        trie.insert(vpn, TlbEntryTrie::MaxBits, newEntry);
-    }
-    return newEntry;
->>>>>>> 5fa484e2
 }
 
 TlbEntry *
@@ -411,15 +383,11 @@
 }
 
 Fault
-TLB::translate(const RequestPtr &req,
-<<<<<<< HEAD
-        ThreadContext *tc, Translation *translation,
-        Mode mode, bool &delayedResponse, Cycles &delayedResponseCycles,
+TLB::translate(const RequestPtr &req, ThreadContext *tc,
+        BaseMMU::Translation *translation,
+        BaseMMU::Mode mode, bool &delayedResponse,
+        Cycles &delayedResponseCycles,
         bool timing, bool isLastLevel, bool updateStats)
-=======
-        ThreadContext *tc, BaseMMU::Translation *translation,
-        BaseMMU::Mode mode, bool &delayedResponse, bool timing)
->>>>>>> 5fa484e2
 {
     Request::Flags flags = req->getFlags();
     int seg = flags & SegmentFlagMask;
@@ -501,27 +469,6 @@
         if (m5Reg.paging) {
             DPRINTF(TLB, "Paging enabled.\n");
             // The vaddr already has the segment base applied.
-<<<<<<< HEAD
-            int hitLevel = 0;
-            TlbEntry *entry = lookup(vaddr, isLastLevel,
-                updateStats, true /* UpdateLRU */, hitLevel);
-            if (updateStats) {
-                if (mode == Read) {
-                    stats.rdAccesses++;
-                } else {
-                    stats.wrAccesses++;
-                }
-            }
-            if (!entry) {
-                DPRINTF(TLB, "Handling a TLB miss for address %#x at pc %#x.\n",
-                        vaddr, tc->instAddr());
-                if (updateStats) {
-                    if (mode == Read) {
-                        stats.rdMisses++;
-                    } else {
-                        stats.wrMisses++;
-                    }
-=======
 
             //Appending the pcid (last 12 bits of CR3) to the
             //page aligned vaddr if pcide is set
@@ -536,22 +483,28 @@
                 pcid = 0x000;
 
             pageAlignedVaddr = concAddrPcid(pageAlignedVaddr, pcid);
-            TlbEntry *entry = lookup(pageAlignedVaddr);
-
-            if (mode == BaseMMU::Read) {
-                stats.rdAccesses++;
-            } else {
-                stats.wrAccesses++;
-            }
+
+            int hitLevel = 0;
+            TlbEntry *entry = lookup(pageAlignedVaddr, isLastLevel,
+                updateStats, true /* UpdateLRU */, hitLevel);
+            if (updateStats) {
+                if (mode == BaseMMU::Read) {
+                    stats.rdAccesses++;
+                } else {
+                    stats.wrAccesses++;
+                }
+            }
+
             if (!entry) {
                 DPRINTF(TLB, "Handling a TLB miss for "
                         "address %#x at pc %#x.\n",
                         vaddr, tc->pcState().instAddr());
-                if (mode == BaseMMU::Read) {
-                    stats.rdMisses++;
-                } else {
-                    stats.wrMisses++;
->>>>>>> 5fa484e2
+                if (updateStats) {
+                    if (mode == BaseMMU::Read) {
+                        stats.rdMisses++;
+                    } else {
+                        stats.wrMisses++;
+                    }
                 }
                 if (FullSystem) {
                     Fault fault = walker->start(tc, translation, req, mode);
@@ -560,13 +513,9 @@
                         delayedResponse = true;
                         return fault;
                     }
-<<<<<<< HEAD
                     int hitLevel = 0;
-                    entry = lookup(vaddr, isLastLevel,
+                    entry = lookup(pageAlignedVaddr, isLastLevel,
                         false /* updateStats */, true /* updateLRU */, hitLevel);
-=======
-                    entry = lookup(pageAlignedVaddr);
->>>>>>> 5fa484e2
                     assert(entry);
                 } else {
                     Process *p = tc->getProcessPtr();
@@ -580,17 +529,10 @@
                         DPRINTF(TLB, "Mapping %#x to %#x\n", alignedVaddr,
                                 pte->paddr);
                         entry = insert(alignedVaddr, TlbEntry(
-<<<<<<< HEAD
                             p->pTable->pid(), alignedVaddr, pte->paddr,
                             pte->flags & EmulationPageTable::Uncacheable,
                             pte->flags & EmulationPageTable::ReadOnly),
-                            isLastLevel);
-=======
-                                p->pTable->pid(), alignedVaddr, pte->paddr,
-                                pte->flags & EmulationPageTable::Uncacheable,
-                                pte->flags & EmulationPageTable::ReadOnly),
-                                pcid);
->>>>>>> 5fa484e2
+                            pcid, isLastLevel);
                     }
                     DPRINTF(TLB, "HitLevel %d (Miss) was serviced.\n",
                         hitLevel);
@@ -705,13 +647,9 @@
 }
 
 void
-<<<<<<< HEAD
 TLB::translateTimingImpl(const RequestPtr &req, ThreadContext *tc,
-        Translation *translation, Mode mode, bool isLastLevel)
-=======
-TLB::translateTiming(const RequestPtr &req, ThreadContext *tc,
-    BaseMMU::Translation *translation, BaseMMU::Mode mode)
->>>>>>> 5fa484e2
+    BaseMMU::Translation *translation, BaseMMU::Mode mode,
+    bool isLastLevel)
 {
     bool delayedResponse;
     Cycles delayedResponseCycles = Cycles(0);
@@ -741,18 +679,6 @@
     return walker;
 }
 
-<<<<<<< HEAD
-TLB::TlbStats::TlbStats(Stats::Group *parent)
-  : Stats::Group(parent),
-    ADD_STAT(rdAccesses, "TLB accesses on read requests"),
-    ADD_STAT(wrAccesses, "TLB accesses on write requests"),
-    ADD_STAT(rdMisses, "TLB misses on read requests"),
-    ADD_STAT(wrMisses, "TLB misses on write requests"),
-    ADD_STAT(l1Accesses, "TLB L1 accesses"),
-    ADD_STAT(l1Misses, "TLB L1 misses"),
-    ADD_STAT(l2Accesses, "TLB L2 accesses"),
-    ADD_STAT(l2Misses, "TLB L2 misses")
-=======
 TLB::TlbStats::TlbStats(statistics::Group *parent)
   : statistics::Group(parent),
     ADD_STAT(rdAccesses, statistics::units::Count::get(),
@@ -762,8 +688,15 @@
     ADD_STAT(rdMisses, statistics::units::Count::get(),
              "TLB misses on read requests"),
     ADD_STAT(wrMisses, statistics::units::Count::get(),
-             "TLB misses on write requests")
->>>>>>> 5fa484e2
+             "TLB misses on write requests"),
+    ADD_STAT(l1Accesses, statistics::units::Count::get(),
+             "TLB L1 accesses"),
+    ADD_STAT(l1Misses, statistics::units::Count::get(),
+             "TLB L1 misses"),
+    ADD_STAT(l2Accesses, statistics::units::Count::get(),
+             "TLB L2 accesses"),
+    ADD_STAT(l2Misses, statistics::units::Count::get(),
+             "TLB L2 misses")
 {
 }
 
@@ -799,8 +732,8 @@
 }
 
 TLB::DelayedTranslationEvent::DelayedTranslationEvent(
-  TLB *_tlb, bool _isLastLevel, ThreadContext *_tc, Translation *_translation,
-  const RequestPtr &_req, BaseTLB::Mode _mode, Fault _fault)
+  TLB *_tlb, bool _isLastLevel, ThreadContext *_tc, BaseMMU::Translation *_translation,
+  const RequestPtr &_req, BaseMMU::Mode _mode, Fault _fault)
   : tlb(_tlb), isLastLevel(_isLastLevel), tc(_tc), translation(_translation),
     req(_req), mode(_mode), fault(_fault), n("DelayedTranslationEvent") {
   assert(this->fault == NoFault && "Fault on DelayedTranslation.");
