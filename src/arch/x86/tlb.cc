--- conflicted
+++ resolved
@@ -60,18 +60,11 @@
 namespace X86ISA {
 
 TLB::TLB(const Params *p)
-<<<<<<< HEAD
-    : BaseTLB(p), configAddress(0),
-    size(p->size), assoc(p->assoc),
-    l2size(p->l2size), l2assoc(p->l2assoc), l2HitLatency(p->l2_lat),
+    : BaseTLB(p), configAddress(0), size(p->size),
+    assoc(p->assoc), l2size(p->l2size), l2assoc(p->l2assoc), l2HitLatency(p->l2_lat),
     walkerSELatency(p->walker_se_lat), walkerSEPort(p->walker_se_port),
-    timingSE(p->timing_se),
-    tlbCache(p->size, 0),
-    m5opRange(p->system->m5opRange())
-=======
-    : BaseTLB(p), configAddress(0), size(p->size),
-      tlb(size), lruSeq(0), m5opRange(p->system->m5opRange()), stats(this)
->>>>>>> 0d703041
+    timingSE(p->timing_se), tlbCache(p->size, 0),
+    tlb(size), lruSeq(0), m5opRange(p->system->m5opRange()), stats(this)
 {
     if (!size)
         fatal("TLBs must have a non-zero size.\n");
@@ -135,8 +128,8 @@
         entry = this->tlbCache.lookup(va, updateLRU);
     }
     if (updateStats) {
-        this->l1Accesses++;
-        if (!entry) this->l1Misses++;
+        stats.l1Accesses++;
+        if (!entry) stats.l1Misses++;
     }
     return entry;
 }
@@ -148,8 +141,8 @@
     if (this->l2tlb) {
         entry = this->l1tlb->lookup(va, updateLRU);
         if (updateStats) {
-            this->l2Accesses++;
-            if (!entry) this->l2Misses++;
+            stats.l2Accesses++;
+            if (!entry) stats.l2Misses++;
         }
     }
     return entry;
@@ -438,34 +431,25 @@
         if (m5Reg.paging) {
             DPRINTF(TLB, "Paging enabled.\n");
             // The vaddr already has the segment base applied.
-<<<<<<< HEAD
             int hitLevel = 0;
             TlbEntry *entry = lookup(vaddr, isLastLevel,
                 updateStats, true /* UpdateLRU */, hitLevel);
             if (updateStats) {
-                if (mode == Read) rdAccesses++;
-                else wrAccesses++;
-=======
-            TlbEntry *entry = lookup(vaddr);
-            if (mode == Read) {
-                stats.rdAccesses++;
-            } else {
-                stats.wrAccesses++;
->>>>>>> 0d703041
+                if (mode == Read) {
+                    stats.rdAccesses++;
+                } else {
+                    stats.wrAccesses++;
+                }
             }
             if (!entry) {
                 DPRINTF(TLB, "Handling a TLB miss for address %#x at pc %#x.\n",
                         vaddr, tc->instAddr());
-<<<<<<< HEAD
                 if (updateStats) {
-                    if (mode == Read) rdMisses++;
-                    else wrMisses++;
-=======
-                if (mode == Read) {
-                    stats.rdMisses++;
-                } else {
-                    stats.wrMisses++;
->>>>>>> 0d703041
+                    if (mode == Read) {
+                        stats.rdMisses++;
+                    } else {
+                        stats.wrMisses++;
+                    }
                 }
                 if (FullSystem) {
                     Fault fault = walker->start(tc, translation, req, mode);
@@ -642,45 +626,12 @@
     ADD_STAT(rdAccesses, "TLB accesses on read requests"),
     ADD_STAT(wrAccesses, "TLB accesses on write requests"),
     ADD_STAT(rdMisses, "TLB misses on read requests"),
-    ADD_STAT(wrMisses, "TLB misses on write requests")
-{
-<<<<<<< HEAD
-    using namespace Stats;
-    BaseTLB::regStats();
-    rdAccesses
-        .name(name() + ".rdAccesses")
-        .desc("TLB accesses on read requests");
-
-    wrAccesses
-        .name(name() + ".wrAccesses")
-        .desc("TLB accesses on write requests");
-
-    rdMisses
-        .name(name() + ".rdMisses")
-        .desc("TLB misses on read requests");
-
-    wrMisses
-        .name(name() + ".wrMisses")
-        .desc("TLB misses on write requests");
-
-    l1Accesses
-        .name(name() + ".l1Accesses")
-        .desc("L1 TLB accesses");
-    l1Misses
-        .name(name() + ".l1Misses")
-        .desc("L1 TLB misses");
-    l2Accesses
-        .name(name() + ".l2Accesses")
-        .desc("L2 TLB accesses");
-    l2Misses
-        .name(name() + ".l2Misses")
-        .desc("L2 TLB misses");
-
-    if (this->sePageWalker) {
-        this->sePageWalker->regStats();
-    }
-=======
->>>>>>> 0d703041
+    ADD_STAT(wrMisses, "TLB misses on write requests"),
+    ADD_STAT(l1Accesses, "TLB L1 accesses"),
+    ADD_STAT(l1Misses, "TLB L1 misses"),
+    ADD_STAT(l2Accesses, "TLB L2 accesses"),
+    ADD_STAT(l2Misses, "TLB L2 misses")
+{
 }
 
 void
