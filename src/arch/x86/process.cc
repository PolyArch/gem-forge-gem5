--- conflicted
+++ resolved
@@ -239,11 +239,7 @@
         uint8_t numGDTEntries = 0;
         uint64_t nullDescriptor = 0;
         physProxy.writeBlob(gdtPhysAddr + numGDTEntries * 8,
-<<<<<<< HEAD
-                            (uint8_t *)(&nullDescriptor), 8);
-=======
                             &nullDescriptor, 8);
->>>>>>> a56ab045
         numGDTEntries++;
 
         SegDescriptor initDesc = 0;
@@ -264,11 +260,7 @@
         csLowPLDesc.dpl = 0;
         uint64_t csLowPLDescVal = csLowPLDesc;
         physProxy.writeBlob(gdtPhysAddr + numGDTEntries * 8,
-<<<<<<< HEAD
-                            (uint8_t *)(&csLowPLDescVal), 8);
-=======
                             &csLowPLDescVal, 8);
->>>>>>> a56ab045
 
         numGDTEntries++;
 
@@ -282,11 +274,7 @@
         dsLowPLDesc.dpl = 0;
         uint64_t dsLowPLDescVal = dsLowPLDesc;
         physProxy.writeBlob(gdtPhysAddr + numGDTEntries * 8,
-<<<<<<< HEAD
-                            (uint8_t *)(&dsLowPLDescVal), 8);
-=======
                             &dsLowPLDescVal, 8);
->>>>>>> a56ab045
 
         numGDTEntries++;
 
@@ -300,11 +288,7 @@
         dsDesc.dpl = 3;
         uint64_t dsDescVal = dsDesc;
         physProxy.writeBlob(gdtPhysAddr + numGDTEntries * 8,
-<<<<<<< HEAD
-                            (uint8_t *)(&dsDescVal), 8);
-=======
                             &dsDescVal, 8);
->>>>>>> a56ab045
 
         numGDTEntries++;
 
@@ -318,11 +302,7 @@
         csDesc.dpl = 3;
         uint64_t csDescVal = csDesc;
         physProxy.writeBlob(gdtPhysAddr + numGDTEntries * 8,
-<<<<<<< HEAD
-                            (uint8_t *)(&csDescVal), 8);
-=======
                             &csDescVal, 8);
->>>>>>> a56ab045
 
         numGDTEntries++;
 
@@ -355,11 +335,7 @@
         } tssDescVal = {TSSDescLow, TSSDescHigh};
 
         physProxy.writeBlob(gdtPhysAddr + numGDTEntries * 8,
-<<<<<<< HEAD
-                            (uint8_t *)(&tssDescVal), sizeof(tssDescVal));
-=======
                             &tssDescVal, sizeof(tssDescVal));
->>>>>>> a56ab045
 
         numGDTEntries++;
 
@@ -524,11 +500,7 @@
         tss.RSP1_high = tss.IST1_high;
         tss.RSP2_low  = tss.IST1_low;
         tss.RSP2_high = tss.IST1_high;
-<<<<<<< HEAD
-        physProxy.writeBlob(tssPhysAddr, (uint8_t *)(&tss), sizeof(tss));
-=======
         physProxy.writeBlob(tssPhysAddr, &tss, sizeof(tss));
->>>>>>> a56ab045
 
         /* Setting IDT gates */
         GateDescriptorLow PFGateLow = 0;
@@ -548,12 +520,7 @@
             uint64_t high;
         } PFGate = {PFGateLow, PFGateHigh};
 
-<<<<<<< HEAD
-        physProxy.writeBlob(idtPhysAddr + 0xE0,
-                            (uint8_t *)(&PFGate), sizeof(PFGate));
-=======
         physProxy.writeBlob(idtPhysAddr + 0xE0, &PFGate, sizeof(PFGate));
->>>>>>> a56ab045
 
         /* System call handler */
         uint8_t syscallBlob[] = {
