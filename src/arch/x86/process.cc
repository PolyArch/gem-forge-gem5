--- conflicted
+++ resolved
@@ -76,27 +76,14 @@
                             LongModePTE<29, 21>,
                             LongModePTE<20, 12> > ArchPageTable;
 
-<<<<<<< HEAD
-X86Process::X86Process(ProcessParams *params, ObjectFile *objFile,
-                       SyscallDesc *_syscallDescs, int _numSyscallDescs)
-    : Process(params, params->useArchPT ?
-                      static_cast<EmulationPageTable *>(
-                              new ArchPageTable(params->name, params->pid,
-                                                params->system, PageBytes)) :
-                      new EmulationPageTable(params->name, params->pid,
-                                             params->system, PageBytes),
-              objFile),
-      syscallDescs(_syscallDescs), numSyscallDescs(_numSyscallDescs)
-=======
 X86Process::X86Process(ProcessParams *params, ::Loader::ObjectFile *objFile) :
     Process(params, params->useArchPT ?
                     static_cast<EmulationPageTable *>(
                             new ArchPageTable(params->name, params->pid,
                                               params->system, PageBytes)) :
                     new EmulationPageTable(params->name, params->pid,
-                                           PageBytes),
+                                           params->system, PageBytes),
             objFile)
->>>>>>> b1b8af04
 {
 }
 
