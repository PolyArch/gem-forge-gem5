/*
 * Copyright (c) 2005 The Regents of The University of Michigan
 * All rights reserved.
 *
 * Redistribution and use in source and binary forms, with or without
 * modification, are permitted provided that the following conditions are
 * met: redistributions of source code must retain the above copyright
 * notice, this list of conditions and the following disclaimer;
 * redistributions in binary form must reproduce the above copyright
 * notice, this list of conditions and the following disclaimer in the
 * documentation and/or other materials provided with the distribution;
 * neither the name of the copyright holders nor the names of its
 * contributors may be used to endorse or promote products derived from
 * this software without specific prior written permission.
 *
 * THIS SOFTWARE IS PROVIDED BY THE COPYRIGHT HOLDERS AND CONTRIBUTORS
 * "AS IS" AND ANY EXPRESS OR IMPLIED WARRANTIES, INCLUDING, BUT NOT
 * LIMITED TO, THE IMPLIED WARRANTIES OF MERCHANTABILITY AND FITNESS FOR
 * A PARTICULAR PURPOSE ARE DISCLAIMED. IN NO EVENT SHALL THE COPYRIGHT
 * OWNER OR CONTRIBUTORS BE LIABLE FOR ANY DIRECT, INDIRECT, INCIDENTAL,
 * SPECIAL, EXEMPLARY, OR CONSEQUENTIAL DAMAGES (INCLUDING, BUT NOT
 * LIMITED TO, PROCUREMENT OF SUBSTITUTE GOODS OR SERVICES; LOSS OF USE,
 * DATA, OR PROFITS; OR BUSINESS INTERRUPTION) HOWEVER CAUSED AND ON ANY
 * THEORY OF LIABILITY, WHETHER IN CONTRACT, STRICT LIABILITY, OR TORT
 * (INCLUDING NEGLIGENCE OR OTHERWISE) ARISING IN ANY WAY OUT OF THE USE
 * OF THIS SOFTWARE, EVEN IF ADVISED OF THE POSSIBILITY OF SUCH DAMAGE.
 *
 * Authors: Nathan Binkert
 */

#include "arch/x86/stacktrace.hh"

#include <string>

#include "arch/x86/isa_traits.hh"
#include "arch/x86/vtophys.hh"
#include "base/bitfield.hh"
#include "base/trace.hh"
#include "cpu/base.hh"
#include "cpu/thread_context.hh"
#include "mem/fs_translating_port_proxy.hh"
#include "sim/system.hh"

namespace X86ISA
{

static int32_t
readSymbol(ThreadContext *tc, const std::string name)
{
<<<<<<< HEAD
    FSTranslatingPortProxy &vp = tc->getVirtProxy();
    SymbolTable *symtab = tc->getSystemPtr()->kernelSymtab;

    Addr addr;
    if (!symtab->findAddress(name, addr))
        panic("thread info not compiled into kernel\n");

    return vp.read<int32_t>(addr, GuestByteOrder);
}

ProcessInfo::ProcessInfo(ThreadContext *_tc) : tc(_tc)
{
    thread_info_size = readSymbol(tc, "thread_info_size");
    task_struct_size = readSymbol(tc, "task_struct_size");
    task_off = readSymbol(tc, "thread_info_task");
    pid_off = readSymbol(tc, "task_struct_pid");
    name_off = readSymbol(tc, "task_struct_comm");
}

Addr
ProcessInfo::task(Addr ksp) const
{
    Addr base = ksp & ~0x3fff;
    if (base == ULL(0xfffffc0000000000))
        return 0;

    Addr tsk;

    FSTranslatingPortProxy &vp = tc->getVirtProxy();
    tsk = vp.read<Addr>(base + task_off, GuestByteOrder);

    return tsk;
}

int
ProcessInfo::pid(Addr ksp) const
{
    Addr task = this->task(ksp);
    if (!task)
        return -1;

    uint16_t pd;

    FSTranslatingPortProxy &vp = tc->getVirtProxy();
    pd = vp.read<uint16_t>(task + pid_off, GuestByteOrder);

    return pd;
}

std::string
ProcessInfo::name(Addr ksp) const
{
    Addr task = this->task(ksp);
    if (!task)
        return "console";

    char comm[256];
    CopyStringOut(tc, comm, task + name_off, sizeof(comm));
    if (!comm[0])
        return "startup";

    return comm;
}

StackTrace::StackTrace()
    : tc(0), stack(64)
{
}

StackTrace::StackTrace(ThreadContext *_tc, const StaticInstPtr &inst)
    : tc(0), stack(64)
{
    trace(_tc, inst);
}

StackTrace::~StackTrace()
{
}

void
StackTrace::trace(ThreadContext *_tc, bool is_call)
{
}

bool
StackTrace::isEntry(Addr addr)
{
    return false;
}

bool
StackTrace::decodeStack(MachInst inst, int &disp)
{
    disp = 0;
    return true;
}

bool
StackTrace::decodeSave(MachInst inst, int &reg, int &disp)
{
    reg = 0;
    disp = 0;
    return true;
}

/*
 * Decode the function prologue for the function we're in, and note
 * which registers are stored where, and how large the stack frame is.
 */
bool
StackTrace::decodePrologue(Addr sp, Addr callpc, Addr func,
                           int &size, Addr &ra)
{
    size = 0;
    ra = 0;

    for (Addr pc = func; pc < callpc; pc += sizeof(MachInst)) {
        MachInst inst;
        CopyOut(tc, (uint8_t *)&inst, pc, sizeof(MachInst));

=======
    PortProxy &vp = tc->getVirtProxy();
    SymbolTable *symtab = tc->getSystemPtr()->kernelSymtab;

    Addr addr;
    if (!symtab->findAddress(name, addr))
        panic("thread info not compiled into kernel\n");

    return vp.read<int32_t>(addr, GuestByteOrder);
}

ProcessInfo::ProcessInfo(ThreadContext *_tc) : tc(_tc)
{
    thread_info_size = readSymbol(tc, "thread_info_size");
    task_struct_size = readSymbol(tc, "task_struct_size");
    task_off = readSymbol(tc, "thread_info_task");
    pid_off = readSymbol(tc, "task_struct_pid");
    name_off = readSymbol(tc, "task_struct_comm");
}

Addr
ProcessInfo::task(Addr ksp) const
{
    Addr base = ksp & ~0x3fff;
    if (base == ULL(0xfffffc0000000000))
        return 0;

    Addr tsk;

    PortProxy &vp = tc->getVirtProxy();
    tsk = vp.read<Addr>(base + task_off, GuestByteOrder);

    return tsk;
}

int
ProcessInfo::pid(Addr ksp) const
{
    Addr task = this->task(ksp);
    if (!task)
        return -1;

    uint16_t pd;

    PortProxy &vp = tc->getVirtProxy();
    pd = vp.read<uint16_t>(task + pid_off, GuestByteOrder);

    return pd;
}

std::string
ProcessInfo::name(Addr ksp) const
{
    Addr task = this->task(ksp);
    if (!task)
        return "console";

    char comm[256];
    tc->getVirtProxy().readString(comm, task + name_off, sizeof(comm));
    if (!comm[0])
        return "startup";

    return comm;
}

StackTrace::StackTrace()
    : tc(0), stack(64)
{
}

StackTrace::StackTrace(ThreadContext *_tc, const StaticInstPtr &inst)
    : tc(0), stack(64)
{
    trace(_tc, inst);
}

StackTrace::~StackTrace()
{
}

void
StackTrace::trace(ThreadContext *_tc, bool is_call)
{
}

bool
StackTrace::isEntry(Addr addr)
{
    return false;
}

bool
StackTrace::decodeStack(MachInst inst, int &disp)
{
    disp = 0;
    return true;
}

bool
StackTrace::decodeSave(MachInst inst, int &reg, int &disp)
{
    reg = 0;
    disp = 0;
    return true;
}

/*
 * Decode the function prologue for the function we're in, and note
 * which registers are stored where, and how large the stack frame is.
 */
bool
StackTrace::decodePrologue(Addr sp, Addr callpc, Addr func,
                           int &size, Addr &ra)
{
    size = 0;
    ra = 0;

    for (Addr pc = func; pc < callpc; pc += sizeof(MachInst)) {
        MachInst inst = tc->getVirtProxy().read<MachInst>(pc);

>>>>>>> a56ab045
        int reg, disp;
        if (decodeStack(inst, disp)) {
            if (size) {
                // panic("decoding frame size again");
                return true;
            }
            size += disp;
        } else if (decodeSave(inst, reg, disp)) {
            if (!ra && reg == ReturnAddressReg) {
<<<<<<< HEAD
                CopyOut(tc, (uint8_t *)&ra, sp + disp, sizeof(Addr));
=======
                ra = tc->getVirtProxy().read<Addr>(sp + disp);
>>>>>>> a56ab045
                if (!ra) {
                    // panic("no return address value pc=%#x\n", pc);
                    return false;
                }
            }
        }
    }

    return true;
}

#if TRACING_ON
void
StackTrace::dump()
{
    StringWrap name(tc->getCpuPtr()->name());
    SymbolTable *symtab = tc->getSystemPtr()->kernelSymtab;

    DPRINTFN("------ Stack ------\n");

    std::string symbol;
    for (int i = 0, size = stack.size(); i < size; ++i) {
        Addr addr = stack[size - i - 1];
        if (addr == user)
            symbol = "user";
        else if (addr == console)
            symbol = "console";
        else if (addr == unknown)
            symbol = "unknown";
        else
            symtab->findSymbol(addr, symbol);

        DPRINTFN("%#x: %s\n", addr, symbol);
    }
}

#endif
}<|MERGE_RESOLUTION|>--- conflicted
+++ resolved
@@ -47,8 +47,7 @@
 static int32_t
 readSymbol(ThreadContext *tc, const std::string name)
 {
-<<<<<<< HEAD
-    FSTranslatingPortProxy &vp = tc->getVirtProxy();
+    PortProxy &vp = tc->getVirtProxy();
     SymbolTable *symtab = tc->getSystemPtr()->kernelSymtab;
 
     Addr addr;
@@ -76,7 +75,7 @@
 
     Addr tsk;
 
-    FSTranslatingPortProxy &vp = tc->getVirtProxy();
+    PortProxy &vp = tc->getVirtProxy();
     tsk = vp.read<Addr>(base + task_off, GuestByteOrder);
 
     return tsk;
@@ -91,7 +90,7 @@
 
     uint16_t pd;
 
-    FSTranslatingPortProxy &vp = tc->getVirtProxy();
+    PortProxy &vp = tc->getVirtProxy();
     pd = vp.read<uint16_t>(task + pid_off, GuestByteOrder);
 
     return pd;
@@ -105,7 +104,7 @@
         return "console";
 
     char comm[256];
-    CopyStringOut(tc, comm, task + name_off, sizeof(comm));
+    tc->getVirtProxy().readString(comm, task + name_off, sizeof(comm));
     if (!comm[0])
         return "startup";
 
@@ -165,130 +164,8 @@
     ra = 0;
 
     for (Addr pc = func; pc < callpc; pc += sizeof(MachInst)) {
-        MachInst inst;
-        CopyOut(tc, (uint8_t *)&inst, pc, sizeof(MachInst));
-
-=======
-    PortProxy &vp = tc->getVirtProxy();
-    SymbolTable *symtab = tc->getSystemPtr()->kernelSymtab;
-
-    Addr addr;
-    if (!symtab->findAddress(name, addr))
-        panic("thread info not compiled into kernel\n");
-
-    return vp.read<int32_t>(addr, GuestByteOrder);
-}
-
-ProcessInfo::ProcessInfo(ThreadContext *_tc) : tc(_tc)
-{
-    thread_info_size = readSymbol(tc, "thread_info_size");
-    task_struct_size = readSymbol(tc, "task_struct_size");
-    task_off = readSymbol(tc, "thread_info_task");
-    pid_off = readSymbol(tc, "task_struct_pid");
-    name_off = readSymbol(tc, "task_struct_comm");
-}
-
-Addr
-ProcessInfo::task(Addr ksp) const
-{
-    Addr base = ksp & ~0x3fff;
-    if (base == ULL(0xfffffc0000000000))
-        return 0;
-
-    Addr tsk;
-
-    PortProxy &vp = tc->getVirtProxy();
-    tsk = vp.read<Addr>(base + task_off, GuestByteOrder);
-
-    return tsk;
-}
-
-int
-ProcessInfo::pid(Addr ksp) const
-{
-    Addr task = this->task(ksp);
-    if (!task)
-        return -1;
-
-    uint16_t pd;
-
-    PortProxy &vp = tc->getVirtProxy();
-    pd = vp.read<uint16_t>(task + pid_off, GuestByteOrder);
-
-    return pd;
-}
-
-std::string
-ProcessInfo::name(Addr ksp) const
-{
-    Addr task = this->task(ksp);
-    if (!task)
-        return "console";
-
-    char comm[256];
-    tc->getVirtProxy().readString(comm, task + name_off, sizeof(comm));
-    if (!comm[0])
-        return "startup";
-
-    return comm;
-}
-
-StackTrace::StackTrace()
-    : tc(0), stack(64)
-{
-}
-
-StackTrace::StackTrace(ThreadContext *_tc, const StaticInstPtr &inst)
-    : tc(0), stack(64)
-{
-    trace(_tc, inst);
-}
-
-StackTrace::~StackTrace()
-{
-}
-
-void
-StackTrace::trace(ThreadContext *_tc, bool is_call)
-{
-}
-
-bool
-StackTrace::isEntry(Addr addr)
-{
-    return false;
-}
-
-bool
-StackTrace::decodeStack(MachInst inst, int &disp)
-{
-    disp = 0;
-    return true;
-}
-
-bool
-StackTrace::decodeSave(MachInst inst, int &reg, int &disp)
-{
-    reg = 0;
-    disp = 0;
-    return true;
-}
-
-/*
- * Decode the function prologue for the function we're in, and note
- * which registers are stored where, and how large the stack frame is.
- */
-bool
-StackTrace::decodePrologue(Addr sp, Addr callpc, Addr func,
-                           int &size, Addr &ra)
-{
-    size = 0;
-    ra = 0;
-
-    for (Addr pc = func; pc < callpc; pc += sizeof(MachInst)) {
         MachInst inst = tc->getVirtProxy().read<MachInst>(pc);
 
->>>>>>> a56ab045
         int reg, disp;
         if (decodeStack(inst, disp)) {
             if (size) {
@@ -298,11 +175,7 @@
             size += disp;
         } else if (decodeSave(inst, reg, disp)) {
             if (!ra && reg == ReturnAddressReg) {
-<<<<<<< HEAD
-                CopyOut(tc, (uint8_t *)&ra, sp + disp, sizeof(Addr));
-=======
                 ra = tc->getVirtProxy().read<Addr>(sp + disp);
->>>>>>> a56ab045
                 if (!ra) {
                     // panic("no return address value pc=%#x\n", pc);
                     return false;
