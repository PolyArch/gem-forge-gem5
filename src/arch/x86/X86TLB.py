# Copyright (c) 2007 The Hewlett-Packard Development Company
# All rights reserved.
#
# The license below extends only to copyright in the software and shall
# not be construed as granting a license to any other intellectual
# property including but not limited to intellectual property relating
# to a hardware implementation of the functionality of the software
# licensed hereunder.  You may use the software subject to the license
# terms below provided that you ensure that this notice is replicated
# unmodified and in its entirety in all distributions of the software,
# modified or unmodified, in source code or in binary form.
#
# Redistribution and use in source and binary forms, with or without
# modification, are permitted provided that the following conditions are
# met: redistributions of source code must retain the above copyright
# notice, this list of conditions and the following disclaimer;
# redistributions in binary form must reproduce the above copyright
# notice, this list of conditions and the following disclaimer in the
# documentation and/or other materials provided with the distribution;
# neither the name of the copyright holders nor the names of its
# contributors may be used to endorse or promote products derived from
# this software without specific prior written permission.
#
# THIS SOFTWARE IS PROVIDED BY THE COPYRIGHT HOLDERS AND CONTRIBUTORS
# "AS IS" AND ANY EXPRESS OR IMPLIED WARRANTIES, INCLUDING, BUT NOT
# LIMITED TO, THE IMPLIED WARRANTIES OF MERCHANTABILITY AND FITNESS FOR
# A PARTICULAR PURPOSE ARE DISCLAIMED. IN NO EVENT SHALL THE COPYRIGHT
# OWNER OR CONTRIBUTORS BE LIABLE FOR ANY DIRECT, INDIRECT, INCIDENTAL,
# SPECIAL, EXEMPLARY, OR CONSEQUENTIAL DAMAGES (INCLUDING, BUT NOT
# LIMITED TO, PROCUREMENT OF SUBSTITUTE GOODS OR SERVICES; LOSS OF USE,
# DATA, OR PROFITS; OR BUSINESS INTERRUPTION) HOWEVER CAUSED AND ON ANY
# THEORY OF LIABILITY, WHETHER IN CONTRACT, STRICT LIABILITY, OR TORT
# (INCLUDING NEGLIGENCE OR OTHERWISE) ARISING IN ANY WAY OUT OF THE USE
# OF THIS SOFTWARE, EVEN IF ADVISED OF THE POSSIBILITY OF SUCH DAMAGE.

from m5.params import *
from m5.proxy import *

from m5.objects.BaseTLB import BaseTLB
from m5.objects.ClockedObject import ClockedObject

class X86PagetableWalker(ClockedObject):
    type = 'X86PagetableWalker'
    cxx_class = 'X86ISA::Walker'
    cxx_header = 'arch/x86/pagetable_walker.hh'
    port = MasterPort("Port for the hardware table walker")
    system = Param.System(Parent.any, "system object")
    num_squash_per_cycle = Param.Unsigned(4,
            "Number of outstanding walks that can be squashed per cycle")

class X86TLB(BaseTLB):
    type = 'X86TLB'
    cxx_class = 'X86ISA::TLB'
    cxx_header = 'arch/x86/tlb.hh'
    size = Param.Unsigned(64, "TLB size")
<<<<<<< HEAD
    assoc = Param.Unsigned(0, "TLB assoc, 0 is fully-associative")
    l2size = Param.Unsigned(0, "L2 TLB size, 0 is no L2 TLB")
    l2assoc = Param.Unsigned(16, "L2 TLB assoc, 0 is fully-associative")
    l2_lat = Param.Unsigned(8, "L2 TLB hit latency, SE mode only")
    walker_se_lat = Param.Unsigned(17, "Page walker latency in SE mode")
    walker_se_port = Param.Unsigned(2, "Number of simultaneous page walk in SE mode")
    timing_se = Param.Bool(False, "Enable TLB miss timing in SE mode")
=======
    system = Param.System(Parent.any, "system object")
>>>>>>> b1b8af04
    walker = Param.X86PagetableWalker(\
            X86PagetableWalker(), "page table walker")<|MERGE_RESOLUTION|>--- conflicted
+++ resolved
@@ -53,7 +53,6 @@
     cxx_class = 'X86ISA::TLB'
     cxx_header = 'arch/x86/tlb.hh'
     size = Param.Unsigned(64, "TLB size")
-<<<<<<< HEAD
     assoc = Param.Unsigned(0, "TLB assoc, 0 is fully-associative")
     l2size = Param.Unsigned(0, "L2 TLB size, 0 is no L2 TLB")
     l2assoc = Param.Unsigned(16, "L2 TLB assoc, 0 is fully-associative")
@@ -61,8 +60,6 @@
     walker_se_lat = Param.Unsigned(17, "Page walker latency in SE mode")
     walker_se_port = Param.Unsigned(2, "Number of simultaneous page walk in SE mode")
     timing_se = Param.Bool(False, "Enable TLB miss timing in SE mode")
-=======
     system = Param.System(Parent.any, "system object")
->>>>>>> b1b8af04
     walker = Param.X86PagetableWalker(\
             X86PagetableWalker(), "page table walker")