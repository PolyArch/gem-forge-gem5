/*
 * Copyright (c) 2007 The Hewlett-Packard Development Company
 * All rights reserved.
 *
 * The license below extends only to copyright in the software and shall
 * not be construed as granting a license to any other intellectual
 * property including but not limited to intellectual property relating
 * to a hardware implementation of the functionality of the software
 * licensed hereunder.  You may use the software subject to the license
 * terms below provided that you ensure that this notice is replicated
 * unmodified and in its entirety in all distributions of the software,
 * modified or unmodified, in source code or in binary form.
 *
 * Redistribution and use in source and binary forms, with or without
 * modification, are permitted provided that the following conditions are
 * met: redistributions of source code must retain the above copyright
 * notice, this list of conditions and the following disclaimer;
 * redistributions in binary form must reproduce the above copyright
 * notice, this list of conditions and the following disclaimer in the
 * documentation and/or other materials provided with the distribution;
 * neither the name of the copyright holders nor the names of its
 * contributors may be used to endorse or promote products derived from
 * this software without specific prior written permission.
 *
 * THIS SOFTWARE IS PROVIDED BY THE COPYRIGHT HOLDERS AND CONTRIBUTORS
 * "AS IS" AND ANY EXPRESS OR IMPLIED WARRANTIES, INCLUDING, BUT NOT
 * LIMITED TO, THE IMPLIED WARRANTIES OF MERCHANTABILITY AND FITNESS FOR
 * A PARTICULAR PURPOSE ARE DISCLAIMED. IN NO EVENT SHALL THE COPYRIGHT
 * OWNER OR CONTRIBUTORS BE LIABLE FOR ANY DIRECT, INDIRECT, INCIDENTAL,
 * SPECIAL, EXEMPLARY, OR CONSEQUENTIAL DAMAGES (INCLUDING, BUT NOT
 * LIMITED TO, PROCUREMENT OF SUBSTITUTE GOODS OR SERVICES; LOSS OF USE,
 * DATA, OR PROFITS; OR BUSINESS INTERRUPTION) HOWEVER CAUSED AND ON ANY
 * THEORY OF LIABILITY, WHETHER IN CONTRACT, STRICT LIABILITY, OR TORT
 * (INCLUDING NEGLIGENCE OR OTHERWISE) ARISING IN ANY WAY OUT OF THE USE
 * OF THIS SOFTWARE, EVEN IF ADVISED OF THE POSSIBILITY OF SUCH DAMAGE.
 */

#ifndef __ARCH_X86_INSTS_MICROOP_HH__
#define __ARCH_X86_INSTS_MICROOP_HH__

#include "arch/x86/insts/static_inst.hh"
#include "arch/x86/pcstate.hh"
#include "base/compiler.hh"

namespace gem5
{

namespace X86ISA
{

GEM5_DEPRECATED_NAMESPACE(ConditionTests, condition_tests);
namespace condition_tests
{

enum CondTest
{
    True,
    NotFalse = True,
    ECF,
    EZF,
    SZnZF,
    MSTRZ,
    STRZ,
    MSTRC,
    STRZnEZF,
    OF,
    CF,
    ZF,
    CvZF,
    SF,
    PF,
    SxOF,
    SxOvZF,

    False,
    NotTrue = False,
    NotECF,
    NotEZF,
    NotSZnZF,
    NotMSTRZ,
    NotSTRZ,
    NotMSTRC,
    STRnZnEZF,
    NotOF,
    NotCF,
    NotZF,
    NotCvZF,
    NotSF,
    NotPF,
    NotSxOF,
    NotSxOvZF
};

}

//A class which is the base of all x86 micro ops. It provides a function to
//set necessary flags appropriately.
class X86MicroopBase : public X86StaticInst
{
  protected:
    const char * instMnem;
    uint8_t opSize;
    uint8_t addrSize;

    X86MicroopBase(ExtMachInst _machInst,
            const char *mnem, const char *_instMnem,
            uint64_t setFlags, OpClass __opClass) :
        X86ISA::X86StaticInst(mnem, _machInst, __opClass),
        instMnem(_instMnem)
    {
        const int ChunkSize = sizeof(unsigned long);
        const int Chunks = sizeof(setFlags) / ChunkSize;

        // Since the bitset constructor can only handle unsigned long
        // sized chunks, feed it those one at a time while oring them in.
        for (int i = 0; i < Chunks; i++) {
            unsigned shift = i * ChunkSize * 8;
            flags |= (std::bitset<Num_Flags>(setFlags >> shift) << shift);
        }
    }

    std::string
    generateDisassembly(Addr pc,
                       const loader::SymbolTable *symtab) const override
    {
<<<<<<< HEAD
      public:
        std::string getInstMnem() const { return instMnem; }
      protected:
        const char * instMnem;
        uint8_t opSize;
        uint8_t addrSize;

        X86MicroopBase(ExtMachInst _machInst,
                const char *mnem, const char *_instMnem,
                uint64_t setFlags, OpClass __opClass) :
            X86ISA::X86StaticInst(mnem, _machInst, __opClass),
            instMnem(_instMnem)
        {
            const int ChunkSize = sizeof(unsigned long);
            const int Chunks = sizeof(setFlags) / ChunkSize;

            // Since the bitset constructor can only handle unsigned long
            // sized chunks, feed it those one at a time while oring them in.
            for (int i = 0; i < Chunks; i++) {
                unsigned shift = i * ChunkSize * 8;
                flags |= (std::bitset<Num_Flags>(setFlags >> shift) << shift);
            }
        }
=======
        std::stringstream ss;
>>>>>>> 5fa484e2

        ccprintf(ss, "\t%s.%s", instMnem, mnemonic);

        return ss.str();
    }

    bool checkCondition(uint64_t flags, int condition) const;

    void
    advancePC(PCStateBase &pcState) const override
    {
        auto &xpc = pcState.as<PCState>();
        if (flags[IsLastMicroop])
            xpc.uEnd();
        else
            xpc.uAdvance();
    }

    void
    advancePC(ThreadContext *tc) const override
    {
        PCState pc = tc->pcState().as<PCState>();
        if (flags[IsLastMicroop])
            pc.uEnd();
        else
            pc.uAdvance();
        tc->pcState(pc);
    }

    std::unique_ptr<PCStateBase> branchTarget(
            const PCStateBase &branch_pc) const override;

    // Explicitly import the otherwise hidden branchTarget.
    using StaticInst::branchTarget;
};

class MicroCondBase : public X86MicroopBase
{
  protected:
    uint8_t cc;

  public:
    MicroCondBase(ExtMachInst mach_inst, const char *mnem,
            const char *inst_mnem, uint64_t set_flags, OpClass op_class,
            uint8_t _cc) :
        X86MicroopBase(mach_inst, mnem, inst_mnem, set_flags, op_class),
        cc(_cc)
    {}
};

} // namespace X86ISA
} // namespace gem5

#endif //__ARCH_X86_INSTS_MICROOP_HH__<|MERGE_RESOLUTION|>--- conflicted
+++ resolved
@@ -97,6 +97,8 @@
 //set necessary flags appropriately.
 class X86MicroopBase : public X86StaticInst
 {
+  public:
+    std::string getInstMnem() const { return instMnem; }
   protected:
     const char * instMnem;
     uint8_t opSize;
@@ -123,33 +125,7 @@
     generateDisassembly(Addr pc,
                        const loader::SymbolTable *symtab) const override
     {
-<<<<<<< HEAD
-      public:
-        std::string getInstMnem() const { return instMnem; }
-      protected:
-        const char * instMnem;
-        uint8_t opSize;
-        uint8_t addrSize;
-
-        X86MicroopBase(ExtMachInst _machInst,
-                const char *mnem, const char *_instMnem,
-                uint64_t setFlags, OpClass __opClass) :
-            X86ISA::X86StaticInst(mnem, _machInst, __opClass),
-            instMnem(_instMnem)
-        {
-            const int ChunkSize = sizeof(unsigned long);
-            const int Chunks = sizeof(setFlags) / ChunkSize;
-
-            // Since the bitset constructor can only handle unsigned long
-            // sized chunks, feed it those one at a time while oring them in.
-            for (int i = 0; i < Chunks; i++) {
-                unsigned shift = i * ChunkSize * 8;
-                flags |= (std::bitset<Num_Flags>(setFlags >> shift) << shift);
-            }
-        }
-=======
         std::stringstream ss;
->>>>>>> 5fa484e2
 
         ccprintf(ss, "\t%s.%s", instMnem, mnemonic);
 
@@ -200,6 +176,22 @@
     {}
 };
 
+/**
+ * ! GemForge
+ * Add this base class as we still haven't migrated to taylored src/dest
+ * reg array.
+ */
+class GemForgeMicroopBase : public X86MicroopBase
+{
+  protected:
+    RegId srcRegIdxArr[MaxInstSrcRegs];
+    RegId destRegIdxArr[MaxInstDestRegs];
+
+  public:
+    GemForgeMicroopBase(ExtMachInst mach_inst, const char *mnem,
+            const char *inst_mnem, uint64_t set_flags, OpClass op_class);
+};
+
 } // namespace X86ISA
 } // namespace gem5
 
