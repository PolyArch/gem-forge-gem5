--- conflicted
+++ resolved
@@ -135,6 +135,8 @@
 void
 PageFault::invoke(ThreadContext *tc, const StaticInstPtr &inst)
 {
+    DPRINTF(Faults, "PageFault cpu %d %#x at PC: %s\n",
+        tc->cpuId(), addr, tc->pcState());
     if (FullSystem) {
         // Invalidate any matching TLB entries before handling the page fault.
         tc->getITBPtr()->demapPage(addr, 0);
@@ -163,64 +165,14 @@
         if (!inst) {
             panic("Tried to %s unmapped address %#x.", modeStr, addr);
         } else {
-<<<<<<< HEAD
-            panic("Unrecognized/invalid instruction executed at PC %#x:\n %s",
-                  tc->pcState().pc(),
-                  inst->machInst);
-=======
             panic("Tried to %s unmapped address %#x.\nPC: %#x, Instr: %s",
                   modeStr, addr, tc->pcState().pc(),
                   inst->disassemble(tc->pcState().pc(),
                       &Loader::debugSymbolTable));
->>>>>>> 0d703041
         }
     }
 }
 
-<<<<<<< HEAD
-    void PageFault::invoke(ThreadContext * tc, const StaticInstPtr &inst)
-    {
-        DPRINTF(Faults, "PageFault cpu %d %#x at PC: %s\n",
-            tc->cpuId(), addr, tc->pcState());
-        if (FullSystem) {
-            /* Invalidate any matching TLB entries before handling the page fault */
-            tc->getITBPtr()->demapPage(addr, 0);
-            tc->getDTBPtr()->demapPage(addr, 0);
-            HandyM5Reg m5reg = tc->readMiscRegNoEffect(MISCREG_M5_REG);
-            X86FaultBase::invoke(tc);
-            /*
-             * If something bad happens while trying to enter the page fault
-             * handler, I'm pretty sure that's a double fault and then all
-             * bets are off. That means it should be safe to update this
-             * state now.
-             */
-            if (m5reg.mode == LongMode) {
-                tc->setMiscReg(MISCREG_CR2, addr);
-            } else {
-                tc->setMiscReg(MISCREG_CR2, (uint32_t)addr);
-            }
-        } else if (!tc->getProcessPtr()->fixupFault(addr)) {
-            PageFaultErrorCode code = errorCode;
-            const char *modeStr = "";
-            if (code.fetch)
-                modeStr = "execute";
-            else if (code.write)
-                modeStr = "write";
-            else
-                modeStr = "read";
-
-            // print information about what we are panic'ing on
-            if (!inst) {
-                panic("Tried to %s unmapped address %#x.\n", modeStr, addr);
-            } else {
-                panic("Tried to %s unmapped address %#x.\nPC: %#x, Instr: %s",
-                      modeStr, addr, tc->pcState().pc(),
-                      inst->disassemble(tc->pcState().pc(),
-                          Loader::debugSymbolTable));
-            }
-        }
-    }
-=======
 std::string
 PageFault::describe() const
 {
@@ -228,7 +180,6 @@
     ccprintf(ss, "%s at %#x", X86FaultBase::describe(), addr);
     return ss.str();
 }
->>>>>>> 0d703041
 
 void
 InitInterrupt::invoke(ThreadContext *tc, const StaticInstPtr &inst)
