# -*- mode:python -*-

# Copyright (c) 2007-2008 The Hewlett-Packard Development Company
# All rights reserved.
#
# The license below extends only to copyright in the software and shall
# not be construed as granting a license to any other intellectual
# property including but not limited to intellectual property relating
# to a hardware implementation of the functionality of the software
# licensed hereunder.  You may use the software subject to the license
# terms below provided that you ensure that this notice is replicated
# unmodified and in its entirety in all distributions of the software,
# modified or unmodified, in source code or in binary form.
#
# Copyright (c) 2005-2006 The Regents of The University of Michigan
# All rights reserved.
#
# Redistribution and use in source and binary forms, with or without
# modification, are permitted provided that the following conditions are
# met: redistributions of source code must retain the above copyright
# notice, this list of conditions and the following disclaimer;
# redistributions in binary form must reproduce the above copyright
# notice, this list of conditions and the following disclaimer in the
# documentation and/or other materials provided with the distribution;
# neither the name of the copyright holders nor the names of its
# contributors may be used to endorse or promote products derived from
# this software without specific prior written permission.
#
# THIS SOFTWARE IS PROVIDED BY THE COPYRIGHT HOLDERS AND CONTRIBUTORS
# "AS IS" AND ANY EXPRESS OR IMPLIED WARRANTIES, INCLUDING, BUT NOT
# LIMITED TO, THE IMPLIED WARRANTIES OF MERCHANTABILITY AND FITNESS FOR
# A PARTICULAR PURPOSE ARE DISCLAIMED. IN NO EVENT SHALL THE COPYRIGHT
# OWNER OR CONTRIBUTORS BE LIABLE FOR ANY DIRECT, INDIRECT, INCIDENTAL,
# SPECIAL, EXEMPLARY, OR CONSEQUENTIAL DAMAGES (INCLUDING, BUT NOT
# LIMITED TO, PROCUREMENT OF SUBSTITUTE GOODS OR SERVICES; LOSS OF USE,
# DATA, OR PROFITS; OR BUSINESS INTERRUPTION) HOWEVER CAUSED AND ON ANY
# THEORY OF LIABILITY, WHETHER IN CONTRACT, STRICT LIABILITY, OR TORT
# (INCLUDING NEGLIGENCE OR OTHERWISE) ARISING IN ANY WAY OUT OF THE USE
# OF THIS SOFTWARE, EVEN IF ADVISED OF THE POSSIBILITY OF SUCH DAMAGE.

Import('*')

if env['TARGET_ISA'] == 'x86':
    Source('cpuid.cc')
    Source('decoder.cc')
    Source('decompress_displacement.cc')
    Source('decoder_tables.cc')
    Source('emulenv.cc')
    Source('faults.cc')
    Source('fs_workload.cc')
    Source('insts/badmicroop.cc')
    Source('insts/microfpop.cc')
    Source('insts/microldstop.cc')
    Source('insts/micromediaop.cc')
    Source('insts/microavxop.cc')
    Source('insts/microop.cc')
    Source('insts/microregop.cc')
    Source('insts/static_inst.cc')
    Source('interrupts.cc')
    Source('isa.cc')
    Source('linux/fs_workload.cc')
    Source('linux/linux.cc')
    Source('linux/process.cc')
    Source('nativetrace.cc')
    Source('pagetable.cc')
    Source('pagetable_walker.cc')
    Source('process.cc')
    Source('pseudo_inst.cc')
    Source('remote_gdb.cc')
<<<<<<< HEAD
    Source('stacktrace.cc')
    Source('tlb_set.cc')
    Source('tlb_cache.cc')
=======
>>>>>>> 0d703041
    Source('tlb.cc')
    Source('types.cc')
    Source('utility.cc')

    SimObject('X86FsWorkload.py')
    SimObject('X86ISA.py')
    SimObject('X86LocalApic.py')
    SimObject('X86NativeTrace.py')
    SimObject('X86TLB.py')

    DebugFlag('Faults', "Trace all faults/exceptions/traps")
    DebugFlag('LocalApic', "Local APIC debugging")
    DebugFlag('PageTableWalker', \
              "Page table walker state machine debugging")
    DebugFlag('Decoder', "Decoder debug output")
    DebugFlag('X86', "Generic X86 ISA debugging")
    DebugFlag('X86AVX', "X86 ISA AVX debugging")
    DebugFlag('X86MediaMicroop', "X86 Media Microop debugging")

    python_files = (
        '__init__.py',
        'gem_forge/__init__.py',
        'gem_forge/ssp.py',
        'general_purpose/__init__.py',
        'general_purpose/arithmetic/__init__.py',
        'general_purpose/arithmetic/add_and_subtract.py',
        'general_purpose/arithmetic/increment_and_decrement.py',
        'general_purpose/arithmetic/multiply_and_divide.py',
        'general_purpose/cache_and_memory_management.py',
        'general_purpose/compare_and_test/__init__.py',
        'general_purpose/compare_and_test/bit_scan.py',
        'general_purpose/compare_and_test/bit_test.py',
        'general_purpose/compare_and_test/bounds.py',
        'general_purpose/compare_and_test/compare.py',
        'general_purpose/compare_and_test/set_byte_on_condition.py',
        'general_purpose/compare_and_test/test.py',
        'general_purpose/control_transfer/__init__.py',
        'general_purpose/control_transfer/call.py',
        'general_purpose/control_transfer/conditional_jump.py',
        'general_purpose/control_transfer/interrupts_and_exceptions.py',
        'general_purpose/control_transfer/jump.py',
        'general_purpose/control_transfer/loop.py',
        'general_purpose/control_transfer/xreturn.py',
        'general_purpose/data_conversion/__init__.py',
        'general_purpose/data_conversion/ascii_adjust.py',
        'general_purpose/data_conversion/bcd_adjust.py',
        'general_purpose/data_conversion/endian_conversion.py',
        'general_purpose/data_conversion/extract_sign_mask.py',
        'general_purpose/data_conversion/sign_extension.py',
        'general_purpose/data_conversion/translate.py',
        'general_purpose/data_transfer/__init__.py',
        'general_purpose/data_transfer/conditional_move.py',
        'general_purpose/data_transfer/move.py',
        'general_purpose/data_transfer/stack_operations.py',
        'general_purpose/data_transfer/xchg.py',
        'general_purpose/flags/__init__.py',
        'general_purpose/flags/load_and_store.py',
        'general_purpose/flags/push_and_pop.py',
        'general_purpose/flags/set_and_clear.py',
        'general_purpose/input_output/__init__.py',
        'general_purpose/input_output/general_io.py',
        'general_purpose/input_output/string_io.py',
        'general_purpose/load_effective_address.py',
        'general_purpose/load_segment_registers.py',
        'general_purpose/logical.py',
        'general_purpose/no_operation.py',
        'general_purpose/rotate_and_shift/__init__.py',
        'general_purpose/rotate_and_shift/rotate.py',
        'general_purpose/rotate_and_shift/shift.py',
        'general_purpose/semaphores.py',
        'general_purpose/string/__init__.py',
        'general_purpose/string/compare_strings.py',
        'general_purpose/string/load_string.py',
        'general_purpose/string/move_string.py',
        'general_purpose/string/scan_string.py',
        'general_purpose/string/store_string.py',
        'general_purpose/system_calls.py',
        'romutil.py',
        'system/__init__.py',
        'system/control_registers.py',
        'system/halt.py',
        'system/invlpg.py',
        'system/undefined_operation.py',
        'system/msrs.py',
        'system/segmentation.py',
        'simd128/__init__.py',
        'simd128/integer/__init__.py',
        'simd128/integer/data_transfer/__init__.py',
        'simd128/integer/data_transfer/move.py',
        'simd128/integer/data_transfer/move_non_temporal.py',
        'simd128/integer/data_transfer/move_mask.py',
        'simd128/integer/data_conversion/__init__.py',
        'simd128/integer/data_conversion/convert_mmx_integer_to_floating_point.py',
        'simd128/integer/data_conversion/convert_integer_to_floating_point.py',
        'simd128/integer/data_conversion/convert_gpr_integer_to_floating_point.py',
        'simd128/integer/data_reordering/__init__.py',
        'simd128/integer/data_reordering/unpack_and_interleave.py',
        'simd128/integer/data_reordering/pack_with_saturation.py',
        'simd128/integer/data_reordering/extract_and_insert.py',
        'simd128/integer/data_reordering/shuffle.py',
        'simd128/integer/arithmetic/__init__.py',
        'simd128/integer/arithmetic/subtraction.py',
        'simd128/integer/arithmetic/addition.py',
        'simd128/integer/arithmetic/multiplication.py',
        'simd128/integer/arithmetic/multiply_add.py',
        'simd128/integer/arithmetic/average.py',
        'simd128/integer/arithmetic/sum_of_absolute_differences.py',
        'simd128/integer/shift/__init__.py',
        'simd128/integer/shift/right_arithmetic_shift.py',
        'simd128/integer/shift/left_logical_shift.py',
        'simd128/integer/shift/right_logical_shift.py',
        'simd128/integer/compare/__init__.py',
        'simd128/integer/compare/compare_and_write_mask.py',
        'simd128/integer/compare/compare_and_write_minimum_or_maximum.py',
        'simd128/integer/logical/__init__.py',
        'simd128/integer/logical/pand.py',
        'simd128/integer/logical/por.py',
        'simd128/integer/logical/exclusive_or.py',
        'simd128/integer/save_and_restore_state/__init__.py',
        'simd128/integer/save_and_restore_state/save_and_restore_state.py',
        'simd128/integer/save_and_restore_state/save_and_restore_control_and_status.py',
        'simd128/floating_point/__init__.py',
        'simd128/floating_point/data_transfer/__init__.py',
        'simd128/floating_point/data_transfer/move_mask.py',
        'simd128/floating_point/data_transfer/move.py',
        'simd128/floating_point/data_transfer/move_with_duplication.py',
        'simd128/floating_point/data_transfer/move_non_temporal.py',
        'simd128/floating_point/data_conversion/__init__.py',
        'simd128/floating_point/data_conversion/convert_floating_point_to_floating_point.py',
        'simd128/floating_point/data_conversion/convert_floating_point_to_xmm_integer.py',
        'simd128/floating_point/data_conversion/convert_floating_point_to_mmx_integer.py',
        'simd128/floating_point/data_conversion/convert_floating_point_to_gpr_integer.py',
        'simd128/floating_point/data_reordering/__init__.py',
        'simd128/floating_point/data_reordering/unpack_and_interleave.py',
        'simd128/floating_point/data_reordering/shuffle.py',
        'simd128/floating_point/arithmetic/__init__.py',
        'simd128/floating_point/arithmetic/subtraction.py',
        'simd128/floating_point/arithmetic/addition.py',
        'simd128/floating_point/arithmetic/horizontal_subtraction.py',
        'simd128/floating_point/arithmetic/horizontal_addition.py',
        'simd128/floating_point/arithmetic/square_root.py',
        'simd128/floating_point/arithmetic/simultaneous_addition_and_subtraction.py',
        'simd128/floating_point/arithmetic/multiplication.py',
        'simd128/floating_point/arithmetic/division.py',
        'simd128/floating_point/arithmetic/reciprocal_square_root.py',
        'simd128/floating_point/arithmetic/reciprocal_estimation.py',
        'simd128/floating_point/compare/__init__.py',
        'simd128/floating_point/compare/compare_and_write_mask.py',
        'simd128/floating_point/compare/compare_and_write_rflags.py',
        'simd128/floating_point/compare/compare_and_write_minimum_or_maximum.py',
        'simd128/floating_point/logical/__init__.py',
        'simd128/floating_point/logical/andp.py',
        'simd128/floating_point/logical/orp.py',
        'simd128/floating_point/logical/exclusive_or.py',
        'simd64/__init__.py',
        'simd64/integer/__init__.py',
        'simd64/integer/data_transfer/__init__.py',
        'simd64/integer/data_transfer/move_mask.py',
        'simd64/integer/data_transfer/move.py',
        'simd64/integer/data_transfer/move_non_temporal.py',
        'simd64/integer/exit_media_state.py',
        'simd64/integer/data_reordering/__init__.py',
        'simd64/integer/data_reordering/unpack_and_interleave.py',
        'simd64/integer/data_reordering/pack_with_saturation.py',
        'simd64/integer/data_reordering/extract_and_insert.py',
        'simd64/integer/data_reordering/shuffle_and_swap.py',
        'simd64/integer/data_conversion.py',
        'simd64/integer/arithmetic/__init__.py',
        'simd64/integer/arithmetic/subtraction.py',
        'simd64/integer/arithmetic/addition.py',
        'simd64/integer/arithmetic/multiplication.py',
        'simd64/integer/arithmetic/multiply_add.py',
        'simd64/integer/arithmetic/average.py',
        'simd64/integer/arithmetic/sum_of_absolute_differences.py',
        'simd64/integer/shift/__init__.py',
        'simd64/integer/shift/right_arithmetic_shift.py',
        'simd64/integer/shift/left_logical_shift.py',
        'simd64/integer/shift/right_logical_shift.py',
        'simd64/integer/compare/__init__.py',
        'simd64/integer/compare/compare_and_write_mask.py',
        'simd64/integer/compare/compare_and_write_minimum_or_maximum.py',
        'simd64/integer/logical/__init__.py',
        'simd64/integer/logical/pand.py',
        'simd64/integer/logical/por.py',
        'simd64/integer/logical/exclusive_or.py',
        'simd64/integer/save_and_restore_state.py',
        'simd64/floating_point/__init__.py',
        'simd64/floating_point/arithmetic/__init__.py',
        'simd64/floating_point/arithmetic/subtraction.py',
        'simd64/floating_point/arithmetic/addition.py',
        'simd64/floating_point/arithmetic/reciprocal_estimation.py',
        'simd64/floating_point/arithmetic/multiplication.py',
        'simd64/floating_point/arithmetic/accumulation.py',
        'simd64/floating_point/arithmetic/reciprocal_square_root.py',
        'simd64/floating_point/data_conversion.py',
        'simd64/floating_point/compare/__init__.py',
        'simd64/floating_point/compare/compare_and_write_mask.py',
        'simd64/floating_point/compare/compare_and_write_minimum_or_maximum.py',
        'x87/__init__.py',
        'x87/data_transfer_and_conversion/__init__.py',
        'x87/data_transfer_and_conversion/convert_and_load_or_store_integer.py',
        'x87/data_transfer_and_conversion/load_or_store_floating_point.py',
        'x87/data_transfer_and_conversion/exchange.py',
        'x87/data_transfer_and_conversion/convert_and_load_or_store_bcd.py',
        'x87/data_transfer_and_conversion/conditional_move.py',
        'x87/data_transfer_and_conversion/extract.py',
        'x87/load_constants/__init__.py',
        'x87/load_constants/load_0_1_or_pi.py',
        'x87/load_constants/load_logarithm.py',
        'x87/arithmetic/__init__.py',
        'x87/arithmetic/subtraction.py',
        'x87/arithmetic/addition.py',
        'x87/arithmetic/partial_remainder.py',
        'x87/arithmetic/multiplication.py',
        'x87/arithmetic/division.py',
        'x87/arithmetic/change_sign.py',
        'x87/arithmetic/round.py',
        'x87/arithmetic/square_root.py',
        'x87/transcendental_functions/__init__.py',
        'x87/transcendental_functions/trigonometric_functions.py',
        'x87/transcendental_functions/logarithmic_functions.py',
        'x87/compare_and_test/__init__.py',
        'x87/compare_and_test/classify.py',
        'x87/compare_and_test/test.py',
        'x87/compare_and_test/floating_point_ordered_compare.py',
        'x87/compare_and_test/floating_point_unordered_compare.py',
        'x87/compare_and_test/integer_compare.py',
        'x87/stack_management/__init__.py',
        'x87/stack_management/stack_control.py',
        'x87/stack_management/clear_state.py',
        'x87/control/__init__.py',
        'x87/control/clear_exceptions.py',
        'x87/control/initialize.py',
        'x87/control/wait_for_exceptions.py',
        'x87/control/save_x87_status_word.py',
        'x87/control/save_and_restore_x87_control_word.py',
        'x87/control/save_and_restore_x87_environment.py',
        'x87/no_operation.py'
        )


    # Add in files generated by the ISA description.
    isa_desc_files = ISADesc('isa/main.isa')
    for f in isa_desc_files:
        # Add in python file dependencies that won't be caught otherwise
        for pyfile in python_files:
            env.Depends(f, "isa/insts/%s" % pyfile)<|MERGE_RESOLUTION|>--- conflicted
+++ resolved
@@ -67,12 +67,8 @@
     Source('process.cc')
     Source('pseudo_inst.cc')
     Source('remote_gdb.cc')
-<<<<<<< HEAD
-    Source('stacktrace.cc')
     Source('tlb_set.cc')
     Source('tlb_cache.cc')
-=======
->>>>>>> 0d703041
     Source('tlb.cc')
     Source('types.cc')
     Source('utility.cc')
