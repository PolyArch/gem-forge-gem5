/*
 * Copyright (c) 2011 Google
 * All rights reserved.
 *
 * Redistribution and use in source and binary forms, with or without
 * modification, are permitted provided that the following conditions are
 * met: redistributions of source code must retain the above copyright
 * notice, this list of conditions and the following disclaimer;
 * redistributions in binary form must reproduce the above copyright
 * notice, this list of conditions and the following disclaimer in the
 * documentation and/or other materials provided with the distribution;
 * neither the name of the copyright holders nor the names of its
 * contributors may be used to endorse or promote products derived from
 * this software without specific prior written permission.
 *
 * THIS SOFTWARE IS PROVIDED BY THE COPYRIGHT HOLDERS AND CONTRIBUTORS
 * "AS IS" AND ANY EXPRESS OR IMPLIED WARRANTIES, INCLUDING, BUT NOT
 * LIMITED TO, THE IMPLIED WARRANTIES OF MERCHANTABILITY AND FITNESS FOR
 * A PARTICULAR PURPOSE ARE DISCLAIMED. IN NO EVENT SHALL THE COPYRIGHT
 * OWNER OR CONTRIBUTORS BE LIABLE FOR ANY DIRECT, INDIRECT, INCIDENTAL,
 * SPECIAL, EXEMPLARY, OR CONSEQUENTIAL DAMAGES (INCLUDING, BUT NOT
 * LIMITED TO, PROCUREMENT OF SUBSTITUTE GOODS OR SERVICES; LOSS OF USE,
 * DATA, OR PROFITS; OR BUSINESS INTERRUPTION) HOWEVER CAUSED AND ON ANY
 * THEORY OF LIABILITY, WHETHER IN CONTRACT, STRICT LIABILITY, OR TORT
 * (INCLUDING NEGLIGENCE OR OTHERWISE) ARISING IN ANY WAY OUT OF THE USE
 * OF THIS SOFTWARE, EVEN IF ADVISED OF THE POSSIBILITY OF SUCH DAMAGE.
 */

#include "arch/x86/decoder.hh"

#include "arch/x86/regs/misc.hh"
#include "base/logging.hh"
#include "base/trace.hh"
#include "base/types.hh"
#include "debug/Decode.hh"
#include "debug/Decoder.hh"

namespace gem5
{

namespace X86ISA
{

X86ISAInst::MicrocodeRom Decoder::microcodeRom;

Decoder::State
Decoder::doResetState()
{
    origPC = basePC + offset;
    DPRINTF(Decoder, "Setting origPC to %#x\n", origPC);
    instBytes = &decodePages->lookup(origPC);
    chunkIdx = 0;

    name();

    emi.rex = 0;
    emi.legacy = 0;
    emi.evex = 0;

    emi.opcode.type = BadOpcode;
    emi.opcode.op = 0;

    immediateCollected = 0;
    emi.immediate = 0;
    emi.displacement = 0;
    emi.dispSize = 0;

    emi.modRM = 0;
    emi.sib = 0;

    if (instBytes->si) {
        return FromCacheState;
    } else {
        instBytes->chunks.clear();
        return PrefixState;
    }
}

void
Decoder::process()
{
    // This function drives the decoder state machine.

    // Some sanity checks. You shouldn't try to process more bytes if
    // there aren't any, and you shouldn't overwrite an already decoded
    // ExtMachInst.
    assert(!outOfBytes);
    assert(!instDone);

    if (state == ResetState)
        state = doResetState();
    if (state == FromCacheState) {
        state = doFromCacheState();
    } else {
        instBytes->chunks.push_back(fetchChunk);
    }

    // While there's still something to do...
    while (!instDone && !outOfBytes) {
        uint8_t nextByte = getNextByte();
        switch (state) {
          case PrefixState:
            state = doPrefixState(nextByte);
            break;
          case Vex2Of2State:
            state = doVex2Of2State(nextByte);
            break;
          case Vex2Of3State:
            state = doVex2Of3State(nextByte);
            break;
          case Vex3Of3State:
            state = doVex3Of3State(nextByte);
            break;
          case VexOpcodeState:
            state = doVexOpcodeState(nextByte);
            break;
          case EVex2Of4State:
            state = doEVex2Of4State(nextByte);
            break;
          case EVex3Of4State:
            state = doEVex3Of4State(nextByte);
            break;
          case EVex4Of4State:
            state = doEVex4Of4State(nextByte);
            break;
          case OneByteOpcodeState:
            state = doOneByteOpcodeState(nextByte);
            break;
          case TwoByteOpcodeState:
            state = doTwoByteOpcodeState(nextByte);
            break;
          case ThreeByte0F38OpcodeState:
            state = doThreeByte0F38OpcodeState(nextByte);
            break;
          case ThreeByte0F3AOpcodeState:
            state = doThreeByte0F3AOpcodeState(nextByte);
            break;
          case ModRMState:
            state = doModRMState(nextByte);
            break;
          case SIBState:
            state = doSIBState(nextByte);
            break;
          case DisplacementState:
            state = doDisplacementState();
            break;
          case ImmediateState:
            state = doImmediateState();
            break;
          case ErrorState:
            panic("Went to the error state in the decoder.\n");
          default:
            panic("Unrecognized state! %d\n", state);
        }
    }
}

Decoder::State
Decoder::doFromCacheState()
{
    DPRINTF(Decoder, "Looking at cache state.\n");
    if ((fetchChunk & instBytes->masks[chunkIdx]) !=
            instBytes->chunks[chunkIdx]) {
        DPRINTF(Decoder, "Decode cache miss.\n");
        // The chached chunks didn't match what was fetched. Fall back to the
        // predecoder.
        instBytes->chunks[chunkIdx] = fetchChunk;
        instBytes->chunks.resize(chunkIdx + 1);
        instBytes->si = NULL;
        chunkIdx = 0;
        fetchChunk = instBytes->chunks[0];
        offset = origPC % sizeof(MachInst);
        basePC = origPC - offset;
        return PrefixState;
    } else if (chunkIdx == instBytes->chunks.size() - 1) {
        // We matched the cache, so use its value.
        instDone = true;
        offset = instBytes->lastOffset;
        if (offset == sizeof(MachInst))
            outOfBytes = true;
        return ResetState;
    } else {
        // We matched so far, but need to check more chunks.
        chunkIdx++;
        outOfBytes = true;
        return FromCacheState;
    }
}

// Either get a prefix and record it in the ExtMachInst, or send the
// state machine on to get the opcode(s).
Decoder::State
Decoder::doPrefixState(uint8_t nextByte)
{
    // The REX and VEX prefixes only exist in 64 bit mode, so we use a
    // different table for that.
    const int table_idx = emi.mode.submode == SixtyFourBitMode ? 1 : 0;
    const uint8_t prefix = Prefixes[table_idx][nextByte];
    State nextState = PrefixState;
    if (prefix)
        consumeByte();
    switch(prefix) {
        // Operand size override prefixes
      case OperandSizeOverride:
        DPRINTF(Decoder, "Found operand size override prefix.\n");
        emi.legacy.op = true;
        break;
      case AddressSizeOverride:
        DPRINTF(Decoder, "Found address size override prefix.\n");
        emi.legacy.addr = true;
        break;
        // Segment override prefixes
      case CSOverride:
      case DSOverride:
      case ESOverride:
      case FSOverride:
      case GSOverride:
      case SSOverride:
        DPRINTF(Decoder, "Found segment override.\n");
        emi.legacy.seg = prefix;
        break;
      case Lock:
        DPRINTF(Decoder, "Found lock prefix.\n");
        emi.legacy.lock = true;
        break;
      case Rep:
        DPRINTF(Decoder, "Found rep prefix.\n");
        emi.legacy.rep = true;
        break;
      case Repne:
        DPRINTF(Decoder, "Found repne prefix.\n");
        emi.legacy.repne = true;
        break;
      case RexPrefix:
        DPRINTF(Decoder, "Found Rex prefix %#x.\n", nextByte);
        emi.rex = nextByte;
        break;
      case Vex2Prefix:
        DPRINTF(Decoder, "Found VEX two-byte prefix %#x.\n", nextByte);
        emi.evex.vex_present = 1;
        nextState = Vex2Of2State;
        break;
      case Vex3Prefix:
        DPRINTF(Decoder, "Found VEX three-byte prefix %#x.\n", nextByte);
        emi.evex.vex_present = 1;
        nextState = Vex2Of3State;
        break;
      case EVexPrefix:
        DPRINTF(Decoder, "Found EVEX prefix %#x.\n", nextByte);
        emi.evex.evex_present = 1;
        nextState = EVex2Of4State;
        break;
      case 0:
        nextState = OneByteOpcodeState;
        break;

      default:
        panic("Unrecognized prefix %#x\n", nextByte);
    }
    return nextState;
}

Decoder::State
Decoder::doVex2Of2State(uint8_t nextByte)
{
    consumeByte();
    Vex2Of2 vex = nextByte;

    emi.rex.r = !vex.r;

    emi.evex.l = vex.l;
    emi.evex.v = ~vex.v;

    switch (vex.p) {
      case 0:
        break;
      case 1:
        emi.legacy.op = 1;
        break;
      case 2:
        emi.legacy.rep = 1;
        break;
      case 3:
        emi.legacy.repne = 1;
        break;
    }

    emi.opcode.type = TwoByteOpcode;

    return VexOpcodeState;
}

Decoder::State
Decoder::doVex2Of3State(uint8_t nextByte)
{
    if (emi.mode.submode != SixtyFourBitMode && bits(nextByte, 7, 6) == 0x3) {
        // This was actually an LDS instruction. Reroute to that path.
        emi.evex.vex_present = 0;
        emi.opcode.type = OneByteOpcode;
        emi.opcode.op = 0xC4;
        return processOpcode(ImmediateTypeOneByte, UsesModRMOneByte,
                             nextByte >= 0xA0 && nextByte <= 0xA3);
    }

    consumeByte();
    Vex2Of3 vex = nextByte;

    emi.rex.r = !vex.r;
    emi.rex.x = !vex.x;
    emi.rex.b = !vex.b;

    switch (vex.m) {
      case 1:
        emi.opcode.type = TwoByteOpcode;
        break;
      case 2:
        emi.opcode.type = ThreeByte0F38Opcode;
        break;
      case 3:
        emi.opcode.type = ThreeByte0F3AOpcode;
        break;
      default:
        // These encodings are reserved. Pretend this was an undefined
        // instruction so the main decoder will behave correctly, and stop
        // trying to interpret bytes.
        emi.opcode.type = TwoByteOpcode;
        emi.opcode.op = 0x0B;
        instDone = true;
        return ResetState;
    }
    return Vex3Of3State;
}

Decoder::State
Decoder::doVex3Of3State(uint8_t nextByte)
{
    if (emi.mode.submode != SixtyFourBitMode && bits(nextByte, 7, 6) == 0x3) {
        // This was actually an LES instruction. Reroute to that path.
        emi.evex.vex_present = 0;
        emi.opcode.type = OneByteOpcode;
        emi.opcode.op = 0xC5;
        return processOpcode(ImmediateTypeOneByte, UsesModRMOneByte,
                             nextByte >= 0xA0 && nextByte <= 0xA3);
    }

    consumeByte();
    Vex3Of3 vex = nextByte;

    emi.rex.w = vex.w;

    emi.evex.l = vex.l;
    emi.evex.v = ~vex.v;

    switch (vex.p) {
      case 0:
        break;
      case 1:
        emi.legacy.op = 1;
        break;
      case 2:
        emi.legacy.rep = 1;
        break;
      case 3:
        emi.legacy.repne = 1;
        break;
    }

    return VexOpcodeState;
}

Decoder::State
Decoder::doVexOpcodeState(uint8_t nextByte)
{
    DPRINTF(Decoder, "Found VEX opcode %#x.\n", nextByte);

    emi.opcode.op = nextByte;
    consumeByte();

    switch (emi.opcode.type) {
      case TwoByteOpcode:
        return processOpcode(ImmediateTypeTwoByte, UsesModRMTwoByte);
      case ThreeByte0F38Opcode: {

        /**
         * ! GemForge.
         * We allow GemForge instructions to have EVEX prefix.
         */
        if (emi.evex.evex_present && !emi.legacy.op && !emi.legacy.decodeVal) {
          return processOpcode(ImmediateTypeThreeByte0F38GemForge,
                               UsesModRMThreeByte0F38GemForge);
        }

        return processOpcode(ImmediateTypeThreeByte0F38,
                             UsesModRMThreeByte0F38);
      }
      case ThreeByte0F3AOpcode:
        return processOpcode(ImmediateTypeThreeByte0F3A,
                             UsesModRMThreeByte0F3A);
      default:
        panic("Unrecognized opcode type %d.\n", emi.opcode.type);
    }
}

Decoder::State
Decoder::doEVex2Of4State(uint8_t nextByte)
{
    consumeByte();
    EVex2Of4 evex = nextByte;

    emi.rex.r = !evex.r;
    emi.rex.x = !evex.x;
    emi.rex.b = !evex.b;

    emi.evex.r = !evex.r;
    emi.evex.r_prime = !evex.r_prime;

    switch (evex.m) {
      case 1:
        emi.opcode.type = TwoByteOpcode;
        break;
      case 2:
        emi.opcode.type = ThreeByte0F38Opcode;
        break;
      case 3:
        emi.opcode.type = ThreeByte0F3AOpcode;
        break;
      default:
        // These encodings are reserved. Pretend this was an undefined
        // instruction so the main decoder will behave correctly, and stop
        // trying to interpret bytes.
        emi.opcode.type = TwoByteOpcode;
        emi.opcode.op = 0x0B;
        instDone = true;
        return ResetState;
    }
    return EVex3Of4State;
}

Decoder::State
Decoder::doEVex3Of4State(uint8_t nextByte)
{
    consumeByte();
    EVex3Of4 evex = nextByte;

    emi.rex.w = evex.w;
    emi.evex.v = ~evex.v;

    switch (evex.p) {
      case 0:
        break;
      case 1:
        emi.legacy.op = 1;
        break;
      case 2:
        emi.legacy.rep = 1;
        break;
      case 3:
        emi.legacy.repne = 1;
        break;
    }
    DPRINTF(Decoder, "EVEX-3: w-%d p-%d v-%d.\n",
        emi.rex.w,
        evex.p,
        emi.evex.v
    );

    return EVex4Of4State;
}

Decoder::State
Decoder::doEVex4Of4State(uint8_t nextByte)
{
    consumeByte();
    EVex4Of4 evex = nextByte;

    emi.evex.a = evex.a;
    emi.evex.b = evex.b;
    emi.evex.z = evex.z;
    emi.evex.l = evex.l;
    emi.evex.l_prime = evex.l_prime;
    emi.evex.v_prime = !evex.v_prime;

    if (emi.evex.a != 0) {
      warn("Can not handle mask register in evex %#x.", origPC);
    }
    if (emi.evex.b != 0) {
      warn("May not handle embed broadcast in evex %#x.", origPC);
    }
    DPRINTF(Decoder, "EVEX-4: L'-%d L-%d a-%d.\n",
        emi.evex.l_prime,
        emi.evex.l,
        emi.evex.a
    );

    return VexOpcodeState;
}

// Load the first opcode byte. Determine if there are more opcode bytes, and
// if not, what immediate and/or ModRM is needed.
Decoder::State
Decoder::doOneByteOpcodeState(uint8_t nextByte)
{
    State nextState = ErrorState;
    consumeByte();

    if (nextByte == 0x0f) {
        DPRINTF(Decoder, "Found opcode escape byte %#x.\n", nextByte);
        nextState = TwoByteOpcodeState;
    } else {
        DPRINTF(Decoder, "Found one byte opcode %#x.\n", nextByte);
        emi.opcode.type = OneByteOpcode;
        emi.opcode.op = nextByte;

        nextState = processOpcode(ImmediateTypeOneByte, UsesModRMOneByte,
                                  nextByte >= 0xA0 && nextByte <= 0xA3);
    }
    return nextState;
}

// Load the second opcode byte. Determine if there are more opcode bytes, and
// if not, what immediate and/or ModRM is needed.
Decoder::State
Decoder::doTwoByteOpcodeState(uint8_t nextByte)
{
    State nextState = ErrorState;
    consumeByte();
    if (nextByte == 0x38) {
        nextState = ThreeByte0F38OpcodeState;
        DPRINTF(Decoder, "Found opcode escape byte %#x.\n", nextByte);
    } else if (nextByte == 0x3a) {
        nextState = ThreeByte0F3AOpcodeState;
        DPRINTF(Decoder, "Found opcode escape byte %#x.\n", nextByte);
    } else {
        DPRINTF(Decoder, "Found two byte opcode %#x.\n", nextByte);
        emi.opcode.type = TwoByteOpcode;
        emi.opcode.op = nextByte;

        nextState = processOpcode(ImmediateTypeTwoByte, UsesModRMTwoByte);
    }
    return nextState;
}

// Load the third opcode byte and determine what immediate and/or ModRM is
// needed.
Decoder::State
Decoder::doThreeByte0F38OpcodeState(uint8_t nextByte)
{
    consumeByte();

    DPRINTF(Decoder, "Found three byte 0F38 opcode %#x.\n", nextByte);
    emi.opcode.type = ThreeByte0F38Opcode;
    emi.opcode.op = nextByte;

    /**
     * ! GemForge
     * GemForge instruction can be evex encoded, or no prefix,
     * with no lagacy.op or legacy.addr.
     * TODO: Improve this fragile implementation.
     */
    if (!emi.evex.present && !emi.legacy.op && !emi.legacy.addr) {
        return processOpcode(ImmediateTypeThreeByte0F38GemForge,
            UsesModRMThreeByte0F38GemForge);
    }
    return processOpcode(ImmediateTypeThreeByte0F38, UsesModRMThreeByte0F38);
}

// Load the third opcode byte and determine what immediate and/or ModRM is
// needed.
Decoder::State
Decoder::doThreeByte0F3AOpcodeState(uint8_t nextByte)
{
    consumeByte();

    DPRINTF(Decoder, "Found three byte 0F3A opcode %#x.\n", nextByte);
    emi.opcode.type = ThreeByte0F3AOpcode;
    emi.opcode.op = nextByte;

    return processOpcode(ImmediateTypeThreeByte0F3A, UsesModRMThreeByte0F3A);
}

// Generic opcode processing which determines the immediate size, and whether
// or not there's a modrm byte.
Decoder::State
Decoder::processOpcode(ByteTable &immTable, ByteTable &modrmTable,
                       bool addrSizedImm)
{
    State nextState = ErrorState;
    const uint8_t opcode = emi.opcode.op;

    // Figure out the effective operand size. This can be overriden to
    // a fixed value at the decoder level.
    int logOpSize;
    if (emi.rex.w)
        logOpSize = 3; // 64 bit operand size
    else if (emi.legacy.op)
        logOpSize = altOp;
    else
        logOpSize = defOp;

    // Set the actual op size.
    emi.opSize = 1 << logOpSize;

    // Figure out the effective address size. This can be overriden to
    // a fixed value at the decoder level.
    int logAddrSize;
    if (emi.legacy.addr)
        logAddrSize = altAddr;
    else
        logAddrSize = defAddr;

    // Set the actual address size.
    emi.addrSize = 1 << logAddrSize;

    // Figure out the effective stack width. This can be overriden to
    // a fixed value at the decoder level.
    emi.stackSize = 1 << stack;

    // Figure out how big of an immediate we'll retreive based
    // on the opcode.
    int immType = immTable[opcode];
    if (addrSizedImm)
        immediateSize = SizeTypeToSize[logAddrSize - 1][immType];
    else
        immediateSize = SizeTypeToSize[logOpSize - 1][immType];

    // Determine what to expect next.
    if (modrmTable[opcode]) {
        nextState = ModRMState;
    } else {
        if (immediateSize) {
            nextState = ImmediateState;
        } else {
            instDone = true;
            nextState = ResetState;
        }
    }

    return nextState;
}

// Get the ModRM byte and determine what displacement, if any, there is.
// Also determine whether or not to get the SIB byte, displacement, or
// immediate next.
Decoder::State
Decoder::doModRMState(uint8_t nextByte)
{
    State nextState = ErrorState;
    ModRM modRM = nextByte;
    DPRINTF(Decoder, "Found modrm byte %#x.\n", nextByte);
    if (emi.addrSize == 2) {
        // Figure out 16 bit displacement size.
        if ((modRM.mod == 0 && modRM.rm == 6) || modRM.mod == 2)
            displacementSize = 2;
        else if (modRM.mod == 1)
            displacementSize = 1;
        else
            displacementSize = 0;
    } else {
        // Figure out 32/64 bit displacement size.
        if ((modRM.mod == 0 && modRM.rm == 5) || modRM.mod == 2)
            displacementSize = 4;
        else if (modRM.mod == 1)
            displacementSize = 1;
        else
            displacementSize = 0;
    }

    // The "test" instruction in group 3 needs an immediate, even though
    // the other instructions with the same actual opcode don't.
    if (emi.opcode.type == OneByteOpcode && (modRM.reg & 0x6) == 0) {
       if (emi.opcode.op == 0xF6)
           immediateSize = 1;
       else if (emi.opcode.op == 0xF7)
           immediateSize = (emi.opSize == 8) ? 4 : emi.opSize;
    }

    // If there's an SIB, get that next.
    // There is no SIB in 16 bit mode.
    if (modRM.rm == 4 && modRM.mod != 3 && emi.addrSize != 2) {
        nextState = SIBState;
    } else if (displacementSize) {
        nextState = DisplacementState;
    } else if (immediateSize) {
        nextState = ImmediateState;
    } else {
        instDone = true;
        nextState = ResetState;
    }
    // The ModRM byte is consumed no matter what.
    consumeByte();
    emi.modRM = modRM;
    return nextState;
}

// Get the SIB byte. We don't do anything with it at this point, other
// than storing it in the ExtMachInst. Determine if we need to get a
// displacement or immediate next.
Decoder::State
Decoder::doSIBState(uint8_t nextByte)
{
    State nextState = ErrorState;
    emi.sib = nextByte;
    DPRINTF(Decoder, "Found SIB byte %#x.\n", nextByte);
    consumeByte();
    if (emi.modRM.mod == 0 && emi.sib.base == 5)
        displacementSize = 4;
    if (displacementSize) {
        nextState = DisplacementState;
    } else if (immediateSize) {
        nextState = ImmediateState;
    } else {
        instDone = true;
        nextState = ResetState;
    }
    return nextState;
}

// Gather up the displacement, or at least as much of it as we can get.
Decoder::State
Decoder::doDisplacementState()
{
    State nextState = ErrorState;

    getImmediate(immediateCollected,
            emi.displacement,
            displacementSize);

    DPRINTF(Decoder, "Collecting %d byte displacement, got %d bytes.\n",
            displacementSize, immediateCollected);

    if (displacementSize == immediateCollected) {
        // Reset this for other immediates.
        immediateCollected = 0;
        // Sign extend the displacement.
        switch(displacementSize)
        {
          case 1:
            emi.displacement = sext<8>(emi.displacement);
            break;
          case 2:
            emi.displacement = sext<16>(emi.displacement);
            break;
          case 4:
            emi.displacement = sext<32>(emi.displacement);
            break;
          default:
            panic("Undefined displacement size!\n");
        }

        emi.dispSize = displacementSize;
        processCompressedDisplacement();

        DPRINTF(Decoder, "Collected displacement %d bytes: %#x.\n",
                emi.dispSize, emi.displacement);
        if (immediateSize) {
            nextState = ImmediateState;
        } else {
            instDone = true;
            nextState = ResetState;
        }
    }
    else
        nextState = DisplacementState;
    return nextState;
}

// Gather up the immediate, or at least as much of it as we can get.
Decoder::State
Decoder::doImmediateState()
{
    State nextState = ErrorState;

    getImmediate(immediateCollected, emi.immediate, immediateSize);

    DPRINTF(Decoder, "Collecting %d byte immediate, got %d bytes.\n",
            immediateSize, immediateCollected);

    if (immediateSize == immediateCollected) {
        // Reset this for other immediates.
        immediateCollected = 0;

        //XXX Warning! The following is an observed pattern and might
        // not always be true!

        // Instructions which use 64 bit operands but 32 bit immediates
        // need to have the immediate sign extended to 64 bits.
        // Instructions which use true 64 bit immediates won't be
        // affected, and instructions that use true 32 bit immediates
        // won't notice.
        switch(immediateSize) {
          case 4:
            emi.immediate = sext<32>(emi.immediate);
            break;
          case 1:
            emi.immediate = sext<8>(emi.immediate);
        }

        DPRINTF(Decoder, "Collected immediate %#x.\n",
                emi.immediate);
        instDone = true;
        nextState = ResetState;
    } else {
        nextState = ImmediateState;
    }
    return nextState;
}

Decoder::InstBytes Decoder::dummy;
Decoder::InstCacheMap Decoder::instCacheMap;

StaticInstPtr
Decoder::decode(ExtMachInst mach_inst, Addr addr)
{
    StaticInstPtr si;

    auto iter = instMap->find(mach_inst);
    if (iter != instMap->end()) {
        si = iter->second;
    } else {
        si = decodeInst(mach_inst);
        (*instMap)[mach_inst] = si;
    }

<<<<<<< HEAD
    StaticInstPtr si = decodeInst(mach_inst);
    if (mach_inst.evex.present) {
        if (si->getName() == "ud2" || si->getName() == "unknown") {
            warn("Invalid op decoded at %#x %s.\n", origPC, mach_inst);
        }
    }

    (*instMap)[mach_inst] = si;
=======
    DPRINTF(Decode, "Decode: Decoded %s instruction: %#x\n",
            si->getName(), mach_inst);
>>>>>>> 5fa484e2
    return si;
}

StaticInstPtr
Decoder::decode(PCStateBase &next_pc)
{
    if (!instDone)
        return NULL;
    instDone = false;
    updateNPC(next_pc.as<PCState>());

    StaticInstPtr &si = instBytes->si;
    if (si)
        return si;

    // We didn't match in the AddrMap, but we still populated an entry. Fix
    // up its byte masks.
    const int chunkSize = sizeof(MachInst);

    instBytes->lastOffset = offset;

    Addr firstBasePC = basePC - (instBytes->chunks.size() - 1) * chunkSize;
    Addr firstOffset = origPC - firstBasePC;
    Addr totalSize = instBytes->lastOffset - firstOffset +
        (instBytes->chunks.size() - 1) * chunkSize;
    int start = firstOffset;
    instBytes->masks.clear();

    while (totalSize) {
        int end = start + totalSize;
        end = (chunkSize < end) ? chunkSize : end;
        int size = end - start;
        int idx = instBytes->masks.size();

        MachInst maskVal = mask(size * 8) << (start * 8);
        assert(maskVal);

        instBytes->masks.push_back(maskVal);
        instBytes->chunks[idx] &= instBytes->masks[idx];
        totalSize -= size;
        start = 0;
    }

    si = decode(emi, origPC);
    return si;
}

bool Decoder::isGemForgeInst(const ExtMachInst &emi) const {
    /**
     * ! GemForge
     * 1. Must be 0F 38 opcode.
     * 2. Must not be legacy op or legacy addr.
     * 3. May or may not have evex prefix.
     */
    if (emi.opcode.type != ThreeByte0F38Opcode) {
      return false;
    }
    if (emi.legacy.op || emi.legacy.addr) {
      return false;
    }
    return true;
}

StaticInstPtr
Decoder::fetchRomMicroop(MicroPC micropc, StaticInstPtr curMacroop)
{
    return microcodeRom.fetchMicroop(micropc, curMacroop);
}

} // namespace X86ISA
} // namespace gem5<|MERGE_RESOLUTION|>--- conflicted
+++ resolved
@@ -821,19 +821,14 @@
         (*instMap)[mach_inst] = si;
     }
 
-<<<<<<< HEAD
-    StaticInstPtr si = decodeInst(mach_inst);
     if (mach_inst.evex.present) {
         if (si->getName() == "ud2" || si->getName() == "unknown") {
             warn("Invalid op decoded at %#x %s.\n", origPC, mach_inst);
         }
     }
 
-    (*instMap)[mach_inst] = si;
-=======
     DPRINTF(Decode, "Decode: Decoded %s instruction: %#x\n",
             si->getName(), mach_inst);
->>>>>>> 5fa484e2
     return si;
 }
 
