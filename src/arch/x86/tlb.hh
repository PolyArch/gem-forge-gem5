--- conflicted
+++ resolved
@@ -50,12 +50,9 @@
 #include "params/X86TLB.hh"
 #include "sim/stats.hh"
 
-<<<<<<< HEAD
 #include <memory>
-=======
 namespace gem5
 {
->>>>>>> 5fa484e2
 
 class ThreadContext;
 
@@ -145,21 +142,14 @@
         {
             TlbStats(statistics::Group *parent);
 
-<<<<<<< HEAD
-            Stats::Scalar rdAccesses;
-            Stats::Scalar wrAccesses;
-            Stats::Scalar rdMisses;
-            Stats::Scalar wrMisses;
-            Stats::Scalar l1Accesses;
-            Stats::Scalar l1Misses;
-            Stats::Scalar l2Accesses;
-            Stats::Scalar l2Misses;
-=======
             statistics::Scalar rdAccesses;
             statistics::Scalar wrAccesses;
             statistics::Scalar rdMisses;
             statistics::Scalar wrMisses;
->>>>>>> 5fa484e2
+            statistics::Scalar l1Accesses;
+            statistics::Scalar l1Misses;
+            statistics::Scalar l2Accesses;
+            statistics::Scalar l2Misses;
         } stats;
 
         Fault translateInt(bool read, RequestPtr req, ThreadContext *tc);
@@ -169,18 +159,15 @@
          * @param updateStats: whether this translation should be counted.
          */
         Fault translate(const RequestPtr &req, ThreadContext *tc,
-<<<<<<< HEAD
-                Translation *translation, Mode mode,
-                bool &delayedResponse, Cycles &delayedResponseCycles,
-                bool timing, bool isLastLeve, bool updateStats);
-=======
                 BaseMMU::Translation *translation, BaseMMU::Mode mode,
-                bool &delayedResponse, bool timing);
->>>>>>> 5fa484e2
+                bool &delayedResponse,
+                Cycles &delayedResponseCycles,
+                bool timing,
+                bool isLastLeve, bool updateStats);
 
         void translateTimingImpl(
             const RequestPtr &req, ThreadContext *tc,
-            Translation *translation, Mode mode, bool isLastLevel);
+            BaseMMU::Translation *translation, BaseMMU::Mode mode, bool isLastLevel);
 
       public:
 
@@ -192,18 +179,14 @@
             BaseMMU::Mode mode) override;
         void translateTiming(
             const RequestPtr &req, ThreadContext *tc,
-<<<<<<< HEAD
-            Translation *translation, Mode mode) override {
+            BaseMMU::Translation *translation, BaseMMU::Mode mode) override {
             translateTimingImpl(req, tc, translation, mode, false);
         }
         void translateTimingAtLastLevel(
             const RequestPtr &req, ThreadContext *tc,
-            Translation *translation, Mode mode) {
+            BaseMMU::Translation *translation, BaseMMU::Mode mode) {
             translateTimingImpl(req, tc, translation, mode, true);
         }
-=======
-            BaseMMU::Translation *translation, BaseMMU::Mode mode) override;
->>>>>>> 5fa484e2
 
         /**
          * Do post-translation physical address finalization.
@@ -221,12 +204,8 @@
         Fault finalizePhysical(const RequestPtr &req, ThreadContext *tc,
                                BaseMMU::Mode mode) const override;
 
-<<<<<<< HEAD
-        TlbEntry *insert(Addr vpn, const TlbEntry &entry,
+        TlbEntry *insert(Addr vpn, const TlbEntry &entry, uint64_t pcid,
             bool isLastLevel);
-=======
-        TlbEntry *insert(Addr vpn, const TlbEntry &entry, uint64_t pcid);
->>>>>>> 5fa484e2
 
         // Checkpointing
         void serialize(CheckpointOut &cp) const override;
@@ -252,15 +231,15 @@
           TLB *tlb;
           bool isLastLevel;
           ThreadContext *tc;
-          Translation *translation;
+          BaseMMU::Translation *translation;
           RequestPtr req;
-          BaseTLB::Mode mode;
+          BaseMMU::Mode mode;
           Fault fault;
           std::string n;
           DelayedTranslationEvent(
             TLB *_tlb, bool _isLastLevel, ThreadContext *_tc,
-            Translation *_translation, const RequestPtr &_req,
-            BaseTLB::Mode _mode, Fault _fault);
+            BaseMMU::Translation *_translation, const RequestPtr &_req,
+            BaseMMU::Mode _mode, Fault _fault);
           void process() override;
           const char *description() const { return "DelayedTranslationEvent"; }
           const std::string name() const { return this->n; }
