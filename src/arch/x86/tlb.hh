/*
 * Copyright (c) 2007 The Hewlett-Packard Development Company
 * All rights reserved.
 *
 * The license below extends only to copyright in the software and shall
 * not be construed as granting a license to any other intellectual
 * property including but not limited to intellectual property relating
 * to a hardware implementation of the functionality of the software
 * licensed hereunder.  You may use the software subject to the license
 * terms below provided that you ensure that this notice is replicated
 * unmodified and in its entirety in all distributions of the software,
 * modified or unmodified, in source code or in binary form.
 *
 * Redistribution and use in source and binary forms, with or without
 * modification, are permitted provided that the following conditions are
 * met: redistributions of source code must retain the above copyright
 * notice, this list of conditions and the following disclaimer;
 * redistributions in binary form must reproduce the above copyright
 * notice, this list of conditions and the following disclaimer in the
 * documentation and/or other materials provided with the distribution;
 * neither the name of the copyright holders nor the names of its
 * contributors may be used to endorse or promote products derived from
 * this software without specific prior written permission.
 *
 * THIS SOFTWARE IS PROVIDED BY THE COPYRIGHT HOLDERS AND CONTRIBUTORS
 * "AS IS" AND ANY EXPRESS OR IMPLIED WARRANTIES, INCLUDING, BUT NOT
 * LIMITED TO, THE IMPLIED WARRANTIES OF MERCHANTABILITY AND FITNESS FOR
 * A PARTICULAR PURPOSE ARE DISCLAIMED. IN NO EVENT SHALL THE COPYRIGHT
 * OWNER OR CONTRIBUTORS BE LIABLE FOR ANY DIRECT, INDIRECT, INCIDENTAL,
 * SPECIAL, EXEMPLARY, OR CONSEQUENTIAL DAMAGES (INCLUDING, BUT NOT
 * LIMITED TO, PROCUREMENT OF SUBSTITUTE GOODS OR SERVICES; LOSS OF USE,
 * DATA, OR PROFITS; OR BUSINESS INTERRUPTION) HOWEVER CAUSED AND ON ANY
 * THEORY OF LIABILITY, WHETHER IN CONTRACT, STRICT LIABILITY, OR TORT
 * (INCLUDING NEGLIGENCE OR OTHERWISE) ARISING IN ANY WAY OUT OF THE USE
 * OF THIS SOFTWARE, EVEN IF ADVISED OF THE POSSIBILITY OF SUCH DAMAGE.
 */

#ifndef __ARCH_X86_TLB_HH__
#define __ARCH_X86_TLB_HH__

#include <list>
#include <vector>

#include "arch/generic/se_page_walker.hh"
#include "arch/generic/tlb.hh"
#include "arch/x86/pagetable.hh"
#include "arch/x86/tlb_cache.hh"
#include "base/trie.hh"
#include "mem/request.hh"
#include "params/X86TLB.hh"
#include "sim/stats.hh"

#include <memory>

class ThreadContext;

namespace X86ISA
{
    class Walker;

    class TLB : public BaseTLB
    {
      protected:
        friend class Walker;

        typedef std::list<TlbEntry *> EntryList;

        uint32_t configAddress;

      public:

        typedef X86TLBParams Params;
        TLB(const Params *p);

        void takeOverFrom(BaseTLB *otlb) override {}

        TlbEntry *lookupL1(Addr va, bool isLastLevel,
            bool updateStats, bool updateLRU);
        TlbEntry *lookupL2(Addr va, bool isLastLevel,
            bool updateStats, bool updateLRU);
        TlbEntry *lookup(Addr va, bool isLastLevel,
            bool updateStats, bool updateLRU, int &hitLevel);

        void setConfigAddress(uint32_t addr);

      protected:

        Walker * walker;

      public:
        Walker *getWalker();

        void flushAll() override;

        void flushNonGlobal();

        void demapPage(Addr va, uint64_t asn) override;

      protected:
        uint32_t size;
        uint32_t assoc;
        uint32_t l2size;
        uint32_t l2assoc;
        Cycles l2HitLatency;
        // A fixed walker latency for SE mode.
        Cycles walkerSELatency;
        // Number of simultaneous page walking for SE mode.
        uint32_t walkerSEPort;
        // Whether we enable TLB timing in SE mode.
        bool timingSE;

        /**
         * Legacy fully-associative L1 TLB. I keep it here
         * cause the new multi-level TLB has assumed fixed page size.
         */
        TLBSet tlbCache;

        /**
         * New implementation of 2-level, set-partitioned TLB.
         */
        std::unique_ptr<TLBCache> l1tlb;
        std::unique_ptr<TLBCache> l2tlb;
        std::unique_ptr<SEPageWalker> sePageWalker;

        AddrRange m5opRange;

<<<<<<< HEAD
        // Statistics
        Stats::Scalar rdAccesses;
        Stats::Scalar wrAccesses;
        Stats::Scalar rdMisses;
        Stats::Scalar wrMisses;
        Stats::Scalar l1Accesses;
        Stats::Scalar l1Misses;
        Stats::Scalar l2Accesses;
        Stats::Scalar l2Misses;
=======
        struct TlbStats : public Stats::Group {
            TlbStats(Stats::Group *parent);

            Stats::Scalar rdAccesses;
            Stats::Scalar wrAccesses;
            Stats::Scalar rdMisses;
            Stats::Scalar wrMisses;
        } stats;
>>>>>>> 0d703041

        Fault translateInt(bool read, RequestPtr req, ThreadContext *tc);

        /**
         * Perform the translation and serve the TLB miss.
         * @param updateStats: whether this translation should be counted.
         */
        Fault translate(const RequestPtr &req, ThreadContext *tc,
                Translation *translation, Mode mode,
                bool &delayedResponse, Cycles &delayedResponseCycles,
                bool timing, bool isLastLeve, bool updateStats);

        void translateTimingImpl(
            const RequestPtr &req, ThreadContext *tc,
            Translation *translation, Mode mode, bool isLastLevel);

      public:

        Fault translateAtomic(
            const RequestPtr &req, ThreadContext *tc, Mode mode) override;
        Fault translateFunctional(
            const RequestPtr &req, ThreadContext *tc, Mode mode) override;
        void translateTiming(
            const RequestPtr &req, ThreadContext *tc,
            Translation *translation, Mode mode) override {
            translateTimingImpl(req, tc, translation, mode, false);
        }
        void translateTimingAtLastLevel(
            const RequestPtr &req, ThreadContext *tc,
            Translation *translation, Mode mode) {
            translateTimingImpl(req, tc, translation, mode, true);
        }

        /**
         * Do post-translation physical address finalization.
         *
         * Some addresses, for example requests going to the APIC,
         * need post-translation updates. Such physical addresses are
         * remapped into a "magic" part of the physical address space
         * by this method.
         *
         * @param req Request to updated in-place.
         * @param tc Thread context that created the request.
         * @param mode Request type (read/write/execute).
         * @return A fault on failure, NoFault otherwise.
         */
        Fault finalizePhysical(const RequestPtr &req, ThreadContext *tc,
                               Mode mode) const override;

        TlbEntry *insert(Addr vpn, const TlbEntry &entry,
            bool isLastLevel);

        // Checkpointing
        void serialize(CheckpointOut &cp) const override;
        void unserialize(CheckpointIn &cp) override;

        /**
         * Get the table walker port. This is used for
         * migrating port connections during a CPU takeOverFrom()
         * call. For architectures that do not have a table walker,
         * NULL is returned, hence the use of a pointer rather than a
         * reference. For X86 this method will always return a valid
         * port pointer.
         *
         * @return A pointer to the walker port
         */
        Port *getTableWalkerPort() override;

        /**
         * Schedule an event to mark Translation finish in SE mode.
         */
        struct DelayedTranslationEvent : public Event {
        public:
          TLB *tlb;
          bool isLastLevel;
          ThreadContext *tc;
          Translation *translation;
          RequestPtr req;
          BaseTLB::Mode mode;
          Fault fault;
          std::string n;
          DelayedTranslationEvent(
            TLB *_tlb, bool _isLastLevel, ThreadContext *_tc,
            Translation *_translation, const RequestPtr &_req,
            BaseTLB::Mode _mode, Fault _fault);
          void process() override;
          const char *description() const { return "DelayedTranslationEvent"; }
          const std::string name() const { return this->n; }
        };
    };
}

#endif // __ARCH_X86_TLB_HH__<|MERGE_RESOLUTION|>--- conflicted
+++ resolved
@@ -122,19 +122,15 @@
         std::unique_ptr<TLBCache> l2tlb;
         std::unique_ptr<SEPageWalker> sePageWalker;
 
+        std::vector<TlbEntry> tlb;
+
+        EntryList freeList;
+
+        TlbEntryTrie trie;
+        uint64_t lruSeq;
+
         AddrRange m5opRange;
 
-<<<<<<< HEAD
-        // Statistics
-        Stats::Scalar rdAccesses;
-        Stats::Scalar wrAccesses;
-        Stats::Scalar rdMisses;
-        Stats::Scalar wrMisses;
-        Stats::Scalar l1Accesses;
-        Stats::Scalar l1Misses;
-        Stats::Scalar l2Accesses;
-        Stats::Scalar l2Misses;
-=======
         struct TlbStats : public Stats::Group {
             TlbStats(Stats::Group *parent);
 
@@ -142,8 +138,11 @@
             Stats::Scalar wrAccesses;
             Stats::Scalar rdMisses;
             Stats::Scalar wrMisses;
+            Stats::Scalar l1Accesses;
+            Stats::Scalar l1Misses;
+            Stats::Scalar l2Accesses;
+            Stats::Scalar l2Misses;
         } stats;
->>>>>>> 0d703041
 
         Fault translateInt(bool read, RequestPtr req, ThreadContext *tc);
 
