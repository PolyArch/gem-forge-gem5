/*
 * Copyright (c) 2012 Google
 * Copyright (c) 2021 IBM Corporation
 * All rights reserved.
 *
 * Redistribution and use in source and binary forms, with or without
 * modification, are permitted provided that the following conditions are
 * met: redistributions of source code must retain the above copyright
 * notice, this list of conditions and the following disclaimer;
 * redistributions in binary form must reproduce the above copyright
 * notice, this list of conditions and the following disclaimer in the
 * documentation and/or other materials provided with the distribution;
 * neither the name of the copyright holders nor the names of its
 * contributors may be used to endorse or promote products derived from
 * this software without specific prior written permission.
 *
 * THIS SOFTWARE IS PROVIDED BY THE COPYRIGHT HOLDERS AND CONTRIBUTORS
 * "AS IS" AND ANY EXPRESS OR IMPLIED WARRANTIES, INCLUDING, BUT NOT
 * LIMITED TO, THE IMPLIED WARRANTIES OF MERCHANTABILITY AND FITNESS FOR
 * A PARTICULAR PURPOSE ARE DISCLAIMED. IN NO EVENT SHALL THE COPYRIGHT
 * OWNER OR CONTRIBUTORS BE LIABLE FOR ANY DIRECT, INDIRECT, INCIDENTAL,
 * SPECIAL, EXEMPLARY, OR CONSEQUENTIAL DAMAGES (INCLUDING, BUT NOT
 * LIMITED TO, PROCUREMENT OF SUBSTITUTE GOODS OR SERVICES; LOSS OF USE,
 * DATA, OR PROFITS; OR BUSINESS INTERRUPTION) HOWEVER CAUSED AND ON ANY
 * THEORY OF LIABILITY, WHETHER IN CONTRACT, STRICT LIABILITY, OR TORT
 * (INCLUDING NEGLIGENCE OR OTHERWISE) ARISING IN ANY WAY OUT OF THE USE
 * OF THIS SOFTWARE, EVEN IF ADVISED OF THE POSSIBILITY OF SUCH DAMAGE.
 */

#ifndef __ARCH_POWER_DECODER_HH__
#define __ARCH_POWER_DECODER_HH__

#include "arch/generic/decode_cache.hh"
#include "arch/generic/decoder.hh"
#include "arch/power/types.hh"
#include "cpu/static_inst.hh"
#include "debug/Decode.hh"
#include "params/PowerDecoder.hh"

namespace gem5
{

class BaseISA;

namespace PowerISA
{

class Decoder : public InstDecoder
{
  protected:
    // For DPRINTF.
    const std::string _name;
    const std::string &name() const { return _name; }
    // The extended machine instruction being generated
    ExtMachInst emi;

  public:
<<<<<<< HEAD
    Decoder(ISA* isa = nullptr, int thread_id = 0)
        : _name(std::string("decoder") + std::to_string(thread_id)), instDone(false) {}

    void
    process()
    {
    }

    void
    reset()
    {
        instDone = false;
    }
=======
    Decoder(const PowerDecoderParams &p) : InstDecoder(p, &emi) {}
>>>>>>> 5fa484e2

    // Use this to give data to the predecoder. This should be used
    // when there is control flow.
    void
    moreBytes(const PCStateBase &pc, Addr fetchPC) override
    {
        emi = gtoh(emi, pc.as<PCState>().byteOrder());
        instDone = true;
    }

  protected:
    /// A cache of decoded instruction objects.
    static GenericISA::BasicDecodeCache<Decoder, ExtMachInst> defaultCache;
    friend class GenericISA::BasicDecodeCache<Decoder, ExtMachInst>;

    StaticInstPtr decodeInst(ExtMachInst mach_inst);

    /// Decode a machine instruction.
    /// @param mach_inst The binary instruction to decode.
    /// @retval A pointer to the corresponding StaticInst object.
    StaticInstPtr
    decode(ExtMachInst mach_inst, Addr addr)
    {
        StaticInstPtr si = defaultCache.decode(this, mach_inst, addr);
        DPRINTF(Decode, "Decode: Decoded %s instruction: %#x\n",
                si->getName(), mach_inst);
        return si;
    }

  public:
    StaticInstPtr
    decode(PCStateBase &next_pc) override
    {
        if (!instDone)
            return NULL;
        instDone = false;
        return decode(emi, next_pc.instAddr());
    }
};

} // namespace PowerISA
} // namespace gem5

#endif // __ARCH_POWER_DECODER_HH__<|MERGE_RESOLUTION|>--- conflicted
+++ resolved
@@ -55,23 +55,7 @@
     ExtMachInst emi;
 
   public:
-<<<<<<< HEAD
-    Decoder(ISA* isa = nullptr, int thread_id = 0)
-        : _name(std::string("decoder") + std::to_string(thread_id)), instDone(false) {}
-
-    void
-    process()
-    {
-    }
-
-    void
-    reset()
-    {
-        instDone = false;
-    }
-=======
     Decoder(const PowerDecoderParams &p) : InstDecoder(p, &emi) {}
->>>>>>> 5fa484e2
 
     // Use this to give data to the predecoder. This should be used
     // when there is control flow.
