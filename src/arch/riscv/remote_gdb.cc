/*
 * Copyright 2015 LabWare
 * Copyright 2014 Google, Inc.
 * Copyright (c) 2010 ARM Limited
 * All rights reserved
 *
 * The license below extends only to copyright in the software and shall
 * not be construed as granting a license to any other intellectual
 * property including but not limited to intellectual property relating
 * to a hardware implementation of the functionality of the software
 * licensed hereunder.  You may use the software subject to the license
 * terms below provided that you ensure that this notice is replicated
 * unmodified and in its entirety in all distributions of the software,
 * modified or unmodified, in source code or in binary form.
 *
 * Copyright (c) 2017 The University of Virginia
 * Copyright (c) 2002-2005 The Regents of The University of Michigan
 * All rights reserved.
 *
 * Redistribution and use in source and binary forms, with or without
 * modification, are permitted provided that the following conditions are
 * met: redistributions of source code must retain the above copyright
 * notice, this list of conditions and the following disclaimer;
 * redistributions in binary form must reproduce the above copyright
 * notice, this list of conditions and the following disclaimer in the
 * documentation and/or other materials provided with the distribution;
 * neither the name of the copyright holders nor the names of its
 * contributors may be used to endorse or promote products derived from
 * this software without specific prior written permission.
 *
 * THIS SOFTWARE IS PROVIDED BY THE COPYRIGHT HOLDERS AND CONTRIBUTORS
 * "AS IS" AND ANY EXPRESS OR IMPLIED WARRANTIES, INCLUDING, BUT NOT
 * LIMITED TO, THE IMPLIED WARRANTIES OF MERCHANTABILITY AND FITNESS FOR
 * A PARTICULAR PURPOSE ARE DISCLAIMED. IN NO EVENT SHALL THE COPYRIGHT
 * OWNER OR CONTRIBUTORS BE LIABLE FOR ANY DIRECT, INDIRECT, INCIDENTAL,
 * SPECIAL, EXEMPLARY, OR CONSEQUENTIAL DAMAGES (INCLUDING, BUT NOT
 * LIMITED TO, PROCUREMENT OF SUBSTITUTE GOODS OR SERVICES; LOSS OF USE,
 * DATA, OR PROFITS; OR BUSINESS INTERRUPTION) HOWEVER CAUSED AND ON ANY
 * THEORY OF LIABILITY, WHETHER IN CONTRACT, STRICT LIABILITY, OR TORT
 * (INCLUDING NEGLIGENCE OR OTHERWISE) ARISING IN ANY WAY OUT OF THE USE
 * OF THIS SOFTWARE, EVEN IF ADVISED OF THE POSSIBILITY OF SUCH DAMAGE.
 *
 * Authors: Nathan Binkert
 *          William Wang
 *          Deyuan Guo
 *          Boris Shingarov
 *          Alec Roelke
 */

/*
 * Copyright (c) 1990, 1993 The Regents of the University of California
 * All rights reserved
 *
 * This software was developed by the Computer Systems Engineering group
 * at Lawrence Berkeley Laboratory under DARPA contract BG 91-66 and
 * contributed to Berkeley.
 *
 * All advertising materials mentioning features or use of this software
 * must display the following acknowledgement:
 *      This product includes software developed by the University of
 *      California, Lawrence Berkeley Laboratories.
 *
 * Redistribution and use in source and binary forms, with or without
 * modification, are permitted provided that the following conditions
 * are met:
 * 1. Redistributions of source code must retain the above copyright
 *    notice, this list of conditions and the following disclaimer.
 * 2. Redistributions in binary form must reproduce the above copyright
 *    notice, this list of conditions and the following disclaimer in the
 *    documentation and/or other materials provided with the distribution.
 * 3. All advertising materials mentioning features or use of this software
 *    must display the following acknowledgement:
 *      This product includes software developed by the University of
 *      California, Berkeley and its contributors.
 * 4. Neither the name of the University nor the names of its contributors
 *    may be used to endorse or promote products derived from this software
 *    without specific prior written permission.
 *
 * THIS SOFTWARE IS PROVIDED BY THE REGENTS AND CONTRIBUTORS ``AS IS'' AND
 * ANY EXPRESS OR IMPLIED WARRANTIES, INCLUDING, BUT NOT LIMITED TO, THE
 * IMPLIED WARRANTIES OF MERCHANTABILITY AND FITNESS FOR A PARTICULAR PURPOSE
 * ARE DISCLAIMED.  IN NO EVENT SHALL THE REGENTS OR CONTRIBUTORS BE LIABLE
 * FOR ANY DIRECT, INDIRECT, INCIDENTAL, SPECIAL, EXEMPLARY, OR CONSEQUENTIAL
 * DAMAGES (INCLUDING, BUT NOT LIMITED TO, PROCUREMENT OF SUBSTITUTE GOODS
 * OR SERVICES; LOSS OF USE, DATA, OR PROFITS; OR BUSINESS INTERRUPTION)
 * HOWEVER CAUSED AND ON ANY THEORY OF LIABILITY, WHETHER IN CONTRACT, STRICT
 * LIABILITY, OR TORT (INCLUDING NEGLIGENCE OR OTHERWISE) ARISING IN ANY WAY
 * OUT OF THE USE OF THIS SOFTWARE, EVEN IF ADVISED OF THE POSSIBILITY OF
 * SUCH DAMAGE.
 *
 *      @(#)kgdb_stub.c 8.4 (Berkeley) 1/12/94
 */

/*-
 * Copyright (c) 2001 The NetBSD Foundation, Inc.
 * All rights reserved.
 *
 * This code is derived from software contributed to The NetBSD Foundation
 * by Jason R. Thorpe.
 *
 * Redistribution and use in source and binary forms, with or without
 * modification, are permitted provided that the following conditions
 * are met:
 * 1. Redistributions of source code must retain the above copyright
 *    notice, this list of conditions and the following disclaimer.
 * 2. Redistributions in binary form must reproduce the above copyright
 *    notice, this list of conditions and the following disclaimer in the
 *    documentation and/or other materials provided with the distribution.
 * 3. All advertising materials mentioning features or use of this software
 *    must display the following acknowledgement:
 *      This product includes software developed by the NetBSD
 *      Foundation, Inc. and its contributors.
 * 4. Neither the name of The NetBSD Foundation nor the names of its
 *    contributors may be used to endorse or promote products derived
 *    from this software without specific prior written permission.
 *
 * THIS SOFTWARE IS PROVIDED BY THE NETBSD FOUNDATION, INC. AND CONTRIBUTORS
 * ``AS IS'' AND ANY EXPRESS OR IMPLIED WARRANTIES, INCLUDING, BUT NOT LIMITED
 * TO, THE IMPLIED WARRANTIES OF MERCHANTABILITY AND FITNESS FOR A PARTICULAR
 * PURPOSE ARE DISCLAIMED.  IN NO EVENT SHALL THE FOUNDATION OR CONTRIBUTORS
 * BE LIABLE FOR ANY DIRECT, INDIRECT, INCIDENTAL, SPECIAL, EXEMPLARY, OR
 * CONSEQUENTIAL DAMAGES (INCLUDING, BUT NOT LIMITED TO, PROCUREMENT OF
 * SUBSTITUTE GOODS OR SERVICES; LOSS OF USE, DATA, OR PROFITS; OR BUSINESS
 * INTERRUPTION) HOWEVER CAUSED AND ON ANY THEORY OF LIABILITY, WHETHER IN
 * CONTRACT, STRICT LIABILITY, OR TORT (INCLUDING NEGLIGENCE OR OTHERWISE)
 * ARISING IN ANY WAY OUT OF THE USE OF THIS SOFTWARE, EVEN IF ADVISED OF THE
 * POSSIBILITY OF SUCH DAMAGE.
 */

/*
 * $NetBSD: kgdb_stub.c,v 1.8 2001/07/07 22:58:00 wdk Exp $
 *
 * Taken from NetBSD
 *
 * "Stub" to allow remote cpu to debug over a serial line using gdb.
 */

#include "arch/riscv/remote_gdb.hh"

#include <string>

#include "arch/riscv/registers.hh"
#include "cpu/thread_state.hh"
#include "debug/GDBAcc.hh"
#include "mem/page_table.hh"
#include "sim/full_system.hh"

using namespace std;
using namespace RiscvISA;

RemoteGDB::RemoteGDB(System *_system, ThreadContext *tc, int _port)
    : BaseRemoteGDB(_system, tc, _port), regCache(this)
{
}

bool
RemoteGDB::acc(Addr va, size_t len)
{
    panic_if(FullSystem, "acc not implemented for RISCV FS!");
    return context()->getProcessPtr()->pTable->lookup(va) != nullptr;
}

void
RemoteGDB::RiscvGdbRegCache::getRegs(ThreadContext *context)
{
    DPRINTF(GDBAcc, "getregs in remotegdb, size %lu\n", size());
    for (int i = 0; i < NumIntArchRegs; i++)
        r.gpr[i] = context->readIntReg(i);
    r.pc = context->pcState().pc();
<<<<<<< HEAD
    for (int i = 0; i < NumFloatRegs; i++)
        r.fpr[i] = context->readFloatReg(i);

    r.csr_base = context->readMiscReg(0);
    r.fflags = context->readMiscReg(CSR_FFLAGS);
    r.frm = context->readMiscReg(CSR_FRM);
    r.fcsr = context->readMiscReg(CSR_FCSR);
    for (int i = ExplicitCSRs; i < NumMiscRegs; i++)
        r.csr[i - ExplicitCSRs] = context->readMiscReg(i);
=======
>>>>>>> a56ab045
}

void
RemoteGDB::RiscvGdbRegCache::setRegs(ThreadContext *context) const
{
    DPRINTF(GDBAcc, "setregs in remotegdb \n");
    for (int i = 0; i < NumIntArchRegs; i++)
        context->setIntReg(i, r.gpr[i]);
    context->pcState(r.pc);
<<<<<<< HEAD
    for (int i = 0; i < NumFloatRegs; i++)
        context->setFloatReg(i, r.fpr[i]);

    context->setMiscReg(0, r.csr_base);
    context->setMiscReg(CSR_FFLAGS, r.fflags);
    context->setMiscReg(CSR_FRM, r.frm);
    context->setMiscReg(CSR_FCSR, r.fcsr);
    for (int i = ExplicitCSRs; i < NumMiscRegs; i++)
        context->setMiscReg(i, r.csr[i - ExplicitCSRs]);
=======
>>>>>>> a56ab045
}

BaseGdbRegCache*
RemoteGDB::gdbRegs()
{
    return &regCache;
}<|MERGE_RESOLUTION|>--- conflicted
+++ resolved
@@ -167,18 +167,6 @@
     for (int i = 0; i < NumIntArchRegs; i++)
         r.gpr[i] = context->readIntReg(i);
     r.pc = context->pcState().pc();
-<<<<<<< HEAD
-    for (int i = 0; i < NumFloatRegs; i++)
-        r.fpr[i] = context->readFloatReg(i);
-
-    r.csr_base = context->readMiscReg(0);
-    r.fflags = context->readMiscReg(CSR_FFLAGS);
-    r.frm = context->readMiscReg(CSR_FRM);
-    r.fcsr = context->readMiscReg(CSR_FCSR);
-    for (int i = ExplicitCSRs; i < NumMiscRegs; i++)
-        r.csr[i - ExplicitCSRs] = context->readMiscReg(i);
-=======
->>>>>>> a56ab045
 }
 
 void
@@ -188,18 +176,6 @@
     for (int i = 0; i < NumIntArchRegs; i++)
         context->setIntReg(i, r.gpr[i]);
     context->pcState(r.pc);
-<<<<<<< HEAD
-    for (int i = 0; i < NumFloatRegs; i++)
-        context->setFloatReg(i, r.fpr[i]);
-
-    context->setMiscReg(0, r.csr_base);
-    context->setMiscReg(CSR_FFLAGS, r.fflags);
-    context->setMiscReg(CSR_FRM, r.frm);
-    context->setMiscReg(CSR_FCSR, r.fcsr);
-    for (int i = ExplicitCSRs; i < NumMiscRegs; i++)
-        context->setMiscReg(i, r.csr[i - ExplicitCSRs]);
-=======
->>>>>>> a56ab045
 }
 
 BaseGdbRegCache*
