--- conflicted
+++ resolved
@@ -63,11 +63,7 @@
 RiscvProcess::RiscvProcess(const ProcessParams &params,
         loader::ObjectFile *objFile) :
         Process(params,
-<<<<<<< HEAD
-                new EmulationPageTable(params->name, params->pid, params->system, PageBytes),
-=======
                 new EmulationPageTable(params.name, params.pid, PageBytes),
->>>>>>> 5fa484e2
                 objFile)
 {
     fatal_if(params.useArchPT, "Arch page tables not implemented.");
