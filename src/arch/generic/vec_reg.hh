/*
 * Copyright (c) 2015-2018 ARM Limited
 * All rights reserved
 *
 * The license below extends only to copyright in the software and shall
 * not be construed as granting a license to any other intellectual
 * property including but not limited to intellectual property relating
 * to a hardware implementation of the functionality of the software
 * licensed hereunder.  You may use the software subject to the license
 * terms below provided that you ensure that this notice is replicated
 * unmodified and in its entirety in all distributions of the software,
 * modified or unmodified, in source code or in binary form.
 *
 * Redistribution and use in source and binary forms, with or without
 * modification, are permitted provided that the following conditions are
 * met: redistributions of source code must retain the above copyright
 * notice, this list of conditions and the following disclaimer;
 * redistributions in binary form must reproduce the above copyright
 * notice, this list of conditions and the following disclaimer in the
 * documentation and/or other materials provided with the distribution;
 * neither the name of the copyright holders nor the names of its
 * contributors may be used to endorse or promote products derived from
 * this software without specific prior written permission.
 *
 * THIS SOFTWARE IS PROVIDED BY THE COPYRIGHT HOLDERS AND CONTRIBUTORS
 * "AS IS" AND ANY EXPRESS OR IMPLIED WARRANTIES, INCLUDING, BUT NOT
 * LIMITED TO, THE IMPLIED WARRANTIES OF MERCHANTABILITY AND FITNESS FOR
 * A PARTICULAR PURPOSE ARE DISCLAIMED. IN NO EVENT SHALL THE COPYRIGHT
 * OWNER OR CONTRIBUTORS BE LIABLE FOR ANY DIRECT, INDIRECT, INCIDENTAL,
 * SPECIAL, EXEMPLARY, OR CONSEQUENTIAL DAMAGES (INCLUDING, BUT NOT
 * LIMITED TO, PROCUREMENT OF SUBSTITUTE GOODS OR SERVICES; LOSS OF USE,
 * DATA, OR PROFITS; OR BUSINESS INTERRUPTION) HOWEVER CAUSED AND ON ANY
 * THEORY OF LIABILITY, WHETHER IN CONTRACT, STRICT LIABILITY, OR TORT
 * (INCLUDING NEGLIGENCE OR OTHERWISE) ARISING IN ANY WAY OUT OF THE USE
 * OF THIS SOFTWARE, EVEN IF ADVISED OF THE POSSIBILITY OF SUCH DAMAGE.
 *
 * Authors: Giacomo Gabrielli
 *          Nathanael Premillieu
 *          Rekai Gonzalez
 */

/** \file arch/generic/vec_reg.hh
 * Vector Registers layout specification.
 *
 * This register type is to be used to model the SIMD registers.
 * It takes into account the possibility that different architectural names
 * may overlap (like for ARMv8 AArch32 for example).
 *
 * The design is having a basic vector register container that holds the
 * bytes, unaware of anything else. This is implemented by VecRegContainer.
 * As the (maximum) length of the physical vector register is a compile-time
 * constant, it is defined as a template parameter.
 *
 * This file also describes two views of the container that have semantic
 * information about the bytes. The first of this views is VecRegT.
 *    A VecRegT is a view of a VecRegContainer (by reference). The VecRegT has
 *    a type (VecElem) to which bytes are casted, and the amount of such
 *    elements that the vector contains (NumElems). The size of a view,
 *    calculated as sizeof(VecElem) * NumElems must match the size of the
 *    underlying container. As VecRegT has some degree of type information it
 *    has vector semantics, and defines the index operator ([]) to get
 *    references to particular bytes understood as a VecElem.
 * The second view of a container implemented in this file is VecLaneT, which
 * is a view of a subset of the container.
 *    A VecLaneT is a view of a lane of a vector register, where a lane is
 *    identified by a type (VecElem) and an index (although the view is
 *    unaware of its index). Operations on the lane are directly applied to
 *    the corresponding bytes of the underlying VecRegContainer through a
 *    reference.
 *
 * The intended usage is requesting views to the VecRegContainer via the
 * member 'as' for VecRegT and the member 'laneView' for VecLaneT. Kindly
 * find an example of usage in the following.
 *
 *
 * // We declare 512 bits vectors
 * using Vec512 = VecRegContainer<64>;
 * ...
 * // We implement the physical vector register file
 * Vec512 physicalVecRegFile[NUM_VREGS];
 * ...
 * // Usage example, for a macro op:
 * VecFloat8Add(ExecContext* xd) {
 *    // Request source vector register to the execution context (const as it
 *    // is read only).
 *    const Vec512& vsrc1raw = xc->readVecRegOperand(this, 0);
 *    // View it as a vector of floats (we could just specify the first
 *    // template parametre, the second has a default value that works, and the
 *    // last one is derived by the constness of vsrc1raw).
 *    VecRegT<float, 8, true>& vsrc1 = vsrc1raw->as<float, 8>();
 *
 *    // Second source and view
 *    const Vec512& vsrc2raw = xc->readVecRegOperand(this, 1);
 *    VecRegT<float, 8, true>& vsrc2 = vsrc2raw->as<float, 8>();
 *
 *    // Destination and view
 *    Vec512 vdstraw;
 *    VecRegT<float, 8, false>& vdst = vdstraw->as<float, 8>();
 *
 *    for (auto i = 0; i < 8; i++) {
 *        // This asignment sets the bits in the underlying Vec512: vdstraw
 *        vdst[i] = vsrc1[i] + vsrc2[i];
 *    }
 *    xc->setWriteRegOperand(this, 0, vdstraw);
 * }
 *
 * // Usage example, for a micro op that operates over lane number _lidx:
 * VecFloatLaneAdd(ExecContext* xd) {
 *    // Request source vector register to the execution context (const as it
 *    // is read only).
 *    const Vec512& vsrc1raw = xc->readVecRegOperand(this, 0);
 *    // View it as a lane of a vector of floats (we could just specify the
 *    // first template parametre, the second is derived by the constness of
 *    // vsrc1raw).
 *    VecLaneT<float, true>& src1 = vsrc1raw->laneView<float>(this->_lidx);
 *
 *    // Second source and view
 *    const Vec512& vsrc2raw = xc->readVecRegOperand(this, 1);
 *    VecLaneT<float, true>& src2 = vsrc2raw->laneView<float>(this->_lidx);
 *
 *    // (Writable) destination and view
 *    // As this is a partial write, we need the exec context to support that
 *    // through, e.g., 'readVecRegOperandToWrite' returning a writable
 *    // reference to the register
 *    Vec512 vdstraw = xc->readVecRegOperandToWrite(this, 3);
 *    VecLaneT<float, false>& dst = vdstraw->laneView<float>(this->_lidx);
 *
 *    dst = src1 + src2;
 *    // There is no need to copy the value back into the exec context, as
 *    // the assignment to dst modifies the appropriate bytes in vdstraw which
 *    // is in turn, a reference to the register in the cpu model.
 *    // For operations that do conditional writeback, we can decouple the
 *    // write by doing:
 *    //   auto tmp = src1 + src2;
 *    //   if (test) {
 *    //       dst = tmp; // do writeback
 *    //   } else {
 *    //      // do not do writeback
 *    //   }
 * }
 *
 */

#ifndef __ARCH_GENERIC_VEC_REG_HH__
#define __ARCH_GENERIC_VEC_REG_HH__

#include <array>
#include <cassert>
#include <iostream>
#include <string>
#include <type_traits>
#include <vector>

#include "base/cprintf.hh"
#include "base/logging.hh"

<<<<<<< HEAD
constexpr unsigned MaxVecRegLenInBytes = 256;
=======
constexpr unsigned MaxVecRegLenInBytes = 4096;
>>>>>>> a56ab045

template <size_t Sz>
class VecRegContainer;

/** Vector Register Abstraction
 * This generic class is a view in a particularization of MVC, to vector
 * registers. There is a VecRegContainer that implements the model, and
 * contains the data. To that model we can interpose different instantiations
 * of VecRegT to view the container as a vector of NumElems elems of type
 * VecElem.
 * @tparam VecElem Type of each element of the vector.
 * @tparam NumElems Amount of components of the vector.
 * @tparam Const Indicate if the underlying container can be modified through
 * the view.
 */
template <typename VecElem, size_t NumElems, bool Const>
class VecRegT
{
    /** Size of the register in bytes. */
    static constexpr size_t SIZE = sizeof(VecElem) * NumElems;
  public:
    /** Container type alias. */
    using Container = typename std::conditional<Const,
                                              const VecRegContainer<SIZE>,
                                              VecRegContainer<SIZE>>::type;
  private:
    /** My type alias. */
    using MyClass = VecRegT<VecElem, NumElems, Const>;
    /** Reference to container. */
    Container& container;

  public:
    /** Constructor. */
    VecRegT(Container& cnt) : container(cnt) {};

    /** Zero the container. */
    template<bool Condition = !Const>
    typename std::enable_if<Condition, void>::type
    zero() { container.zero(); }

    template<bool Condition = !Const>
    typename std::enable_if<Condition, MyClass&>::type
    operator=(const MyClass& that)
    {
        container = that.container;
        return *this;
    }

    /** Index operator. */
    const VecElem& operator[](size_t idx) const
    {
        return container.template raw_ptr<VecElem>()[idx];
    }

    /** Index operator. */
    template<bool Condition = !Const>
    typename std::enable_if<Condition, VecElem&>::type
    operator[](size_t idx)
    {
        return container.template raw_ptr<VecElem>()[idx];
    }

    /** Equality operator.
     * Required to compare thread contexts.
     */
    template<typename VE2, size_t NE2, bool C2>
    bool
    operator==(const VecRegT<VE2, NE2, C2>& that) const
    {
        return container == that.container;
    }
    /** Inequality operator.
     * Required to compare thread contexts.
     */
    template<typename VE2, size_t NE2, bool C2>
    bool
    operator!=(const VecRegT<VE2, NE2, C2>& that) const
    {
        return !operator==(that);
    }

    /** Output stream operator. */
    friend std::ostream&
    operator<<(std::ostream& os, const MyClass& vr)
    {
        /* 0-sized is not allowed */
        os << "[" << std::hex << (uint32_t)vr[0];
        for (uint32_t e = 1; e < vr.SIZE; e++)
            os << " " << std::hex << (uint32_t)vr[e];
        os << ']';
        return os;
    }

    const std::string print() const { return csprintf("%s", *this); }
    /**
     * Cast to VecRegContainer&
     * It is useful to get the reference to the container for ISA tricks,
     * because casting to reference prevents unnecessary copies.
     */
    operator Container&() { return container; }
};

/* Forward declaration. */
template <typename VecElem, bool Const>
class VecLaneT;

/**
 * Vector Register Abstraction
 * This generic class is the model in a particularization of MVC, to vector
 * registers. The model has functionality to create views of itself, or a
 * portion through the method 'as
 * @tparam Sz Size of the container in bytes.
 */
template <size_t Sz>
class VecRegContainer
{
  static_assert(Sz > 0,
          "Cannot create Vector Register Container of zero size");
  static_assert(Sz <= MaxVecRegLenInBytes,
          "Vector Register size limit exceeded");
  public:
    static constexpr size_t SIZE = Sz;
    using Container = std::array<uint8_t,Sz>;
  private:
    Container container;
    using MyClass = VecRegContainer<SIZE>;

  public:
    VecRegContainer() {}
    /* This is required for de-serialisation. */
    VecRegContainer(const std::vector<uint8_t>& that)
    {
        assert(that.size() >= SIZE);
        std::memcpy(container.data(), &that[0], SIZE);
    }

    /** Zero the container. */
    void zero() { memset(container.data(), 0, SIZE); }

    /** Assignment operators. */
    /** @{ */
    /** From VecRegContainer */
    MyClass& operator=(const MyClass& that)
    {
        if (&that == this)
            return *this;
        memcpy(container.data(), that.container.data(), SIZE);
        return *this;
    }

    /** From appropriately sized uint8_t[]. */
    MyClass& operator=(const Container& that)
    {
        std::memcpy(container.data(), that.data(), SIZE);
        return *this;
    }

    /** From vector<uint8_t>.
     * This is required for de-serialisation.
     * */
    MyClass& operator=(const std::vector<uint8_t>& that)
    {
        assert(that.size() >= SIZE);
        std::memcpy(container.data(), that.data(), SIZE);
        return *this;
    }
    /** @} */

    /** Copy the contents into the input buffer. */
    /** @{ */
    /** To appropriately sized uint8_t[] */
    void copyTo(Container& dst) const
    {
        std::memcpy(dst.data(), container.data(), SIZE);
    }

    /** To vector<uint8_t>
     * This is required for serialisation.
     * */
    void copyTo(std::vector<uint8_t>& dst) const
    {
        dst.resize(SIZE);
        std::memcpy(dst.data(), container.data(), SIZE);
    }
    /** @} */

    /** Equality operator.
     * Required to compare thread contexts.
     */
    template<size_t S2>
    inline bool
    operator==(const VecRegContainer<S2>& that) const
    {
        return SIZE == S2 &&
               !memcmp(container.data(), that.container.data(), SIZE);
    }
    /** Inequality operator.
     * Required to compare thread contexts.
     */
    template<size_t S2>
    bool
    operator!=(const VecRegContainer<S2>& that) const
    {
        return !operator==(that);
    }

    const std::string print() const { return csprintf("%s", *this); }
    /** Get pointer to bytes. */
    template <typename Ret>
    const Ret* raw_ptr() const { return (const Ret*)container.data(); }

    template <typename Ret>
    Ret* raw_ptr() { return (Ret*)container.data(); }

    /**
     * View interposers.
     * Create a view of this container as a vector of VecElems with an
     * optional amount of elements. If the amount of elements is provided,
     * the size of the container is checked, to test bounds. If it is not
     * provided, the length is inferred from the container size and the
     * element size.
     * @tparam VecElem Type of each element of the vector for the view.
     * @tparam NumElem Amount of elements in the view.
     */
    /** @{ */
    template <typename VecElem, size_t NumElems = SIZE/sizeof(VecElem)>
    VecRegT<VecElem, NumElems, true> as() const
    {
        static_assert(SIZE % sizeof(VecElem) == 0,
                "VecElem does not evenly divide the register size");
        static_assert(sizeof(VecElem) * NumElems <= SIZE,
                "Viewing VecReg as something bigger than it is");
        return VecRegT<VecElem, NumElems, true>(*this);
    }

    template <typename VecElem, size_t NumElems = SIZE/sizeof(VecElem)>
    VecRegT<VecElem, NumElems, false> as()
    {
        static_assert(SIZE % sizeof(VecElem) == 0,
                "VecElem does not evenly divide the register size");
        static_assert(sizeof(VecElem) * NumElems <= SIZE,
                "Viewing VecReg as something bigger than it is");
        return VecRegT<VecElem, NumElems, false>(*this);
    }

    template <typename VecElem, int LaneIdx>
    VecLaneT<VecElem, false> laneView();
    template <typename VecElem, int LaneIdx>
    VecLaneT<VecElem, true> laneView() const;
    template <typename VecElem>
    VecLaneT<VecElem, false> laneView(int laneIdx);
    template <typename VecElem>
    VecLaneT<VecElem, true> laneView(int laneIdx) const;
    /** @} */
    /**
     * Output operator.
     * Used for serialization.
     */
    friend std::ostream& operator<<(std::ostream& os, const MyClass& v)
    {
        for (auto& b: v.container) {
            os << csprintf("%02x", b);
        }
        return os;
    }
};

/** We define an auxiliary abstraction for LaneData. The ISA should care
 * about the semantics of a, e.g., 32bit element, treating it as a signed or
 * unsigned int, or a float depending on the semantics of a particular
 * instruction. On the other hand, the cpu model should only care about it
 * being a 32-bit value. */
enum class LaneSize
{
    Empty = 0,
    Byte,
    TwoByte,
    FourByte,
    EightByte,
};

/** LaneSize is an abstraction of a LS byte value for the execution and thread
 * contexts to handle values just depending on its width. That way, the ISA
 * can request, for example, the second 4 byte lane of register 5 to the model.
 * The model serves that value, agnostic of the semantics of those bits. Then,
 * it is up to the ISA to interpret those bits as a float, or as an uint.
 * To maximize the utility, this class implements the assignment operator and
 * the casting to equal-size types.
 * As opposed to a RegLaneT, LaneData is not 'backed' by a VecRegContainer.
 * The idea is:
 *  When data is passed and is susceptible to being copied, use LaneData, as
 *     copying the primitive type is build on is cheap.
 *  When data is passed as references (const or not), use RegLaneT, as all
 *     operations happen 'in place', avoiding any copies (no copies is always
 *     cheaper than cheap copies), especially when things are inlined, and
 *     references are not explicitly passed.
 */
template <LaneSize LS>
class LaneData
{
  public:
    /** Alias to the native type of the appropriate size. */
    using UnderlyingType =
        typename std::conditional<LS == LaneSize::EightByte, uint64_t,
            typename std::conditional<LS == LaneSize::FourByte, uint32_t,
                typename std::conditional<LS == LaneSize::TwoByte, uint16_t,
                    typename std::conditional<LS == LaneSize::Byte, uint8_t,
                    void>::type
                >::type
            >::type
        >::type;
  private:
    static constexpr auto ByteSz = sizeof(UnderlyingType);
    UnderlyingType _val;
    using MyClass = LaneData<LS>;

  public:
    template <typename T> explicit
    LaneData(typename std::enable_if<sizeof(T) == ByteSz, const T&>::type t)
                : _val(t) {}

    template <typename T>
    typename std::enable_if<sizeof(T) == ByteSz, MyClass&>::type
    operator=(const T& that)
    {
        _val = that;
        return *this;
    }
    template<typename T,
             typename std::enable_if<sizeof(T) == ByteSz, int>::type I = 0>
    operator T() const {
        return *static_cast<const T*>(&_val);
    }
};

/** Output operator overload for LaneData<Size>. */
template <LaneSize LS>
inline std::ostream&
operator<<(std::ostream& os, const LaneData<LS>& d)
{
    return os << static_cast<typename LaneData<LS>::UnderlyingType>(d);
}

/** Vector Lane abstraction
 * Another view of a container. This time only a partial part of it is exposed.
 * @tparam VecElem Type of each element of the vector.
 * @tparam Const Indicate if the underlying container can be modified through
 * the view.
 */
/** @{ */
/* General */
template <typename VecElem, bool Const>
class VecLaneT
{
  public:
    /** VecRegContainer friendship to access private VecLaneT constructors.
     * Only VecRegContainers can build VecLanes.
     */
    /** @{ */
    friend VecLaneT<VecElem, !Const>;

    /*template <size_t Sz>
    friend class VecRegContainer;*/
    friend class VecRegContainer<8>;
    friend class VecRegContainer<16>;
    friend class VecRegContainer<32>;
    friend class VecRegContainer<64>;
    friend class VecRegContainer<128>;
<<<<<<< HEAD
=======
    friend class VecRegContainer<256>;
>>>>>>> a56ab045
    friend class VecRegContainer<MaxVecRegLenInBytes>;

    /** My type alias. */
    using MyClass = VecLaneT<VecElem, Const>;

  private:
    using Cont = typename std::conditional<Const,
                                              const VecElem,
                                              VecElem>::type;
    static_assert(!std::is_const<VecElem>::value || Const,
            "Asked for non-const lane of const type!");
    static_assert(std::is_integral<VecElem>::value,
            "VecElem type is not integral!");
    /** Reference to data. */
    Cont& container;

    /** Constructor */
    VecLaneT(Cont& cont) : container(cont) { }

  public:
    /** Assignment operators.
     * Assignment operators are only enabled if the underlying container is
     * non-constant.
     */
    /** @{ */
    template <bool Assignable = !Const>
    typename std::enable_if<Assignable, MyClass&>::type
    operator=(const VecElem& that) {
        container = that;
        return *this;
    }
    /**
     * Generic.
     * Generic bitwise assignment. Narrowing and widening assignemnts are
     * not allowed, pre-treatment of the rhs is required to conform.
     */
    template <bool Assignable = !Const, typename T>
    typename std::enable_if<Assignable, MyClass&>::type
    operator=(const T& that) {
        static_assert(sizeof(T) >= sizeof(VecElem),
                "Attempt to perform widening bitwise copy.");
        static_assert(sizeof(T) <= sizeof(VecElem),
                "Attempt to perform narrowing bitwise copy.");
        container = static_cast<VecElem>(that);
        return *this;
    }
    /** @} */
    /** Cast to vecElem. */
    operator VecElem() const { return container; }

    /** Constification. */
    template <bool Cond = !Const, typename std::enable_if<Cond, int>::type = 0>
    operator VecLaneT<typename std::enable_if<Cond, VecElem>::type, true>()
    {
        return VecLaneT<VecElem, true>(container);
    }
};

namespace std {
    template<typename T, bool Const>
    struct add_const<VecLaneT<T, Const>> { typedef VecLaneT<T, true> type; };
}

/** View as the Nth lane of type VecElem. */
template <size_t Sz>
template <typename VecElem, int LaneIdx>
VecLaneT<VecElem, false>
VecRegContainer<Sz>::laneView()
{
    return VecLaneT<VecElem, false>(as<VecElem>()[LaneIdx]);
}

/** View as the const Nth lane of type VecElem. */
template <size_t Sz>
template <typename VecElem, int LaneIdx>
VecLaneT<VecElem, true>
VecRegContainer<Sz>::laneView() const
{
    return VecLaneT<VecElem, true>(as<VecElem>()[LaneIdx]);
}

/** View as the Nth lane of type VecElem. */
template <size_t Sz>
template <typename VecElem>
VecLaneT<VecElem, false>
VecRegContainer<Sz>::laneView(int laneIdx)
{
    return VecLaneT<VecElem, false>(as<VecElem>()[laneIdx]);
}

/** View as the const Nth lane of type VecElem. */
template <size_t Sz>
template <typename VecElem>
VecLaneT<VecElem, true>
VecRegContainer<Sz>::laneView(int laneIdx) const
{
    return VecLaneT<VecElem, true>(as<VecElem>()[laneIdx]);
}

using VecLane8 = VecLaneT<uint8_t, false>;
using VecLane16 = VecLaneT<uint16_t, false>;
using VecLane32 = VecLaneT<uint32_t, false>;
using VecLane64 = VecLaneT<uint64_t, false>;

using ConstVecLane8 = VecLaneT<uint8_t, true>;
using ConstVecLane16 = VecLaneT<uint16_t, true>;
using ConstVecLane32 = VecLaneT<uint32_t, true>;
using ConstVecLane64 = VecLaneT<uint64_t, true>;

/**
 * Calls required for serialization/deserialization
 */
/** @{ */
template <size_t Sz>
inline bool
to_number(const std::string& value, VecRegContainer<Sz>& v)
{
    fatal_if(value.size() > 2 * VecRegContainer<Sz>::SIZE,
             "Vector register value overflow at unserialize");

    for (int i = 0; i < VecRegContainer<Sz>::SIZE; i++) {
        uint8_t b = 0;
        if (2 * i < value.size())
            b = stoul(value.substr(i * 2, 2), nullptr, 16);
        v.template raw_ptr<uint8_t>()[i] = b;
    }
    return true;
}
/** @} */

/**
 * Dummy type aliases and constants for architectures that do not implement
 * vector registers.
 */
/** @{ */
using DummyVecElem = uint32_t;
constexpr unsigned DummyNumVecElemPerVecReg = 2;
using DummyVecReg = VecRegT<DummyVecElem, DummyNumVecElemPerVecReg, false>;
using DummyConstVecReg = VecRegT<DummyVecElem, DummyNumVecElemPerVecReg, true>;
using DummyVecRegContainer = DummyVecReg::Container;
constexpr size_t DummyVecRegSizeBytes = DummyNumVecElemPerVecReg *
    sizeof(DummyVecElem);
/** @} */

#endif /* __ARCH_GENERIC_VEC_REG_HH__ */<|MERGE_RESOLUTION|>--- conflicted
+++ resolved
@@ -154,11 +154,7 @@
 #include "base/cprintf.hh"
 #include "base/logging.hh"
 
-<<<<<<< HEAD
-constexpr unsigned MaxVecRegLenInBytes = 256;
-=======
 constexpr unsigned MaxVecRegLenInBytes = 4096;
->>>>>>> a56ab045
 
 template <size_t Sz>
 class VecRegContainer;
@@ -527,10 +523,7 @@
     friend class VecRegContainer<32>;
     friend class VecRegContainer<64>;
     friend class VecRegContainer<128>;
-<<<<<<< HEAD
-=======
     friend class VecRegContainer<256>;
->>>>>>> a56ab045
     friend class VecRegContainer<MaxVecRegLenInBytes>;
 
     /** My type alias. */
