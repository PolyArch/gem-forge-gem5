--- conflicted
+++ resolved
@@ -56,21 +56,7 @@
     RegVal asi = 0;
 
   public:
-<<<<<<< HEAD
-    Decoder(ISA* isa = nullptr, int thread_id = 0)
-        : _name(std::string("decoder") + std::to_string(thread_id)), instDone(false),
-        asi(0) {}
-
-    void process() {}
-
-    void
-    reset()
-    {
-        instDone = false;
-    }
-=======
     Decoder(const SparcDecoderParams &p) : InstDecoder(p, &machInst) {}
->>>>>>> 5fa484e2
 
     // Use this to give data to the predecoder. This should be used
     // when there is control flow.
