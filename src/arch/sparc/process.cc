/*
 * Copyright (c) 2003-2004 The Regents of The University of Michigan
 * All rights reserved.
 *
 * Redistribution and use in source and binary forms, with or without
 * modification, are permitted provided that the following conditions are
 * met: redistributions of source code must retain the above copyright
 * notice, this list of conditions and the following disclaimer;
 * redistributions in binary form must reproduce the above copyright
 * notice, this list of conditions and the following disclaimer in the
 * documentation and/or other materials provided with the distribution;
 * neither the name of the copyright holders nor the names of its
 * contributors may be used to endorse or promote products derived from
 * this software without specific prior written permission.
 *
 * THIS SOFTWARE IS PROVIDED BY THE COPYRIGHT HOLDERS AND CONTRIBUTORS
 * "AS IS" AND ANY EXPRESS OR IMPLIED WARRANTIES, INCLUDING, BUT NOT
 * LIMITED TO, THE IMPLIED WARRANTIES OF MERCHANTABILITY AND FITNESS FOR
 * A PARTICULAR PURPOSE ARE DISCLAIMED. IN NO EVENT SHALL THE COPYRIGHT
 * OWNER OR CONTRIBUTORS BE LIABLE FOR ANY DIRECT, INDIRECT, INCIDENTAL,
 * SPECIAL, EXEMPLARY, OR CONSEQUENTIAL DAMAGES (INCLUDING, BUT NOT
 * LIMITED TO, PROCUREMENT OF SUBSTITUTE GOODS OR SERVICES; LOSS OF USE,
 * DATA, OR PROFITS; OR BUSINESS INTERRUPTION) HOWEVER CAUSED AND ON ANY
 * THEORY OF LIABILITY, WHETHER IN CONTRACT, STRICT LIABILITY, OR TORT
 * (INCLUDING NEGLIGENCE OR OTHERWISE) ARISING IN ANY WAY OUT OF THE USE
 * OF THIS SOFTWARE, EVEN IF ADVISED OF THE POSSIBILITY OF SUCH DAMAGE.
 */

#include "arch/sparc/process.hh"

#include "arch/sparc/asi.hh"
#include "arch/sparc/handlers.hh"
#include "arch/sparc/page_size.hh"
#include "arch/sparc/regs/int.hh"
#include "arch/sparc/regs/misc.hh"
#include "arch/sparc/types.hh"
#include "base/loader/elf_object.hh"
#include "base/loader/object_file.hh"
#include "base/logging.hh"
#include "cpu/thread_context.hh"
#include "debug/Stack.hh"
#include "mem/page_table.hh"
#include "params/Process.hh"
#include "sim/aux_vector.hh"
#include "sim/byteswap.hh"
#include "sim/process_impl.hh"
#include "sim/syscall_return.hh"
#include "sim/system.hh"

namespace gem5
{

using namespace SparcISA;

SparcProcess::SparcProcess(const ProcessParams &params,
                           loader::ObjectFile *objFile, Addr _StackBias)
    : Process(params,
<<<<<<< HEAD
              new EmulationPageTable(params->name, params->pid, params->system, PageBytes),
=======
              new EmulationPageTable(params.name, params.pid, PageBytes),
>>>>>>> 5fa484e2
              objFile),
      StackBias(_StackBias)
{
    fatal_if(params.useArchPT, "Arch page tables not implemented.");
    // Initialize these to 0s
    fillStart = 0;
    spillStart = 0;
}

void
SparcProcess::initState()
{
    Process::initState();

    ThreadContext *tc = system->threads[contextIds[0]];
    // From the SPARC ABI

    // Setup default FP state
    tc->setMiscRegNoEffect(MISCREG_FSR, 0);

    tc->setMiscRegNoEffect(MISCREG_TICK, 0);

    /*
     * Register window management registers
     */

    // No windows contain info from other programs
    tc->setReg(int_reg::Otherwin, (RegVal)0);
    // There are no windows to pop
    tc->setReg(int_reg::Canrestore, (RegVal)0);
    // All windows are available to save into
    tc->setReg(int_reg::Cansave, NWindows - 2);
    // All windows are "clean"
    tc->setReg(int_reg::Cleanwin, NWindows);
    // Start with register window 0
    tc->setMiscReg(MISCREG_CWP, 0);
    // Always use spill and fill traps 0
    tc->setReg(int_reg::Wstate, (RegVal)0);
    // Set the trap level to 0
    tc->setMiscRegNoEffect(MISCREG_TL, 0);
    // Set the ASI register to something fixed
    tc->setMiscReg(MISCREG_ASI, ASI_PRIMARY);

    // Set the MMU Primary Context Register to hold the process' pid
    tc->setMiscReg(MISCREG_MMU_P_CONTEXT, _pid);

    // Enable floating point.
    tc->setMiscReg(MISCREG_FPRS, 0x4);

    /*
     * T1 specific registers
     */
    // Turn on the icache, dcache, dtb translation, and itb translation.
    tc->setMiscRegNoEffect(MISCREG_MMU_LSU_CTRL, 15);
}

void
Sparc32Process::initState()
{
    SparcProcess::initState();

    ThreadContext *tc = system->threads[contextIds[0]];
    // The process runs in user mode with 32 bit addresses
    PSTATE pstate = 0;
    pstate.pef = 1;
    pstate.ie = 1;
    pstate.am = 1;
    tc->setMiscReg(MISCREG_PSTATE, pstate);

    argsInit(32 / 8, PageBytes);
}

void
Sparc64Process::initState()
{
    SparcProcess::initState();

    ThreadContext *tc = system->threads[contextIds[0]];
    // The process runs in user mode
    PSTATE pstate = 0;
    pstate.pef = 1;
    pstate.ie = 1;
    tc->setMiscReg(MISCREG_PSTATE, pstate);

    argsInit(sizeof(RegVal), PageBytes);
}

template<class IntType>
void
SparcProcess::argsInit(int pageSize)
{
    int intSize = sizeof(IntType);

    std::vector<gem5::auxv::AuxVector<IntType>> auxv;

    std::string filename;
    if (argv.size() < 1)
        filename = "";
    else
        filename = argv[0];

    // Even for a 32 bit process, the ABI says we still need to
    // maintain double word alignment of the stack pointer.
    uint64_t align = 16;

    enum HardwareCaps
    {
        HwcapSparcFlush = 1,
        HwcapSparcStbar = 2,
        HwcapSparcSwap = 4,
        HwcapSparcMuldiv = 8,
        HwcapSparcV9 = 16,
        // This one should technically only be set
        // if there is a cheetah or cheetah_plus tlb,
        // but we'll use it all the time
        HwcapSparcUltra3 = 32
    };

    const int64_t hwcap =
        HwcapSparcFlush |
        HwcapSparcStbar |
        HwcapSparcSwap |
        HwcapSparcMuldiv |
        HwcapSparcV9 |
        HwcapSparcUltra3;

    // Setup the auxilliary vectors. These will already have endian conversion.
    // Auxilliary vectors are loaded only for elf formatted executables.
    auto *elfObject = dynamic_cast<loader::ElfObject *>(objFile);
    if (elfObject) {
        // Bits which describe the system hardware capabilities
        auxv.emplace_back(gem5::auxv::Hwcap, hwcap);
        // The system page size
        auxv.emplace_back(gem5::auxv::Pagesz, SparcISA::PageBytes);
        // Defined to be 100 in the kernel source.
        // Frequency at which times() increments
        auxv.emplace_back(gem5::auxv::Clktck, 100);
        // For statically linked executables, this is the virtual address of
        // the program header tables if they appear in the executable image
        auxv.emplace_back(gem5::auxv::Phdr, elfObject->programHeaderTable());
        // This is the size of a program header entry from the elf file.
        auxv.emplace_back(gem5::auxv::Phent, elfObject->programHeaderSize());
        // This is the number of program headers from the original elf file.
        auxv.emplace_back(gem5::auxv::Phnum, elfObject->programHeaderCount());
        // This is the base address of the ELF interpreter; it should be
        // zero for static executables or contain the base address for
        // dynamic executables.
        auxv.emplace_back(gem5::auxv::Base, getBias());
        // This is hardwired to 0 in the elf loading code in the kernel
        auxv.emplace_back(gem5::auxv::Flags, 0);
        // The entry point to the program
        auxv.emplace_back(gem5::auxv::Entry, objFile->entryPoint());
        // Different user and group IDs
        auxv.emplace_back(gem5::auxv::Uid, uid());
        auxv.emplace_back(gem5::auxv::Euid, euid());
        auxv.emplace_back(gem5::auxv::Gid, gid());
        auxv.emplace_back(gem5::auxv::Egid, egid());
        // Whether to enable "secure mode" in the executable
        auxv.emplace_back(gem5::auxv::Secure, 0);
        // The address of 16 "random" bytes.
        auxv.emplace_back(gem5::auxv::Random, 0);
    }

    // Figure out how big the initial stack needs to be

    // The unaccounted for 8 byte 0 at the top of the stack
    int sentry_size = 8;

    // This is the name of the file which is present on the initial stack
    // It's purpose is to let the user space linker examine the original file.
    int file_name_size = filename.size() + 1;

    const int numRandomBytes = 16;
    int aux_data_size = numRandomBytes;

    int env_data_size = 0;
    for (int i = 0; i < envp.size(); ++i) {
        env_data_size += envp[i].size() + 1;
    }
    int arg_data_size = 0;
    for (int i = 0; i < argv.size(); ++i) {
        arg_data_size += argv[i].size() + 1;
    }

    // The info_block.
    int base_info_block_size =
        sentry_size + file_name_size + env_data_size + arg_data_size;

    int info_block_size = roundUp(base_info_block_size, align);

    int info_block_padding = info_block_size - base_info_block_size;

    // Each auxilliary vector is two words
    int aux_array_size = intSize * 2 * (auxv.size() + 1);

    int envp_array_size = intSize * (envp.size() + 1);
    int argv_array_size = intSize * (argv.size() + 1);

    int argc_size = intSize;
    int window_save_size = intSize * 16;

    // Figure out the size of the contents of the actual initial frame
    int frame_size =
        aux_array_size +
        envp_array_size +
        argv_array_size +
        argc_size +
        window_save_size;

    // There needs to be padding after the auxiliary vector data so that the
    // very bottom of the stack is aligned properly.
    int aligned_partial_size = roundUp(frame_size, align);
    int aux_padding = aligned_partial_size - frame_size;

    int space_needed =
        info_block_size +
        aux_data_size +
        aux_padding +
        frame_size;

    memState->setStackMin(memState->getStackBase() - space_needed);
    memState->setStackMin(roundDown(memState->getStackMin(), align));
    memState->setStackSize(memState->getStackBase() - memState->getStackMin());

    // Allocate space for the stack
    memState->mapRegion(roundDown(memState->getStackMin(), pageSize),
                        roundUp(memState->getStackSize(), pageSize), "stack");

    // map out initial stack contents
    IntType sentry_base = memState->getStackBase() - sentry_size;
    IntType file_name_base = sentry_base - file_name_size;
    IntType env_data_base = file_name_base - env_data_size;
    IntType arg_data_base = env_data_base - arg_data_size;
    IntType aux_data_base = arg_data_base - info_block_padding - aux_data_size;
    IntType auxv_array_base = aux_data_base - aux_array_size - aux_padding;
    IntType envp_array_base = auxv_array_base - envp_array_size;
    IntType argv_array_base = envp_array_base - argv_array_size;
    IntType argc_base = argv_array_base - argc_size;
    IntType window_save_base = argc_base - window_save_size;

    DPRINTF(Stack, "The addresses of items on the initial stack:\n");
    DPRINTF(Stack, "%#x - sentry NULL\n", sentry_base);
    DPRINTF(Stack, "filename = %s\n", filename);
    DPRINTF(Stack, "%#x - file name\n", file_name_base);
    DPRINTF(Stack, "%#x - env data\n", env_data_base);
    DPRINTF(Stack, "%#x - arg data\n", arg_data_base);
    DPRINTF(Stack, "%#x - auxv array\n", auxv_array_base);
    DPRINTF(Stack, "%#x - envp array\n", envp_array_base);
    DPRINTF(Stack, "%#x - argv array\n", argv_array_base);
    DPRINTF(Stack, "%#x - argc \n", argc_base);
    DPRINTF(Stack, "%#x - window save\n", window_save_base);
    DPRINTF(Stack, "%#x - stack min\n", memState->getStackMin());

    assert(window_save_base == memState->getStackMin());

    // write contents to stack

    // figure out argc
    IntType argc = argv.size();
    IntType guestArgc = htobe(argc);

    // Write out the sentry void *
    uint64_t sentry_NULL = 0;
    initVirtMem->writeBlob(sentry_base, &sentry_NULL, sentry_size);

    // Write the file name
    initVirtMem->writeString(file_name_base, filename.c_str());

    // Fix up the aux vectors which point to data.
    for (auto &aux: auxv) {
        if (aux.type == gem5::auxv::Random)
            aux.val = aux_data_base;
    }

    // Copy the aux stuff
    Addr auxv_array_end = auxv_array_base;
    for (const auto &aux: auxv) {
        initVirtMem->write(auxv_array_end, aux, ByteOrder::big);
        auxv_array_end += sizeof(aux);
    }

    // Write out the terminating zeroed auxilliary vector
    const gem5::auxv::AuxVector<IntType> zero(0, 0);
    initVirtMem->write(auxv_array_end, zero);
    auxv_array_end += sizeof(zero);

    copyStringArray(envp, envp_array_base, env_data_base,
                    ByteOrder::big, *initVirtMem);
    copyStringArray(argv, argv_array_base, arg_data_base,
                    ByteOrder::big, *initVirtMem);

    initVirtMem->writeBlob(argc_base, &guestArgc, intSize);

    // Set up space for the trap handlers into the processes address space.
    // Since the stack grows down and there is reserved address space abov
    // it, we can put stuff above it and stay out of the way.
    fillStart = memState->getStackBase();
    spillStart = fillStart + sizeof(MachInst) * numFillInsts;

    ThreadContext *tc = system->threads[contextIds[0]];
    // Set up the thread context to start running the process
    // assert(NumArgumentRegs >= 2);
    // tc->setReg(ArgumentReg[0], argc);
    // tc->setReg(ArgumentReg[1], argv_array_base);
    tc->setReg(StackPointerReg, memState->getStackMin() - StackBias);

    // %g1 is a pointer to a function that should be run at exit. Since we
    // don't have anything like that, it should be set to 0.
    tc->setReg(int_reg::G1, (RegVal)0);

    tc->pcState(getStartPC());

    // Align the "stack_min" to a page boundary.
    memState->setStackMin(roundDown(memState->getStackMin(), pageSize));
}

void
Sparc64Process::argsInit(int intSize, int pageSize)
{
    SparcProcess::argsInit<uint64_t>(pageSize);

    // Stuff the trap handlers into the process address space
    initVirtMem->writeBlob(fillStart,
            fillHandler64, sizeof(MachInst) * numFillInsts);
    initVirtMem->writeBlob(spillStart,
            spillHandler64, sizeof(MachInst) *  numSpillInsts);
}

void
Sparc32Process::argsInit(int intSize, int pageSize)
{
    SparcProcess::argsInit<uint32_t>(pageSize);

    // Stuff the trap handlers into the process address space
    initVirtMem->writeBlob(fillStart,
            fillHandler32, sizeof(MachInst) * numFillInsts);
    initVirtMem->writeBlob(spillStart,
            spillHandler32, sizeof(MachInst) *  numSpillInsts);
}

} // namespace gem5<|MERGE_RESOLUTION|>--- conflicted
+++ resolved
@@ -55,11 +55,7 @@
 SparcProcess::SparcProcess(const ProcessParams &params,
                            loader::ObjectFile *objFile, Addr _StackBias)
     : Process(params,
-<<<<<<< HEAD
-              new EmulationPageTable(params->name, params->pid, params->system, PageBytes),
-=======
               new EmulationPageTable(params.name, params.pid, PageBytes),
->>>>>>> 5fa484e2
               objFile),
       StackBias(_StackBias)
 {
