/*
 * Copyright (c) 2003-2005 The Regents of The University of Michigan
 * All rights reserved.
 *
 * Redistribution and use in source and binary forms, with or without
 * modification, are permitted provided that the following conditions are
 * met: redistributions of source code must retain the above copyright
 * notice, this list of conditions and the following disclaimer;
 * redistributions in binary form must reproduce the above copyright
 * notice, this list of conditions and the following disclaimer in the
 * documentation and/or other materials provided with the distribution;
 * neither the name of the copyright holders nor the names of its
 * contributors may be used to endorse or promote products derived from
 * this software without specific prior written permission.
 *
 * THIS SOFTWARE IS PROVIDED BY THE COPYRIGHT HOLDERS AND CONTRIBUTORS
 * "AS IS" AND ANY EXPRESS OR IMPLIED WARRANTIES, INCLUDING, BUT NOT
 * LIMITED TO, THE IMPLIED WARRANTIES OF MERCHANTABILITY AND FITNESS FOR
 * A PARTICULAR PURPOSE ARE DISCLAIMED. IN NO EVENT SHALL THE COPYRIGHT
 * OWNER OR CONTRIBUTORS BE LIABLE FOR ANY DIRECT, INDIRECT, INCIDENTAL,
 * SPECIAL, EXEMPLARY, OR CONSEQUENTIAL DAMAGES (INCLUDING, BUT NOT
 * LIMITED TO, PROCUREMENT OF SUBSTITUTE GOODS OR SERVICES; LOSS OF USE,
 * DATA, OR PROFITS; OR BUSINESS INTERRUPTION) HOWEVER CAUSED AND ON ANY
 * THEORY OF LIABILITY, WHETHER IN CONTRACT, STRICT LIABILITY, OR TORT
 * (INCLUDING NEGLIGENCE OR OTHERWISE) ARISING IN ANY WAY OUT OF THE USE
 * OF THIS SOFTWARE, EVEN IF ADVISED OF THE POSSIBILITY OF SUCH DAMAGE.
 *
 * Authors: Gabe Black
 */

#include "arch/sparc/linux/process.hh"
#include "sim/syscall_desc.hh"
#include "sim/syscall_emul.hh"

class Process;
class ThreadContext;

namespace SparcISA {

/// Target uname() handler.
static SyscallReturn
unameFunc(SyscallDesc *desc, int callnum, ThreadContext *tc)
{
    int index = 0;
    auto process = tc->getProcessPtr();
    TypedBufferArg<Linux::utsname> name(process->getSyscallArg(tc, index));

    strcpy(name->sysname, "Linux");
    strcpy(name->nodename, "sim.gem5.org");
    strcpy(name->release, process->release.c_str());
    strcpy(name->version, "#1 Mon Aug 18 11:32:15 EDT 2003");
    strcpy(name->machine, "sparc");

    name.copyOut(tc->getVirtProxy());

    return 0;
}


SyscallReturn
getresuidFunc(SyscallDesc *desc, int num, ThreadContext *tc)
{
    const uint64_t id = htog(100);
    int index = 0;
    auto p = tc->getProcessPtr();
    Addr ruid = p->getSyscallArg(tc, index);
    Addr euid = p->getSyscallArg(tc, index);
    Addr suid = p->getSyscallArg(tc, index);
    // Handle the EFAULT case
    // Set the ruid
    if (ruid) {
        BufferArg ruidBuff(ruid, sizeof(uint64_t));
        memcpy(ruidBuff.bufferPtr(), &id, sizeof(uint64_t));
<<<<<<< HEAD
        ruidBuff.copyOut(tc->getMemProxy());
=======
        ruidBuff.copyOut(tc->getVirtProxy());
>>>>>>> a56ab045
    }
    // Set the euid
    if (euid) {
        BufferArg euidBuff(euid, sizeof(uint64_t));
        memcpy(euidBuff.bufferPtr(), &id, sizeof(uint64_t));
<<<<<<< HEAD
        euidBuff.copyOut(tc->getMemProxy());
=======
        euidBuff.copyOut(tc->getVirtProxy());
>>>>>>> a56ab045
    }
    // Set the suid
    if (suid) {
        BufferArg suidBuff(suid, sizeof(uint64_t));
        memcpy(suidBuff.bufferPtr(), &id, sizeof(uint64_t));
<<<<<<< HEAD
        suidBuff.copyOut(tc->getMemProxy());
=======
        suidBuff.copyOut(tc->getVirtProxy());
>>>>>>> a56ab045
    }
    return 0;
}

SyscallDesc SparcLinuxProcess::syscall32Descs[] = {
    /*   0 */ SyscallDesc("restart_syscall", unimplementedFunc),
    /*   1 */ SyscallDesc("exit", exitFunc), // 32 bit
    /*   2 */ SyscallDesc("fork", unimplementedFunc),
    /*   3 */ SyscallDesc("read", readFunc<Sparc32Linux>),
    /*   4 */ SyscallDesc("write", writeFunc<Sparc32Linux>),
    /*   5 */ SyscallDesc("open", openFunc<Sparc32Linux>), // 32 bit
    /*   6 */ SyscallDesc("close", closeFunc),
    /*   7 */ SyscallDesc("wait4", unimplementedFunc), // 32 bit
    /*   8 */ SyscallDesc("creat", unimplementedFunc), // 32 bit
    /*   9 */ SyscallDesc("link", unimplementedFunc),
    /*  10 */ SyscallDesc("unlink", unlinkFunc),
    /*  11 */ SyscallDesc("execv", unimplementedFunc),
    /*  12 */ SyscallDesc("chdir", unimplementedFunc),
    /*  13 */ SyscallDesc("chown", chownFunc), // 32 bit
    /*  14 */ SyscallDesc("mknod", unimplementedFunc),
    /*  15 */ SyscallDesc("chmod", unimplementedFunc),
    /*  16 */ SyscallDesc("lchown", unimplementedFunc), // 32 bit
    /*  17 */ SyscallDesc("brk", brkFunc),
    /*  18 */ SyscallDesc("perfctr", unimplementedFunc), // 32 bit
    /*  19 */ SyscallDesc("lseek", lseekFunc), // 32 bit
    /*  20 */ SyscallDesc("getpid", getpidFunc),
    /*  21 */ SyscallDesc("capget", unimplementedFunc),
    /*  22 */ SyscallDesc("capset", unimplementedFunc),
    /*  23 */ SyscallDesc("setuid", setuidFunc), // 32 bit
    /*  24 */ SyscallDesc("getuid", getuidFunc), // 32 bit
    /*  25 */ SyscallDesc("time", unimplementedFunc),
    /*  26 */ SyscallDesc("ptrace", unimplementedFunc),
    /*  27 */ SyscallDesc("alarm", unimplementedFunc),
    /*  28 */ SyscallDesc("sigaltstack", unimplementedFunc), // 32 bit
    /*  29 */ SyscallDesc("pause", unimplementedFunc), // 32 bit
    /*  30 */ SyscallDesc("utime", unimplementedFunc),
    /*  31 */ SyscallDesc("lchown32", unimplementedFunc),
    /*  32 */ SyscallDesc("fchown32", unimplementedFunc),
    /*  33 */ SyscallDesc("access", unimplementedFunc), // 32 bit
    /*  34 */ SyscallDesc("nice", unimplementedFunc), // 32 bit
    /*  35 */ SyscallDesc("chown32", unimplementedFunc),
    /*  36 */ SyscallDesc("sync", unimplementedFunc),
    /*  37 */ SyscallDesc("kill", unimplementedFunc), // 32 bit
    /*  38 */ SyscallDesc("stat", unimplementedFunc),
    /*  39 */ SyscallDesc("sendfile", unimplementedFunc), // 32 bit
    /*  40 */ SyscallDesc("lstat", unimplementedFunc),
    /*  41 */ SyscallDesc("dup", unimplementedFunc),
    /*  42 */ SyscallDesc("pipe", pipePseudoFunc),
    /*  43 */ SyscallDesc("times", ignoreFunc),
    /*  44 */ SyscallDesc("getuid32", unimplementedFunc),
    /*  45 */ SyscallDesc("umount2", unimplementedFunc), // 32 bit
    /*  46 */ SyscallDesc("setgid", unimplementedFunc), // 32 bit
    /*  47 */ SyscallDesc("getgid", getgidFunc), // 32 bit
    /*  48 */ SyscallDesc("signal", unimplementedFunc), // 32 bit
    /*  49 */ SyscallDesc("geteuid", geteuidFunc), // 32 bit
    /*  50 */ SyscallDesc("getegid", getegidFunc), // 32 bit
    /*  51 */ SyscallDesc("acct", unimplementedFunc),
    /*  52 */ SyscallDesc("memory_ordering", unimplementedFunc),
    /*  53 */ SyscallDesc("getgid32", unimplementedFunc),
    /*  54 */ SyscallDesc("ioctl", unimplementedFunc),
    /*  55 */ SyscallDesc("reboot", unimplementedFunc), // 32 bit
    /*  56 */ SyscallDesc("mmap2", unimplementedFunc), // 32 bit
    /*  57 */ SyscallDesc("symlink", unimplementedFunc),
    /*  58 */ SyscallDesc("readlink", readlinkFunc), // 32 bit
    /*  59 */ SyscallDesc("execve", unimplementedFunc), // 32 bit
    /*  60 */ SyscallDesc("umask", unimplementedFunc), // 32 bit
    /*  61 */ SyscallDesc("chroot", unimplementedFunc),
    /*  62 */ SyscallDesc("fstat", unimplementedFunc),
    /*  63 */ SyscallDesc("fstat64", fstat64Func<Sparc32Linux>),
    /*  64 */ SyscallDesc("getpagesize", unimplementedFunc),
    /*  65 */ SyscallDesc("msync", unimplementedFunc), // 32 bit
    /*  66 */ SyscallDesc("vfork", unimplementedFunc),
    /*  67 */ SyscallDesc("pread64", unimplementedFunc), // 32 bit
    /*  68 */ SyscallDesc("pwrite64", unimplementedFunc), // 32 bit
    /*  69 */ SyscallDesc("geteuid32", unimplementedFunc),
    /*  70 */ SyscallDesc("getegid32", unimplementedFunc),
    /*  71 */ SyscallDesc("mmap", mmapFunc<Sparc32Linux>),
    /*  72 */ SyscallDesc("setreuid32", unimplementedFunc),
    /*  73 */ SyscallDesc("munmap", munmapFunc),
    /*  74 */ SyscallDesc("mprotect", ignoreFunc),
    /*  75 */ SyscallDesc("madvise", unimplementedFunc),
    /*  76 */ SyscallDesc("vhangup", unimplementedFunc),
    /*  77 */ SyscallDesc("truncate64", unimplementedFunc), // 32 bit
    /*  78 */ SyscallDesc("mincore", unimplementedFunc),
    /*  79 */ SyscallDesc("getgroups", unimplementedFunc), // 32 bit
    /*  80 */ SyscallDesc("setgroups", unimplementedFunc), // 32 bit
    /*  81 */ SyscallDesc("getpgrp", unimplementedFunc),
    /*  82 */ SyscallDesc("setgroups32", unimplementedFunc), // 32 bit
    /*  83 */ SyscallDesc("setitimer", unimplementedFunc), // 32 bit
    /*  84 */ SyscallDesc("ftruncate64", unimplementedFunc), // 32 bit
    /*  85 */ SyscallDesc("swapon", unimplementedFunc), // 32 bit
    /*  86 */ SyscallDesc("getitimer", unimplementedFunc), // 32 bit
    /*  87 */ SyscallDesc("setuid32", unimplementedFunc),
    /*  88 */ SyscallDesc("sethostname", unimplementedFunc), // 32 bit
    /*  89 */ SyscallDesc("setgid32", unimplementedFunc),
    /*  90 */ SyscallDesc("dup2", unimplementedFunc),
    /*  91 */ SyscallDesc("setfsuid32", unimplementedFunc),
    /*  92 */ SyscallDesc("fcntl", unimplementedFunc),
    /*  93 */ SyscallDesc("select", unimplementedFunc), // 32 bit
    /*  94 */ SyscallDesc("setfsgid32", unimplementedFunc),
    /*  95 */ SyscallDesc("fsync", unimplementedFunc),
    /*  96 */ SyscallDesc("setpriority", unimplementedFunc), // 32 bit
    /*  97 */ SyscallDesc("socket", unimplementedFunc),
    /*  98 */ SyscallDesc("connect", unimplementedFunc),
    /*  99 */ SyscallDesc("accept", unimplementedFunc),
    /* 100 */ SyscallDesc("getpriority", unimplementedFunc), // 32 bit
    /* 101 */ SyscallDesc("rt_sigreturn", unimplementedFunc), // 32 bit
    /* 102 */ SyscallDesc("rt_sigaction", ignoreFunc), // 32 bit
    /* 103 */ SyscallDesc("rt_sigprocmask", ignoreFunc), // 32 bit
    /* 104 */ SyscallDesc("rt_sigpending", unimplementedFunc), // 32 bit
    /* 105 */ SyscallDesc("rt_sigtimedwait", unimplementedFunc),
    /* 106 */ SyscallDesc("rt_sigqueueinfo", unimplementedFunc), // 32 bit
    /* 107 */ SyscallDesc("rt_sigsuspend", unimplementedFunc),
    /* 108 */ SyscallDesc("setresuid32", unimplementedFunc),
    /* 109 */ SyscallDesc("getresuid32", getresuidFunc),
    /* 110 */ SyscallDesc("setresgid32", ignoreFunc),
    /* 111 */ SyscallDesc("getresgid32", unimplementedFunc),
    /* 112 */ SyscallDesc("setregid32", unimplementedFunc),
    /* 113 */ SyscallDesc("revcmsg", unimplementedFunc),
    /* 114 */ SyscallDesc("sendmsg", unimplementedFunc),
    /* 115 */ SyscallDesc("getgroups32", unimplementedFunc), // 32 bit
    /* 116 */ SyscallDesc("gettimeofday", gettimeofdayFunc<Sparc32Linux>), // 32 bit
    /* 117 */ SyscallDesc("getrusage", unimplementedFunc), // 32 bit
    /* 118 */ SyscallDesc("getsockopt", unimplementedFunc),
    /* 119 */ SyscallDesc("getcwd", getcwdFunc),
    /* 120 */ SyscallDesc("readv", unimplementedFunc),
    /* 121 */ SyscallDesc("writev", unimplementedFunc),
    /* 122 */ SyscallDesc("settimeofday", unimplementedFunc), // 32 bit
    /* 123 */ SyscallDesc("fchown", unimplementedFunc), // 32 bit
    /* 124 */ SyscallDesc("fchmod", unimplementedFunc),
    /* 125 */ SyscallDesc("recvfrom", unimplementedFunc),
    /* 126 */ SyscallDesc("setreuid", unimplementedFunc), // 32 bit
    /* 127 */ SyscallDesc("setregid", unimplementedFunc), // 32 bit
    /* 128 */ SyscallDesc("rename", renameFunc),
    /* 129 */ SyscallDesc("truncate", unimplementedFunc),
    /* 130 */ SyscallDesc("ftruncate", unimplementedFunc),
    /* 131 */ SyscallDesc("flock", unimplementedFunc),
    /* 132 */ SyscallDesc("lstat64", unimplementedFunc),
    /* 133 */ SyscallDesc("sendto", unimplementedFunc),
    /* 134 */ SyscallDesc("shutdown", unimplementedFunc),
    /* 135 */ SyscallDesc("socketpair", unimplementedFunc),
    /* 136 */ SyscallDesc("mkdir", mkdirFunc), // 32 bit
    /* 137 */ SyscallDesc("rmdir", unimplementedFunc),
    /* 138 */ SyscallDesc("utimes", unimplementedFunc), // 32 bit
    /* 139 */ SyscallDesc("stat64", unimplementedFunc),
    /* 140 */ SyscallDesc("sendfile64", unimplementedFunc), // 32 bit
    /* 141 */ SyscallDesc("getpeername", unimplementedFunc),
    /* 142 */ SyscallDesc("futex", unimplementedFunc), // 32 bit
    /* 143 */ SyscallDesc("gettid", unimplementedFunc),
    /* 144 */ SyscallDesc("getrlimit", unimplementedFunc),
    /* 145 */ SyscallDesc("setrlimit", unimplementedFunc),
    /* 146 */ SyscallDesc("pivot_root", unimplementedFunc),
    /* 147 */ SyscallDesc("prctl", unimplementedFunc), // 32 bit
    /* 148 */ SyscallDesc("pciconfig_read", unimplementedFunc),
    /* 149 */ SyscallDesc("pciconfig_write", unimplementedFunc),
    /* 150 */ SyscallDesc("getsockname", unimplementedFunc),
    /* 151 */ SyscallDesc("inotify_init", unimplementedFunc),
    /* 152 */ SyscallDesc("inotify_add_watch", unimplementedFunc),
    /* 153 */ SyscallDesc("poll", unimplementedFunc),
    /* 154 */ SyscallDesc("getdents64", unimplementedFunc),
    /* 155 */ SyscallDesc("fcntl64", unimplementedFunc),
    /* 156 */ SyscallDesc("inotify_rm_watch", unimplementedFunc),
    /* 157 */ SyscallDesc("statfs", unimplementedFunc),
    /* 158 */ SyscallDesc("fstatfs", unimplementedFunc),
    /* 159 */ SyscallDesc("umount", unimplementedFunc),
    /* 160 */ SyscallDesc("sched_setaffinity", unimplementedFunc),
    /* 161 */ SyscallDesc("sched_getaffinity", unimplementedFunc),
    /* 162 */ SyscallDesc("getdomainname", unimplementedFunc), // 32 bit
    /* 163 */ SyscallDesc("setdomainname", unimplementedFunc), // 32 bit
    /* 164 */ SyscallDesc("ni_syscall", unimplementedFunc),
    /* 165 */ SyscallDesc("quotactl", unimplementedFunc),
    /* 166 */ SyscallDesc("set_tid_address", unimplementedFunc),
    /* 167 */ SyscallDesc("mount", unimplementedFunc),
    /* 168 */ SyscallDesc("ustat", unimplementedFunc),
    /* 169 */ SyscallDesc("setxattr", unimplementedFunc), // 32 bit
    /* 170 */ SyscallDesc("lsetxattr", unimplementedFunc), // 32 bit
    /* 171 */ SyscallDesc("fsetxattr", unimplementedFunc), // 32 bit
    /* 172 */ SyscallDesc("getxattr", unimplementedFunc),
    /* 173 */ SyscallDesc("lgetxattr", unimplementedFunc),
    /* 174 */ SyscallDesc("getdents", unimplementedFunc),
    /* 175 */ SyscallDesc("setsid", unimplementedFunc),
    /* 176 */ SyscallDesc("fchdir", unimplementedFunc),
    /* 177 */ SyscallDesc("fgetxattr", unimplementedFunc), // 32 bit
    /* 178 */ SyscallDesc("listxattr", unimplementedFunc),
    /* 179 */ SyscallDesc("llistxattr", unimplementedFunc),
    /* 180 */ SyscallDesc("flistxattr", unimplementedFunc), // 32 bit
    /* 181 */ SyscallDesc("removexattr", unimplementedFunc),
    /* 182 */ SyscallDesc("lremovexattr", unimplementedFunc),
    /* 183 */ SyscallDesc("sigpending", unimplementedFunc),
    /* 184 */ SyscallDesc("query_module", unimplementedFunc),
    /* 185 */ SyscallDesc("setpgid", unimplementedFunc), // 32 bit
    /* 186 */ SyscallDesc("fremovexattr", unimplementedFunc), // 32 bit
    /* 187 */ SyscallDesc("tkill", unimplementedFunc), // 32 bit
    /* 188 */ SyscallDesc("exit_group", exitGroupFunc), // 32 bit
    /* 189 */ SyscallDesc("uname", unameFunc),
    /* 190 */ SyscallDesc("init_module", unimplementedFunc), // 32 bit
    /* 191 */ SyscallDesc("personality", unimplementedFunc),
    /* 192 */ SyscallDesc("remap_file_pages", unimplementedFunc),
    /* 193 */ SyscallDesc("epoll_create", unimplementedFunc), // 32 bit
    /* 194 */ SyscallDesc("epoll_ctl", unimplementedFunc), // 32 bit
    /* 195 */ SyscallDesc("epoll_wait", unimplementedFunc), // 32 bit
    /* 196 */ SyscallDesc("ioprio_set", unimplementedFunc), // 32 bit
    /* 197 */ SyscallDesc("getppid", getppidFunc),
    /* 198 */ SyscallDesc("sigaction", unimplementedFunc), // 32 bit
    /* 199 */ SyscallDesc("sgetmask", unimplementedFunc),
    /* 200 */ SyscallDesc("ssetmask", unimplementedFunc),
    /* 201 */ SyscallDesc("sigsuspend", unimplementedFunc),
    /* 202 */ SyscallDesc("oldlstat", unimplementedFunc),
    /* 203 */ SyscallDesc("uselib", unimplementedFunc),
    /* 204 */ SyscallDesc("readdir", unimplementedFunc),
    /* 205 */ SyscallDesc("readahead", unimplementedFunc), // 32 bit
    /* 206 */ SyscallDesc("socketcall", unimplementedFunc), // 32 bit
    /* 207 */ SyscallDesc("syslog", unimplementedFunc), // 32 bit
    /* 208 */ SyscallDesc("lookup_dcookie", unimplementedFunc), // 32 bit
    /* 209 */ SyscallDesc("fadvise64", unimplementedFunc), // 32 bit
    /* 210 */ SyscallDesc("fadvise64_64", unimplementedFunc), // 32 bit
    /* 211 */ SyscallDesc("tgkill", unimplementedFunc), // 32 bit
    /* 212 */ SyscallDesc("waitpid", unimplementedFunc), // 32 bit
    /* 213 */ SyscallDesc("swapoff", unimplementedFunc),
    /* 214 */ SyscallDesc("sysinfo", sysinfoFunc<Sparc32Linux>), // 32 bit
    /* 215 */ SyscallDesc("ipc", unimplementedFunc), // 32 bit
    /* 216 */ SyscallDesc("sigreturn", unimplementedFunc), // 32 bit
    /* 217 */ SyscallDesc("clone", cloneFunc<Sparc32Linux>),
    /* 218 */ SyscallDesc("ioprio_get", unimplementedFunc), // 32 bit
    /* 219 */ SyscallDesc("adjtimex", unimplementedFunc), // 32 bit
    /* 220 */ SyscallDesc("sigprocmask", unimplementedFunc), // 32 bit
    /* 221 */ SyscallDesc("create_module", unimplementedFunc),
    /* 222 */ SyscallDesc("delete_module", unimplementedFunc), // 32 bit
    /* 223 */ SyscallDesc("get_kernel_syms", unimplementedFunc),
    /* 224 */ SyscallDesc("getpgid", unimplementedFunc), // 32 bit
    /* 225 */ SyscallDesc("bdflush", unimplementedFunc), // 32 bit
    /* 226 */ SyscallDesc("sysfs", unimplementedFunc), // 32 bit
    /* 227 */ SyscallDesc("afs_syscall", unimplementedFunc),
    /* 228 */ SyscallDesc("setfsuid", unimplementedFunc), // 32 bit
    /* 229 */ SyscallDesc("setfsgid", unimplementedFunc), // 32 bit
    /* 230 */ SyscallDesc("_newselect", unimplementedFunc), // 32 bit
    /* 231 */ SyscallDesc("time", ignoreFunc),
    /* 232 */ SyscallDesc("oldstat", unimplementedFunc),
    /* 233 */ SyscallDesc("stime", unimplementedFunc),
    /* 234 */ SyscallDesc("statfs64", unimplementedFunc),
    /* 235 */ SyscallDesc("fstatfs64", unimplementedFunc),
    /* 236 */ SyscallDesc("_llseek", _llseekFunc),
    /* 237 */ SyscallDesc("mlock", unimplementedFunc),
    /* 238 */ SyscallDesc("munlock", unimplementedFunc),
    /* 239 */ SyscallDesc("mlockall", unimplementedFunc), // 32 bit
    /* 240 */ SyscallDesc("munlockall", unimplementedFunc),
    /* 241 */ SyscallDesc("sched_setparam", unimplementedFunc), // 32 bit
    /* 242 */ SyscallDesc("sched_getparam", unimplementedFunc), // 32 bit
    /* 243 */ SyscallDesc("sched_setscheduler", unimplementedFunc), // 32 bit
    /* 244 */ SyscallDesc("sched_getscheduler", unimplementedFunc), // 32 bit
    /* 245 */ SyscallDesc("sched_yield", unimplementedFunc),
    /* 246 */ SyscallDesc("sched_get_priority_max", unimplementedFunc), // 32 bit
    /* 247 */ SyscallDesc("sched_get_priority_min", unimplementedFunc), // 32 bit
    /* 248 */ SyscallDesc("sched_rr_get_interval", unimplementedFunc), // 32 bit
    /* 249 */ SyscallDesc("nanosleep", unimplementedFunc),
    /* 250 */ SyscallDesc("mremap", mremapFunc<Sparc32Linux>), // 32 bit
    /* 251 */ SyscallDesc("_sysctl", unimplementedFunc), // 32 bit
    /* 252 */ SyscallDesc("getsid", unimplementedFunc), // 32 bit
    /* 253 */ SyscallDesc("fdatasync", unimplementedFunc),
    /* 254 */ SyscallDesc("nfsservctl", unimplementedFunc), // 32 bit
    /* 255 */ SyscallDesc("aplib", unimplementedFunc),
    /* 256 */ SyscallDesc("clock_settime", unimplementedFunc),
    /* 257 */ SyscallDesc("clock_gettime", unimplementedFunc),
    /* 258 */ SyscallDesc("clock_getres", unimplementedFunc),
    /* 259 */ SyscallDesc("clock_nanosleep", unimplementedFunc), // 32 bit
    /* 260 */ SyscallDesc("sched_getaffinity", unimplementedFunc),
    /* 261 */ SyscallDesc("sched_setaffinity", unimplementedFunc),
    /* 262 */ SyscallDesc("timer_settime", unimplementedFunc), // 32 bit
    /* 263 */ SyscallDesc("timer_gettime", unimplementedFunc),
    /* 264 */ SyscallDesc("timer_getoverrun", unimplementedFunc),
    /* 265 */ SyscallDesc("timer_delete", unimplementedFunc),
    /* 266 */ SyscallDesc("timer_create", unimplementedFunc),
    /* 267 */ SyscallDesc("vserver", unimplementedFunc),
    /* 268 */ SyscallDesc("io_setup", unimplementedFunc),
    /* 269 */ SyscallDesc("io_destroy", unimplementedFunc),
    /* 270 */ SyscallDesc("io_submit", unimplementedFunc), // 32 bit
    /* 271 */ SyscallDesc("io_cancel", unimplementedFunc),
    /* 272 */ SyscallDesc("io_getevents", unimplementedFunc),
    /* 273 */ SyscallDesc("mq_open", unimplementedFunc), // 32 bit
    /* 274 */ SyscallDesc("mq_unlink", unimplementedFunc),
    /* 275 */ SyscallDesc("mq_timedsend", unimplementedFunc),
    /* 276 */ SyscallDesc("mq_timedreceive", unimplementedFunc),
    /* 277 */ SyscallDesc("mq_notify", unimplementedFunc),
    /* 278 */ SyscallDesc("mq_getsetattr", unimplementedFunc),
    /* 279 */ SyscallDesc("waitid", unimplementedFunc),
    /* 280 */ SyscallDesc("sys_setaltroot", unimplementedFunc),
    /* 281 */ SyscallDesc("add_key", unimplementedFunc),
    /* 282 */ SyscallDesc("request_key", unimplementedFunc),
    /* 283 */ SyscallDesc("keyctl", unimplementedFunc),
    /* 284 */ SyscallDesc("openat", unimplementedFunc),
    /* 285 */ SyscallDesc("mkdirat", unimplementedFunc),
    /* 286 */ SyscallDesc("mknodat", unimplementedFunc),
    /* 287 */ SyscallDesc("fchownat", unimplementedFunc),
    /* 288 */ SyscallDesc("futimesat", unimplementedFunc),
    /* 289 */ SyscallDesc("fstatat64", unimplementedFunc),
    /* 290 */ SyscallDesc("unlinkat", unimplementedFunc),
    /* 291 */ SyscallDesc("renameat", unimplementedFunc),
    /* 292 */ SyscallDesc("linkat", unimplementedFunc),
    /* 293 */ SyscallDesc("symlinkat", unimplementedFunc),
    /* 294 */ SyscallDesc("readlinkat", unimplementedFunc),
    /* 295 */ SyscallDesc("fchmodat", unimplementedFunc),
    /* 296 */ SyscallDesc("faccessat", unimplementedFunc),
    /* 297 */ SyscallDesc("pselect6", unimplementedFunc),
    /* 298 */ SyscallDesc("ppoll", unimplementedFunc),
    /* 299 */ SyscallDesc("unshare", unimplementedFunc)
};

const int SparcLinuxProcess::Num_Syscall32_Descs =
    sizeof(SparcLinuxProcess::syscall32Descs) / sizeof(SyscallDesc);

SyscallDesc SparcLinuxProcess::syscallDescs[] = {
    /*  0 */ SyscallDesc("restart_syscall", unimplementedFunc),
    /*  1 */ SyscallDesc("exit", exitFunc),
    /*  2 */ SyscallDesc("fork", unimplementedFunc),
    /*  3 */ SyscallDesc("read", readFunc<SparcLinux>),
    /*  4 */ SyscallDesc("write", writeFunc<SparcLinux>),
    /*  5 */ SyscallDesc("open", openFunc<SparcLinux>),
    /*  6 */ SyscallDesc("close", closeFunc),
    /*  7 */ SyscallDesc("wait4", unimplementedFunc),
    /*  8 */ SyscallDesc("creat", unimplementedFunc),
    /*  9 */ SyscallDesc("link", unimplementedFunc),
    /* 10 */ SyscallDesc("unlink", unlinkFunc),
    /* 11 */ SyscallDesc("execv", unimplementedFunc),
    /* 12 */ SyscallDesc("chdir", unimplementedFunc),
    /* 13 */ SyscallDesc("chown", chownFunc),
    /* 14 */ SyscallDesc("mknod", unimplementedFunc),
    /* 15 */ SyscallDesc("chmod", chmodFunc<Linux>),
    /* 16 */ SyscallDesc("lchown", unimplementedFunc),
    /* 17 */ SyscallDesc("brk", brkFunc),
    /* 18 */ SyscallDesc("perfctr", unimplementedFunc),
    /* 19 */ SyscallDesc("lseek", lseekFunc),
    /* 20 */ SyscallDesc("getpid", getpidFunc),
    /* 21 */ SyscallDesc("capget", unimplementedFunc),
    /* 22 */ SyscallDesc("capset", unimplementedFunc),
    /* 23 */ SyscallDesc("setuid", setuidFunc),
    /* 24 */ SyscallDesc("getuid", getuidFunc),
    /* 25 */ SyscallDesc("time", unimplementedFunc),
    /* 26 */ SyscallDesc("ptrace", unimplementedFunc),
    /* 27 */ SyscallDesc("alarm", unimplementedFunc),
    /* 28 */ SyscallDesc("sigaltstack", unimplementedFunc),
    /* 29 */ SyscallDesc("pause", unimplementedFunc),
    /* 30 */ SyscallDesc("utime", unimplementedFunc),
    /* 31 */ SyscallDesc("lchown32", unimplementedFunc),
    /* 32 */ SyscallDesc("fchown32", unimplementedFunc),
    /* 33 */ SyscallDesc("access", unimplementedFunc),
    /* 34 */ SyscallDesc("nice", unimplementedFunc),
    /* 35 */ SyscallDesc("chown32", unimplementedFunc),
    /* 36 */ SyscallDesc("sync", unimplementedFunc),
    /* 37 */ SyscallDesc("kill", unimplementedFunc),
    /* 38 */ SyscallDesc("stat", unimplementedFunc),
    /* 39 */ SyscallDesc("sendfile", unimplementedFunc),
    /* 40 */ SyscallDesc("lstat", unimplementedFunc),
    /* 41 */ SyscallDesc("dup", unimplementedFunc),
    /* 42 */ SyscallDesc("pipe", pipePseudoFunc),
    /* 43 */ SyscallDesc("times", ignoreFunc),
    /* 44 */ SyscallDesc("getuid32", unimplementedFunc),
    /* 45 */ SyscallDesc("umount2", unimplementedFunc),
    /* 46 */ SyscallDesc("setgid", unimplementedFunc),
    /* 47 */ SyscallDesc("getgid", getgidFunc),
    /* 48 */ SyscallDesc("signal", unimplementedFunc),
    /* 49 */ SyscallDesc("geteuid", geteuidFunc),
    /* 50 */ SyscallDesc("getegid", getegidFunc),
    /* 51 */ SyscallDesc("acct", unimplementedFunc),
    /* 52 */ SyscallDesc("memory_ordering", unimplementedFunc),
    /* 53 */ SyscallDesc("getgid32", unimplementedFunc),
    /* 54 */ SyscallDesc("ioctl", unimplementedFunc),
    /* 55 */ SyscallDesc("reboot", unimplementedFunc),
    /* 56 */ SyscallDesc("mmap2", unimplementedFunc),
    /* 57 */ SyscallDesc("symlink", unimplementedFunc),
    /* 58 */ SyscallDesc("readlink", readlinkFunc),
    /* 59 */ SyscallDesc("execve", unimplementedFunc),
    /* 60 */ SyscallDesc("umask", unimplementedFunc),
    /* 61 */ SyscallDesc("chroot", unimplementedFunc),
    /* 62 */ SyscallDesc("fstat", fstatFunc<SparcLinux>),
    /* 63 */ SyscallDesc("fstat64", unimplementedFunc),
    /* 64 */ SyscallDesc("getpagesize", unimplementedFunc),
    /* 65 */ SyscallDesc("msync", unimplementedFunc),
    /* 66 */ SyscallDesc("vfork", unimplementedFunc),
    /* 67 */ SyscallDesc("pread64", unimplementedFunc),
    /* 68 */ SyscallDesc("pwrite64", unimplementedFunc),
    /* 69 */ SyscallDesc("geteuid32", unimplementedFunc),
    /* 70 */ SyscallDesc("getegid32", unimplementedFunc),
    /* 71 */ SyscallDesc("mmap", mmapFunc<SparcLinux>),
    /* 72 */ SyscallDesc("setreuid32", unimplementedFunc),
    /* 73 */ SyscallDesc("munmap", munmapFunc),
    /* 74 */ SyscallDesc("mprotect", ignoreFunc),
    /* 75 */ SyscallDesc("madvise", unimplementedFunc),
    /* 76 */ SyscallDesc("vhangup", unimplementedFunc),
    /* 77 */ SyscallDesc("truncate64", unimplementedFunc),
    /* 78 */ SyscallDesc("mincore", unimplementedFunc),
    /* 79 */ SyscallDesc("getgroups", unimplementedFunc),
    /* 80 */ SyscallDesc("setgroups", unimplementedFunc),
    /* 81 */ SyscallDesc("getpgrp", unimplementedFunc),
    /* 82 */ SyscallDesc("setgroups32", unimplementedFunc),
    /* 83 */ SyscallDesc("setitimer", unimplementedFunc),
    /* 84 */ SyscallDesc("ftruncate64", unimplementedFunc),
    /* 85 */ SyscallDesc("swapon", unimplementedFunc),
    /* 86 */ SyscallDesc("getitimer", unimplementedFunc),
    /* 87 */ SyscallDesc("setuid32", unimplementedFunc),
    /* 88 */ SyscallDesc("sethostname", unimplementedFunc),
    /* 89 */ SyscallDesc("setgid32", unimplementedFunc),
    /* 90 */ SyscallDesc("dup2", unimplementedFunc),
    /* 91 */ SyscallDesc("setfsuid32", unimplementedFunc),
    /* 92 */ SyscallDesc("fcntl", unimplementedFunc),
    /* 93 */ SyscallDesc("select", unimplementedFunc),
    /* 94 */ SyscallDesc("setfsgid32", unimplementedFunc),
    /* 95 */ SyscallDesc("fsync", unimplementedFunc),
    /* 96 */ SyscallDesc("setpriority", unimplementedFunc),
    /* 97 */ SyscallDesc("socket", unimplementedFunc),
    /* 98 */ SyscallDesc("connect", unimplementedFunc),
    /* 99 */ SyscallDesc("accept", unimplementedFunc),
    /* 100 */ SyscallDesc("getpriority", unimplementedFunc),
    /* 101 */ SyscallDesc("rt_sigreturn", unimplementedFunc),
    /* 102 */ SyscallDesc("rt_sigaction", ignoreFunc),
    /* 103 */ SyscallDesc("rt_sigprocmask", ignoreFunc),
    /* 104 */ SyscallDesc("rt_sigpending", unimplementedFunc),
    /* 105 */ SyscallDesc("rt_sigtimedwait", unimplementedFunc),
    /* 106 */ SyscallDesc("rt_sigqueueinfo", unimplementedFunc),
    /* 107 */ SyscallDesc("rt_sigsuspend", unimplementedFunc),
    /* 108 */ SyscallDesc("setresuid", unimplementedFunc),
    /* 109 */ SyscallDesc("getresuid", getresuidFunc),
    /* 110 */ SyscallDesc("setresgid", ignoreFunc),
    /* 111 */ SyscallDesc("getresgid", unimplementedFunc),
    /* 112 */ SyscallDesc("setregid32", unimplementedFunc),
    /* 113 */ SyscallDesc("recvmsg", unimplementedFunc),
    /* 114 */ SyscallDesc("sendmsg", unimplementedFunc),
    /* 115 */ SyscallDesc("getgroups32", unimplementedFunc),
    /* 116 */ SyscallDesc("gettimeofday", gettimeofdayFunc<SparcLinux>),
    /* 117 */ SyscallDesc("getrusage", unimplementedFunc),
    /* 118 */ SyscallDesc("getsockopt", unimplementedFunc),
    /* 119 */ SyscallDesc("getcwd", unimplementedFunc),
    /* 120 */ SyscallDesc("readv", unimplementedFunc),
    /* 121 */ SyscallDesc("writev", unimplementedFunc),
    /* 122 */ SyscallDesc("settimeofday", unimplementedFunc),
    /* 123 */ SyscallDesc("fchown", unimplementedFunc),
    /* 124 */ SyscallDesc("fchmod", unimplementedFunc),
    /* 125 */ SyscallDesc("recvfrom", unimplementedFunc),
    /* 126 */ SyscallDesc("setreuid", unimplementedFunc),
    /* 127 */ SyscallDesc("setregid", unimplementedFunc),
    /* 128 */ SyscallDesc("rename", renameFunc),
    /* 129 */ SyscallDesc("truncate", unimplementedFunc),
    /* 130 */ SyscallDesc("ftruncate", unimplementedFunc),
    /* 131 */ SyscallDesc("flock", unimplementedFunc),
    /* 132 */ SyscallDesc("lstat64", unimplementedFunc),
    /* 133 */ SyscallDesc("sendto", unimplementedFunc),
    /* 134 */ SyscallDesc("shutdown", unimplementedFunc),
    /* 135 */ SyscallDesc("socketpair", unimplementedFunc),
    /* 136 */ SyscallDesc("mkdir", mkdirFunc),
    /* 137 */ SyscallDesc("rmdir", unimplementedFunc),
    /* 138 */ SyscallDesc("utimes", unimplementedFunc),
    /* 139 */ SyscallDesc("stat64", unimplementedFunc),
    /* 140 */ SyscallDesc("sendfile64", unimplementedFunc),
    /* 141 */ SyscallDesc("getpeername", unimplementedFunc),
    /* 142 */ SyscallDesc("futex", unimplementedFunc),
    /* 143 */ SyscallDesc("gettid", unimplementedFunc),
    /* 144 */ SyscallDesc("getrlimit", unimplementedFunc),
    /* 145 */ SyscallDesc("setrlimit", unimplementedFunc),
    /* 146 */ SyscallDesc("pivot_root", unimplementedFunc),
    /* 147 */ SyscallDesc("prctl", unimplementedFunc),
    /* 148 */ SyscallDesc("pciconfig_read", unimplementedFunc),
    /* 149 */ SyscallDesc("pciconfig_write", unimplementedFunc),
    /* 150 */ SyscallDesc("getsockname", unimplementedFunc),
    /* 151 */ SyscallDesc("inotify_init", unimplementedFunc),
    /* 152 */ SyscallDesc("inotify_add_watch", unimplementedFunc),
    /* 153 */ SyscallDesc("poll", unimplementedFunc),
    /* 154 */ SyscallDesc("getdents64", unimplementedFunc),
    /* 155 */ SyscallDesc("fcntl64", unimplementedFunc),
    /* 156 */ SyscallDesc("inotify_rm_watch", unimplementedFunc),
    /* 157 */ SyscallDesc("statfs", unimplementedFunc),
    /* 158 */ SyscallDesc("fstatfs", unimplementedFunc),
    /* 159 */ SyscallDesc("umount", unimplementedFunc),
    /* 160 */ SyscallDesc("sched_set_affinity", unimplementedFunc),
    /* 161 */ SyscallDesc("sched_get_affinity", unimplementedFunc),
    /* 162 */ SyscallDesc("getdomainname", unimplementedFunc),
    /* 163 */ SyscallDesc("setdomainname", unimplementedFunc),
    /* 164 */ SyscallDesc("utrap_install", unimplementedFunc),
    /* 165 */ SyscallDesc("quotactl", unimplementedFunc),
    /* 166 */ SyscallDesc("set_tid_address", unimplementedFunc),
    /* 167 */ SyscallDesc("mount", unimplementedFunc),
    /* 168 */ SyscallDesc("ustat", unimplementedFunc),
    /* 169 */ SyscallDesc("setxattr", unimplementedFunc),
    /* 170 */ SyscallDesc("lsetxattr", unimplementedFunc),
    /* 171 */ SyscallDesc("fsetxattr", unimplementedFunc),
    /* 172 */ SyscallDesc("getxattr", unimplementedFunc),
    /* 173 */ SyscallDesc("lgetxattr", unimplementedFunc),
    /* 174 */ SyscallDesc("getdents", unimplementedFunc),
    /* 175 */ SyscallDesc("setsid", unimplementedFunc),
    /* 176 */ SyscallDesc("fchdir", unimplementedFunc),
    /* 177 */ SyscallDesc("fgetxattr", unimplementedFunc),
    /* 178 */ SyscallDesc("listxattr", unimplementedFunc),
    /* 179 */ SyscallDesc("llistxattr", unimplementedFunc),
    /* 180 */ SyscallDesc("flistxattr", unimplementedFunc),
    /* 181 */ SyscallDesc("removexattr", unimplementedFunc),
    /* 182 */ SyscallDesc("lremovexattr", unimplementedFunc),
    /* 183 */ SyscallDesc("sigpending", unimplementedFunc),
    /* 184 */ SyscallDesc("query_module", unimplementedFunc),
    /* 185 */ SyscallDesc("setpgid", unimplementedFunc),
    /* 186 */ SyscallDesc("fremovexattr", unimplementedFunc),
    /* 187 */ SyscallDesc("tkill", unimplementedFunc),
    /* 188 */ SyscallDesc("exit_group", exitGroupFunc),
    /* 189 */ SyscallDesc("uname", unameFunc),
    /* 190 */ SyscallDesc("init_module", unimplementedFunc),
    /* 191 */ SyscallDesc("personality", unimplementedFunc),
    /* 192 */ SyscallDesc("remap_file_pages", unimplementedFunc),
    /* 193 */ SyscallDesc("epoll_create", unimplementedFunc),
    /* 194 */ SyscallDesc("epoll_ctl", unimplementedFunc),
    /* 195 */ SyscallDesc("epoll_wait", unimplementedFunc),
    /* 196 */ SyscallDesc("ioprio_set", unimplementedFunc),
    /* 197 */ SyscallDesc("getppid", getppidFunc),
    /* 198 */ SyscallDesc("sigaction", ignoreFunc),
    /* 199 */ SyscallDesc("sgetmask", unimplementedFunc),
    /* 200 */ SyscallDesc("ssetmask", unimplementedFunc),
    /* 201 */ SyscallDesc("sigsuspend", unimplementedFunc),
    /* 202 */ SyscallDesc("oldlstat", unimplementedFunc),
    /* 203 */ SyscallDesc("uselib", unimplementedFunc),
    /* 204 */ SyscallDesc("readdir", unimplementedFunc),
    /* 205 */ SyscallDesc("readahead", unimplementedFunc),
    /* 206 */ SyscallDesc("socketcall", unimplementedFunc),
    /* 207 */ SyscallDesc("syslog", unimplementedFunc),
    /* 208 */ SyscallDesc("lookup_dcookie", unimplementedFunc),
    /* 209 */ SyscallDesc("fadvise64", unimplementedFunc),
    /* 210 */ SyscallDesc("fadvise64_64", unimplementedFunc),
    /* 211 */ SyscallDesc("tgkill", unimplementedFunc),
    /* 212 */ SyscallDesc("waitpid", unimplementedFunc),
    /* 213 */ SyscallDesc("swapoff", unimplementedFunc),
    /* 214 */ SyscallDesc("sysinfo", sysinfoFunc<SparcLinux>),
    /* 215 */ SyscallDesc("ipc", unimplementedFunc),
    /* 216 */ SyscallDesc("sigreturn", unimplementedFunc),
    /* 217 */ SyscallDesc("clone", cloneFunc<SparcLinux>),
    /* 218 */ SyscallDesc("ioprio_get", unimplementedFunc),
    /* 219 */ SyscallDesc("adjtimex", unimplementedFunc),
    /* 220 */ SyscallDesc("sigprocmask", unimplementedFunc),
    /* 221 */ SyscallDesc("create_module", unimplementedFunc),
    /* 222 */ SyscallDesc("delete_module", unimplementedFunc),
    /* 223 */ SyscallDesc("get_kernel_syms", unimplementedFunc),
    /* 224 */ SyscallDesc("getpgid", unimplementedFunc),
    /* 225 */ SyscallDesc("bdflush", unimplementedFunc),
    /* 226 */ SyscallDesc("sysfs", unimplementedFunc),
    /* 227 */ SyscallDesc("afs_syscall", unimplementedFunc),
    /* 228 */ SyscallDesc("setfsuid", unimplementedFunc),
    /* 229 */ SyscallDesc("setfsgid", unimplementedFunc),
    /* 230 */ SyscallDesc("_newselect", unimplementedFunc),
    /* 231 */ SyscallDesc("time", ignoreFunc),
    /* 232 */ SyscallDesc("oldstat", unimplementedFunc),
    /* 233 */ SyscallDesc("stime", unimplementedFunc),
    /* 234 */ SyscallDesc("statfs64", unimplementedFunc),
    /* 235 */ SyscallDesc("fstatfs64", unimplementedFunc),
    /* 236 */ SyscallDesc("_llseek", _llseekFunc),
    /* 237 */ SyscallDesc("mlock", unimplementedFunc),
    /* 238 */ SyscallDesc("munlock", unimplementedFunc),
    /* 239 */ SyscallDesc("mlockall", unimplementedFunc),
    /* 240 */ SyscallDesc("munlockall", unimplementedFunc),
    /* 241 */ SyscallDesc("sched_setparam", unimplementedFunc),
    /* 242 */ SyscallDesc("sched_getparam", unimplementedFunc),
    /* 243 */ SyscallDesc("sched_setscheduler", unimplementedFunc),
    /* 244 */ SyscallDesc("sched_getscheduler", unimplementedFunc),
    /* 245 */ SyscallDesc("sched_yield", unimplementedFunc),
    /* 246 */ SyscallDesc("sched_get_priority_max", unimplementedFunc),
    /* 247 */ SyscallDesc("sched_get_priority_min", unimplementedFunc),
    /* 248 */ SyscallDesc("sched_rr_get_interval", unimplementedFunc),
    /* 249 */ SyscallDesc("nanosleep", unimplementedFunc),
    /* 250 */ SyscallDesc("mremap", mremapFunc<SparcLinux>),
    /* 251 */ SyscallDesc("_sysctl", unimplementedFunc),
    /* 252 */ SyscallDesc("getsid", unimplementedFunc),
    /* 253 */ SyscallDesc("fdatasync", unimplementedFunc),
    /* 254 */ SyscallDesc("nfsservctl", unimplementedFunc),
    /* 255 */ SyscallDesc("aplib", unimplementedFunc),
    /* 256 */ SyscallDesc("clock_settime", unimplementedFunc),
    /* 257 */ SyscallDesc("clock_gettime", unimplementedFunc),
    /* 258 */ SyscallDesc("clock_getres", unimplementedFunc),
    /* 259 */ SyscallDesc("clock_nanosleep", unimplementedFunc),
    /* 260 */ SyscallDesc("sched_getaffinity", unimplementedFunc),
    /* 261 */ SyscallDesc("sched_setaffinity", unimplementedFunc),
    /* 262 */ SyscallDesc("timer_settime", unimplementedFunc),
    /* 263 */ SyscallDesc("timer_gettime", unimplementedFunc),
    /* 264 */ SyscallDesc("timer_getoverrun", unimplementedFunc),
    /* 265 */ SyscallDesc("timer_delete", unimplementedFunc),
    /* 266 */ SyscallDesc("timer_create", unimplementedFunc),
    /* 267 */ SyscallDesc("vserver", unimplementedFunc),
    /* 268 */ SyscallDesc("io_setup", unimplementedFunc),
    /* 269 */ SyscallDesc("io_destroy", unimplementedFunc),
    /* 270 */ SyscallDesc("io_submit", unimplementedFunc),
    /* 271 */ SyscallDesc("io_cancel", unimplementedFunc),
    /* 272 */ SyscallDesc("io_getevents", unimplementedFunc),
    /* 273 */ SyscallDesc("mq_open", unimplementedFunc),
    /* 274 */ SyscallDesc("mq_unlink", unimplementedFunc),
    /* 275 */ SyscallDesc("mq_timedsend", unimplementedFunc),
    /* 276 */ SyscallDesc("mq_timedreceive", unimplementedFunc),
    /* 277 */ SyscallDesc("mq_notify", unimplementedFunc),
    /* 278 */ SyscallDesc("mq_getsetattr", unimplementedFunc),
    /* 279 */ SyscallDesc("waitid", unimplementedFunc),
    /* 280 */ SyscallDesc("sys_setaltroot", unimplementedFunc),
    /* 281 */ SyscallDesc("add_key", unimplementedFunc),
    /* 282 */ SyscallDesc("request_key", unimplementedFunc),
    /* 283 */ SyscallDesc("keyctl", unimplementedFunc)
};

const int SparcLinuxProcess::Num_Syscall_Descs =
    sizeof(SparcLinuxProcess::syscallDescs) / sizeof(SyscallDesc);

} // namespace SparcISA<|MERGE_RESOLUTION|>--- conflicted
+++ resolved
@@ -71,31 +71,19 @@
     if (ruid) {
         BufferArg ruidBuff(ruid, sizeof(uint64_t));
         memcpy(ruidBuff.bufferPtr(), &id, sizeof(uint64_t));
-<<<<<<< HEAD
-        ruidBuff.copyOut(tc->getMemProxy());
-=======
         ruidBuff.copyOut(tc->getVirtProxy());
->>>>>>> a56ab045
     }
     // Set the euid
     if (euid) {
         BufferArg euidBuff(euid, sizeof(uint64_t));
         memcpy(euidBuff.bufferPtr(), &id, sizeof(uint64_t));
-<<<<<<< HEAD
-        euidBuff.copyOut(tc->getMemProxy());
-=======
         euidBuff.copyOut(tc->getVirtProxy());
->>>>>>> a56ab045
     }
     // Set the suid
     if (suid) {
         BufferArg suidBuff(suid, sizeof(uint64_t));
         memcpy(suidBuff.bufferPtr(), &id, sizeof(uint64_t));
-<<<<<<< HEAD
-        suidBuff.copyOut(tc->getMemProxy());
-=======
         suidBuff.copyOut(tc->getVirtProxy());
->>>>>>> a56ab045
     }
     return 0;
 }
