--- conflicted
+++ resolved
@@ -1,9 +1,5 @@
 /*
-<<<<<<< HEAD
- * Copyright (c) 2010-2018 ARM Limited
-=======
  * Copyright (c) 2010-2019 ARM Limited
->>>>>>> a56ab045
  * All rights reserved
  *
  * The license below extends only to copyright in the software and shall
@@ -69,12 +65,8 @@
       _vecRegRenameMode(Enums::Full),
       pmu(p->pmu),
       haveGICv3CPUInterface(false),
-<<<<<<< HEAD
-      impdefAsNop(p->impdef_nop)
-=======
       impdefAsNop(p->impdef_nop),
       afterStartup(false)
->>>>>>> a56ab045
 {
     miscRegs[MISCREG_SCTLR_RST] = 0;
 
@@ -99,13 +91,9 @@
         haveLargeAsid64 = system->haveLargeAsid64();
         physAddrRange = system->physAddrRange();
         haveSVE = system->haveSVE();
-<<<<<<< HEAD
-        sveVL = system->sveVL();
-=======
         havePAN = system->havePAN();
         sveVL = system->sveVL();
         haveLSE = system->haveLSE();
->>>>>>> a56ab045
     } else {
         highestELIs64 = true; // ArmSystem::highestELIs64 does the same
         haveSecurity = haveLPAE = haveVirtualization = false;
@@ -113,13 +101,9 @@
         haveLargeAsid64 = false;
         physAddrRange = 32;  // dummy value
         haveSVE = true;
-<<<<<<< HEAD
-        sveVL = p->sve_vl_se;
-=======
         havePAN = false;
         sveVL = p->sve_vl_se;
         haveLSE = true;
->>>>>>> a56ab045
     }
 
     // Initial rename mode depends on highestEL
@@ -327,7 +311,6 @@
         miscRegs[MISCREG_SCR_EL3] = 1;
     }
 }
-<<<<<<< HEAD
 
 void
 ISA::initID32(const ArmISAParams *p)
@@ -337,17 +320,6 @@
     miscRegs[MISCREG_MIDR_EL1] = p->midr;
     miscRegs[MISCREG_VPIDR] = p->midr;
 
-=======
-
-void
-ISA::initID32(const ArmISAParams *p)
-{
-    // Initialize configurable default values
-    miscRegs[MISCREG_MIDR] = p->midr;
-    miscRegs[MISCREG_MIDR_EL1] = p->midr;
-    miscRegs[MISCREG_VPIDR] = p->midr;
-
->>>>>>> a56ab045
     miscRegs[MISCREG_ID_ISAR0] = p->id_isar0;
     miscRegs[MISCREG_ID_ISAR1] = p->id_isar1;
     miscRegs[MISCREG_ID_ISAR2] = p->id_isar2;
@@ -423,26 +395,6 @@
     miscRegs[MISCREG_ID_AA64ISAR0_EL1] = insertBits(
         miscRegs[MISCREG_ID_AA64ISAR0_EL1], 19, 4,
         haveCrypto ? 0x1112 : 0x0);
-<<<<<<< HEAD
-}
-
-void
-ISA::startup(ThreadContext *tc)
-{
-    pmu->setThreadContext(tc);
-
-    if (system) {
-        Gicv3 *gicv3 = dynamic_cast<Gicv3 *>(system->getGIC());
-        if (gicv3) {
-            haveGICv3CPUInterface = true;
-            gicv3CpuInterface.reset(gicv3->getCPUInterface(tc->contextId()));
-            gicv3CpuInterface->setISA(this);
-            gicv3CpuInterface->setThreadContext(tc);
-        }
-    }
-}
-
-=======
     // LSE
     miscRegs[MISCREG_ID_AA64ISAR0_EL1] = insertBits(
         miscRegs[MISCREG_ID_AA64ISAR0_EL1], 23, 20,
@@ -471,7 +423,6 @@
     afterStartup = true;
 }
 
->>>>>>> a56ab045
 
 RegVal
 ISA::readMiscRegNoEffect(int misc_reg) const
@@ -786,10 +737,7 @@
       case MISCREG_CNTVOFF_EL2 ... MISCREG_CNTPS_CVAL_EL1:
         return getGenericTimer(tc).readMiscReg(misc_reg);
 
-<<<<<<< HEAD
-=======
       case MISCREG_ICC_AP0R0 ... MISCREG_ICH_LRC15:
->>>>>>> a56ab045
       case MISCREG_ICC_PMR_EL1 ... MISCREG_ICC_IGRPEN1_EL3:
       case MISCREG_ICH_AP0R0_EL2 ... MISCREG_ICH_LR15_EL2:
         return getGICv3CPUInterface(tc).readMiscReg(misc_reg);
@@ -841,13 +789,10 @@
         if (old_mode != cpsr.mode || cpsr.il != old_cpsr.il) {
             getITBPtr(tc)->invalidateMiscReg();
             getDTBPtr(tc)->invalidateMiscReg();
-<<<<<<< HEAD
-=======
         }
 
         if (cpsr.pan != old_cpsr.pan) {
             getDTBPtr(tc)->invalidateMiscReg();
->>>>>>> a56ab045
         }
 
         DPRINTF(Arm, "Updating CPSR from %#x to %#x f:%d i:%d a:%d mode:%#x\n",
@@ -2129,10 +2074,7 @@
           case MISCREG_CNTVOFF_EL2 ... MISCREG_CNTPS_CVAL_EL1:
             getGenericTimer(tc).setMiscReg(misc_reg, newVal);
             break;
-<<<<<<< HEAD
-=======
           case MISCREG_ICC_AP0R0 ... MISCREG_ICH_LRC15:
->>>>>>> a56ab045
           case MISCREG_ICC_PMR_EL1 ... MISCREG_ICC_IGRPEN1_EL3:
           case MISCREG_ICH_AP0R0_EL2 ... MISCREG_ICH_LR15_EL2:
             getGICv3CPUInterface(tc).setMiscReg(misc_reg, newVal);
@@ -2174,7 +2116,6 @@
 {
     panic_if(!gicv3CpuInterface, "GICV3 cpu interface is not registered!");
     return *gicv3CpuInterface.get();
-<<<<<<< HEAD
 }
 
 unsigned
@@ -2230,63 +2171,6 @@
     }
 }
 
-=======
-}
-
-unsigned
-ISA::getCurSveVecLenInBits(ThreadContext *tc) const
-{
-    if (!FullSystem) {
-        return sveVL * 128;
-    }
-
-    panic_if(!tc,
-             "A ThreadContext is needed to determine the SVE vector length "
-             "in full-system mode");
-
-    CPSR cpsr = miscRegs[MISCREG_CPSR];
-    ExceptionLevel el = (ExceptionLevel) (uint8_t) cpsr.el;
-
-    unsigned len = 0;
-
-    if (el == EL1 || (el == EL0 && !ELIsInHost(tc, el))) {
-        len = static_cast<ZCR>(miscRegs[MISCREG_ZCR_EL1]).len;
-    }
-
-    if (el == EL2 || (el == EL0 && ELIsInHost(tc, el))) {
-        len = static_cast<ZCR>(miscRegs[MISCREG_ZCR_EL2]).len;
-    } else if (haveVirtualization && !inSecureState(tc) &&
-               (el == EL0 || el == EL1)) {
-        len = std::min(
-            len,
-            static_cast<unsigned>(
-                static_cast<ZCR>(miscRegs[MISCREG_ZCR_EL2]).len));
-    }
-
-    if (el == EL3) {
-        len = static_cast<ZCR>(miscRegs[MISCREG_ZCR_EL3]).len;
-    } else if (haveSecurity) {
-        len = std::min(
-            len,
-            static_cast<unsigned>(
-                static_cast<ZCR>(miscRegs[MISCREG_ZCR_EL3]).len));
-    }
-
-    len = std::min(len, sveVL - 1);
-
-    return (len + 1) * 128;
-}
-
-void
-ISA::zeroSveVecRegUpperPart(VecRegContainer &vc, unsigned eCount)
-{
-    auto vv = vc.as<uint64_t>();
-    for (int i = 2; i < eCount; ++i) {
-        vv[i] = 0;
-    }
-}
-
->>>>>>> a56ab045
 }  // namespace ArmISA
 
 ArmISA::ISA *
