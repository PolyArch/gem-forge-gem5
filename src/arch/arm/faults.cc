/*
<<<<<<< HEAD
 * Copyright (c) 2010, 2012-2014, 2016-2018 ARM Limited
=======
 * Copyright (c) 2010, 2012-2014, 2016-2019 ARM Limited
>>>>>>> a56ab045
 * All rights reserved
 *
 * The license below extends only to copyright in the software and shall
 * not be construed as granting a license to any other intellectual
 * property including but not limited to intellectual property relating
 * to a hardware implementation of the functionality of the software
 * licensed hereunder.  You may use the software subject to the license
 * terms below provided that you ensure that this notice is replicated
 * unmodified and in its entirety in all distributions of the software,
 * modified or unmodified, in source code or in binary form.
 *
 * Copyright (c) 2003-2005 The Regents of The University of Michigan
 * Copyright (c) 2007-2008 The Florida State University
 * All rights reserved.
 *
 * Redistribution and use in source and binary forms, with or without
 * modification, are permitted provided that the following conditions are
 * met: redistributions of source code must retain the above copyright
 * notice, this list of conditions and the following disclaimer;
 * redistributions in binary form must reproduce the above copyright
 * notice, this list of conditions and the following disclaimer in the
 * documentation and/or other materials provided with the distribution;
 * neither the name of the copyright holders nor the names of its
 * contributors may be used to endorse or promote products derived from
 * this software without specific prior written permission.
 *
 * THIS SOFTWARE IS PROVIDED BY THE COPYRIGHT HOLDERS AND CONTRIBUTORS
 * "AS IS" AND ANY EXPRESS OR IMPLIED WARRANTIES, INCLUDING, BUT NOT
 * LIMITED TO, THE IMPLIED WARRANTIES OF MERCHANTABILITY AND FITNESS FOR
 * A PARTICULAR PURPOSE ARE DISCLAIMED. IN NO EVENT SHALL THE COPYRIGHT
 * OWNER OR CONTRIBUTORS BE LIABLE FOR ANY DIRECT, INDIRECT, INCIDENTAL,
 * SPECIAL, EXEMPLARY, OR CONSEQUENTIAL DAMAGES (INCLUDING, BUT NOT
 * LIMITED TO, PROCUREMENT OF SUBSTITUTE GOODS OR SERVICES; LOSS OF USE,
 * DATA, OR PROFITS; OR BUSINESS INTERRUPTION) HOWEVER CAUSED AND ON ANY
 * THEORY OF LIABILITY, WHETHER IN CONTRACT, STRICT LIABILITY, OR TORT
 * (INCLUDING NEGLIGENCE OR OTHERWISE) ARISING IN ANY WAY OUT OF THE USE
 * OF THIS SOFTWARE, EVEN IF ADVISED OF THE POSSIBILITY OF SUCH DAMAGE.
 *
 * Authors: Ali Saidi
 *          Gabe Black
 *          Giacomo Gabrielli
 *          Thomas Grocutt
 */

#include "arch/arm/faults.hh"

#include "arch/arm/insts/static_inst.hh"
#include "arch/arm/system.hh"
#include "arch/arm/utility.hh"
#include "base/compiler.hh"
#include "base/trace.hh"
#include "cpu/base.hh"
#include "cpu/thread_context.hh"
#include "debug/Faults.hh"
#include "sim/full_system.hh"

namespace ArmISA
{

uint8_t ArmFault::shortDescFaultSources[] = {
    0x01,  // AlignmentFault
    0x04,  // InstructionCacheMaintenance
    0xff,  // SynchExtAbtOnTranslTableWalkL0 (INVALID)
    0x0c,  // SynchExtAbtOnTranslTableWalkL1
    0x0e,  // SynchExtAbtOnTranslTableWalkL2
    0xff,  // SynchExtAbtOnTranslTableWalkL3 (INVALID)
    0xff,  // SynchPtyErrOnTranslTableWalkL0 (INVALID)
    0x1c,  // SynchPtyErrOnTranslTableWalkL1
    0x1e,  // SynchPtyErrOnTranslTableWalkL2
    0xff,  // SynchPtyErrOnTranslTableWalkL3 (INVALID)
    0xff,  // TranslationL0 (INVALID)
    0x05,  // TranslationL1
    0x07,  // TranslationL2
    0xff,  // TranslationL3 (INVALID)
    0xff,  // AccessFlagL0 (INVALID)
    0x03,  // AccessFlagL1
    0x06,  // AccessFlagL2
    0xff,  // AccessFlagL3 (INVALID)
    0xff,  // DomainL0 (INVALID)
    0x09,  // DomainL1
    0x0b,  // DomainL2
    0xff,  // DomainL3 (INVALID)
    0xff,  // PermissionL0 (INVALID)
    0x0d,  // PermissionL1
    0x0f,  // PermissionL2
    0xff,  // PermissionL3 (INVALID)
    0x02,  // DebugEvent
    0x08,  // SynchronousExternalAbort
    0x10,  // TLBConflictAbort
    0x19,  // SynchPtyErrOnMemoryAccess
    0x16,  // AsynchronousExternalAbort
    0x18,  // AsynchPtyErrOnMemoryAccess
    0xff,  // AddressSizeL0 (INVALID)
    0xff,  // AddressSizeL1 (INVALID)
    0xff,  // AddressSizeL2 (INVALID)
    0xff,  // AddressSizeL3 (INVALID)
    0x40,  // PrefetchTLBMiss
    0x80   // PrefetchUncacheable
};

static_assert(sizeof(ArmFault::shortDescFaultSources) ==
              ArmFault::NumFaultSources,
              "Invalid size of ArmFault::shortDescFaultSources[]");

uint8_t ArmFault::longDescFaultSources[] = {
    0x21,  // AlignmentFault
    0xff,  // InstructionCacheMaintenance (INVALID)
    0xff,  // SynchExtAbtOnTranslTableWalkL0 (INVALID)
    0x15,  // SynchExtAbtOnTranslTableWalkL1
    0x16,  // SynchExtAbtOnTranslTableWalkL2
    0x17,  // SynchExtAbtOnTranslTableWalkL3
    0xff,  // SynchPtyErrOnTranslTableWalkL0 (INVALID)
    0x1d,  // SynchPtyErrOnTranslTableWalkL1
    0x1e,  // SynchPtyErrOnTranslTableWalkL2
    0x1f,  // SynchPtyErrOnTranslTableWalkL3
    0xff,  // TranslationL0 (INVALID)
    0x05,  // TranslationL1
    0x06,  // TranslationL2
    0x07,  // TranslationL3
    0xff,  // AccessFlagL0 (INVALID)
    0x09,  // AccessFlagL1
    0x0a,  // AccessFlagL2
    0x0b,  // AccessFlagL3
    0xff,  // DomainL0 (INVALID)
    0x3d,  // DomainL1
    0x3e,  // DomainL2
    0xff,  // DomainL3 (RESERVED)
    0xff,  // PermissionL0 (INVALID)
    0x0d,  // PermissionL1
    0x0e,  // PermissionL2
    0x0f,  // PermissionL3
    0x22,  // DebugEvent
    0x10,  // SynchronousExternalAbort
    0x30,  // TLBConflictAbort
    0x18,  // SynchPtyErrOnMemoryAccess
    0x11,  // AsynchronousExternalAbort
    0x19,  // AsynchPtyErrOnMemoryAccess
    0xff,  // AddressSizeL0 (INVALID)
    0xff,  // AddressSizeL1 (INVALID)
    0xff,  // AddressSizeL2 (INVALID)
    0xff,  // AddressSizeL3 (INVALID)
    0x40,  // PrefetchTLBMiss
    0x80   // PrefetchUncacheable
};

static_assert(sizeof(ArmFault::longDescFaultSources) ==
              ArmFault::NumFaultSources,
              "Invalid size of ArmFault::longDescFaultSources[]");

uint8_t ArmFault::aarch64FaultSources[] = {
    0x21,  // AlignmentFault
    0xff,  // InstructionCacheMaintenance (INVALID)
    0x14,  // SynchExtAbtOnTranslTableWalkL0
    0x15,  // SynchExtAbtOnTranslTableWalkL1
    0x16,  // SynchExtAbtOnTranslTableWalkL2
    0x17,  // SynchExtAbtOnTranslTableWalkL3
    0x1c,  // SynchPtyErrOnTranslTableWalkL0
    0x1d,  // SynchPtyErrOnTranslTableWalkL1
    0x1e,  // SynchPtyErrOnTranslTableWalkL2
    0x1f,  // SynchPtyErrOnTranslTableWalkL3
    0x04,  // TranslationL0
    0x05,  // TranslationL1
    0x06,  // TranslationL2
    0x07,  // TranslationL3
    0x08,  // AccessFlagL0
    0x09,  // AccessFlagL1
    0x0a,  // AccessFlagL2
    0x0b,  // AccessFlagL3
    // @todo: Section & Page Domain Fault in AArch64?
    0xff,  // DomainL0 (INVALID)
    0xff,  // DomainL1 (INVALID)
    0xff,  // DomainL2 (INVALID)
    0xff,  // DomainL3 (INVALID)
    0x0c,  // PermissionL0
    0x0d,  // PermissionL1
    0x0e,  // PermissionL2
    0x0f,  // PermissionL3
    0x22,  // DebugEvent
    0x10,  // SynchronousExternalAbort
    0x30,  // TLBConflictAbort
    0x18,  // SynchPtyErrOnMemoryAccess
    0xff,  // AsynchronousExternalAbort (INVALID)
    0xff,  // AsynchPtyErrOnMemoryAccess (INVALID)
    0x00,  // AddressSizeL0
    0x01,  // AddressSizeL1
    0x02,  // AddressSizeL2
    0x03,  // AddressSizeL3
    0x40,  // PrefetchTLBMiss
    0x80   // PrefetchUncacheable
};

static_assert(sizeof(ArmFault::aarch64FaultSources) ==
              ArmFault::NumFaultSources,
              "Invalid size of ArmFault::aarch64FaultSources[]");

// Fields: name, offset, cur{ELT,ELH}Offset, lowerEL{64,32}Offset, next mode,
//         {ARM, Thumb, ARM_ELR, Thumb_ELR} PC offset, hyp trap,
//         {A, F} disable, class, stat
template<> ArmFault::FaultVals ArmFaultVals<Reset>::vals(
    // Some dummy values (the reset vector has an IMPLEMENTATION DEFINED
    // location in AArch64)
    "Reset",                 0x000, 0x000, 0x000, 0x000, 0x000, MODE_SVC,
    0, 0, 0, 0, false, true,  true,  EC_UNKNOWN
);
template<> ArmFault::FaultVals ArmFaultVals<UndefinedInstruction>::vals(
    "Undefined Instruction", 0x004, 0x000, 0x200, 0x400, 0x600, MODE_UNDEFINED,
    4, 2, 0, 0, true,  false, false, EC_UNKNOWN
);
template<> ArmFault::FaultVals ArmFaultVals<SupervisorCall>::vals(
    "Supervisor Call",       0x008, 0x000, 0x200, 0x400, 0x600, MODE_SVC,
    4, 2, 4, 2, true,  false, false, EC_SVC_TO_HYP
);
template<> ArmFault::FaultVals ArmFaultVals<SecureMonitorCall>::vals(
    "Secure Monitor Call",   0x008, 0x000, 0x200, 0x400, 0x600, MODE_MON,
    4, 4, 4, 4, false, true,  true,  EC_SMC_TO_HYP
);
template<> ArmFault::FaultVals ArmFaultVals<HypervisorCall>::vals(
    "Hypervisor Call",       0x008, 0x000, 0x200, 0x400, 0x600, MODE_HYP,
    4, 4, 4, 4, true,  false, false, EC_HVC
);
template<> ArmFault::FaultVals ArmFaultVals<PrefetchAbort>::vals(
    "Prefetch Abort",        0x00C, 0x000, 0x200, 0x400, 0x600, MODE_ABORT,
    4, 4, 0, 0, true,  true,  false, EC_PREFETCH_ABORT_TO_HYP
);
template<> ArmFault::FaultVals ArmFaultVals<DataAbort>::vals(
    "Data Abort",            0x010, 0x000, 0x200, 0x400, 0x600, MODE_ABORT,
    8, 8, 0, 0, true,  true,  false, EC_DATA_ABORT_TO_HYP
);
template<> ArmFault::FaultVals ArmFaultVals<VirtualDataAbort>::vals(
    "Virtual Data Abort",    0x010, 0x000, 0x200, 0x400, 0x600, MODE_ABORT,
    8, 8, 0, 0, true,  true,  false, EC_INVALID
);
template<> ArmFault::FaultVals ArmFaultVals<HypervisorTrap>::vals(
    // @todo: double check these values
    "Hypervisor Trap",       0x014, 0x000, 0x200, 0x400, 0x600, MODE_HYP,
    0, 0, 0, 0, false, false, false, EC_UNKNOWN
);
template<> ArmFault::FaultVals ArmFaultVals<SecureMonitorTrap>::vals(
    "Secure Monitor Trap",   0x004, 0x000, 0x200, 0x400, 0x600, MODE_MON,
    4, 2, 0, 0, false, false, false, EC_UNKNOWN
);
template<> ArmFault::FaultVals ArmFaultVals<Interrupt>::vals(
    "IRQ",                   0x018, 0x080, 0x280, 0x480, 0x680, MODE_IRQ,
    4, 4, 0, 0, false, true,  false, EC_UNKNOWN
);
template<> ArmFault::FaultVals ArmFaultVals<VirtualInterrupt>::vals(
    "Virtual IRQ",           0x018, 0x080, 0x280, 0x480, 0x680, MODE_IRQ,
    4, 4, 0, 0, false, true,  false, EC_INVALID
);
template<> ArmFault::FaultVals ArmFaultVals<FastInterrupt>::vals(
    "FIQ",                   0x01C, 0x100, 0x300, 0x500, 0x700, MODE_FIQ,
    4, 4, 0, 0, false, true,  true,  EC_UNKNOWN
);
template<> ArmFault::FaultVals ArmFaultVals<VirtualFastInterrupt>::vals(
    "Virtual FIQ",           0x01C, 0x100, 0x300, 0x500, 0x700, MODE_FIQ,
    4, 4, 0, 0, false, true,  true,  EC_INVALID
);
template<> ArmFault::FaultVals ArmFaultVals<IllegalInstSetStateFault>::vals(
    "Illegal Inst Set State Fault",   0x004, 0x000, 0x200, 0x400, 0x600, MODE_UNDEFINED,
    4, 2, 0, 0, true, false, false, EC_ILLEGAL_INST
);
template<> ArmFault::FaultVals ArmFaultVals<SupervisorTrap>::vals(
    // Some dummy values (SupervisorTrap is AArch64-only)
    "Supervisor Trap",   0x014, 0x000, 0x200, 0x400, 0x600, MODE_SVC,
    0, 0, 0, 0, false, false, false, EC_UNKNOWN
);
template<> ArmFault::FaultVals ArmFaultVals<PCAlignmentFault>::vals(
    // Some dummy values (PCAlignmentFault is AArch64-only)
    "PC Alignment Fault",   0x000, 0x000, 0x200, 0x400, 0x600, MODE_SVC,
    0, 0, 0, 0, true, false, false, EC_PC_ALIGNMENT
);
template<> ArmFault::FaultVals ArmFaultVals<SPAlignmentFault>::vals(
    // Some dummy values (SPAlignmentFault is AArch64-only)
    "SP Alignment Fault",   0x000, 0x000, 0x200, 0x400, 0x600, MODE_SVC,
    0, 0, 0, 0, true, false, false, EC_STACK_PTR_ALIGNMENT
);
template<> ArmFault::FaultVals ArmFaultVals<SystemError>::vals(
    // Some dummy values (SError is AArch64-only)
    "SError",                0x000, 0x180, 0x380, 0x580, 0x780, MODE_SVC,
    0, 0, 0, 0, false, true,  true,  EC_SERROR
);
template<> ArmFault::FaultVals ArmFaultVals<SoftwareBreakpoint>::vals(
    // Some dummy values (SoftwareBreakpoint is AArch64-only)
    "Software Breakpoint",   0x000, 0x000, 0x200, 0x400, 0x600, MODE_SVC,
    0, 0, 0, 0, true, false, false,  EC_SOFTWARE_BREAKPOINT
);
template<> ArmFault::FaultVals ArmFaultVals<ArmSev>::vals(
    // Some dummy values
    "ArmSev Flush",          0x000, 0x000, 0x000, 0x000, 0x000, MODE_SVC,
    0, 0, 0, 0, false, true,  true,  EC_UNKNOWN
);

Addr
ArmFault::getVector(ThreadContext *tc)
{
    Addr base;

    // Check for invalid modes
    CPSR cpsr = tc->readMiscRegNoEffect(MISCREG_CPSR);
    assert(ArmSystem::haveSecurity(tc) || cpsr.mode != MODE_MON);
    assert(ArmSystem::haveVirtualization(tc) || cpsr.mode != MODE_HYP);

    switch (cpsr.mode)
    {
      case MODE_MON:
        base = tc->readMiscReg(MISCREG_MVBAR);
        break;
      case MODE_HYP:
        base = tc->readMiscReg(MISCREG_HVBAR);
        break;
      default:
        SCTLR sctlr = tc->readMiscReg(MISCREG_SCTLR);
        if (sctlr.v) {
            base = HighVecs;
        } else {
            base = ArmSystem::haveSecurity(tc) ?
                tc->readMiscReg(MISCREG_VBAR) : 0;
        }
        break;
    }

    return base + offset(tc);
}

Addr
ArmFault::getVector64(ThreadContext *tc)
{
    Addr vbar;
    switch (toEL) {
      case EL3:
        assert(ArmSystem::haveSecurity(tc));
        vbar = tc->readMiscReg(MISCREG_VBAR_EL3);
        break;
      case EL2:
        assert(ArmSystem::haveVirtualization(tc));
        vbar = tc->readMiscReg(MISCREG_VBAR_EL2);
        break;
      case EL1:
        vbar = tc->readMiscReg(MISCREG_VBAR_EL1);
        break;
      default:
        panic("Invalid target exception level");
        break;
    }
    return vbar + offset64(tc);
}

MiscRegIndex
ArmFault::getSyndromeReg64() const
{
    switch (toEL) {
      case EL1:
        return MISCREG_ESR_EL1;
      case EL2:
        return MISCREG_ESR_EL2;
      case EL3:
        return MISCREG_ESR_EL3;
      default:
        panic("Invalid exception level");
        break;
    }
}

MiscRegIndex
ArmFault::getFaultAddrReg64() const
{
    switch (toEL) {
      case EL1:
        return MISCREG_FAR_EL1;
      case EL2:
        return MISCREG_FAR_EL2;
      case EL3:
        return MISCREG_FAR_EL3;
      default:
        panic("Invalid exception level");
        break;
    }
}

void
ArmFault::setSyndrome(ThreadContext *tc, MiscRegIndex syndrome_reg)
{
    uint32_t value;
    uint32_t exc_class = (uint32_t) ec(tc);
    uint32_t issVal = iss();

    assert(!from64 || ArmSystem::highestELIs64(tc));

    value = exc_class << 26;

    // HSR.IL not valid for Prefetch Aborts (0x20, 0x21) and Data Aborts (0x24,
    // 0x25) for which the ISS information is not valid (ARMv7).
    // @todo: ARMv8 revises AArch32 functionality: when HSR.IL is not
    // valid it is treated as RES1.
    if (to64) {
        value |= 1 << 25;
    } else if ((bits(exc_class, 5, 3) != 4) ||
               (bits(exc_class, 2) && bits(issVal, 24))) {
        if (!machInst.thumb || machInst.bigThumb)
            value |= 1 << 25;
    }
    // Condition code valid for EC[5:4] nonzero
    if (!from64 && ((bits(exc_class, 5, 4) == 0) &&
                    (bits(exc_class, 3, 0) != 0))) {
        if (!machInst.thumb) {
            uint32_t      cond;
            ConditionCode condCode = (ConditionCode) (uint32_t) machInst.condCode;
            // If its on unconditional instruction report with a cond code of
            // 0xE, ie the unconditional code
            cond  = (condCode == COND_UC) ? COND_AL : condCode;
            value |= cond << 20;
            value |= 1    << 24;
        }
        value |= bits(issVal, 19, 0);
    } else {
        value |= issVal;
    }
    tc->setMiscReg(syndrome_reg, value);
}

void
ArmFault::update(ThreadContext *tc)
{
    CPSR cpsr = tc->readMiscReg(MISCREG_CPSR);

    // Determine source exception level and mode
    fromMode = (OperatingMode) (uint8_t) cpsr.mode;
    fromEL = opModeToEL(fromMode);
    if (opModeIs64(fromMode))
        from64 = true;

    // Determine target exception level (aarch64) or target execution
    // mode (aarch32).
    if (ArmSystem::haveSecurity(tc) && routeToMonitor(tc)) {
        toMode = MODE_MON;
        toEL = EL3;
    } else if (ArmSystem::haveVirtualization(tc) && routeToHyp(tc)) {
        toMode = MODE_HYP;
        toEL = EL2;
        hypRouted = true;
    } else {
        toMode = nextMode();
        toEL = opModeToEL(toMode);
    }

    if (fromEL > toEL)
        toEL = fromEL;

<<<<<<< HEAD
    to64 = ELIs64(tc, toEL);

    // The fault specific informations have been updated; it is
    // now possible to use them inside the fault.
    faultUpdated = true;
}

void
ArmFault::invoke(ThreadContext *tc, const StaticInstPtr &inst)
{

    // Update fault state informations, like the starting mode (aarch32)
    // or EL (aarch64) and the ending mode or EL.
    // From the update function we are also evaluating if the fault must
    // be handled in AArch64 mode (to64).
    update(tc);

    if (to64) {
        // Invoke exception handler in AArch64 state
        invoke64(tc, inst);
        return;
=======
    // Check for Set Priviledge Access Never, if PAN is supported
    AA64MMFR1 mmfr1 = tc->readMiscReg(MISCREG_ID_AA64MMFR1_EL1);
    if (mmfr1.pan) {
        if (toEL == EL1) {
            const SCTLR sctlr = tc->readMiscReg(MISCREG_SCTLR_EL1);
            span = !sctlr.span;
        }

        const HCR hcr = tc->readMiscRegNoEffect(MISCREG_HCR_EL2);
        if (toEL == EL2 && hcr.e2h && hcr.tge) {
            const SCTLR sctlr = tc->readMiscReg(MISCREG_SCTLR_EL2);
            span = !sctlr.span;
        }
>>>>>>> a56ab045
    }

    to64 = ELIs64(tc, toEL);

    // The fault specific informations have been updated; it is
    // now possible to use them inside the fault.
    faultUpdated = true;
}

void
ArmFault::invoke(ThreadContext *tc, const StaticInstPtr &inst)
{

    // Update fault state informations, like the starting mode (aarch32)
    // or EL (aarch64) and the ending mode or EL.
    // From the update function we are also evaluating if the fault must
    // be handled in AArch64 mode (to64).
    update(tc);

    if (to64) {
        // Invoke exception handler in AArch64 state
        invoke64(tc, inst);
        return;
    }

    // ARMv7 (ARM ARM issue C B1.9)

    bool have_security       = ArmSystem::haveSecurity(tc);

    FaultBase::invoke(tc);
    if (!FullSystem)
        return;
    countStat()++;

    SCTLR sctlr = tc->readMiscReg(MISCREG_SCTLR);
    SCR scr = tc->readMiscReg(MISCREG_SCR);
    CPSR saved_cpsr = tc->readMiscReg(MISCREG_CPSR);
    saved_cpsr.nz = tc->readCCReg(CCREG_NZ);
    saved_cpsr.c = tc->readCCReg(CCREG_C);
    saved_cpsr.v = tc->readCCReg(CCREG_V);
    saved_cpsr.ge = tc->readCCReg(CCREG_GE);

    Addr curPc M5_VAR_USED = tc->pcState().pc();
    ITSTATE it = tc->pcState().itstate();
    saved_cpsr.it2 = it.top6;
    saved_cpsr.it1 = it.bottom2;

    // if we have a valid instruction then use it to annotate this fault with
    // extra information. This is used to generate the correct fault syndrome
    // information
    ArmStaticInst *arm_inst M5_VAR_USED = instrAnnotate(inst);

    // Ensure Secure state if initially in Monitor mode
    if (have_security && saved_cpsr.mode == MODE_MON) {
        SCR scr = tc->readMiscRegNoEffect(MISCREG_SCR);
        if (scr.ns) {
            scr.ns = 0;
            tc->setMiscRegNoEffect(MISCREG_SCR, scr);
        }
    }

    CPSR cpsr = tc->readMiscReg(MISCREG_CPSR);
    cpsr.mode = toMode;

    // some bits are set differently if we have been routed to hyp mode
    if (cpsr.mode == MODE_HYP) {
        SCTLR hsctlr = tc->readMiscReg(MISCREG_HSCTLR);
        cpsr.t = hsctlr.te;
        cpsr.e = hsctlr.ee;
        if (!scr.ea)  {cpsr.a = 1;}
        if (!scr.fiq) {cpsr.f = 1;}
        if (!scr.irq) {cpsr.i = 1;}
    } else if (cpsr.mode == MODE_MON) {
        // Special case handling when entering monitor mode
        cpsr.t = sctlr.te;
        cpsr.e = sctlr.ee;
        cpsr.a = 1;
        cpsr.f = 1;
        cpsr.i = 1;
    } else {
        cpsr.t = sctlr.te;
        cpsr.e = sctlr.ee;

        // The *Disable functions are virtual and different per fault
        cpsr.a = cpsr.a | abortDisable(tc);
        cpsr.f = cpsr.f | fiqDisable(tc);
        cpsr.i = 1;
    }
    cpsr.it1 = cpsr.it2 = 0;
    cpsr.j = 0;
    cpsr.pan = span ? 1 : saved_cpsr.pan;
    tc->setMiscReg(MISCREG_CPSR, cpsr);

    // Make sure mailbox sets to one always
    tc->setMiscReg(MISCREG_SEV_MAILBOX, 1);

    // Clear the exclusive monitor
    tc->setMiscReg(MISCREG_LOCKFLAG, 0);

    if (cpsr.mode == MODE_HYP) {
        tc->setMiscReg(MISCREG_ELR_HYP, curPc +
                (saved_cpsr.t ? thumbPcOffset(true)  : armPcOffset(true)));
    } else {
        tc->setIntReg(INTREG_LR, curPc +
                (saved_cpsr.t ? thumbPcOffset(false) : armPcOffset(false)));
    }

    switch (cpsr.mode) {
      case MODE_FIQ:
        tc->setMiscReg(MISCREG_SPSR_FIQ, saved_cpsr);
        break;
      case MODE_IRQ:
        tc->setMiscReg(MISCREG_SPSR_IRQ, saved_cpsr);
        break;
      case MODE_SVC:
        tc->setMiscReg(MISCREG_SPSR_SVC, saved_cpsr);
        break;
      case MODE_MON:
        assert(have_security);
        tc->setMiscReg(MISCREG_SPSR_MON, saved_cpsr);
        break;
      case MODE_ABORT:
        tc->setMiscReg(MISCREG_SPSR_ABT, saved_cpsr);
        break;
      case MODE_UNDEFINED:
        tc->setMiscReg(MISCREG_SPSR_UND, saved_cpsr);
        if (ec(tc) != EC_UNKNOWN)
            setSyndrome(tc, MISCREG_HSR);
        break;
      case MODE_HYP:
        assert(ArmSystem::haveVirtualization(tc));
        tc->setMiscReg(MISCREG_SPSR_HYP, saved_cpsr);
        setSyndrome(tc, MISCREG_HSR);
        break;
      default:
        panic("unknown Mode\n");
    }

    Addr newPc = getVector(tc);
    DPRINTF(Faults, "Invoking Fault:%s cpsr:%#x PC:%#x lr:%#x newVec: %#x "
            "%s\n", name(), cpsr, curPc, tc->readIntReg(INTREG_LR),
            newPc, arm_inst ? csprintf("inst: %#x", arm_inst->encoding()) :
            std::string());
    PCState pc(newPc);
    pc.thumb(cpsr.t);
    pc.nextThumb(pc.thumb());
    pc.jazelle(cpsr.j);
    pc.nextJazelle(pc.jazelle());
    pc.aarch64(!cpsr.width);
    pc.nextAArch64(!cpsr.width);
    pc.illegalExec(false);
    tc->pcState(pc);
}

void
ArmFault::invoke64(ThreadContext *tc, const StaticInstPtr &inst)
{
    // Determine actual misc. register indices for ELR_ELx and SPSR_ELx
    MiscRegIndex elr_idx, spsr_idx;
    switch (toEL) {
      case EL1:
        elr_idx = MISCREG_ELR_EL1;
        spsr_idx = MISCREG_SPSR_EL1;
        break;
      case EL2:
        assert(ArmSystem::haveVirtualization(tc));
        elr_idx = MISCREG_ELR_EL2;
        spsr_idx = MISCREG_SPSR_EL2;
        break;
      case EL3:
        assert(ArmSystem::haveSecurity(tc));
        elr_idx = MISCREG_ELR_EL3;
        spsr_idx = MISCREG_SPSR_EL3;
        break;
      default:
        panic("Invalid target exception level");
        break;
    }

    // Save process state into SPSR_ELx
    CPSR cpsr = tc->readMiscReg(MISCREG_CPSR);
    CPSR spsr = cpsr;
    spsr.nz = tc->readCCReg(CCREG_NZ);
    spsr.c = tc->readCCReg(CCREG_C);
    spsr.v = tc->readCCReg(CCREG_V);
    if (from64) {
        // Force some bitfields to 0
        spsr.q = 0;
        spsr.it1 = 0;
        spsr.j = 0;
        spsr.ge = 0;
        spsr.it2 = 0;
        spsr.t = 0;
    } else {
        spsr.ge = tc->readCCReg(CCREG_GE);
        ITSTATE it = tc->pcState().itstate();
        spsr.it2 = it.top6;
        spsr.it1 = it.bottom2;
        // Force some bitfields to 0
        spsr.ss = 0;
    }
    tc->setMiscReg(spsr_idx, spsr);

    // Save preferred return address into ELR_ELx
    Addr curr_pc = tc->pcState().pc();
    Addr ret_addr = curr_pc;
    if (from64)
        ret_addr += armPcElrOffset();
    else
        ret_addr += spsr.t ? thumbPcElrOffset() : armPcElrOffset();
    tc->setMiscReg(elr_idx, ret_addr);

    Addr vec_address = getVector64(tc);

    // Update process state
    OperatingMode64 mode = 0;
    mode.spX = 1;
    mode.el = toEL;
    mode.width = 0;
    cpsr.mode = mode;
    cpsr.daif = 0xf;
    cpsr.il = 0;
    cpsr.ss = 0;
    cpsr.pan = span ? 1 : spsr.pan;
    tc->setMiscReg(MISCREG_CPSR, cpsr);

    // If we have a valid instruction then use it to annotate this fault with
    // extra information. This is used to generate the correct fault syndrome
    // information
    ArmStaticInst *arm_inst M5_VAR_USED = instrAnnotate(inst);

    // Set PC to start of exception handler
    Addr new_pc = purifyTaggedAddr(vec_address, tc, toEL);
    DPRINTF(Faults, "Invoking Fault (AArch64 target EL):%s cpsr:%#x PC:%#x "
            "elr:%#x newVec: %#x %s\n", name(), cpsr, curr_pc, ret_addr,
            new_pc, arm_inst ? csprintf("inst: %#x", arm_inst->encoding()) :
            std::string());
    PCState pc(new_pc);
    pc.aarch64(!cpsr.width);
    pc.nextAArch64(!cpsr.width);
    pc.illegalExec(false);
    tc->pcState(pc);

    // Save exception syndrome
    if ((nextMode() != MODE_IRQ) && (nextMode() != MODE_FIQ))
        setSyndrome(tc, getSyndromeReg64());
}

ArmStaticInst *
ArmFault::instrAnnotate(const StaticInstPtr &inst)
{
    if (inst) {
        auto arm_inst = static_cast<ArmStaticInst *>(inst.get());
        arm_inst->annotateFault(this);
        return arm_inst;
    } else {
        return nullptr;
    }
}

Addr
Reset::getVector(ThreadContext *tc)
{
    Addr base;

    // Check for invalid modes
    CPSR M5_VAR_USED cpsr = tc->readMiscRegNoEffect(MISCREG_CPSR);
    assert(ArmSystem::haveSecurity(tc) || cpsr.mode != MODE_MON);
    assert(ArmSystem::haveVirtualization(tc) || cpsr.mode != MODE_HYP);

    // RVBAR is aliased (implemented as) MVBAR in gem5, since the two
    // are mutually exclusive; there is no need to check here for
    // which register to use since they hold the same value
    base = tc->readMiscReg(MISCREG_MVBAR);

    return base + offset(tc);
}

void
Reset::invoke(ThreadContext *tc, const StaticInstPtr &inst)
{
    if (FullSystem) {
        tc->getCpuPtr()->clearInterrupts(tc->threadId());
        tc->clearArchRegs();
    }
    if (!ArmSystem::highestELIs64(tc)) {
        ArmFault::invoke(tc, inst);
        tc->setMiscReg(MISCREG_VMPIDR,
                       getMPIDR(dynamic_cast<ArmSystem*>(tc->getSystemPtr()), tc));

        // Unless we have SMC code to get us there, boot in HYP!
        if (ArmSystem::haveVirtualization(tc) &&
            !ArmSystem::haveSecurity(tc)) {
            CPSR cpsr = tc->readMiscReg(MISCREG_CPSR);
            cpsr.mode = MODE_HYP;
            tc->setMiscReg(MISCREG_CPSR, cpsr);
        }
    } else {
        // Advance the PC to the IMPLEMENTATION DEFINED reset value
        PCState pc = ArmSystem::resetAddr(tc);
        pc.aarch64(true);
        pc.nextAArch64(true);
        tc->pcState(pc);
    }
}

void
UndefinedInstruction::invoke(ThreadContext *tc, const StaticInstPtr &inst)
{
    if (FullSystem) {
        ArmFault::invoke(tc, inst);
        return;
    }

    // If the mnemonic isn't defined this has to be an unknown instruction.
    assert(unknown || mnemonic != NULL);
    auto arm_inst = static_cast<ArmStaticInst *>(inst.get());
    if (disabled) {
        panic("Attempted to execute disabled instruction "
                "'%s' (inst 0x%08x)", mnemonic, arm_inst->encoding());
    } else if (unknown) {
        panic("Attempted to execute unknown instruction (inst 0x%08x)",
              arm_inst->encoding());
    } else {
        panic("Attempted to execute unimplemented instruction "
                "'%s' (inst 0x%08x)", mnemonic, arm_inst->encoding());
    }
}

bool
UndefinedInstruction::routeToHyp(ThreadContext *tc) const
{
    bool toHyp;

    SCR  scr  = tc->readMiscRegNoEffect(MISCREG_SCR);
    HCR  hcr  = tc->readMiscRegNoEffect(MISCREG_HCR);
    CPSR cpsr = tc->readMiscRegNoEffect(MISCREG_CPSR);

    // if in Hyp mode then stay in Hyp mode
    toHyp  = scr.ns && (cpsr.mode == MODE_HYP);
    // if HCR.TGE is set to 1, take to Hyp mode through Hyp Trap vector
    toHyp |= !inSecureState(scr, cpsr) && hcr.tge && (cpsr.mode == MODE_USER);
    return toHyp;
}

uint32_t
UndefinedInstruction::iss() const
{

    // If UndefinedInstruction is routed to hypervisor, iss field is 0.
    if (hypRouted) {
        return 0;
    }

    if (overrideEc == EC_INVALID)
        return issRaw;

    uint32_t new_iss = 0;
    uint32_t op0, op1, op2, CRn, CRm, Rt, dir;

    dir = bits(machInst, 21, 21);
    op0 = bits(machInst, 20, 19);
    op1 = bits(machInst, 18, 16);
    CRn = bits(machInst, 15, 12);
    CRm = bits(machInst, 11, 8);
    op2 = bits(machInst, 7, 5);
    Rt = bits(machInst, 4, 0);

    new_iss = op0 << 20 | op2 << 17 | op1 << 14 | CRn << 10 |
            Rt << 5 | CRm << 1 | dir;

    return new_iss;
}

void
SupervisorCall::invoke(ThreadContext *tc, const StaticInstPtr &inst)
{
    if (FullSystem) {
        ArmFault::invoke(tc, inst);
        return;
    }

    // As of now, there isn't a 32 bit thumb version of this instruction.
    assert(!machInst.bigThumb);
    uint32_t callNum;
    CPSR cpsr = tc->readMiscReg(MISCREG_CPSR);
    OperatingMode mode = (OperatingMode)(uint8_t)cpsr.mode;
    if (opModeIs64(mode))
        callNum = tc->readIntReg(INTREG_X8);
    else
        callNum = tc->readIntReg(INTREG_R7);
    Fault fault;
    tc->syscall(callNum, &fault);

    // Advance the PC since that won't happen automatically.
    PCState pc = tc->pcState();
    assert(inst);
    inst->advancePC(pc);
    tc->pcState(pc);
}

bool
SupervisorCall::routeToHyp(ThreadContext *tc) const
{
    bool toHyp;

    SCR  scr  = tc->readMiscRegNoEffect(MISCREG_SCR);
    HCR  hcr  = tc->readMiscRegNoEffect(MISCREG_HCR);
    CPSR cpsr = tc->readMiscRegNoEffect(MISCREG_CPSR);

    // if in Hyp mode then stay in Hyp mode
    toHyp  = scr.ns && (cpsr.mode == MODE_HYP);
    // if HCR.TGE is set to 1, take to Hyp mode through Hyp Trap vector
    toHyp |= !inSecureState(scr, cpsr) && hcr.tge && (cpsr.mode == MODE_USER);
    return toHyp;
}

ExceptionClass
SupervisorCall::ec(ThreadContext *tc) const
{
    return (overrideEc != EC_INVALID) ? overrideEc :
        (from64 ? EC_SVC_64 : vals.ec);
}

uint32_t
SupervisorCall::iss() const
{
    // Even if we have a 24 bit imm from an arm32 instruction then we only use
    // the bottom 16 bits for the ISS value (it doesn't hurt for AArch64 SVC).
    return issRaw & 0xFFFF;
}

uint32_t
SecureMonitorCall::iss() const
{
    if (from64)
        return bits(machInst, 20, 5);
    return 0;
}

ExceptionClass
UndefinedInstruction::ec(ThreadContext *tc) const
{
    // If UndefinedInstruction is routed to hypervisor,
    // HSR.EC field is 0.
    if (hypRouted)
        return EC_UNKNOWN;
    else
        return (overrideEc != EC_INVALID) ? overrideEc : vals.ec;
}


HypervisorCall::HypervisorCall(ExtMachInst _machInst, uint32_t _imm) :
        ArmFaultVals<HypervisorCall>(_machInst, _imm)
{}

ExceptionClass
HypervisorCall::ec(ThreadContext *tc) const
{
    return from64 ? EC_HVC_64 : vals.ec;
}

ExceptionClass
HypervisorTrap::ec(ThreadContext *tc) const
{
    return (overrideEc != EC_INVALID) ? overrideEc : vals.ec;
}

template<class T>
FaultOffset
ArmFaultVals<T>::offset(ThreadContext *tc)
{
    bool isHypTrap = false;

    // Normally we just use the exception vector from the table at the top if
    // this file, however if this exception has caused a transition to hype
    // mode, and its an exception type that would only do this if it has been
    // trapped then we use the hyp trap vector instead of the normal vector
    if (vals.hypTrappable) {
        CPSR cpsr = tc->readMiscReg(MISCREG_CPSR);
        if (cpsr.mode == MODE_HYP) {
            CPSR spsr = tc->readMiscReg(MISCREG_SPSR_HYP);
            isHypTrap = spsr.mode != MODE_HYP;
        }
    }
    return isHypTrap ? 0x14 : vals.offset;
}

template<class T>
FaultOffset
ArmFaultVals<T>::offset64(ThreadContext *tc)
{
    if (toEL == fromEL) {
        if (opModeIsT(fromMode))
            return vals.currELTOffset;
        return vals.currELHOffset;
    } else {
        bool lower_32 = false;
        if (toEL == EL3) {
            if (!inSecureState(tc) && ArmSystem::haveEL(tc, EL2))
                lower_32 = ELIs32(tc, EL2);
            else
                lower_32 = ELIs32(tc, EL1);
        } else {
            lower_32 = ELIs32(tc, static_cast<ExceptionLevel>(toEL - 1));
        }

        if (lower_32)
            return vals.lowerEL32Offset;
        return vals.lowerEL64Offset;
    }
}

// void
// SupervisorCall::setSyndrome64(ThreadContext *tc, MiscRegIndex esr_idx)
// {
//     ESR esr = 0;
//     esr.ec = machInst.aarch64 ? SvcAArch64 : SvcAArch32;
//     esr.il = !machInst.thumb;
//     if (machInst.aarch64)
//         esr.imm16 = bits(machInst.instBits, 20, 5);
//     else if (machInst.thumb)
//         esr.imm16 = bits(machInst.instBits, 7, 0);
//     else
//         esr.imm16 = bits(machInst.instBits, 15, 0);
//     tc->setMiscReg(esr_idx, esr);
// }

void
SecureMonitorCall::invoke(ThreadContext *tc, const StaticInstPtr &inst)
{
    if (FullSystem) {
        ArmFault::invoke(tc, inst);
        return;
    }
}

ExceptionClass
SecureMonitorCall::ec(ThreadContext *tc) const
{
    return (from64 ? EC_SMC_64 : vals.ec);
}

bool
SupervisorTrap::routeToHyp(ThreadContext *tc) const
{
    bool toHyp = false;

    SCR  scr  = tc->readMiscRegNoEffect(MISCREG_SCR_EL3);
    HCR  hcr  = tc->readMiscRegNoEffect(MISCREG_HCR_EL2);
    CPSR cpsr = tc->readMiscRegNoEffect(MISCREG_CPSR);

    // if HCR.TGE is set to 1, take to Hyp mode through Hyp Trap vector
<<<<<<< HEAD
    toHyp |= !inSecureState(scr, cpsr) && hcr.tge && (cpsr.el == EL0);
=======
    toHyp |= !inSecureState(scr, cpsr) && hcr.tge && (currEL(tc) == EL0);
>>>>>>> a56ab045
    return toHyp;
}

uint32_t
SupervisorTrap::iss() const
{
    // If SupervisorTrap is routed to hypervisor, iss field is 0.
    if (hypRouted) {
        return 0;
    }
    return issRaw;
}

ExceptionClass
SupervisorTrap::ec(ThreadContext *tc) const
{
    if (hypRouted)
        return EC_UNKNOWN;
    else
        return (overrideEc != EC_INVALID) ? overrideEc : vals.ec;
}

ExceptionClass
SecureMonitorTrap::ec(ThreadContext *tc) const
{
    return (overrideEc != EC_INVALID) ? overrideEc :
        (from64 ? EC_SMC_64 : vals.ec);
}

template<class T>
void
AbortFault<T>::invoke(ThreadContext *tc, const StaticInstPtr &inst)
{
    if (tranMethod == ArmFault::UnknownTran) {
        tranMethod = longDescFormatInUse(tc) ? ArmFault::LpaeTran
                                             : ArmFault::VmsaTran;

        if ((tranMethod == ArmFault::VmsaTran) && this->routeToMonitor(tc)) {
            // See ARM ARM B3-1416
            bool override_LPAE = false;
            TTBCR ttbcr_s = tc->readMiscReg(MISCREG_TTBCR_S);
            TTBCR M5_VAR_USED ttbcr_ns = tc->readMiscReg(MISCREG_TTBCR_NS);
            if (ttbcr_s.eae) {
                override_LPAE = true;
            } else {
                // Unimplemented code option, not seen in testing.  May need
                // extension according to the manual exceprt above.
                DPRINTF(Faults, "Warning: Incomplete translation method "
                        "override detected.\n");
            }
            if (override_LPAE)
                tranMethod = ArmFault::LpaeTran;
        }
    }

    if (source == ArmFault::AsynchronousExternalAbort) {
        tc->getCpuPtr()->clearInterrupt(tc->threadId(), INT_ABT, 0);
    }
    // Get effective fault source encoding
    CPSR cpsr = tc->readMiscReg(MISCREG_CPSR);

    // source must be determined BEFORE invoking generic routines which will
    // try to set hsr etc. and are based upon source!
    ArmFaultVals<T>::invoke(tc, inst);

    if (!this->to64) {  // AArch32
        FSR  fsr  = getFsr(tc);
        if (cpsr.mode == MODE_HYP) {
            tc->setMiscReg(T::HFarIndex, faultAddr);
        } else if (stage2) {
            tc->setMiscReg(MISCREG_HPFAR, (faultAddr >> 8) & ~0xf);
            tc->setMiscReg(T::HFarIndex,  OVAddr);
        } else {
            tc->setMiscReg(T::FsrIndex, fsr);
            tc->setMiscReg(T::FarIndex, faultAddr);
        }
        DPRINTF(Faults, "Abort Fault source=%#x fsr=%#x faultAddr=%#x "\
                "tranMethod=%#x\n", source, fsr, faultAddr, tranMethod);
    } else {  // AArch64
        // Set the FAR register.  Nothing else to do if we are in AArch64 state
        // because the syndrome register has already been set inside invoke64()
        if (stage2) {
            // stage 2 fault, set HPFAR_EL2 to the faulting IPA
            // and FAR_EL2 to the Original VA
            tc->setMiscReg(AbortFault<T>::getFaultAddrReg64(), OVAddr);
            tc->setMiscReg(MISCREG_HPFAR_EL2, bits(faultAddr, 47, 12) << 4);

            DPRINTF(Faults, "Abort Fault (Stage 2) VA: 0x%x IPA: 0x%x\n",
                    OVAddr, faultAddr);
        } else {
            tc->setMiscReg(AbortFault<T>::getFaultAddrReg64(), faultAddr);
        }
    }
}

template<class T>
void
AbortFault<T>::setSyndrome(ThreadContext *tc, MiscRegIndex syndrome_reg)
{
    srcEncoded = getFaultStatusCode(tc);
    if (srcEncoded == ArmFault::FaultSourceInvalid) {
        panic("Invalid fault source\n");
    }
    ArmFault::setSyndrome(tc, syndrome_reg);
}

template<class T>
uint8_t
AbortFault<T>::getFaultStatusCode(ThreadContext *tc) const
{

    panic_if(!this->faultUpdated,
             "Trying to use un-updated ArmFault internal variables\n");

    uint8_t fsc = 0;

    if (!this->to64) {
        // AArch32
        assert(tranMethod != ArmFault::UnknownTran);
        if (tranMethod == ArmFault::LpaeTran) {
            fsc = ArmFault::longDescFaultSources[source];
        } else {
            fsc = ArmFault::shortDescFaultSources[source];
        }
    } else {
        // AArch64
        fsc = ArmFault::aarch64FaultSources[source];
    }

    return fsc;
}

template<class T>
FSR
AbortFault<T>::getFsr(ThreadContext *tc) const
{
    FSR fsr = 0;

    auto fsc = getFaultStatusCode(tc);

    // AArch32
    assert(tranMethod != ArmFault::UnknownTran);
    if (tranMethod == ArmFault::LpaeTran) {
        fsr.status = fsc;
        fsr.lpae   = 1;
    } else {
        fsr.fsLow  = bits(fsc, 3, 0);
        fsr.fsHigh = bits(fsc, 4);
        fsr.domain = static_cast<uint8_t>(domain);
    }

    fsr.wnr = (write ? 1 : 0);
    fsr.ext = 0;

    return fsr;
}

template<class T>
bool
AbortFault<T>::abortDisable(ThreadContext *tc)
{
    if (ArmSystem::haveSecurity(tc)) {
        SCR scr = tc->readMiscRegNoEffect(MISCREG_SCR);
        return (!scr.ns || scr.aw);
    }
    return true;
}

template<class T>
void
AbortFault<T>::annotate(ArmFault::AnnotationIDs id, uint64_t val)
{
    switch (id)
    {
      case ArmFault::S1PTW:
        s1ptw = val;
        break;
      case ArmFault::OVA:
        OVAddr = val;
        break;

      // Just ignore unknown ID's
      default:
        break;
    }
}

template<class T>
uint32_t
AbortFault<T>::iss() const
{
    uint32_t val;

    val  = srcEncoded & 0x3F;
    val |= write << 6;
    val |= s1ptw << 7;
    return (val);
}

template<class T>
bool
AbortFault<T>::isMMUFault() const
{
    // NOTE: Not relying on LL information being aligned to lowest bits here
    return
         (source == ArmFault::AlignmentFault)     ||
        ((source >= ArmFault::TranslationLL) &&
         (source <  ArmFault::TranslationLL + 4)) ||
        ((source >= ArmFault::AccessFlagLL) &&
         (source <  ArmFault::AccessFlagLL + 4))  ||
        ((source >= ArmFault::DomainLL) &&
         (source <  ArmFault::DomainLL + 4))      ||
        ((source >= ArmFault::PermissionLL) &&
         (source <  ArmFault::PermissionLL + 4));
}

template<class T>
bool
AbortFault<T>::getFaultVAddr(Addr &va) const
{
    va = (stage2 ?  OVAddr : faultAddr);
    return true;
}

ExceptionClass
PrefetchAbort::ec(ThreadContext *tc) const
{
    if (to64) {
        // AArch64
        if (toEL == fromEL)
            return EC_PREFETCH_ABORT_CURR_EL;
        else
            return EC_PREFETCH_ABORT_LOWER_EL;
    } else {
        // AArch32
        // Abort faults have different EC codes depending on whether
        // the fault originated within HYP mode, or not. So override
        // the method and add the extra adjustment of the EC value.

        ExceptionClass ec = ArmFaultVals<PrefetchAbort>::vals.ec;

        CPSR spsr = tc->readMiscReg(MISCREG_SPSR_HYP);
        if (spsr.mode == MODE_HYP) {
            ec = ((ExceptionClass) (((uint32_t) ec) + 1));
        }
        return ec;
    }
}

bool
PrefetchAbort::routeToMonitor(ThreadContext *tc) const
{
    SCR scr = 0;
    if (from64)
        scr = tc->readMiscRegNoEffect(MISCREG_SCR_EL3);
    else
        scr = tc->readMiscRegNoEffect(MISCREG_SCR);

    return scr.ea && !isMMUFault();
}

bool
PrefetchAbort::routeToHyp(ThreadContext *tc) const
{
    bool toHyp;

    SCR  scr  = tc->readMiscRegNoEffect(MISCREG_SCR);
    HCR  hcr  = tc->readMiscRegNoEffect(MISCREG_HCR);
    CPSR cpsr = tc->readMiscRegNoEffect(MISCREG_CPSR);
    HDCR hdcr = tc->readMiscRegNoEffect(MISCREG_HDCR);

    // if in Hyp mode then stay in Hyp mode
    toHyp  = scr.ns && (cpsr.mode == MODE_HYP);
    // otherwise, check whether to take to Hyp mode through Hyp Trap vector
    toHyp |= (stage2 ||
                ( (source ==               DebugEvent) && hdcr.tde && (cpsr.mode !=  MODE_HYP)) ||
                ( (source == SynchronousExternalAbort) && hcr.tge  && (cpsr.mode == MODE_USER))
             ) && !inSecureState(tc);
    return toHyp;
}

ExceptionClass
DataAbort::ec(ThreadContext *tc) const
{
    if (to64) {
        // AArch64
        if (source == ArmFault::AsynchronousExternalAbort) {
            panic("Asynchronous External Abort should be handled with "
                    "SystemErrors (SErrors)!");
        }
        if (toEL == fromEL)
            return EC_DATA_ABORT_CURR_EL;
        else
            return EC_DATA_ABORT_LOWER_EL;
    } else {
        // AArch32
        // Abort faults have different EC codes depending on whether
        // the fault originated within HYP mode, or not. So override
        // the method and add the extra adjustment of the EC value.

        ExceptionClass ec = ArmFaultVals<DataAbort>::vals.ec;

        CPSR spsr = tc->readMiscReg(MISCREG_SPSR_HYP);
        if (spsr.mode == MODE_HYP) {
            ec = ((ExceptionClass) (((uint32_t) ec) + 1));
        }
        return ec;
    }
}

bool
DataAbort::routeToMonitor(ThreadContext *tc) const
{
    SCR scr = 0;
    if (from64)
        scr = tc->readMiscRegNoEffect(MISCREG_SCR_EL3);
    else
        scr = tc->readMiscRegNoEffect(MISCREG_SCR);

    return scr.ea && !isMMUFault();
}

bool
DataAbort::routeToHyp(ThreadContext *tc) const
{
    bool toHyp;

    SCR  scr  = tc->readMiscRegNoEffect(MISCREG_SCR);
    HCR  hcr  = tc->readMiscRegNoEffect(MISCREG_HCR);
    CPSR cpsr = tc->readMiscRegNoEffect(MISCREG_CPSR);
    HDCR hdcr = tc->readMiscRegNoEffect(MISCREG_HDCR);

    // if in Hyp mode then stay in Hyp mode
    toHyp  = scr.ns && (cpsr.mode == MODE_HYP);
    // otherwise, check whether to take to Hyp mode through Hyp Trap vector
    toHyp |= (stage2 ||
                ( (cpsr.mode != MODE_HYP) && ( ((source == AsynchronousExternalAbort) && hcr.amo) ||
                                               ((source == DebugEvent) && hdcr.tde) )
                ) ||
                ( (cpsr.mode == MODE_USER) && hcr.tge &&
                  ((source == AlignmentFault)            ||
                   (source == SynchronousExternalAbort))
                )
             ) && !inSecureState(tc);
    return toHyp;
}

uint32_t
DataAbort::iss() const
{
    uint32_t val;

    // Add on the data abort specific fields to the generic abort ISS value
    val  = AbortFault<DataAbort>::iss();
    // ISS is valid if not caused by a stage 1 page table walk, and when taken
    // to AArch64 only when directed to EL2
    if (!s1ptw && stage2 && (!to64 || toEL == EL2)) {
        val |= isv << 24;
        if (isv) {
            val |= sas << 22;
            val |= sse << 21;
            val |= srt << 16;
            // AArch64 only. These assignments are safe on AArch32 as well
            // because these vars are initialized to false
            val |= sf << 15;
            val |= ar << 14;
        }
    }
    return (val);
}

void
DataAbort::annotate(AnnotationIDs id, uint64_t val)
{
    AbortFault<DataAbort>::annotate(id, val);
    switch (id)
    {
      case SAS:
        isv = true;
        sas = val;
        break;
      case SSE:
        isv = true;
        sse = val;
        break;
      case SRT:
        isv = true;
        srt = val;
        break;
      case SF:
        isv = true;
        sf  = val;
        break;
      case AR:
        isv = true;
        ar  = val;
        break;
      // Just ignore unknown ID's
      default:
        break;
    }
}

void
VirtualDataAbort::invoke(ThreadContext *tc, const StaticInstPtr &inst)
{
    AbortFault<VirtualDataAbort>::invoke(tc, inst);
    HCR hcr = tc->readMiscRegNoEffect(MISCREG_HCR);
    hcr.va = 0;
    tc->setMiscRegNoEffect(MISCREG_HCR, hcr);
}

bool
Interrupt::routeToMonitor(ThreadContext *tc) const
{
    assert(ArmSystem::haveSecurity(tc));
    SCR scr = 0;
    if (from64)
        scr = tc->readMiscRegNoEffect(MISCREG_SCR_EL3);
    else
        scr = tc->readMiscRegNoEffect(MISCREG_SCR);
    return scr.irq;
}

bool
Interrupt::routeToHyp(ThreadContext *tc) const
{
    bool toHyp;

    SCR  scr  = tc->readMiscRegNoEffect(MISCREG_SCR);
    HCR  hcr  = tc->readMiscRegNoEffect(MISCREG_HCR);
    CPSR cpsr = tc->readMiscRegNoEffect(MISCREG_CPSR);
    // Determine whether IRQs are routed to Hyp mode.
    toHyp = (!scr.irq && hcr.imo && !inSecureState(tc)) ||
            (cpsr.mode == MODE_HYP);
    return toHyp;
}

bool
Interrupt::abortDisable(ThreadContext *tc)
{
    if (ArmSystem::haveSecurity(tc)) {
        SCR scr = tc->readMiscRegNoEffect(MISCREG_SCR);
        return (!scr.ns || scr.aw);
    }
    return true;
}

VirtualInterrupt::VirtualInterrupt()
{}

bool
FastInterrupt::routeToMonitor(ThreadContext *tc) const
{
    assert(ArmSystem::haveSecurity(tc));
    SCR scr = 0;
    if (from64)
        scr = tc->readMiscRegNoEffect(MISCREG_SCR_EL3);
    else
        scr = tc->readMiscRegNoEffect(MISCREG_SCR);
    return scr.fiq;
}

bool
FastInterrupt::routeToHyp(ThreadContext *tc) const
{
    bool toHyp;

    SCR  scr  = tc->readMiscRegNoEffect(MISCREG_SCR);
    HCR  hcr  = tc->readMiscRegNoEffect(MISCREG_HCR);
    CPSR cpsr = tc->readMiscRegNoEffect(MISCREG_CPSR);
    // Determine whether IRQs are routed to Hyp mode.
    toHyp = (!scr.fiq && hcr.fmo && !inSecureState(tc)) ||
            (cpsr.mode == MODE_HYP);
    return toHyp;
}

bool
FastInterrupt::abortDisable(ThreadContext *tc)
{
    if (ArmSystem::haveSecurity(tc)) {
        SCR scr = tc->readMiscRegNoEffect(MISCREG_SCR);
        return (!scr.ns || scr.aw);
    }
    return true;
}

bool
FastInterrupt::fiqDisable(ThreadContext *tc)
{
    if (ArmSystem::haveVirtualization(tc)) {
        return true;
    } else if (ArmSystem::haveSecurity(tc)) {
        SCR scr = tc->readMiscRegNoEffect(MISCREG_SCR);
        return (!scr.ns || scr.fw);
    }
    return true;
}

VirtualFastInterrupt::VirtualFastInterrupt()
{}

void
PCAlignmentFault::invoke(ThreadContext *tc, const StaticInstPtr &inst)
{
    ArmFaultVals<PCAlignmentFault>::invoke(tc, inst);
    assert(from64);
    // Set the FAR
    tc->setMiscReg(getFaultAddrReg64(), faultPC);
}

bool
PCAlignmentFault::routeToHyp(ThreadContext *tc) const
{
    bool toHyp = false;

    SCR  scr  = tc->readMiscRegNoEffect(MISCREG_SCR_EL3);
    HCR  hcr  = tc->readMiscRegNoEffect(MISCREG_HCR_EL2);
    CPSR cpsr = tc->readMiscRegNoEffect(MISCREG_CPSR);

    // if HCR.TGE is set to 1, take to Hyp mode through Hyp Trap vector
<<<<<<< HEAD
    toHyp |= !inSecureState(scr, cpsr) && hcr.tge && (cpsr.el == EL0);
=======
    toHyp |= !inSecureState(scr, cpsr) && hcr.tge && (currEL(tc) == EL0);
>>>>>>> a56ab045
    return toHyp;
}

SPAlignmentFault::SPAlignmentFault()
{}

SystemError::SystemError()
{}

void
SystemError::invoke(ThreadContext *tc, const StaticInstPtr &inst)
{
    tc->getCpuPtr()->clearInterrupt(tc->threadId(), INT_ABT, 0);
    ArmFault::invoke(tc, inst);
}

bool
SystemError::routeToMonitor(ThreadContext *tc) const
{
    assert(ArmSystem::haveSecurity(tc));
    assert(from64);
    SCR scr = tc->readMiscRegNoEffect(MISCREG_SCR_EL3);
    return scr.ea;
}

bool
SystemError::routeToHyp(ThreadContext *tc) const
{
    bool toHyp;
    assert(from64);

    SCR scr = tc->readMiscRegNoEffect(MISCREG_SCR_EL3);
    HCR hcr  = tc->readMiscRegNoEffect(MISCREG_HCR);

    toHyp = (!scr.ea && hcr.amo && !inSecureState(tc)) ||
            (!scr.ea && !scr.rw && !hcr.amo && !inSecureState(tc));
    return toHyp;
}


SoftwareBreakpoint::SoftwareBreakpoint(ExtMachInst _mach_inst, uint32_t _iss)
    : ArmFaultVals<SoftwareBreakpoint>(_mach_inst, _iss)
{}

bool
SoftwareBreakpoint::routeToHyp(ThreadContext *tc) const
{
    const bool have_el2 = ArmSystem::haveVirtualization(tc);

    const HCR hcr  = tc->readMiscRegNoEffect(MISCREG_HCR_EL2);
    const HDCR mdcr  = tc->readMiscRegNoEffect(MISCREG_MDCR_EL2);

    return have_el2 && !inSecureState(tc) && fromEL <= EL1 &&
        (hcr.tge || mdcr.tde);
}

ExceptionClass
SoftwareBreakpoint::ec(ThreadContext *tc) const
{
    return from64 ? EC_SOFTWARE_BREAKPOINT_64 : vals.ec;
}

void
ArmSev::invoke(ThreadContext *tc, const StaticInstPtr &inst) {
    DPRINTF(Faults, "Invoking ArmSev Fault\n");
    if (!FullSystem)
        return;

    // Set sev_mailbox to 1, clear the pending interrupt from remote
    // SEV execution and let pipeline continue as pcState is still
    // valid.
    tc->setMiscReg(MISCREG_SEV_MAILBOX, 1);
    tc->getCpuPtr()->clearInterrupt(tc->threadId(), INT_SEV, 0);
}

// Instantiate all the templates to make the linker happy
template class ArmFaultVals<Reset>;
template class ArmFaultVals<UndefinedInstruction>;
template class ArmFaultVals<SupervisorCall>;
template class ArmFaultVals<SecureMonitorCall>;
template class ArmFaultVals<HypervisorCall>;
template class ArmFaultVals<PrefetchAbort>;
template class ArmFaultVals<DataAbort>;
template class ArmFaultVals<VirtualDataAbort>;
template class ArmFaultVals<HypervisorTrap>;
template class ArmFaultVals<Interrupt>;
template class ArmFaultVals<VirtualInterrupt>;
template class ArmFaultVals<FastInterrupt>;
template class ArmFaultVals<VirtualFastInterrupt>;
template class ArmFaultVals<SupervisorTrap>;
template class ArmFaultVals<SecureMonitorTrap>;
template class ArmFaultVals<PCAlignmentFault>;
template class ArmFaultVals<SPAlignmentFault>;
template class ArmFaultVals<SystemError>;
template class ArmFaultVals<SoftwareBreakpoint>;
template class ArmFaultVals<ArmSev>;
template class AbortFault<PrefetchAbort>;
template class AbortFault<DataAbort>;
template class AbortFault<VirtualDataAbort>;


IllegalInstSetStateFault::IllegalInstSetStateFault()
{}

bool
getFaultVAddr(Fault fault, Addr &va)
{
    auto arm_fault = dynamic_cast<ArmFault *>(fault.get());

    if (arm_fault) {
        return arm_fault->getFaultVAddr(va);
    } else {
        auto pgt_fault = dynamic_cast<GenericPageTableFault *>(fault.get());
        if (pgt_fault) {
            va = pgt_fault->getFaultVAddr();
            return true;
        }

        auto align_fault = dynamic_cast<GenericAlignmentFault *>(fault.get());
        if (align_fault) {
            va = align_fault->getFaultVAddr();
            return true;
        }

        // Return false since it's not an address triggered exception
        return false;
    }
}

} // namespace ArmISA<|MERGE_RESOLUTION|>--- conflicted
+++ resolved
@@ -1,9 +1,5 @@
 /*
-<<<<<<< HEAD
- * Copyright (c) 2010, 2012-2014, 2016-2018 ARM Limited
-=======
  * Copyright (c) 2010, 2012-2014, 2016-2019 ARM Limited
->>>>>>> a56ab045
  * All rights reserved
  *
  * The license below extends only to copyright in the software and shall
@@ -452,29 +448,6 @@
     if (fromEL > toEL)
         toEL = fromEL;
 
-<<<<<<< HEAD
-    to64 = ELIs64(tc, toEL);
-
-    // The fault specific informations have been updated; it is
-    // now possible to use them inside the fault.
-    faultUpdated = true;
-}
-
-void
-ArmFault::invoke(ThreadContext *tc, const StaticInstPtr &inst)
-{
-
-    // Update fault state informations, like the starting mode (aarch32)
-    // or EL (aarch64) and the ending mode or EL.
-    // From the update function we are also evaluating if the fault must
-    // be handled in AArch64 mode (to64).
-    update(tc);
-
-    if (to64) {
-        // Invoke exception handler in AArch64 state
-        invoke64(tc, inst);
-        return;
-=======
     // Check for Set Priviledge Access Never, if PAN is supported
     AA64MMFR1 mmfr1 = tc->readMiscReg(MISCREG_ID_AA64MMFR1_EL1);
     if (mmfr1.pan) {
@@ -488,7 +461,6 @@
             const SCTLR sctlr = tc->readMiscReg(MISCREG_SCTLR_EL2);
             span = !sctlr.span;
         }
->>>>>>> a56ab045
     }
 
     to64 = ELIs64(tc, toEL);
@@ -1042,11 +1014,7 @@
     CPSR cpsr = tc->readMiscRegNoEffect(MISCREG_CPSR);
 
     // if HCR.TGE is set to 1, take to Hyp mode through Hyp Trap vector
-<<<<<<< HEAD
-    toHyp |= !inSecureState(scr, cpsr) && hcr.tge && (cpsr.el == EL0);
-=======
     toHyp |= !inSecureState(scr, cpsr) && hcr.tge && (currEL(tc) == EL0);
->>>>>>> a56ab045
     return toHyp;
 }
 
@@ -1568,11 +1536,7 @@
     CPSR cpsr = tc->readMiscRegNoEffect(MISCREG_CPSR);
 
     // if HCR.TGE is set to 1, take to Hyp mode through Hyp Trap vector
-<<<<<<< HEAD
-    toHyp |= !inSecureState(scr, cpsr) && hcr.tge && (cpsr.el == EL0);
-=======
     toHyp |= !inSecureState(scr, cpsr) && hcr.tge && (currEL(tc) == EL0);
->>>>>>> a56ab045
     return toHyp;
 }
 
