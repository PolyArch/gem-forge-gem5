--- conflicted
+++ resolved
@@ -1,10 +1,6 @@
 // -*- mode:c++ -*-
 
-<<<<<<< HEAD
-// Copyright (c) 2011,2017-2018 ARM Limited
-=======
 // Copyright (c) 2011,2017-2019 ARM Limited
->>>>>>> a56ab045
 // All rights reserved
 //
 // The license below extends only to copyright in the software and shall
@@ -113,8 +109,6 @@
     }
 }};
 
-<<<<<<< HEAD
-=======
 def template MiscRegOp64Declare {{
 class %(class_name)s : public %(base_class)s
 {
@@ -138,7 +132,6 @@
     }
 }};
 
->>>>>>> a56ab045
 def template MiscRegRegOp64Declare {{
 class %(class_name)s : public %(base_class)s
 {
