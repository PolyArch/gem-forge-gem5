// -*- mode:c++ -*-

// Copyright (c) 2010-2011, 2016-2019 ARM Limited
// All rights reserved
//
// The license below extends only to copyright in the software and shall
// not be construed as granting a license to any other intellectual
// property including but not limited to intellectual property relating
// to a hardware implementation of the functionality of the software
// licensed hereunder.  You may use the software subject to the license
// terms below provided that you ensure that this notice is replicated
// unmodified and in its entirety in all distributions of the software,
// modified or unmodified, in source code or in binary form.
//
// Copyright (c) 2007-2008 The Florida State University
// All rights reserved.
//
// Redistribution and use in source and binary forms, with or without
// modification, are permitted provided that the following conditions are
// met: redistributions of source code must retain the above copyright
// notice, this list of conditions and the following disclaimer;
// redistributions in binary form must reproduce the above copyright
// notice, this list of conditions and the following disclaimer in the
// documentation and/or other materials provided with the distribution;
// neither the name of the copyright holders nor the names of its
// contributors may be used to endorse or promote products derived from
// this software without specific prior written permission.
//
// THIS SOFTWARE IS PROVIDED BY THE COPYRIGHT HOLDERS AND CONTRIBUTORS
// "AS IS" AND ANY EXPRESS OR IMPLIED WARRANTIES, INCLUDING, BUT NOT
// LIMITED TO, THE IMPLIED WARRANTIES OF MERCHANTABILITY AND FITNESS FOR
// A PARTICULAR PURPOSE ARE DISCLAIMED. IN NO EVENT SHALL THE COPYRIGHT
// OWNER OR CONTRIBUTORS BE LIABLE FOR ANY DIRECT, INDIRECT, INCIDENTAL,
// SPECIAL, EXEMPLARY, OR CONSEQUENTIAL DAMAGES (INCLUDING, BUT NOT
// LIMITED TO, PROCUREMENT OF SUBSTITUTE GOODS OR SERVICES; LOSS OF USE,
// DATA, OR PROFITS; OR BUSINESS INTERRUPTION) HOWEVER CAUSED AND ON ANY
// THEORY OF LIABILITY, WHETHER IN CONTRACT, STRICT LIABILITY, OR TORT
// (INCLUDING NEGLIGENCE OR OTHERWISE) ARISING IN ANY WAY OUT OF THE USE
// OF THIS SOFTWARE, EVEN IF ADVISED OF THE POSSIBILITY OF SUCH DAMAGE.
//
// Authors: Stephen Hines

////////////////////////////////////////////////////////////////////
//
// Floating Point operate instructions
//

output header {{

    template<template <typename T> class Base>
    StaticInstPtr
    newNeonMemInst(const unsigned size,
                   const ExtMachInst &machInst,
                   const RegIndex dest, const RegIndex ra,
                   const uint32_t imm, const unsigned extraMemFlags)
    {
        switch (size) {
          case 0:
            return new Base<uint8_t>(machInst, dest, ra, imm, extraMemFlags);
          case 1:
            return new Base<uint16_t>(machInst, dest, ra, imm, extraMemFlags);
          case 2:
            return new Base<uint32_t>(machInst, dest, ra, imm, extraMemFlags);
          case 3:
            return new Base<uint64_t>(machInst, dest, ra, imm, extraMemFlags);
          default:
            panic("Unrecognized width %d for Neon mem inst.\n", (1 << size));
        }
    }

    template<template <typename T> class Base>
    StaticInstPtr
    newNeonMixInst(const unsigned size,
                   const ExtMachInst &machInst,
                   const RegIndex dest, const RegIndex op1,
                   const uint32_t step)
    {
        switch (size) {
          case 0:
            return new Base<uint8_t>(machInst, dest, op1, step);
          case 1:
            return new Base<uint16_t>(machInst, dest, op1, step);
          case 2:
            return new Base<uint32_t>(machInst, dest, op1, step);
          case 3:
            return new Base<uint64_t>(machInst, dest, op1, step);
          default:
            panic("Unrecognized width %d for Neon mem inst.\n", (1 << size));
        }
    }

}};

let {{
    header_output = '''
    StaticInstPtr
    decodeNeonMem(ExtMachInst machInst);

    StaticInstPtr
    decodeNeonData(ExtMachInst machInst);
    '''

    decoder_output = '''
    StaticInstPtr
    decodeNeonMem(ExtMachInst machInst)
    {
        const uint32_t b = bits(machInst, 11, 8);
        const bool single = bits(machInst, 23);
        const bool singleAll = single && (bits(b, 3, 2) == 3);
        const bool load = bits(machInst, 21);

        unsigned width = 0;

        if (single) {
            width = bits(b, 1, 0) + 1;
        } else {
            switch (bits(b, 3, 1)) {
              case 0x0: width = 4;
                break;
              case 0x1: width = (b & 0x1) ? 2 : 1;
                break;
              case 0x2: width = 3;
                break;
              case 0x3: width = 1;
                break;
              case 0x4: width = 2;
                break;
              case 0x5:
                if ((b & 0x1) == 0) {
                    width = 1;
                    break;
                }
                M5_FALLTHROUGH;
              default:
                return new Unknown(machInst);
            }
        }
        assert(width > 0 && width <= 4);

        const RegIndex rm = (RegIndex)(uint32_t)bits(machInst, 3, 0);
        const RegIndex rn = (RegIndex)(uint32_t)bits(machInst, 19, 16);
        const RegIndex vd = (RegIndex)(uint32_t)(bits(machInst, 15, 12) |
                                                 bits(machInst, 22) << 4);
        const uint32_t type = bits(machInst, 11, 8);
        uint32_t size = 0;
        uint32_t align = TLB::MustBeOne;
        unsigned inc = 1;
        unsigned regs = 1;
        unsigned lane = 0;
        if (single) {
            if (singleAll) {
                size = bits(machInst, 7, 6);
                bool t = bits(machInst, 5);
                align = size | TLB::AllowUnaligned;
                if (width == 1) {
                    regs = t ? 2 : 1;
                    inc = 1;
                } else {
                    regs = width;
                    inc = t ? 2 : 1;
                }
                switch (width) {
                  case 1:
                  case 2:
                    if (bits(machInst, 4))
                        align = size + width - 1;
                    break;
                  case 3:
                    break;
                  case 4:
                    if (size == 3) {
                        if (bits(machInst, 4) == 0)
                            return new Unknown(machInst);
                        size = 2;
                        align = 0x4;
                    } else if (size == 2) {
                        if (bits(machInst, 4))
                            align = 0x3;
                    } else {
                        if (bits(machInst, 4))
                            align = size + 2;
                    }
                    break;
                }
            } else {
                size = bits(machInst, 11, 10);
                align = size | TLB::AllowUnaligned;
                regs = width;
                unsigned indexAlign = bits(machInst, 7, 4);
                // If width is 1, inc is always 1. That's overridden later.
                switch (size) {
                  case 0:
                    inc = 1;
                    lane = bits(indexAlign, 3, 1);
                    break;
                  case 1:
                    inc = bits(indexAlign, 1) ? 2 : 1;
                    lane = bits(indexAlign, 3, 2);
                    break;
                  case 2:
                    inc = bits(indexAlign, 2) ? 2 : 1;
                    lane = bits(indexAlign, 3);
                    break;
                }
                // Override inc for width of 1.
                if (width == 1) {
                    inc = 1;
                }
                switch (width) {
                  case 1:
                    switch (size) {
                      case 0:
                        break;
                      case 1:
                        if (bits(indexAlign, 0))
                            align = 1;
                        break;
                      case 2:
                        if (bits(indexAlign, 1, 0))
                            align = 2;
                        break;
                    }
                    break;
                  case 2:
                    if (bits(indexAlign, 0))
                        align = size + 1;
                    break;
                  case 3:
                    break;
                  case 4:
                    switch (size) {
                      case 0:
                      case 1:
                        if (bits(indexAlign, 0))
                            align = size + 2;
                        break;
                      case 2:
                        if (bits(indexAlign, 0))
                            align = bits(indexAlign, 1, 0) + 2;
                        break;
                    }
                    break;
                }
            }
            if (size == 0x3) {
                return new Unknown(machInst);
            }
        } else {
            size = bits(machInst, 7, 6);
            align = bits(machInst, 5, 4);
            if (align == 0) {
                // @align wasn't specified, so alignment can be turned off.
                align = size | TLB::AllowUnaligned;
            } else {
                align = align + 2;
            }
            switch (width) {
              case 1:
                switch (type) {
                  case 0x7: regs = 1;
                    break;
                  case 0xa: regs = 2;
                    break;
                  case 0x6: regs = 3;
                    break;
                  case 0x2: regs = 4;
                    break;
                  default:
                    return new Unknown(machInst);
                }
                break;
              case 2:
                // Regs doesn't behave exactly as it does in the manual
                // because they loop over regs registers twice and we break
                // it down in the macroop.
                switch (type) {
                  case 0x8: regs = 2; inc = 1;
                    break;
                  case 0x9: regs = 2; inc = 2;
                    break;
                  case 0x3: regs = 4; inc = 2;
                    break;
                  default:
                    return new Unknown(machInst);
                }
                break;
              case 3:
                regs = 3;
                switch (type) {
                  case 0x4: inc = 1;
                    break;
                  case 0x5: inc = 2;;
                    break;
                  default:
                    return new Unknown(machInst);
                }
                break;
              case 4:
                regs = 4;
                switch (type) {
                  case 0: inc = 1;
                    break;
                  case 1: inc = 2;
                    break;
                  default:
                    return new Unknown(machInst);
                }
                break;
            }
        }

        if (load) {
            // Load instructions.
            if (single) {
                return new VldSingle(machInst, singleAll, width, rn, vd,
                                     regs, inc, size, align, rm, lane);
            } else {
                return new VldMult(machInst, width, rn, vd,
                                   regs, inc, size, align, rm);
            }
        } else {
            // Store instructions.
            if (single) {
                if (singleAll) {
                    return new Unknown(machInst);
                } else {
                    return new VstSingle(machInst, false, width, rn, vd,
                                         regs, inc, size, align, rm, lane);
                }
            } else {
                return new VstMult(machInst, width, rn, vd,
                                   regs, inc, size, align, rm);
            }
        }
        return new Unknown(machInst);
    }
    '''

    decoder_output += '''
    static StaticInstPtr
    decodeNeonThreeRegistersSameLength(ExtMachInst machInst)
    {
        const bool u = THUMB ? bits(machInst, 28) : bits(machInst, 24);
        const uint32_t opc = bits(machInst, 11, 8);
        const bool o1 = bits(machInst, 4);
        const uint32_t size = bits(machInst, 21, 20);
        const IntRegIndex vd =
            (IntRegIndex)(2 * (bits(machInst, 15, 12) |
                               (bits(machInst, 22) << 4)));
        const IntRegIndex vn =
            (IntRegIndex)(2 * (bits(machInst, 19, 16) |
                               (bits(machInst, 7) << 4)));
        const IntRegIndex vm =
            (IntRegIndex)(2 * (bits(machInst, 3, 0) |
                               (bits(machInst, 5) << 4)));
        const bool q = bits(machInst, 6);
        if (q && ((vd & 0x1) || (vn & 0x1) || (vm & 0x1)))
            return new Unknown(machInst);
        switch (opc) {
          case 0x0:
            if (o1) {
                if (u) {
                    return decodeNeonUThreeReg<VqaddUD, VqaddUQ>(
                            q, size, machInst, vd, vn, vm);
                } else {
                    return decodeNeonSThreeReg<VqaddSD, VqaddSQ>(
                            q, size, machInst, vd, vn, vm);
                }
            } else {
                if (size == 3)
                    return new Unknown(machInst);
                return decodeNeonUSThreeReg<VhaddD, VhaddQ>(
                        q, u, size, machInst, vd, vn, vm);
            }
          case 0x1:
            if (!o1) {
                return decodeNeonUSThreeReg<VrhaddD, VrhaddQ>(
                        q, u, size, machInst, vd, vn, vm);
            } else {
                if (u) {
                    switch (size) {
                      case 0:
                        if (q) {
                            return new VeorQ<uint64_t>(machInst, vd, vn, vm);
                        } else {
                            return new VeorD<uint64_t>(machInst, vd, vn, vm);
                        }
                      case 1:
                        if (q) {
                            return new VbslQ<uint64_t>(machInst, vd, vn, vm);
                        } else {
                            return new VbslD<uint64_t>(machInst, vd, vn, vm);
                        }
                      case 2:
                        if (q) {
                            return new VbitQ<uint64_t>(machInst, vd, vn, vm);
                        } else {
                            return new VbitD<uint64_t>(machInst, vd, vn, vm);
                        }
                      case 3:
                        if (q) {
                            return new VbifQ<uint64_t>(machInst, vd, vn, vm);
                        } else {
                            return new VbifD<uint64_t>(machInst, vd, vn, vm);
                        }
                      default:
                        M5_UNREACHABLE;
                    }
                } else {
                    switch (size) {
                      case 0:
                        if (q) {
                            return new VandQ<uint64_t>(machInst, vd, vn, vm);
                        } else {
                            return new VandD<uint64_t>(machInst, vd, vn, vm);
                        }
                      case 1:
                        if (q) {
                            return new VbicQ<uint64_t>(machInst, vd, vn, vm);
                        } else {
                            return new VbicD<uint64_t>(machInst, vd, vn, vm);
                        }
                      case 2:
                        if (vn == vm) {
                            if (q) {
                                return new VmovQ<uint64_t>(
                                        machInst, vd, vn, vm);
                            } else {
                                return new VmovD<uint64_t>(
                                        machInst, vd, vn, vm);
                            }
                        } else {
                            if (q) {
                                return new VorrQ<uint64_t>(
                                        machInst, vd, vn, vm);
                            } else {
                                return new VorrD<uint64_t>(
                                        machInst, vd, vn, vm);
                            }
                        }
                      case 3:
                        if (q) {
                            return new VornQ<uint64_t>(
                                    machInst, vd, vn, vm);
                        } else {
                            return new VornD<uint64_t>(
                                    machInst, vd, vn, vm);
                        }
                      default:
                        M5_UNREACHABLE;
                    }
                }
            }
          case 0x2:
            if (o1) {
                if (u) {
                    return decodeNeonUThreeReg<VqsubUD, VqsubUQ>(
                            q, size, machInst, vd, vn, vm);
                } else {
                    return decodeNeonSThreeReg<VqsubSD, VqsubSQ>(
                            q, size, machInst, vd, vn, vm);
                }
            } else {
                if (size == 3)
                    return new Unknown(machInst);
                return decodeNeonUSThreeReg<VhsubD, VhsubQ>(
                        q, u, size, machInst, vd, vn, vm);
            }
          case 0x3:
            if (o1) {
                return decodeNeonUSThreeReg<VcgeD, VcgeQ>(
                        q, u, size, machInst, vd, vn, vm);
            } else {
                return decodeNeonUSThreeReg<VcgtD, VcgtQ>(
                        q, u, size, machInst, vd, vn, vm);
            }
          case 0x4:
            if (o1) {
                if (u) {
                    return decodeNeonUThreeReg<VqshlUD, VqshlUQ>(
                            q, size, machInst, vd, vm, vn);
                } else {
                    return decodeNeonSThreeReg<VqshlSD, VqshlSQ>(
                            q, size, machInst, vd, vm, vn);
                }
            } else {
                return decodeNeonUSThreeReg<VshlD, VshlQ>(
                        q, u, size, machInst, vd, vm, vn);
            }
          case 0x5:
            if (o1) {
                if (u) {
                    return decodeNeonUThreeReg<VqrshlUD, VqrshlUQ>(
                            q, size, machInst, vd, vm, vn);
                } else {
                    return decodeNeonSThreeReg<VqrshlSD, VqrshlSQ>(
                            q, size, machInst, vd, vm, vn);
                }
            } else {
                return decodeNeonUSThreeReg<VrshlD, VrshlQ>(
                        q, u, size, machInst, vd, vm, vn);
            }
          case 0x6:
            if (o1) {
                return decodeNeonUSThreeReg<VminD, VminQ>(
                        q, u, size, machInst, vd, vn, vm);
            } else {
                return decodeNeonUSThreeReg<VmaxD, VmaxQ>(
                        q, u, size, machInst, vd, vn, vm);
            }
          case 0x7:
            if (o1) {
                return decodeNeonUSThreeReg<VabaD, VabaQ>(
                        q, u, size, machInst, vd, vn, vm);
            } else {
                if (bits(machInst, 23) == 1) {
                    if (q) {
                        return new Unknown(machInst);
                    } else {
                        return decodeNeonUSThreeUSReg<Vabdl>(
                                u, size, machInst, vd, vn, vm);
                    }
                } else {
                    return decodeNeonUSThreeReg<VabdD, VabdQ>(
                            q, u, size, machInst, vd, vn, vm);
                }
            }
          case 0x8:
            if (o1) {
                if (u) {
                    return decodeNeonUThreeReg<VceqD, VceqQ>(
                            q, size, machInst, vd, vn, vm);
                } else {
                    return decodeNeonUThreeReg<VtstD, VtstQ>(
                            q, size, machInst, vd, vn, vm);
                }
            } else {
                if (u) {
                    return decodeNeonUThreeReg<NVsubD, NVsubQ>(
                            q, size, machInst, vd, vn, vm);
                } else {
                    return decodeNeonUThreeReg<NVaddD, NVaddQ>(
                            q, size, machInst, vd, vn, vm);
                }
            }
          case 0x9:
            if (o1) {
                if (u) {
                    return decodeNeonUThreeReg<NVmulpD, NVmulpQ>(
                            q, size, machInst, vd, vn, vm);
                } else {
                    return decodeNeonSThreeReg<NVmulD, NVmulQ>(
                            q, size, machInst, vd, vn, vm);
                }
            } else {
                if (u) {
                    return decodeNeonUSThreeReg<NVmlsD, NVmlsQ>(
                            q, u, size, machInst, vd, vn, vm);
                } else {
                    return decodeNeonUSThreeReg<NVmlaD, NVmlaQ>(
                            q, u, size, machInst, vd, vn, vm);
                }
            }
          case 0xa:
            if (q)
                return new Unknown(machInst);
            if (o1) {
                return decodeNeonUSThreeUSReg<VpminD>(
                        u, size, machInst, vd, vn, vm);
            } else {
                return decodeNeonUSThreeUSReg<VpmaxD>(
                        u, size, machInst, vd, vn, vm);
            }
          case 0xb:
            if (o1) {
                if (u || q) {
                    return new Unknown(machInst);
                } else {
                    return decodeNeonUThreeUSReg<NVpaddD>(
                            size, machInst, vd, vn, vm);
                }
            } else {
                if (u) {
                    return decodeNeonSThreeSReg<VqrdmulhD, VqrdmulhQ>(
                            q, size, machInst, vd, vn, vm);
                } else {
                    return decodeNeonSThreeSReg<VqdmulhD, VqdmulhQ>(
                            q, size, machInst, vd, vn, vm);
                }
            }
          case 0xc:
            if (o1) {
                if (!u) {
                    if (bits(size, 1) == 0) {
                        if (q) {
                            return new NVfmaQFp<float>(machInst, vd, vn, vm);
                        } else {
                            return new NVfmaDFp<float>(machInst, vd, vn, vm);
                        }
                    } else {
                        if (q) {
                            return new NVfmsQFp<float>(machInst, vd, vn, vm);
                        } else {
                            return new NVfmsDFp<float>(machInst, vd, vn, vm);
                        }
                    }
                }
            } else {
                if (u) {
<<<<<<< HEAD
                    switch (c) {
=======
                    switch (size) {
>>>>>>> a56ab045
                      case 0x0:
                        return new SHA256H(machInst, vd, vn, vm);
                      case 0x1:
                        return new SHA256H2(machInst, vd, vn, vm);
                      case 0x2:
                        return new SHA256SU1(machInst, vd, vn, vm);
                      case 0x3:
                        return new Unknown(machInst);
                      default:
                        M5_UNREACHABLE;
                    }
                } else {
<<<<<<< HEAD
                    switch (c) {
=======
                    switch (size) {
>>>>>>> a56ab045
                      case 0x0:
                        return new SHA1C(machInst, vd, vn, vm);
                      case 0x1:
                        return new SHA1P(machInst, vd, vn, vm);
                      case 0x2:
                        return new SHA1M(machInst, vd, vn, vm);
                      case 0x3:
                        return new SHA1SU0(machInst, vd, vn, vm);
                      default:
                        M5_UNREACHABLE;
                    }
                }
            }
            return new Unknown(machInst);
          case 0xd:
            if (o1) {
                if (u) {
                    if (bits(size, 1) == 0) {
                        if (q) {
                            return new NVmulQFp<float>(machInst, vd, vn, vm);
                        } else {
                            return new NVmulDFp<float>(machInst, vd, vn, vm);
                        }
                    } else {
                        return new Unknown(machInst);
                    }
                } else {
                    if (bits(size, 1) == 0) {
                        if (q) {
                            return new NVmlaQFp<float>(machInst, vd, vn, vm);
                        } else {
                            return new NVmlaDFp<float>(machInst, vd, vn, vm);
                        }
                    } else {
                        if (q) {
                            return new NVmlsQFp<float>(machInst, vd, vn, vm);
                        } else {
                            return new NVmlsDFp<float>(machInst, vd, vn, vm);
                        }
                    }
                }
            } else {
                if (u) {
                    if (bits(size, 1) == 0) {
                        if (q) {
                            return new VpaddQFp<float>(machInst, vd, vn, vm);
                        } else {
                            return new VpaddDFp<float>(machInst, vd, vn, vm);
                        }
                    } else {
                        if (q) {
                            return new VabdQFp<float>(machInst, vd, vn, vm);
                        } else {
                            return new VabdDFp<float>(machInst, vd, vn, vm);
                        }
                    }
                } else {
                    if (bits(size, 1) == 0) {
                        if (q) {
                            return new VaddQFp<float>(machInst, vd, vn, vm);
                        } else {
                            return new VaddDFp<float>(machInst, vd, vn, vm);
                        }
                    } else {
                        if (q) {
                            return new VsubQFp<float>(machInst, vd, vn, vm);
                        } else {
                            return new VsubDFp<float>(machInst, vd, vn, vm);
                        }
                    }
                }
            }
          case 0xe:
            if (o1) {
                if (u) {
                    if (bits(size, 1) == 0) {
                        if (q) {
                            return new VacgeQFp<float>(machInst, vd, vn, vm);
                        } else {
                            return new VacgeDFp<float>(machInst, vd, vn, vm);
                        }
                    } else {
                        if (q) {
                            return new VacgtQFp<float>(machInst, vd, vn, vm);
                        } else {
                            return new VacgtDFp<float>(machInst, vd, vn, vm);
                        }
                    }
                } else {
                    return new Unknown(machInst);
                }
            } else {
                if (u) {
                    if (bits(size, 1) == 0) {
                        if (q) {
                            return new VcgeQFp<float>(machInst, vd, vn, vm);
                        } else {
                            return new VcgeDFp<float>(machInst, vd, vn, vm);
                        }
                    } else {
                        if (q) {
                            return new VcgtQFp<float>(machInst, vd, vn, vm);
                        } else {
                            return new VcgtDFp<float>(machInst, vd, vn, vm);
                        }
                    }
                } else {
                    if (bits(size, 1) == 0) {
                        if (q) {
                            return new VceqQFp<float>(machInst, vd, vn, vm);
                        } else {
                            return new VceqDFp<float>(machInst, vd, vn, vm);
                        }
                    } else {
                        return new Unknown(machInst);
                    }
                }
            }
          case 0xf:
            if (o1) {
                if (u) {
                    if (bits(size, 1) == 0) {
                        if (q) {
                            return new VmaxnmQFp<uint32_t>(
                                machInst, vd, vn, vm);
                        } else {
                            return new VmaxnmDFp<uint32_t>(
                                machInst, vd, vn, vm);
                        }
                    } else {
                        if (q) {
                            return new VminnmQFp<uint32_t>(
                                machInst, vd, vn, vm);
                        } else {
                            return new VminnmDFp<uint32_t>(
                                machInst, vd, vn, vm);
                        }
                    }
                } else {
                    if (bits(size, 1) == 0) {
                        if (q) {
                            return new VrecpsQFp<float>(machInst, vd, vn, vm);
                        } else {
                            return new VrecpsDFp<float>(machInst, vd, vn, vm);
                        }
                    } else {
                        if (q) {
                            return new VrsqrtsQFp<float>(machInst, vd, vn, vm);
                        } else {
                            return new VrsqrtsDFp<float>(machInst, vd, vn, vm);
                        }
                    }
                }
            } else {
                if (u) {
                    if (bits(size, 1) == 0) {
                        if (q) {
                            return new VpmaxQFp<uint32_t>(
                                machInst, vd, vn, vm);
                        } else {
                            return new VpmaxDFp<uint32_t>(
                                machInst, vd, vn, vm);
                        }
                    } else {
                        if (q) {
                            return new VpminQFp<uint32_t>(
                                machInst, vd, vn, vm);
                        } else {
                            return new VpminDFp<uint32_t>(
                                machInst, vd, vn, vm);
                        }
                    }
                } else {
                    if (bits(size, 1) == 0) {
                        if (q) {
                            return new VmaxQFp<uint32_t>(
                                machInst, vd, vn, vm);
                        } else {
                            return new VmaxDFp<uint32_t>(
                                machInst, vd, vn, vm);
                        }
                    } else {
                        if (q) {
                            return new VminQFp<uint32_t>(
                                machInst, vd, vn, vm);
                        } else {
                            return new VminDFp<uint32_t>(
                                machInst, vd, vn, vm);
                        }
                    }
                }
            }
        }
        return new Unknown(machInst);
    }

    static StaticInstPtr
    decodeNeonOneRegModImm(ExtMachInst machInst)
    {
        const IntRegIndex vd =
            (IntRegIndex)(2 * (bits(machInst, 15, 12) |
                               (bits(machInst, 22) << 4)));
        const bool q = bits(machInst, 6);
        const bool op = bits(machInst, 5);
        const uint8_t cmode = bits(machInst, 11, 8);
        const uint8_t imm = ((THUMB ? bits(machInst, 28) :
                                      bits(machInst, 24)) << 7) |
                            (bits(machInst, 18, 16) << 4) |
                            (bits(machInst, 3, 0) << 0);

        // Check for invalid immediate encodings and return an unknown op
        // if it happens
        bool immValid = true;
        const uint64_t bigImm = simd_modified_imm(op, cmode, imm, immValid);
        if (!immValid) {
            return new Unknown(machInst);
        }

        if (op) {
            if (bits(cmode, 3) == 0) {
                if (bits(cmode, 0) == 0) {
                    if (q)
                        return new NVmvniQ<uint64_t>(machInst, vd, bigImm);
                    else
                        return new NVmvniD<uint64_t>(machInst, vd, bigImm);
                } else {
                    if (q)
                        return new NVbiciQ<uint64_t>(machInst, vd, bigImm);
                    else
                        return new NVbiciD<uint64_t>(machInst, vd, bigImm);
                }
            } else {
                if (bits(cmode, 2) == 1) {
                    switch (bits(cmode, 1, 0)) {
                      case 0:
                      case 1:
                        if (q)
                            return new NVmvniQ<uint64_t>(machInst, vd, bigImm);
                        else
                            return new NVmvniD<uint64_t>(machInst, vd, bigImm);
                      case 2:
                        if (q)
                            return new NVmoviQ<uint64_t>(machInst, vd, bigImm);
                        else
                            return new NVmoviD<uint64_t>(machInst, vd, bigImm);
                      case 3:
                        if (q)
                            return new Unknown(machInst);
                        else
                            return new Unknown(machInst);
                    }
                } else {
                    if (bits(cmode, 0) == 0) {
                        if (q)
                            return new NVmvniQ<uint64_t>(machInst, vd, bigImm);
                        else
                            return new NVmvniD<uint64_t>(machInst, vd, bigImm);
                    } else {
                        if (q)
                            return new NVbiciQ<uint64_t>(machInst, vd, bigImm);
                        else
                            return new NVbiciD<uint64_t>(machInst, vd, bigImm);
                    }
                }
            }
        } else {
            if (bits(cmode, 3) == 0) {
                if (bits(cmode, 0) == 0) {
                    if (q)
                        return new NVmoviQ<uint64_t>(machInst, vd, bigImm);
                    else
                        return new NVmoviD<uint64_t>(machInst, vd, bigImm);
                } else {
                    if (q)
                        return new NVorriQ<uint64_t>(machInst, vd, bigImm);
                    else
                        return new NVorriD<uint64_t>(machInst, vd, bigImm);
                }
            } else {
                if (bits(cmode, 2) == 1) {
                    if (q)
                        return new NVmoviQ<uint64_t>(machInst, vd, bigImm);
                    else
                        return new NVmoviD<uint64_t>(machInst, vd, bigImm);
                } else {
                    if (bits(cmode, 0) == 0) {
                        if (q)
                            return new NVmoviQ<uint64_t>(machInst, vd, bigImm);
                        else
                            return new NVmoviD<uint64_t>(machInst, vd, bigImm);
                    } else {
                        if (q)
                            return new NVorriQ<uint64_t>(machInst, vd, bigImm);
                        else
                            return new NVorriD<uint64_t>(machInst, vd, bigImm);
                    }
                }
            }
        }
        return new Unknown(machInst);
    }

    static StaticInstPtr
    decodeNeonTwoRegAndShift(ExtMachInst machInst)
    {
        const uint32_t opc = bits(machInst, 11, 8);
        const bool u = THUMB ? bits(machInst, 28) : bits(machInst, 24);
        const bool q = bits(machInst, 6);
        const bool l = bits(machInst, 7);
        const IntRegIndex vd =
            (IntRegIndex)(2 * (bits(machInst, 15, 12) |
                               (bits(machInst, 22) << 4)));
        const IntRegIndex vm =
            (IntRegIndex)(2 * (bits(machInst, 3, 0) |
                               (bits(machInst, 5) << 4)));
        unsigned imm6 = bits(machInst, 21, 16);
        unsigned imm = ((l ? 1 : 0) << 6) | imm6;
        unsigned size = 3;
        unsigned lShiftAmt = 0;
        unsigned bitSel;
        for (bitSel = 1 << 6; true; bitSel >>= 1) {
            if (bitSel & imm)
                break;
            else if (!size)
                return new Unknown(machInst);
            size--;
        }
        lShiftAmt = imm6 & ~bitSel;
        unsigned rShiftAmt = 0;
        if (opc != 0xe && opc != 0xf) {
            if (size > 2)
                rShiftAmt = 64 - imm6;
            else
                rShiftAmt = 2 * (8 << size) - imm6;
        }

        switch (opc) {
          case 0x0:
            return decodeNeonUSTwoShiftReg<NVshrD, NVshrQ>(
                    q, u, size, machInst, vd, vm, rShiftAmt);
          case 0x1:
            return decodeNeonUSTwoShiftReg<NVsraD, NVsraQ>(
                    q, u, size, machInst, vd, vm, rShiftAmt);
          case 0x2:
            return decodeNeonUSTwoShiftReg<NVrshrD, NVrshrQ>(
                    q, u, size, machInst, vd, vm, rShiftAmt);
          case 0x3:
            return decodeNeonUSTwoShiftReg<NVrsraD, NVrsraQ>(
                    q, u, size, machInst, vd, vm, rShiftAmt);
          case 0x4:
            if (u) {
                return decodeNeonUTwoShiftReg<NVsriD, NVsriQ>(
                        q, size, machInst, vd, vm, rShiftAmt);
            } else {
                return new Unknown(machInst);
            }
          case 0x5:
            if (u) {
                return decodeNeonUTwoShiftReg<NVsliD, NVsliQ>(
                        q, size, machInst, vd, vm, lShiftAmt);
            } else {
                return decodeNeonUTwoShiftReg<NVshlD, NVshlQ>(
                        q, size, machInst, vd, vm, lShiftAmt);
            }
          case 0x6:
          case 0x7:
            if (u) {
                if (opc == 0x6) {
                    return decodeNeonSTwoShiftReg<NVqshlusD, NVqshlusQ>(
                            q, size, machInst, vd, vm, lShiftAmt);
                } else {
                    return decodeNeonUTwoShiftReg<NVqshluD, NVqshluQ>(
                            q, size, machInst, vd, vm, lShiftAmt);
                }
            } else {
                return decodeNeonSTwoShiftReg<NVqshlD, NVqshlQ>(
                        q, size, machInst, vd, vm, lShiftAmt);
            }
          case 0x8:
            if (l) {
                return new Unknown(machInst);
            } else if (u) {
                return decodeNeonSTwoShiftSReg<NVqshruns, NVqrshruns>(
                        q, size, machInst, vd, vm, rShiftAmt);
            } else {
                return decodeNeonUTwoShiftSReg<NVshrn, NVrshrn>(
                        q, size, machInst, vd, vm, rShiftAmt);
            }
          case 0x9:
            if (l) {
                return new Unknown(machInst);
            } else if (u) {
                return decodeNeonUTwoShiftSReg<NVqshrun, NVqrshrun>(
                        q, size, machInst, vd, vm, rShiftAmt);
            } else {
                return decodeNeonSTwoShiftSReg<NVqshrn, NVqrshrn>(
                        q, size, machInst, vd, vm, rShiftAmt);
            }
          case 0xa:
            if (l || q) {
                return new Unknown(machInst);
            } else {
                return decodeNeonUSTwoShiftSReg<NVmovl, NVshll>(
                        lShiftAmt, u, size, machInst, vd, vm, lShiftAmt);
            }
          case 0xe:
            if (l) {
                return new Unknown(machInst);
            } else {
                if (bits(imm6, 5) == 0)
                    return new Unknown(machInst);
                if (u) {
                    if (q) {
                        return new NVcvtu2fpQ<float>(
                                machInst, vd, vm, 64 - imm6);
                    } else {
                        return new NVcvtu2fpD<float>(
                                machInst, vd, vm, 64 - imm6);
                    }
                } else {
                    if (q) {
                        return new NVcvts2fpQ<float>(
                                machInst, vd, vm, 64 - imm6);
                    } else {
                        return new NVcvts2fpD<float>(
                                machInst, vd, vm, 64 - imm6);
                    }
                }
            }
          case 0xf:
            if (l) {
                return new Unknown(machInst);
            } else {
                if (bits(imm6, 5) == 0)
                    return new Unknown(machInst);
                if (u) {
                    if (q) {
                        return new NVcvt2ufxQ<float>(
                                machInst, vd, vm, 64 - imm6);
                    } else {
                        return new NVcvt2ufxD<float>(
                                machInst, vd, vm, 64 - imm6);
                    }
                } else {
                    if (q) {
                        return new NVcvt2sfxQ<float>(
                                machInst, vd, vm, 64 - imm6);
                    } else {
                        return new NVcvt2sfxD<float>(
                                machInst, vd, vm, 64 - imm6);
                    }
                }
            }
        }
        return new Unknown(machInst);
    }

    static StaticInstPtr
    decodeNeonThreeRegDiffLengths(ExtMachInst machInst)
    {
        const bool u = THUMB ? bits(machInst, 28) : bits(machInst, 24);
        const uint32_t opc = bits(machInst, 11, 8);
        const IntRegIndex vd =
            (IntRegIndex)(2 * (bits(machInst, 15, 12) |
                               (bits(machInst, 22) << 4)));
        const IntRegIndex vn =
            (IntRegIndex)(2 * (bits(machInst, 19, 16) |
                               (bits(machInst, 7) << 4)));
        const IntRegIndex vm =
            (IntRegIndex)(2 * (bits(machInst, 3, 0) |
                               (bits(machInst, 5) << 4)));
        const unsigned size = bits(machInst, 21, 20);
        switch (opc) {
          case 0x0:
            return decodeNeonUSThreeUSReg<Vaddl>(
                    u, size, machInst, vd, vn, vm);
          case 0x1:
            return decodeNeonUSThreeUSReg<Vaddw>(
                    u, size, machInst, vd, vn, vm);
          case 0x2:
            return decodeNeonUSThreeUSReg<Vsubl>(
                    u, size, machInst, vd, vn, vm);
          case 0x3:
            return decodeNeonUSThreeUSReg<Vsubw>(
                    u, size, machInst, vd, vn, vm);
          case 0x4:
            if (u) {
                return decodeNeonUThreeUSReg<Vraddhn>(
                        size, machInst, vd, vn, vm);
            } else {
                return decodeNeonUThreeUSReg<Vaddhn>(
                        size, machInst, vd, vn, vm);
            }
          case 0x5:
            return decodeNeonUSThreeUSReg<Vabal>(
                    u, size, machInst, vd, vn, vm);
          case 0x6:
            if (u) {
                return decodeNeonUThreeUSReg<Vrsubhn>(
                        size, machInst, vd, vn, vm);
            } else {
                return decodeNeonUThreeUSReg<Vsubhn>(
                        size, machInst, vd, vn, vm);
            }
          case 0x7:
            if (bits(machInst, 23)) {
                return decodeNeonUSThreeUSReg<Vabdl>(
                        u, size, machInst, vd, vn, vm);
            } else {
                return decodeNeonUSThreeReg<VabdD, VabdQ>(
                        bits(machInst, 6), u, size, machInst, vd, vn, vm);
            }
          case 0x8:
            return decodeNeonUSThreeUSReg<Vmlal>(
                    u, size, machInst, vd, vn, vm);
          case 0xa:
            return decodeNeonUSThreeUSReg<Vmlsl>(
                    u, size, machInst, vd, vn, vm);
          case 0x9:
            if (u) {
                return new Unknown(machInst);
            } else {
                return decodeNeonSThreeUSReg<Vqdmlal>(
                        size, machInst, vd, vn, vm);
            }
          case 0xb:
            if (u) {
                return new Unknown(machInst);
            } else {
                return decodeNeonSThreeUSReg<Vqdmlsl>(
                        size, machInst, vd, vn, vm);
            }
          case 0xc:
            return decodeNeonUSThreeUSReg<Vmull>(
                    u, size, machInst, vd, vn, vm);
          case 0xd:
            if (u) {
                return new Unknown(machInst);
            } else {
                return decodeNeonSThreeUSReg<Vqdmull>(
                        size, machInst, vd, vn, vm);
            }
          case 0xe:
            return decodeNeonUThreeUSReg<Vmullp>(
                    size, machInst, vd, vn, vm);
        }
        return new Unknown(machInst);
    }

    static StaticInstPtr
    decodeNeonTwoRegScalar(ExtMachInst machInst)
    {
        const bool u = THUMB ? bits(machInst, 28) : bits(machInst, 24);
        const uint32_t opc = bits(machInst, 11, 8);
        const unsigned size = bits(machInst, 21, 20);
        const IntRegIndex vd =
            (IntRegIndex)(2 * (bits(machInst, 15, 12) |
                               (bits(machInst, 22) << 4)));
        const IntRegIndex vn =
            (IntRegIndex)(2 * (bits(machInst, 19, 16) |
                               (bits(machInst, 7) << 4)));
        const IntRegIndex vm = (size == 2) ?
            (IntRegIndex)(2 * bits(machInst, 3, 0)) :
            (IntRegIndex)(2 * bits(machInst, 2, 0));
        const unsigned index = (size == 2) ? (unsigned)bits(machInst, 5) :
            (bits(machInst, 3) | (bits(machInst, 5) << 1));
        switch (opc) {
          case 0x0:
            if (u) {
                switch (size) {
                  case 1:
                    return new VmlasQ<uint16_t>(machInst, vd, vn, vm, index);
                  case 2:
                    return new VmlasQ<uint32_t>(machInst, vd, vn, vm, index);
                  default:
                    return new Unknown(machInst);
                }
            } else {
                switch (size) {
                  case 1:
                    return new VmlasD<uint16_t>(machInst, vd, vn, vm, index);
                  case 2:
                    return new VmlasD<uint32_t>(machInst, vd, vn, vm, index);
                  default:
                    return new Unknown(machInst);
                }
            }
          case 0x1:
            if (u)
                return new VmlasQFp<float>(machInst, vd, vn, vm, index);
            else
                return new VmlasDFp<float>(machInst, vd, vn, vm, index);
          case 0x4:
            if (u) {
                switch (size) {
                  case 1:
                    return new VmlssQ<uint16_t>(machInst, vd, vn, vm, index);
                  case 2:
                    return new VmlssQ<uint32_t>(machInst, vd, vn, vm, index);
                  default:
                    return new Unknown(machInst);
                }
            } else {
                switch (size) {
                  case 1:
                    return new VmlssD<uint16_t>(machInst, vd, vn, vm, index);
                  case 2:
                    return new VmlssD<uint32_t>(machInst, vd, vn, vm, index);
                  default:
                    return new Unknown(machInst);
                }
            }
          case 0x5:
            if (u)
                return new VmlssQFp<float>(machInst, vd, vn, vm, index);
            else
                return new VmlssDFp<float>(machInst, vd, vn, vm, index);
          case 0x2:
            if (u) {
                switch (size) {
                  case 1:
                    return new Vmlals<uint16_t>(machInst, vd, vn, vm, index);
                  case 2:
                    return new Vmlals<uint32_t>(machInst, vd, vn, vm, index);
                  default:
                    return new Unknown(machInst);
                }
            } else {
                switch (size) {
                  case 1:
                    return new Vmlals<int16_t>(machInst, vd, vn, vm, index);
                  case 2:
                    return new Vmlals<int32_t>(machInst, vd, vn, vm, index);
                  default:
                    return new Unknown(machInst);
                }
            }
          case 0x6:
            if (u) {
                switch (size) {
                  case 1:
                    return new Vmlsls<uint16_t>(machInst, vd, vn, vm, index);
                  case 2:
                    return new Vmlsls<uint32_t>(machInst, vd, vn, vm, index);
                  default:
                    return new Unknown(machInst);
                }
            } else {
                switch (size) {
                  case 1:
                    return new Vmlsls<int16_t>(machInst, vd, vn, vm, index);
                  case 2:
                    return new Vmlsls<int32_t>(machInst, vd, vn, vm, index);
                  default:
                    return new Unknown(machInst);
                }
            }
          case 0x3:
            if (u) {
                return new Unknown(machInst);
            } else {
                switch (size) {
                  case 1:
                    return new Vqdmlals<int16_t>(machInst, vd, vn, vm, index);
                  case 2:
                    return new Vqdmlals<int32_t>(machInst, vd, vn, vm, index);
                  default:
                    return new Unknown(machInst);
                }
            }
          case 0x7:
            if (u) {
                return new Unknown(machInst);
            } else {
                switch (size) {
                  case 1:
                    return new Vqdmlsls<int16_t>(machInst, vd, vn, vm, index);
                  case 2:
                    return new Vqdmlsls<int32_t>(machInst, vd, vn, vm, index);
                  default:
                    return new Unknown(machInst);
                }
            }
          case 0x8:
            if (u) {
                switch (size) {
                  case 1:
                    return new VmulsQ<uint16_t>(machInst, vd, vn, vm, index);
                  case 2:
                    return new VmulsQ<uint32_t>(machInst, vd, vn, vm, index);
                  default:
                    return new Unknown(machInst);
                }
            } else {
                switch (size) {
                  case 1:
                    return new VmulsD<uint16_t>(machInst, vd, vn, vm, index);
                  case 2:
                    return new VmulsD<uint32_t>(machInst, vd, vn, vm, index);
                  default:
                    return new Unknown(machInst);
                }
            }
          case 0x9:
            if (u)
                return new VmulsQFp<float>(machInst, vd, vn, vm, index);
            else
                return new VmulsDFp<float>(machInst, vd, vn, vm, index);
          case 0xa:
            if (u) {
                switch (size) {
                  case 1:
                    return new Vmulls<uint16_t>(machInst, vd, vn, vm, index);
                  case 2:
                    return new Vmulls<uint32_t>(machInst, vd, vn, vm, index);
                  default:
                    return new Unknown(machInst);
                }
            } else {
                switch (size) {
                  case 1:
                    return new Vmulls<int16_t>(machInst, vd, vn, vm, index);
                  case 2:
                    return new Vmulls<int32_t>(machInst, vd, vn, vm, index);
                  default:
                    return new Unknown(machInst);
                }
            }
          case 0xb:
            if (u) {
                return new Unknown(machInst);
            } else {
                if (u) {
                    switch (size) {
                      case 1:
                        return new Vqdmulls<uint16_t>(
                                machInst, vd, vn, vm, index);
                      case 2:
                        return new Vqdmulls<uint32_t>(
                                machInst, vd, vn, vm, index);
                      default:
                        return new Unknown(machInst);
                    }
                } else {
                    switch (size) {
                      case 1:
                        return new Vqdmulls<int16_t>(
                                machInst, vd, vn, vm, index);
                      case 2:
                        return new Vqdmulls<int32_t>(
                                machInst, vd, vn, vm, index);
                      default:
                        return new Unknown(machInst);
                    }
                }
            }
          case 0xc:
            if (u) {
                switch (size) {
                  case 1:
                    return new VqdmulhsQ<int16_t>(
                            machInst, vd, vn, vm, index);
                  case 2:
                    return new VqdmulhsQ<int32_t>(
                            machInst, vd, vn, vm, index);
                  default:
                    return new Unknown(machInst);
                }
            } else {
                switch (size) {
                  case 1:
                    return new VqdmulhsD<int16_t>(
                            machInst, vd, vn, vm, index);
                  case 2:
                    return new VqdmulhsD<int32_t>(
                            machInst, vd, vn, vm, index);
                  default:
                    return new Unknown(machInst);
                }
            }
          case 0xd:
            if (u) {
                switch (size) {
                  case 1:
                    return new VqrdmulhsQ<int16_t>(
                            machInst, vd, vn, vm, index);
                  case 2:
                    return new VqrdmulhsQ<int32_t>(
                            machInst, vd, vn, vm, index);
                  default:
                    return new Unknown(machInst);
                }
            } else {
                switch (size) {
                  case 1:
                    return new VqrdmulhsD<int16_t>(
                            machInst, vd, vn, vm, index);
                  case 2:
                    return new VqrdmulhsD<int32_t>(
                            machInst, vd, vn, vm, index);
                  default:
                    return new Unknown(machInst);
                }
            }
        }
        return new Unknown(machInst);
    }

    static StaticInstPtr
    decodeNeonTwoRegMisc(ExtMachInst machInst)
    {
        const uint32_t opc1 = bits(machInst, 17, 16);
        const uint32_t b = bits(machInst, 10, 6);
        const bool q = bits(machInst, 6);
        const IntRegIndex vd =
            (IntRegIndex)(2 * (bits(machInst, 15, 12) |
                               (bits(machInst, 22) << 4)));
        const IntRegIndex vm =
            (IntRegIndex)(2 * (bits(machInst, 3, 0) |
                               (bits(machInst, 5) << 4)));
        const unsigned size = bits(machInst, 19, 18);
        switch (opc1) {
          case 0x0:
            switch (bits(b, 4, 1)) {
              case 0x0:
                switch (size) {
                  case 0:
                    if (q) {
                        return new NVrev64Q<uint8_t>(machInst, vd, vm);
                    } else {
                        return new NVrev64D<uint8_t>(machInst, vd, vm);
                    }
                  case 1:
                    if (q) {
                        return new NVrev64Q<uint16_t>(machInst, vd, vm);
                    } else {
                        return new NVrev64D<uint16_t>(machInst, vd, vm);
                    }
                  case 2:
                    if (q) {
                        return new NVrev64Q<uint32_t>(machInst, vd, vm);
                    } else {
                        return new NVrev64D<uint32_t>(machInst, vd, vm);
                    }
                  default:
                    return new Unknown(machInst);
                }
              case 0x1:
                switch (size) {
                  case 0:
                    if (q) {
                        return new NVrev32Q<uint8_t>(machInst, vd, vm);
                    } else {
                        return new NVrev32D<uint8_t>(machInst, vd, vm);
                    }
                  case 1:
                    if (q) {
                        return new NVrev32Q<uint16_t>(machInst, vd, vm);
                    } else {
                        return new NVrev32D<uint16_t>(machInst, vd, vm);
                    }
                  default:
                    return new Unknown(machInst);
                }
              case 0x2:
                if (size != 0) {
                    return new Unknown(machInst);
                } else if (q) {
                    return new NVrev16Q<uint8_t>(machInst, vd, vm);
                } else {
                    return new NVrev16D<uint8_t>(machInst, vd, vm);
                }
              case 0x4:
                return decodeNeonSTwoMiscSReg<NVpaddlD, NVpaddlQ>(
                        q, size, machInst, vd, vm);
              case 0x5:
                return decodeNeonUTwoMiscSReg<NVpaddlD, NVpaddlQ>(
                        q, size, machInst, vd, vm);
              case 0x6:
                if (q == 0) {
                    return new AESE(machInst, vd, vd, vm);
                } else {
                    return new AESD(machInst, vd, vd, vm);
                }
              case 0x7:
                if (q == 0) {
                    return new AESMC(machInst, vd, vm);
                } else {
                    return new AESIMC(machInst, vd, vm);
                }
              case 0x8:
                return decodeNeonSTwoMiscReg<NVclsD, NVclsQ>(
                        q, size, machInst, vd, vm);
              case 0x9:
                return decodeNeonSTwoMiscReg<NVclzD, NVclzQ>(
                        q, size, machInst, vd, vm);
              case 0xa:
                return decodeNeonUTwoMiscReg<NVcntD, NVcntQ>(
                        q, size, machInst, vd, vm);
              case 0xb:
                if (q)
                    return new NVmvnQ<uint64_t>(machInst, vd, vm);
                else
                    return new NVmvnD<uint64_t>(machInst, vd, vm);
              case 0xc:
                return decodeNeonSTwoMiscSReg<NVpadalD, NVpadalQ>(
                        q, size, machInst, vd, vm);
              case 0xd:
                return decodeNeonUTwoMiscSReg<NVpadalD, NVpadalQ>(
                        q, size, machInst, vd, vm);
              case 0xe:
                return decodeNeonSTwoMiscReg<NVqabsD, NVqabsQ>(
                        q, size, machInst, vd, vm);
              case 0xf:
                return decodeNeonSTwoMiscReg<NVqnegD, NVqnegQ>(
                        q, size, machInst, vd, vm);
              default:
                return new Unknown(machInst);
            }
          case 0x1:
            switch (bits(b, 3, 1)) {
              case 0x0:
                if (bits(b, 4)) {
                    if (q) {
                        return new NVcgtQFp<float>(machInst, vd, vm);
                    } else {
                        return new NVcgtDFp<float>(machInst, vd, vm);
                    }
                } else {
                    return decodeNeonSTwoMiscReg<NVcgtD, NVcgtQ>(
                            q, size, machInst, vd, vm);
                }
              case 0x1:
                if (bits(b, 4)) {
                    if (q) {
                        return new NVcgeQFp<float>(machInst, vd, vm);
                    } else {
                        return new NVcgeDFp<float>(machInst, vd, vm);
                    }
                } else {
                    return decodeNeonSTwoMiscReg<NVcgeD, NVcgeQ>(
                            q, size, machInst, vd, vm);
                }
              case 0x2:
                if (bits(b, 4)) {
                    if (q) {
                        return new NVceqQFp<float>(machInst, vd, vm);
                    } else {
                        return new NVceqDFp<float>(machInst, vd, vm);
                    }
                } else {
                    return decodeNeonSTwoMiscReg<NVceqD, NVceqQ>(
                            q, size, machInst, vd, vm);
                }
              case 0x3:
                if (bits(b, 4)) {
                    if (q) {
                        return new NVcleQFp<float>(machInst, vd, vm);
                    } else {
                        return new NVcleDFp<float>(machInst, vd, vm);
                    }
                } else {
                    return decodeNeonSTwoMiscReg<NVcleD, NVcleQ>(
                            q, size, machInst, vd, vm);
                }
              case 0x4:
                if (bits(b, 4)) {
                    if (q) {
                        return new NVcltQFp<float>(machInst, vd, vm);
                    } else {
                        return new NVcltDFp<float>(machInst, vd, vm);
                    }
                } else {
                    return decodeNeonSTwoMiscReg<NVcltD, NVcltQ>(
                            q, size, machInst, vd, vm);
                }
              case 0x5:
                if (q) {
                    return new SHA1H(machInst, vd, vm);
                } else {
                    return new Unknown(machInst);
                }
              case 0x6:
                if (bits(machInst, 10)) {
                    if (q)
                        return new NVabsQFp<float>(machInst, vd, vm);
                    else
                        return new NVabsDFp<float>(machInst, vd, vm);
                } else {
                    return decodeNeonSTwoMiscReg<NVabsD, NVabsQ>(
                            q, size, machInst, vd, vm);
                }
              case 0x7:
                if (bits(machInst, 10)) {
                    if (q)
                        return new NVnegQFp<float>(machInst, vd, vm);
                    else
                        return new NVnegDFp<float>(machInst, vd, vm);
                } else {
                    return decodeNeonSTwoMiscReg<NVnegD, NVnegQ>(
                            q, size, machInst, vd, vm);
                }
              default:
                return new Unknown64(machInst);
            }
          case 0x2:
            switch (bits(b, 4, 1)) {
              case 0x0:
                if (q)
                    return new NVswpQ<uint64_t>(machInst, vd, vm);
                else
                    return new NVswpD<uint64_t>(machInst, vd, vm);
              case 0x1:
                return decodeNeonUTwoMiscSReg<NVtrnD, NVtrnQ>(
                        q, size, machInst, vd, vm);
              case 0x2:
                return decodeNeonUTwoMiscReg<NVuzpD, NVuzpQ>(
                        q, size, machInst, vd, vm);
              case 0x3:
                return decodeNeonUTwoMiscReg<NVzipD, NVzipQ>(
                        q, size, machInst, vd, vm);
              case 0x4:
                if (b == 0x8) {
                    return decodeNeonUTwoMiscUSReg<NVmovn>(
                            size, machInst, vd, vm);
                } else {
                    return decodeNeonSTwoMiscUSReg<NVqmovuns>(
                            size, machInst, vd, vm);
                }
              case 0x5:
                if (q) {
                    return decodeNeonUTwoMiscUSReg<NVqmovun>(
                            size, machInst, vd, vm);
                } else {
                    return decodeNeonSTwoMiscUSReg<NVqmovn>(
                            size, machInst, vd, vm);
                }
              case 0x6:
                if (b == 0xc) {
                    return decodeNeonSTwoShiftUSReg<NVshll>(
                            size, machInst, vd, vm, 8 << size);
                } else {
                    return new Unknown(machInst);
                }
              case 0x7:
                if (q) {
                    return new SHA256SU0(machInst, vd, vm);
                } else {
                    return new SHA1SU1(machInst, vd, vm);
                }
              case 0xc:
              case 0xe:
                if (b == 0x18) {
                    if (size != 1 || (vm % 2))
                        return new Unknown(machInst);
                    return new NVcvts2h<uint16_t>(machInst, vd, vm);
                } else if (b == 0x1c) {
                    if (size != 1 || (vd % 2))
                        return new Unknown(machInst);
                    return new NVcvth2s<uint16_t>(machInst, vd, vm);
                } else {
                    return new Unknown(machInst);
                }
              default:
                return new Unknown(machInst);
            }
          case 0x3:
            if (bits(b, 4, 3) == 0x3) {
                if ((q && (vd % 2 || vm % 2)) || size != 2) {
                    return new Unknown(machInst);
                } else {
                    if (bits(b, 2)) {
                        if (bits(b, 1)) {
                            if (q) {
                                return new NVcvt2ufxQ<float>(
                                        machInst, vd, vm, 0);
                            } else {
                                return new NVcvt2ufxD<float>(
                                        machInst, vd, vm, 0);
                            }
                        } else {
                            if (q) {
                                return new NVcvt2sfxQ<float>(
                                        machInst, vd, vm, 0);
                            } else {
                                return new NVcvt2sfxD<float>(
                                        machInst, vd, vm, 0);
                            }
                        }
                    } else {
                        if (bits(b, 1)) {
                            if (q) {
                                return new NVcvtu2fpQ<float>(
                                        machInst, vd, vm, 0);
                            } else {
                                return new NVcvtu2fpD<float>(
                                        machInst, vd, vm, 0);
                            }
                        } else {
                            if (q) {
                                return new NVcvts2fpQ<float>(
                                        machInst, vd, vm, 0);
                            } else {
                                return new NVcvts2fpD<float>(
                                        machInst, vd, vm, 0);
                            }
                        }
                    }
                }
            } else if ((b & 0x1a) == 0x10) {
                if (bits(b, 2)) {
                    if (q) {
                        return new NVrecpeQFp<float>(machInst, vd, vm);
                    } else {
                        return new NVrecpeDFp<float>(machInst, vd, vm);
                    }
                } else {
                    if (q) {
                        return new NVrecpeQ<uint32_t>(machInst, vd, vm);
                    } else {
                        return new NVrecpeD<uint32_t>(machInst, vd, vm);
                    }
                }
            } else if ((b & 0x1a) == 0x12) {
                if (bits(b, 2)) {
                    if (q) {
                        return new NVrsqrteQFp<float>(machInst, vd, vm);
                    } else {
                        return new NVrsqrteDFp<float>(machInst, vd, vm);
                    }
                } else {
                    if (q) {
                        return new NVrsqrteQ<uint32_t>(machInst, vd, vm);
                    } else {
                        return new NVrsqrteD<uint32_t>(machInst, vd, vm);
                    }
                }
            } else {
                return new Unknown(machInst);
            }
        }
        return new Unknown(machInst);
    }

    StaticInstPtr
    decodeNeonData(ExtMachInst machInst)
    {
        const bool u = THUMB ? bits(machInst, 28) : bits(machInst, 24);
        const uint32_t a = bits(machInst, 23, 19);
        const uint32_t q = bits(machInst, 11, 8);
        const uint32_t c = bits(machInst, 7, 4);
        if (bits(a, 4) == 0) {
            return decodeNeonThreeRegistersSameLength(machInst);
        } else if ((c & 0x9) == 1) {
            if ((a & 0x7) == 0) {
                return decodeNeonOneRegModImm(machInst);
            } else {
                return decodeNeonTwoRegAndShift(machInst);
            }
        } else if ((c & 0x9) == 9) {
            return decodeNeonTwoRegAndShift(machInst);
        } else if (bits(a, 2, 1) != 0x3) {
            if ((c & 0x5) == 0) {
                return decodeNeonThreeRegDiffLengths(machInst);
            } else if ((c & 0x5) == 4) {
                return decodeNeonTwoRegScalar(machInst);
            }
        } else if ((a & 0x16) == 0x16) {
            const IntRegIndex vd =
                (IntRegIndex)(2 * (bits(machInst, 15, 12) |
                                   (bits(machInst, 22) << 4)));
            const IntRegIndex vn =
                (IntRegIndex)(2 * (bits(machInst, 19, 16) |
                                   (bits(machInst, 7) << 4)));
            const IntRegIndex vm =
                (IntRegIndex)(2 * (bits(machInst, 3, 0) |
                                   (bits(machInst, 5) << 4)));
            if (!u) {
                if (bits(c, 0) == 0) {
                    unsigned imm4 = bits(machInst, 11, 8);
                    bool q = bits(machInst, 6);
                    if (imm4 >= 16 && !q)
                        return new Unknown(machInst);
                    if (q) {
                        return new NVextQ<uint8_t>(machInst, vd, vn, vm, imm4);
                    } else {
                        return new NVextD<uint8_t>(machInst, vd, vn, vm, imm4);
                    }
                }
            } else if (bits(q, 3) == 0 && bits(c, 0) == 0) {
                return decodeNeonTwoRegMisc(machInst);
            } else if (bits(q, 3, 2) == 0x2 && bits(c, 0) == 0) {
                unsigned length = bits(machInst, 9, 8) + 1;
                if ((uint32_t)vn / 2 + length > 32)
                    return new Unknown(machInst);
                if (bits(machInst, 6) == 0) {
                    switch (length) {
                      case 1:
                        return new NVtbl1(machInst, vd, vn, vm);
                      case 2:
                        return new NVtbl2(machInst, vd, vn, vm);
                      case 3:
                        return new NVtbl3(machInst, vd, vn, vm);
                      case 4:
                        return new NVtbl4(machInst, vd, vn, vm);
                    }
                } else {
                    switch (length) {
                      case 1:
                        return new NVtbx1(machInst, vd, vn, vm);
                      case 2:
                        return new NVtbx2(machInst, vd, vn, vm);
                      case 3:
                        return new NVtbx3(machInst, vd, vn, vm);
                      case 4:
                        return new NVtbx4(machInst, vd, vn, vm);
                    }
                }
            } else if (q == 0xc && (c & 0x9) == 0) {
                unsigned imm4 = bits(machInst, 19, 16);
                if (bits(imm4, 2, 0) == 0)
                    return new Unknown(machInst);
                unsigned size = 0;
                while ((imm4 & 0x1) == 0) {
                    size++;
                    imm4 >>= 1;
                }
                unsigned index = imm4 >> 1;
                const bool q = bits(machInst, 6);
                return decodeNeonUTwoShiftSReg<NVdupD, NVdupQ>(
                        q, size, machInst, vd, vm, index);
            }
        }
        return new Unknown(machInst);
    }
    '''
}};

def format ThumbNeonMem() {{
    decode_block = '''
    return decodeNeonMem(machInst);
    '''
}};

def format ThumbNeonData() {{
    decode_block = '''
    return decodeNeonData(machInst);
    '''
}};

let {{
    header_output = '''
    StaticInstPtr
    decodeExtensionRegLoadStore(ExtMachInst machInst);
    '''
    decoder_output = '''
    StaticInstPtr
    decodeExtensionRegLoadStore(ExtMachInst machInst)
    {
        const uint32_t opcode = bits(machInst, 24, 20);
        const uint32_t offset = bits(machInst, 7, 0);
        const bool single = (bits(machInst, 8) == 0);
        const IntRegIndex rn = (IntRegIndex)(uint32_t)bits(machInst, 19, 16);
        RegIndex vd;
        if (single) {
            vd = (RegIndex)(uint32_t)((bits(machInst, 15, 12) << 1) |
                                      bits(machInst, 22));
        } else {
            vd = (RegIndex)(uint32_t)((bits(machInst, 15, 12) << 1) |
                                      (bits(machInst, 22) << 5));
        }
        switch (bits(opcode, 4, 3)) {
          case 0x0:
            if (bits(opcode, 4, 1) == 0x2 &&
                    !(machInst.thumb == 1 && bits(machInst, 28) == 1) &&
                    !(machInst.thumb == 0 && machInst.condCode == 0xf)) {
                if ((bits(machInst, 7, 4) & 0xd) != 1) {
                    break;
                }
                const IntRegIndex rt =
                    (IntRegIndex)(uint32_t)bits(machInst, 15, 12);
                const IntRegIndex rt2 =
                    (IntRegIndex)(uint32_t)bits(machInst, 19, 16);
                const bool op = bits(machInst, 20);
                uint32_t vm;
                if (single) {
                    vm = (bits(machInst, 3, 0) << 1) | bits(machInst, 5);
                } else {
                    vm = (bits(machInst, 3, 0) << 1) |
                         (bits(machInst, 5) << 5);
                }
                if (op) {
                    return new Vmov2Core2Reg(machInst, rt, rt2,
                                             (IntRegIndex)vm);
                } else {
                    return new Vmov2Reg2Core(machInst, (IntRegIndex)vm,
                                             rt, rt2);
                }
            }
            break;
          case 0x1:
            {
                if (offset == 0 || vd + offset/2 > NumFloatV7ArchRegs) {
                    break;
                }
                switch (bits(opcode, 1, 0)) {
                  case 0x0:
                    return new VLdmStm(machInst, rn, vd, single,
                                       true, false, false, offset);
                  case 0x1:
                    return new VLdmStm(machInst, rn, vd, single,
                                       true, false, true, offset);
                  case 0x2:
                    return new VLdmStm(machInst, rn, vd, single,
                                       true, true, false, offset);
                  case 0x3:
                    // If rn == sp, then this is called vpop.
                    return new VLdmStm(machInst, rn, vd, single,
                                       true, true, true, offset);
                  default:
                    M5_UNREACHABLE;
                }
            }
          case 0x2:
            if (bits(opcode, 1, 0) == 0x2) {
                // If rn == sp, then this is called vpush.
                return new VLdmStm(machInst, rn, vd, single,
                                   false, true, false, offset);
            } else if (bits(opcode, 1, 0) == 0x3) {
                return new VLdmStm(machInst, rn, vd, single,
                                   false, true, true, offset);
            }
            M5_FALLTHROUGH;
          case 0x3:
            const bool up = (bits(machInst, 23) == 1);
            const uint32_t imm = bits(machInst, 7, 0) << 2;
            if (single) {
                vd = (RegIndex)(uint32_t)((bits(machInst, 15, 12) << 1) |
                                          (bits(machInst, 22)));
            } else {
                vd = (RegIndex)(uint32_t)((bits(machInst, 15, 12) << 1) |
                                          (bits(machInst, 22) << 5));
            }
            if (bits(opcode, 1, 0) == 0x0) {
                if (single) {
                    if (up) {
                        return new %(vstr_us)s(machInst, vd, rn, up, imm);
                    } else {
                        return new %(vstr_s)s(machInst, vd, rn, up, imm);
                    }
                } else {
                    if (up) {
                        return new %(vstr_ud)s(machInst, vd, vd + 1,
                                               rn, up, imm);
                    } else {
                        return new %(vstr_d)s(machInst, vd, vd + 1,
                                              rn, up, imm);
                    }
                }
            } else if (bits(opcode, 1, 0) == 0x1) {
                if (single) {
                    if (up) {
                        return new %(vldr_us)s(machInst, vd, rn, up, imm);
                    } else {
                        return new %(vldr_s)s(machInst, vd, rn, up, imm);
                    }
                } else {
                    if (up) {
                        return new %(vldr_ud)s(machInst, vd, vd + 1,
                                               rn, up, imm);
                    } else {
                        return new %(vldr_d)s(machInst, vd, vd + 1,
                                              rn, up, imm);
                    }
                }
            }
        }
        return new Unknown(machInst);
    }
    ''' % {
        "vldr_us" : "VLDR_" + loadImmClassName(False, True, False),
        "vldr_s" : "VLDR_" + loadImmClassName(False, False, False),
        "vldr_ud" : "VLDR_" + loadDoubleImmClassName(False, True, False),
        "vldr_d" : "VLDR_" + loadDoubleImmClassName(False, False, False),
        "vstr_us" : "VSTR_" + storeImmClassName(False, True, False),
        "vstr_s" : "VSTR_" + storeImmClassName(False, False, False),
        "vstr_ud" : "VSTR_" + storeDoubleImmClassName(False, True, False),
        "vstr_d" : "VSTR_" + storeDoubleImmClassName(False, False, False)
    }
}};

def format ExtensionRegLoadStore() {{
    decode_block = '''
    return decodeExtensionRegLoadStore(machInst);
    '''
}};

let {{
    header_output = '''
    StaticInstPtr
    decodeShortFpTransfer(ExtMachInst machInst);
    '''
    decoder_output = '''
    IntRegIndex decodeFpVd(ExtMachInst machInst, uint32_t size, bool isInt)
<<<<<<< HEAD
    {
        if (!isInt and size == 3) {
            return (IntRegIndex)((bits(machInst, 22) << 5) |
                               (bits(machInst, 15, 12) << 1));
        } else {
            return (IntRegIndex)(bits(machInst, 22) |
                              (bits(machInst, 15, 12) << 1));
        }
    }
    IntRegIndex decodeFpVm(ExtMachInst machInst, uint32_t size, bool isInt)
    {
        if (!isInt and size == 3) {
            return (IntRegIndex)((bits(machInst, 5) << 5) |
                               (bits(machInst, 3, 0) << 1));
        } else {
            return (IntRegIndex)(bits(machInst, 5) |
                              (bits(machInst, 3, 0) << 1));
        }
    }
    StaticInstPtr
    decodeShortFpTransfer(ExtMachInst machInst)
    {
        const uint32_t l = bits(machInst, 20);
        const uint32_t c = bits(machInst, 8);
        const uint32_t a = bits(machInst, 23, 21);
        const uint32_t b = bits(machInst, 6, 5);
        const uint32_t o1 = bits(machInst, 18);
        if ((machInst.thumb == 1 && bits(machInst, 28) == 1) ||
            (machInst.thumb == 0 && machInst.condCode == 0xf)) {
            // Determine if this is backported aarch64 FP instruction
            const bool b31_b24 = bits(machInst, 31, 24) == 0xFE;
            const bool b23 = bits(machInst, 23);
            const bool b21_b19 = bits(machInst, 21, 19) == 0x7;
            const bool b11_b9  = bits(machInst, 11, 9) == 0x5;
            const uint32_t size = bits(machInst, 9, 8);
            const bool op3 = bits(machInst, 6);
            const bool b4 = bits(machInst, 4) == 0x0;
            const uint32_t rm = bits(machInst, 17, 16);
            IntRegIndex vd = decodeFpVd(machInst, size, false);
            IntRegIndex vm = decodeFpVm(machInst, size, false);
            IntRegIndex vdInt = decodeFpVd(machInst, size, true);
            if (b31_b24 && b23 && b21_b19 && b11_b9 && op3 && b4) {
                if (o1 == 0) {
                    // VINT* Integer Rounding Instruction
=======
    {
        if (!isInt and size == 3) {
            return (IntRegIndex)((bits(machInst, 22) << 5) |
                               (bits(machInst, 15, 12) << 1));
        } else {
            return (IntRegIndex)(bits(machInst, 22) |
                              (bits(machInst, 15, 12) << 1));
        }
    }

    IntRegIndex decodeFpVm(ExtMachInst machInst, uint32_t size, bool isInt)
    {
        if (!isInt and size == 3) {
            return (IntRegIndex)((bits(machInst, 5) << 5) |
                               (bits(machInst, 3, 0) << 1));
        } else {
            return (IntRegIndex)(bits(machInst, 5) |
                              (bits(machInst, 3, 0) << 1));
        }
    }

    IntRegIndex decodeFpVn(ExtMachInst machInst, uint32_t size)
    {
        if (size == 3) {
            return (IntRegIndex)((bits(machInst, 7) << 5) |
                            (bits(machInst, 19, 16) << 1));
        } else {
            return (IntRegIndex)(bits(machInst, 7) |
                            (bits(machInst, 19, 16) << 1));
        }
    }

    StaticInstPtr
    decodeFloatingPointDataProcessing(ExtMachInst machInst) {
        const uint32_t op0 = bits(machInst, 23, 20);
        const uint32_t op1 = bits(machInst, 19, 16);
        const uint32_t op2 = bits(machInst, 9, 8);
        const uint32_t op3 = bits(machInst, 6);
        const uint32_t rm = bits(machInst, 17, 16);
        const uint32_t size = bits(machInst, 9, 8);
        IntRegIndex vd = decodeFpVd(machInst, size, false);
        IntRegIndex vm = decodeFpVm(machInst, size, false);
        IntRegIndex vdInt = decodeFpVd(machInst, size, true);
        IntRegIndex vn = decodeFpVn(machInst, size);
        if (bits(machInst, 31, 24) == 0xFE && !bits(machInst, 4)) {
            if (bits(op0, 3) == 0 && op2 != 0 && !op3){
                ConditionCode cond;
                switch(bits(machInst, 21, 20)) {
                case 0x0: cond = COND_EQ; break;
                case 0x1: cond = COND_VS; break;
                case 0x2: cond = COND_GE; break;
                case 0x3: cond = COND_GT; break;
                default: panic("unreachable");
                }
                if (size == 3) {
                    return new VselD(machInst, vd, vn, vm, cond);
                } else {
                    return new VselS(machInst, vd, vn, vm, cond);
                }
            } else if (bits(op0, 3) == 1 && bits(op0, 1, 0) == 0 && op2 != 0) {
                const bool op = bits(machInst, 6);
                if (op) {
                    if (size == 1) {
                        return new FailUnimplemented("vminnm.f16", machInst);
                    }
                    return decodeNeonSizeSingleDouble<VminnmS, VminnmD>(
                        size, machInst, vd, vn, vm);
                } else {
                    if (size == 1) {
                        return new FailUnimplemented("vmaxnm.f16", machInst);
                    }
                    return decodeNeonSizeSingleDouble<VmaxnmS, VmaxnmD>(
                        size, machInst, vd, vn, vm);
                }
            } else if (bits(op0, 3) && bits(op0, 1, 0) == 3 &&
                        bits(op1, 3) && op2 != 0 && op3)
                    {
                const uint32_t o1 = bits(machInst, 18);
                if (o1 == 0) {
>>>>>>> a56ab045
                    if (size == 3) {
                        switch(rm) {
                            case 0x0:
                            return decodeVfpRegRegOp<VRIntAD>(machInst, vd, vm,
                                                                true);
                            case 0x1:
                            return decodeVfpRegRegOp<VRIntND>(machInst, vd, vm,
                                                                true);
                            case 0x2:
                            return decodeVfpRegRegOp<VRIntPD>(machInst, vd, vm,
                                                                true);
                            case 0x3:
                            return decodeVfpRegRegOp<VRIntMD>(machInst, vd, vm,
                                                                true);
                            default: return new Unknown(machInst);
                        }
                    } else {
                        switch(rm) {
                            case 0x0:
                            return decodeVfpRegRegOp<VRIntAS>(machInst, vd, vm,
                                                                false);
                            case 0x1:
                            return decodeVfpRegRegOp<VRIntNS>(machInst, vd, vm,
                                                                false);
                            case 0x2:
                            return decodeVfpRegRegOp<VRIntPS>(machInst, vd, vm,
                                                                false);
                            case 0x3:
                            return decodeVfpRegRegOp<VRIntMS>(machInst, vd, vm,
                                                                false);
                            default: return new Unknown(machInst);
                        }
                    }
                } else {
                    const bool op = bits(machInst, 7);
                    switch(rm) {
<<<<<<< HEAD
                      case 0x0:
                        switch(size) {
                          case 0x0:
                            return new Unknown(machInst);
                          case 0x1:
                            return new FailUnimplemented(
                                "vcvta.u32.f16", machInst);
                          case 0x2:
=======
                    case 0x0:
                        switch(size) {
                        case 0x0:
                            return new Unknown(machInst);
                        case 0x1:
                            return new FailUnimplemented(
                                "vcvta.u32.f16", machInst);
                        case 0x2:
>>>>>>> a56ab045
                            if (op) {
                                return new VcvtaFpSIntS(machInst, vdInt, vm);
                            } else {
                                return new VcvtaFpUIntS(machInst, vdInt, vm);
                            }
<<<<<<< HEAD
                          case 0x3:
=======
                        case 0x3:
>>>>>>> a56ab045
                            if (op) {
                                return new VcvtaFpSIntD(machInst, vdInt, vm);
                            } else {
                                return new VcvtaFpUIntD(machInst, vdInt, vm);
                            }
<<<<<<< HEAD
                          default: return new Unknown(machInst);
                        }
                      case 0x1:
                        switch(size) {
                          case 0x0:
                            return new Unknown(machInst);
                          case 0x1:
                            return new FailUnimplemented(
                                "vcvtn.u32.f16", machInst);
                          case 0x2:
=======
                        default: return new Unknown(machInst);
                        }
                    case 0x1:
                        switch(size) {
                        case 0x0:
                            return new Unknown(machInst);
                        case 0x1:
                            return new FailUnimplemented(
                                "vcvtn.u32.f16", machInst);
                        case 0x2:
>>>>>>> a56ab045
                            if (op) {
                                return new VcvtnFpSIntS(machInst, vdInt, vm);
                            } else {
                                return new VcvtnFpUIntS(machInst, vdInt, vm);
                            }
<<<<<<< HEAD
                          case 0x3:
=======
                        case 0x3:
>>>>>>> a56ab045
                            if (op) {
                                return new VcvtnFpSIntD(machInst, vdInt, vm);
                            } else {
                                return new VcvtnFpUIntD(machInst, vdInt, vm);
                            }
<<<<<<< HEAD
                          default: return new Unknown(machInst);
                        }
                      case 0x2:
                        switch(size) {
                          case 0x0:
                            return new Unknown(machInst);
                          case 0x1:
                            return new FailUnimplemented(
                                "vcvtp.u32.f16", machInst);
                          case 0x2:
=======
                        default: return new Unknown(machInst);
                        }
                    case 0x2:
                        switch(size) {
                        case 0x0:
                            return new Unknown(machInst);
                        case 0x1:
                            return new FailUnimplemented(
                                "vcvtp.u32.f16", machInst);
                        case 0x2:
>>>>>>> a56ab045
                            if (op) {
                                return new VcvtpFpSIntS(machInst, vdInt, vm);
                            } else {
                                return new VcvtpFpUIntS(machInst, vdInt, vm);
                            }
<<<<<<< HEAD
                          case 0x3:
=======
                        case 0x3:
>>>>>>> a56ab045
                            if (op) {
                                return new VcvtpFpSIntD(machInst, vdInt, vm);
                            } else {
                                return new VcvtpFpUIntD(machInst, vdInt, vm);
                            }
<<<<<<< HEAD
                          default: return new Unknown(machInst);
                        }
                      case 0x3:
                        switch(size) {
                          case 0x0:
                            return new Unknown(machInst);
                          case 0x1:
                            return new FailUnimplemented(
                                "vcvtm.u32.f16", machInst);
                          case 0x2:
=======
                        default: return new Unknown(machInst);
                        }
                    case 0x3:
                        switch(size) {
                        case 0x0:
                            return new Unknown(machInst);
                        case 0x1:
                            return new FailUnimplemented(
                                "vcvtm.u32.f16", machInst);
                        case 0x2:
>>>>>>> a56ab045
                            if (op) {
                                return new VcvtmFpSIntS(machInst, vdInt, vm);
                            } else {
                                return new VcvtmFpUIntS(machInst, vdInt, vm);
                            }
<<<<<<< HEAD
                          case 0x3:
=======
                        case 0x3:
>>>>>>> a56ab045
                            if (op) {
                                return new VcvtmFpSIntD(machInst, vdInt, vm);
                            } else {
                                return new VcvtmFpUIntD(machInst, vdInt, vm);
                            }
<<<<<<< HEAD
                          default: return new Unknown(machInst);
                        }
                      default: return new Unknown(machInst);
                    }
                }
            } else if (b31_b24 && !b23 && b11_b9 && !op3 && b4){
                // VSEL* floating point conditional select

                ConditionCode cond;
                switch(bits(machInst, 21, 20)) {
                  case 0x0: cond = COND_EQ; break;
                  case 0x1: cond = COND_VS; break;
                  case 0x2: cond = COND_GE; break;
                  case 0x3: cond = COND_GT; break;
                }

                if (size == 3) {
                      const IntRegIndex vn =
                          (IntRegIndex)((bits(machInst, 7) << 5) |
                                       (bits(machInst, 19, 16) << 1));
                    return new VselD(machInst, vd, vn, vm, cond);
                } else {
                      const IntRegIndex vn =
                          (IntRegIndex)((bits(machInst, 19, 16) << 1) |
                                        bits(machInst, 7));
                      return new VselS(machInst, vd, vn, vm, cond);
=======
                        default: return new Unknown(machInst);
                        }
                    default: return new Unknown(machInst);
                    }
>>>>>>> a56ab045
                }
            } else {
                return new Unknown(machInst);
            }
        } else {
            return new Unknown(machInst);
        }
    }

    StaticInstPtr
    decodeShortFpTransfer(ExtMachInst machInst)
    {
        if ((machInst.thumb == 1 && bits(machInst, 28) == 1) ||
            (machInst.thumb == 0 && machInst.condCode == 0xf)) {
                return decodeFloatingPointDataProcessing(machInst);
        }
        const uint32_t l = bits(machInst, 20);
        const uint32_t c = bits(machInst, 8);
        const uint32_t a = bits(machInst, 23, 21);
        const uint32_t q = bits(machInst, 6, 5);
        if (l == 0 && c == 0) {
            if (a == 0) {
                const uint32_t vn = (bits(machInst, 19, 16) << 1) |
                                    bits(machInst, 7);
                const IntRegIndex rt =
                    (IntRegIndex)(uint32_t)bits(machInst, 15, 12);
                if (bits(machInst, 20) == 1) {
                    return new VmovRegCoreW(machInst, rt, (IntRegIndex)vn);
                } else {
                    return new VmovCoreRegW(machInst, (IntRegIndex)vn, rt);
                }
            } else if (a == 0x7) {
                const IntRegIndex rt =
                    (IntRegIndex)(uint32_t)bits(machInst, 15, 12);
                uint32_t reg = bits(machInst, 19, 16);
                uint32_t specReg;
                switch (reg) {
                  case 0:
                    specReg = MISCREG_FPSID;
                    break;
                  case 1:
                    specReg = MISCREG_FPSCR;
                    break;
                  case 6:
                    specReg = MISCREG_MVFR1;
                    break;
                  case 7:
                    specReg = MISCREG_MVFR0;
                    break;
                  case 8:
                    specReg = MISCREG_FPEXC;
                    break;
                  default:
                    return new Unknown(machInst);
                }
                if (specReg == MISCREG_FPSCR) {
                    return new VmsrFpscr(machInst, (IntRegIndex)specReg, rt);
                } else {
                    uint32_t iss = mcrMrcIssBuild(0, bits(machInst, 3, 0), rt,
                        reg, a, bits(machInst, 7, 5));
                    return new Vmsr(machInst, (IntRegIndex)specReg, rt, iss);
                }
            }
        } else if (l == 0 && c == 1) {
            if (bits(a, 2) == 0) {
                uint32_t vd = (bits(machInst, 7) << 5) |
                              (bits(machInst, 19, 16) << 1);
                // Handle accessing each single precision half of the vector.
                vd += bits(machInst, 21);
                const IntRegIndex rt =
                    (IntRegIndex)(uint32_t)bits(machInst, 15, 12);
                if (bits(machInst, 22) == 1) {
                    return new VmovCoreRegB(machInst, (IntRegIndex)vd,
                                            rt, bits(machInst, 6, 5));
                } else if (bits(machInst, 5) == 1) {
                    return new VmovCoreRegH(machInst, (IntRegIndex)vd,
                                            rt, bits(machInst, 6));
                } else if (bits(machInst, 6) == 0) {
                    return new VmovCoreRegW(machInst, (IntRegIndex)vd, rt);
                } else {
                    return new Unknown(machInst);
                }
            } else if (bits(q, 1) == 0) {
                bool q = bits(machInst, 21);
                unsigned be = (bits(machInst, 22) << 1) | (bits(machInst, 5));
                IntRegIndex vd = (IntRegIndex)(2 * (uint32_t)
                    (bits(machInst, 19, 16) | (bits(machInst, 7) << 4)));
                IntRegIndex rt = (IntRegIndex)(uint32_t)
                    bits(machInst, 15, 12);
                if (q) {
                    switch (be) {
                      case 0:
                        return new NVdupQGpr<uint32_t>(machInst, vd, rt);
                      case 1:
                        return new NVdupQGpr<uint16_t>(machInst, vd, rt);
                      case 2:
                        return new NVdupQGpr<uint8_t>(machInst, vd, rt);
                      case 3:
                        return new Unknown(machInst);
                    }
                } else {
                    switch (be) {
                      case 0:
                        return new NVdupDGpr<uint32_t>(machInst, vd, rt);
                      case 1:
                        return new NVdupDGpr<uint16_t>(machInst, vd, rt);
                      case 2:
                        return new NVdupDGpr<uint8_t>(machInst, vd, rt);
                      case 3:
                        return new Unknown(machInst);
                    }
                }
            }
        } else if (l == 1 && c == 0) {
            if (a == 0) {
                const uint32_t vn = (bits(machInst, 19, 16) << 1) |
                                    bits(machInst, 7);
                const IntRegIndex rt =
                    (IntRegIndex)(uint32_t)bits(machInst, 15, 12);
                if (bits(machInst, 20) == 1) {
                    return new VmovRegCoreW(machInst, rt, (IntRegIndex)vn);
                } else {
                    return new VmovCoreRegW(machInst, (IntRegIndex)vn, rt);
                }
            } else if (a == 7) {
                const IntRegIndex rt =
                    (IntRegIndex)(uint32_t)bits(machInst, 15, 12);
                uint32_t reg = bits(machInst, 19, 16);
                uint32_t specReg;
                switch (reg) {
                  case 0:
                    specReg = MISCREG_FPSID;
                    break;
                  case 1:
                    specReg = MISCREG_FPSCR;
                    break;
                  case 6:
                    specReg = MISCREG_MVFR1;
                    break;
                  case 7:
                    specReg = MISCREG_MVFR0;
                    break;
                  case 8:
                    specReg = MISCREG_FPEXC;
                    break;
                  default:
                    return new Unknown(machInst);
                }
                if (rt == 0xf) {
                    if (specReg == MISCREG_FPSCR) {
                        return new VmrsApsrFpscr(machInst);
                    } else {
                        return new Unknown(machInst);
                    }
                } else if (specReg == MISCREG_FPSCR) {
                    return new VmrsFpscr(machInst, rt, (IntRegIndex)specReg);
                } else {
                    uint32_t iss = mcrMrcIssBuild(l, bits(machInst, 3, 0), rt,
                        reg, a, bits(machInst, 7, 5));
                    return new Vmrs(machInst, rt, (IntRegIndex)specReg, iss);
                }
            }
        } else {
            uint32_t vd = (bits(machInst, 7) << 5) |
                          (bits(machInst, 19, 16) << 1);
            // Handle indexing into each single precision half of the vector.
            vd += bits(machInst, 21);
            uint32_t index;
            const IntRegIndex rt =
                (IntRegIndex)(uint32_t)bits(machInst, 15, 12);
            const bool u = (bits(machInst, 23) == 1);
            if (bits(machInst, 22) == 1) {
                index = bits(machInst, 6, 5);
                if (u) {
                    return new VmovRegCoreUB(machInst, rt,
                                             (IntRegIndex)vd, index);
                } else {
                    return new VmovRegCoreSB(machInst, rt,
                                             (IntRegIndex)vd, index);
                }
            } else if (bits(machInst, 5) == 1) {
                index = bits(machInst, 6);
                if (u) {
                    return new VmovRegCoreUH(machInst, rt,
                                             (IntRegIndex)vd, index);
                } else {
                    return new VmovRegCoreSH(machInst, rt,
                                             (IntRegIndex)vd, index);
                }
            } else if (bits(machInst, 6) == 0 && !u) {
                return new VmovRegCoreW(machInst, rt, (IntRegIndex)vd);
            } else {
                return new Unknown(machInst);
            }
        }
        return new Unknown(machInst);
    }
    '''
}};

def format ShortFpTransfer() {{
    decode_block = '''
    return decodeShortFpTransfer(machInst);
    '''
}};

let {{
    header_output = '''
    StaticInstPtr
    decodeVfpData(ExtMachInst machInst);
    '''
    decoder_output = '''
    StaticInstPtr
    decodeVfpData(ExtMachInst machInst)
    {
        const uint32_t opc1 = bits(machInst, 23, 20);
        const uint32_t opc2 = bits(machInst, 19, 16);
        const uint32_t opc3 = bits(machInst, 7, 6);
        //const uint32_t opc4 = bits(machInst, 3, 0);
        const bool single = (bits(machInst, 8) == 0);
        // Used to select between vcmp and vcmpe.
        const bool e = (bits(machInst, 7) == 1);
        IntRegIndex vd;
        IntRegIndex vm;
        IntRegIndex vn;
        if (single) {
            vd = (IntRegIndex)(bits(machInst, 22) |
                    (bits(machInst, 15, 12) << 1));
            vm = (IntRegIndex)(bits(machInst, 5) |
                    (bits(machInst, 3, 0) << 1));
            vn = (IntRegIndex)(bits(machInst, 7) |
                    (bits(machInst, 19, 16) << 1));
        } else {
            vd = (IntRegIndex)((bits(machInst, 22) << 5) |
                    (bits(machInst, 15, 12) << 1));
            vm = (IntRegIndex)((bits(machInst, 5) << 5) |
                    (bits(machInst, 3, 0) << 1));
            vn = (IntRegIndex)((bits(machInst, 7) << 5) |
                    (bits(machInst, 19, 16) << 1));
        }
        switch (opc1 & 0xb /* 1011 */) {
          case 0x0:
            if (bits(machInst, 6) == 0) {
                if (single) {
                    return decodeVfpRegRegRegOp<VmlaS>(
                            machInst, vd, vn, vm, false);
                } else {
                    return decodeVfpRegRegRegOp<VmlaD>(
                            machInst, vd, vn, vm, true);
                }
            } else {
                if (single) {
                    return decodeVfpRegRegRegOp<VmlsS>(
                            machInst, vd, vn, vm, false);
                } else {
                    return decodeVfpRegRegRegOp<VmlsD>(
                            machInst, vd, vn, vm, true);
                }
            }
          case 0x1:
            if (bits(machInst, 6) == 1) {
                if (single) {
                    return decodeVfpRegRegRegOp<VnmlaS>(
                            machInst, vd, vn, vm, false);
                } else {
                    return decodeVfpRegRegRegOp<VnmlaD>(
                            machInst, vd, vn, vm, true);
                }
            } else {
                if (single) {
                    return decodeVfpRegRegRegOp<VnmlsS>(
                            machInst, vd, vn, vm, false);
                } else {
                    return decodeVfpRegRegRegOp<VnmlsD>(
                            machInst, vd, vn, vm, true);
                }
            }
          case 0x2:
            if ((opc3 & 0x1) == 0) {
                if (single) {
                    return decodeVfpRegRegRegOp<VmulS>(
                            machInst, vd, vn, vm, false);
                } else {
                    return decodeVfpRegRegRegOp<VmulD>(
                            machInst, vd, vn, vm, true);
                }
            } else {
                if (single) {
                    return decodeVfpRegRegRegOp<VnmulS>(
                            machInst, vd, vn, vm, false);
                } else {
                    return decodeVfpRegRegRegOp<VnmulD>(
                            machInst, vd, vn, vm, true);
                }
            }
          case 0x3:
            if ((opc3 & 0x1) == 0) {
                if (single) {
                    return decodeVfpRegRegRegOp<VaddS>(
                            machInst, vd, vn, vm, false);
                } else {
                    return decodeVfpRegRegRegOp<VaddD>(
                            machInst, vd, vn, vm, true);
                }
            } else {
                if (single) {
                    return decodeVfpRegRegRegOp<VsubS>(
                            machInst, vd, vn, vm, false);
                } else {
                    return decodeVfpRegRegRegOp<VsubD>(
                            machInst, vd, vn, vm, true);
                }
            }
          case 0x8:
            if (machInst.condCode == 0xF) {
                const bool op = bits(machInst, 6);
                const uint32_t size = bits(machInst, 9, 8);
                if (op) {
                    if (size == 1) {
                        return new FailUnimplemented("vminnm.f16", machInst);
                    }
                    return decodeNeonSizeSingleDouble<VminnmS, VminnmD>(
                        size, machInst, vd, vn, vm);
                } else {
                    if (size == 1) {
                        return new FailUnimplemented("vmaxnm.f16", machInst);
                    }
                    return decodeNeonSizeSingleDouble<VmaxnmS, VmaxnmD>(
                        size, machInst, vd, vn, vm);
                }
            }
            if ((opc3 & 0x1) == 0) {
                if (single) {
                    return decodeVfpRegRegRegOp<VdivS>(
                            machInst, vd, vn, vm, false);
                } else {
                    return decodeVfpRegRegRegOp<VdivD>(
                            machInst, vd, vn, vm, true);
                }
            }
            break;
          case 0x9:
            if ((opc3 & 0x1) == 0) {
                if (single) {
                    return decodeVfpRegRegRegOp<VfnmaS>(
                            machInst, vd, vn, vm, false);
                } else {
                    return decodeVfpRegRegRegOp<VfnmaD>(
                            machInst, vd, vn, vm, true);
                }
            } else {
                if (single) {
                    return decodeVfpRegRegRegOp<VfnmsS>(
                            machInst, vd, vn, vm, false);
                } else {
                    return decodeVfpRegRegRegOp<VfnmsD>(
                            machInst, vd, vn, vm, true);
                }
            }
            break;
          case 0xa:
            if ((opc3 & 0x1) == 0) {
                if (single) {
                    return decodeVfpRegRegRegOp<VfmaS>(
                            machInst, vd, vn, vm, false);
                } else {
                    return decodeVfpRegRegRegOp<VfmaD>(
                            machInst, vd, vn, vm, true);
                }
            } else {
                if (single) {
                    return decodeVfpRegRegRegOp<VfmsS>(
                            machInst, vd, vn, vm, false);
                } else {
                    return decodeVfpRegRegRegOp<VfmsD>(
                            machInst, vd, vn, vm, true);
                }
            }
            break;
          case 0xb:
            if ((opc3 & 0x1) == 0) {
                const uint32_t baseImm =
                    bits(machInst, 3, 0) | (bits(machInst, 19, 16) << 4);
                if (single) {
                    uint32_t imm = vfp_modified_imm(baseImm, FpDataType::Fp32);
                    return decodeVfpRegImmOp<VmovImmS>(
                            machInst, vd, imm, false);
                } else {
                    uint64_t imm = vfp_modified_imm(baseImm, FpDataType::Fp64);
                    return decodeVfpRegImmOp<VmovImmD>(
                            machInst, vd, imm, true);
                }
            }
            switch (opc2) {
              case 0x0:
                if (opc3 == 1) {
                    if (single) {
                        return decodeVfpRegRegOp<VmovRegS>(
                                machInst, vd, vm, false);
                    } else {
                        return decodeVfpRegRegOp<VmovRegD>(
                                machInst, vd, vm, true);
                    }
                } else {
                    if (single) {
                        return decodeVfpRegRegOp<VabsS>(
                                machInst, vd, vm, false);
                    } else {
                        return decodeVfpRegRegOp<VabsD>(
                                machInst, vd, vm, true);
                    }
                }
              case 0x1:
                if (opc3 == 1) {
                    if (single) {
                        return decodeVfpRegRegOp<VnegS>(
                                machInst, vd, vm, false);
                    } else {
                        return decodeVfpRegRegOp<VnegD>(
                                machInst, vd, vm, true);
                    }
                } else {
                    if (single) {
                        return decodeVfpRegRegOp<VsqrtS>(
                                machInst, vd, vm, false);
                    } else {
                        return decodeVfpRegRegOp<VsqrtD>(
                                machInst, vd, vm, true);
                    }
                }
              case 0x2:
              case 0x3:
                {
                    const bool toHalf = bits(machInst, 16);
                    const bool top = bits(machInst, 7);
                    if (top) {
                        if (toHalf) {
                            return new VcvtFpSFpHT(machInst, vd, vm);
                        } else {
                            return new VcvtFpHTFpS(machInst, vd, vm);
                        }
                    } else {
                        if (toHalf) {
                            return new VcvtFpSFpHB(machInst, vd, vm);
                        } else {
                            return new VcvtFpHBFpS(machInst, vd, vm);
                        }
                    }
                }
              case 0x4:
                if (single) {
                    if (e) {
                        return new VcmpeS(machInst, vd, vm);
                    } else {
                        return new VcmpS(machInst, vd, vm);
                    }
                } else {
                    if (e) {
                        return new VcmpeD(machInst, vd, vm);
                    } else {
                        return new VcmpD(machInst, vd, vm);
                    }
                }
              case 0x5:
                if (single) {
                    if (e) {
                        return new VcmpeZeroS(machInst, vd, 0);
                    } else {
                        return new VcmpZeroS(machInst, vd, 0);
                    }
                } else {
                    if (e) {
                        return new VcmpeZeroD(machInst, vd, 0);
                    } else {
                        return new VcmpZeroD(machInst, vd, 0);
                    }
                }
              case 0x7:
                if (opc3 == 0x3) {
                    if (single) {
                        vd = (IntRegIndex)((bits(machInst, 22) << 5) |
                                (bits(machInst, 15, 12) << 1));
                        return new VcvtFpSFpD(machInst, vd, vm);
                    } else {
                        vd = (IntRegIndex)(bits(machInst, 22) |
                                (bits(machInst, 15, 12) << 1));
                        return new VcvtFpDFpS(machInst, vd, vm);
                    }
                }
                break;
              case 0x8:
                if (bits(machInst, 7) == 0) {
                    if (single) {
                        return new VcvtUIntFpS(machInst, vd, vm);
                    } else {
                        vm = (IntRegIndex)(bits(machInst, 5) |
                                (bits(machInst, 3, 0) << 1));
                        return new VcvtUIntFpD(machInst, vd, vm);
                    }
                } else {
                    if (single) {
                        return new VcvtSIntFpS(machInst, vd, vm);
                    } else {
                        vm = (IntRegIndex)(bits(machInst, 5) |
                                (bits(machInst, 3, 0) << 1));
                        return new VcvtSIntFpD(machInst, vd, vm);
                    }
                }
              case 0xa:
                {
                    const bool half = (bits(machInst, 7) == 0);
                    const uint32_t imm = bits(machInst, 5) |
                                         (bits(machInst, 3, 0) << 1);
                    const uint32_t size =
                        (bits(machInst, 7) == 0 ? 16 : 32) - imm;
                    if (single) {
                        if (half) {
                            return new VcvtSHFixedFpS(machInst, vd, vd, size);
                        } else {
                            return new VcvtSFixedFpS(machInst, vd, vd, size);
                        }
                    } else {
                        if (half) {
                            return new VcvtSHFixedFpD(machInst, vd, vd, size);
                        } else {
                            return new VcvtSFixedFpD(machInst, vd, vd, size);
                        }
                    }
                }
              case 0xb:
                {
                    const bool half = (bits(machInst, 7) == 0);
                    const uint32_t imm = bits(machInst, 5) |
                                         (bits(machInst, 3, 0) << 1);
                    const uint32_t size =
                        (bits(machInst, 7) == 0 ? 16 : 32) - imm;
                    if (single) {
                        if (half) {
                            return new VcvtUHFixedFpS(machInst, vd, vd, size);
                        } else {
                            return new VcvtUFixedFpS(machInst, vd, vd, size);
                        }
                    } else {
                        if (half) {
                            return new VcvtUHFixedFpD(machInst, vd, vd, size);
                        } else {
                            return new VcvtUFixedFpD(machInst, vd, vd, size);
                        }
                    }
                }
              case 0xc:
                if (bits(machInst, 7) == 0) {
                    if (single) {
                        return new VcvtFpUIntSR(machInst, vd, vm);
                    } else {
                        vd = (IntRegIndex)(bits(machInst, 22) |
                                (bits(machInst, 15, 12) << 1));
                        return new VcvtFpUIntDR(machInst, vd, vm);
                    }
                } else {
                    if (single) {
                        return new VcvtFpUIntS(machInst, vd, vm);
                    } else {
                        vd = (IntRegIndex)(bits(machInst, 22) |
                                (bits(machInst, 15, 12) << 1));
                        return new VcvtFpUIntD(machInst, vd, vm);
                    }
                }
              case 0xd:
                if (bits(machInst, 7) == 0) {
                    if (single) {
                        return new VcvtFpSIntSR(machInst, vd, vm);
                    } else {
                        vd = (IntRegIndex)(bits(machInst, 22) |
                                (bits(machInst, 15, 12) << 1));
                        return new VcvtFpSIntDR(machInst, vd, vm);
                    }
                } else {
                    if (single) {
                        return new VcvtFpSIntS(machInst, vd, vm);
                    } else {
                        vd = (IntRegIndex)(bits(machInst, 22) |
                                (bits(machInst, 15, 12) << 1));
                        return new VcvtFpSIntD(machInst, vd, vm);
                    }
                }
              case 0xe:
                {
                    const bool half = (bits(machInst, 7) == 0);
                    const uint32_t imm = bits(machInst, 5) |
                                         (bits(machInst, 3, 0) << 1);
                    const uint32_t size =
                        (bits(machInst, 7) == 0 ? 16 : 32) - imm;
                    if (single) {
                        if (half) {
                            return new VcvtFpSHFixedS(machInst, vd, vd, size);
                        } else {
                            return new VcvtFpSFixedS(machInst, vd, vd, size);
                        }
                    } else {
                        if (half) {
                            return new VcvtFpSHFixedD(machInst, vd, vd, size);
                        } else {
                            return new VcvtFpSFixedD(machInst, vd, vd, size);
                        }
                    }
                }
              case 0xf:
                {
                    const bool half = (bits(machInst, 7) == 0);
                    const uint32_t imm = bits(machInst, 5) |
                                         (bits(machInst, 3, 0) << 1);
                    const uint32_t size =
                        (bits(machInst, 7) == 0 ? 16 : 32) - imm;
                    if (single) {
                        if (half) {
                            return new VcvtFpUHFixedS(machInst, vd, vd, size);
                        } else {
                            return new VcvtFpUFixedS(machInst, vd, vd, size);
                        }
                    } else {
                        if (half) {
                            return new VcvtFpUHFixedD(machInst, vd, vd, size);
                        } else {
                            return new VcvtFpUFixedD(machInst, vd, vd, size);
                        }
                    }
                }
            }
            break;
        }
        return new Unknown(machInst);
    }
    '''
}};

def format VfpData() {{
    decode_block = '''
    return decodeVfpData(machInst);
    '''
}};<|MERGE_RESOLUTION|>--- conflicted
+++ resolved
@@ -607,11 +607,7 @@
                 }
             } else {
                 if (u) {
-<<<<<<< HEAD
-                    switch (c) {
-=======
                     switch (size) {
->>>>>>> a56ab045
                       case 0x0:
                         return new SHA256H(machInst, vd, vn, vm);
                       case 0x1:
@@ -624,11 +620,7 @@
                         M5_UNREACHABLE;
                     }
                 } else {
-<<<<<<< HEAD
-                    switch (c) {
-=======
                     switch (size) {
->>>>>>> a56ab045
                       case 0x0:
                         return new SHA1C(machInst, vd, vn, vm);
                       case 0x1:
@@ -2033,52 +2025,6 @@
     '''
     decoder_output = '''
     IntRegIndex decodeFpVd(ExtMachInst machInst, uint32_t size, bool isInt)
-<<<<<<< HEAD
-    {
-        if (!isInt and size == 3) {
-            return (IntRegIndex)((bits(machInst, 22) << 5) |
-                               (bits(machInst, 15, 12) << 1));
-        } else {
-            return (IntRegIndex)(bits(machInst, 22) |
-                              (bits(machInst, 15, 12) << 1));
-        }
-    }
-    IntRegIndex decodeFpVm(ExtMachInst machInst, uint32_t size, bool isInt)
-    {
-        if (!isInt and size == 3) {
-            return (IntRegIndex)((bits(machInst, 5) << 5) |
-                               (bits(machInst, 3, 0) << 1));
-        } else {
-            return (IntRegIndex)(bits(machInst, 5) |
-                              (bits(machInst, 3, 0) << 1));
-        }
-    }
-    StaticInstPtr
-    decodeShortFpTransfer(ExtMachInst machInst)
-    {
-        const uint32_t l = bits(machInst, 20);
-        const uint32_t c = bits(machInst, 8);
-        const uint32_t a = bits(machInst, 23, 21);
-        const uint32_t b = bits(machInst, 6, 5);
-        const uint32_t o1 = bits(machInst, 18);
-        if ((machInst.thumb == 1 && bits(machInst, 28) == 1) ||
-            (machInst.thumb == 0 && machInst.condCode == 0xf)) {
-            // Determine if this is backported aarch64 FP instruction
-            const bool b31_b24 = bits(machInst, 31, 24) == 0xFE;
-            const bool b23 = bits(machInst, 23);
-            const bool b21_b19 = bits(machInst, 21, 19) == 0x7;
-            const bool b11_b9  = bits(machInst, 11, 9) == 0x5;
-            const uint32_t size = bits(machInst, 9, 8);
-            const bool op3 = bits(machInst, 6);
-            const bool b4 = bits(machInst, 4) == 0x0;
-            const uint32_t rm = bits(machInst, 17, 16);
-            IntRegIndex vd = decodeFpVd(machInst, size, false);
-            IntRegIndex vm = decodeFpVm(machInst, size, false);
-            IntRegIndex vdInt = decodeFpVd(machInst, size, true);
-            if (b31_b24 && b23 && b21_b19 && b11_b9 && op3 && b4) {
-                if (o1 == 0) {
-                    // VINT* Integer Rounding Instruction
-=======
     {
         if (!isInt and size == 3) {
             return (IntRegIndex)((bits(machInst, 22) << 5) |
@@ -2158,7 +2104,6 @@
                     {
                 const uint32_t o1 = bits(machInst, 18);
                 if (o1 == 0) {
->>>>>>> a56ab045
                     if (size == 3) {
                         switch(rm) {
                             case 0x0:
@@ -2195,16 +2140,6 @@
                 } else {
                     const bool op = bits(machInst, 7);
                     switch(rm) {
-<<<<<<< HEAD
-                      case 0x0:
-                        switch(size) {
-                          case 0x0:
-                            return new Unknown(machInst);
-                          case 0x1:
-                            return new FailUnimplemented(
-                                "vcvta.u32.f16", machInst);
-                          case 0x2:
-=======
                     case 0x0:
                         switch(size) {
                         case 0x0:
@@ -2213,34 +2148,17 @@
                             return new FailUnimplemented(
                                 "vcvta.u32.f16", machInst);
                         case 0x2:
->>>>>>> a56ab045
                             if (op) {
                                 return new VcvtaFpSIntS(machInst, vdInt, vm);
                             } else {
                                 return new VcvtaFpUIntS(machInst, vdInt, vm);
                             }
-<<<<<<< HEAD
-                          case 0x3:
-=======
                         case 0x3:
->>>>>>> a56ab045
                             if (op) {
                                 return new VcvtaFpSIntD(machInst, vdInt, vm);
                             } else {
                                 return new VcvtaFpUIntD(machInst, vdInt, vm);
                             }
-<<<<<<< HEAD
-                          default: return new Unknown(machInst);
-                        }
-                      case 0x1:
-                        switch(size) {
-                          case 0x0:
-                            return new Unknown(machInst);
-                          case 0x1:
-                            return new FailUnimplemented(
-                                "vcvtn.u32.f16", machInst);
-                          case 0x2:
-=======
                         default: return new Unknown(machInst);
                         }
                     case 0x1:
@@ -2251,34 +2169,17 @@
                             return new FailUnimplemented(
                                 "vcvtn.u32.f16", machInst);
                         case 0x2:
->>>>>>> a56ab045
                             if (op) {
                                 return new VcvtnFpSIntS(machInst, vdInt, vm);
                             } else {
                                 return new VcvtnFpUIntS(machInst, vdInt, vm);
                             }
-<<<<<<< HEAD
-                          case 0x3:
-=======
                         case 0x3:
->>>>>>> a56ab045
                             if (op) {
                                 return new VcvtnFpSIntD(machInst, vdInt, vm);
                             } else {
                                 return new VcvtnFpUIntD(machInst, vdInt, vm);
                             }
-<<<<<<< HEAD
-                          default: return new Unknown(machInst);
-                        }
-                      case 0x2:
-                        switch(size) {
-                          case 0x0:
-                            return new Unknown(machInst);
-                          case 0x1:
-                            return new FailUnimplemented(
-                                "vcvtp.u32.f16", machInst);
-                          case 0x2:
-=======
                         default: return new Unknown(machInst);
                         }
                     case 0x2:
@@ -2289,34 +2190,17 @@
                             return new FailUnimplemented(
                                 "vcvtp.u32.f16", machInst);
                         case 0x2:
->>>>>>> a56ab045
                             if (op) {
                                 return new VcvtpFpSIntS(machInst, vdInt, vm);
                             } else {
                                 return new VcvtpFpUIntS(machInst, vdInt, vm);
                             }
-<<<<<<< HEAD
-                          case 0x3:
-=======
                         case 0x3:
->>>>>>> a56ab045
                             if (op) {
                                 return new VcvtpFpSIntD(machInst, vdInt, vm);
                             } else {
                                 return new VcvtpFpUIntD(machInst, vdInt, vm);
                             }
-<<<<<<< HEAD
-                          default: return new Unknown(machInst);
-                        }
-                      case 0x3:
-                        switch(size) {
-                          case 0x0:
-                            return new Unknown(machInst);
-                          case 0x1:
-                            return new FailUnimplemented(
-                                "vcvtm.u32.f16", machInst);
-                          case 0x2:
-=======
                         default: return new Unknown(machInst);
                         }
                     case 0x3:
@@ -2327,55 +2211,21 @@
                             return new FailUnimplemented(
                                 "vcvtm.u32.f16", machInst);
                         case 0x2:
->>>>>>> a56ab045
                             if (op) {
                                 return new VcvtmFpSIntS(machInst, vdInt, vm);
                             } else {
                                 return new VcvtmFpUIntS(machInst, vdInt, vm);
                             }
-<<<<<<< HEAD
-                          case 0x3:
-=======
                         case 0x3:
->>>>>>> a56ab045
                             if (op) {
                                 return new VcvtmFpSIntD(machInst, vdInt, vm);
                             } else {
                                 return new VcvtmFpUIntD(machInst, vdInt, vm);
                             }
-<<<<<<< HEAD
-                          default: return new Unknown(machInst);
-                        }
-                      default: return new Unknown(machInst);
-                    }
-                }
-            } else if (b31_b24 && !b23 && b11_b9 && !op3 && b4){
-                // VSEL* floating point conditional select
-
-                ConditionCode cond;
-                switch(bits(machInst, 21, 20)) {
-                  case 0x0: cond = COND_EQ; break;
-                  case 0x1: cond = COND_VS; break;
-                  case 0x2: cond = COND_GE; break;
-                  case 0x3: cond = COND_GT; break;
-                }
-
-                if (size == 3) {
-                      const IntRegIndex vn =
-                          (IntRegIndex)((bits(machInst, 7) << 5) |
-                                       (bits(machInst, 19, 16) << 1));
-                    return new VselD(machInst, vd, vn, vm, cond);
-                } else {
-                      const IntRegIndex vn =
-                          (IntRegIndex)((bits(machInst, 19, 16) << 1) |
-                                        bits(machInst, 7));
-                      return new VselS(machInst, vd, vn, vm, cond);
-=======
                         default: return new Unknown(machInst);
                         }
                     default: return new Unknown(machInst);
                     }
->>>>>>> a56ab045
                 }
             } else {
                 return new Unknown(machInst);
