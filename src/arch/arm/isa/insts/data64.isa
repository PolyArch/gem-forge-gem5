// -*- mode:c++ -*-

<<<<<<< HEAD
// Copyright (c) 2011-2013, 2016-2018 ARM Limited
=======
// Copyright (c) 2011-2013, 2016-2019 ARM Limited
>>>>>>> a56ab045
// All rights reserved
//
// The license below extends only to copyright in the software and shall
// not be construed as granting a license to any other intellectual
// property including but not limited to intellectual property relating
// to a hardware implementation of the functionality of the software
// licensed hereunder.  You may use the software subject to the license
// terms below provided that you ensure that this notice is replicated
// unmodified and in its entirety in all distributions of the software,
// modified or unmodified, in source code or in binary form.
//
// Redistribution and use in source and binary forms, with or without
// modification, are permitted provided that the following conditions are
// met: redistributions of source code must retain the above copyright
// notice, this list of conditions and the following disclaimer;
// redistributions in binary form must reproduce the above copyright
// notice, this list of conditions and the following disclaimer in the
// documentation and/or other materials provided with the distribution;
// neither the name of the copyright holders nor the names of its
// contributors may be used to endorse or promote products derived from
// this software without specific prior written permission.
//
// THIS SOFTWARE IS PROVIDED BY THE COPYRIGHT HOLDERS AND CONTRIBUTORS
// "AS IS" AND ANY EXPRESS OR IMPLIED WARRANTIES, INCLUDING, BUT NOT
// LIMITED TO, THE IMPLIED WARRANTIES OF MERCHANTABILITY AND FITNESS FOR
// A PARTICULAR PURPOSE ARE DISCLAIMED. IN NO EVENT SHALL THE COPYRIGHT
// OWNER OR CONTRIBUTORS BE LIABLE FOR ANY DIRECT, INDIRECT, INCIDENTAL,
// SPECIAL, EXEMPLARY, OR CONSEQUENTIAL DAMAGES (INCLUDING, BUT NOT
// LIMITED TO, PROCUREMENT OF SUBSTITUTE GOODS OR SERVICES; LOSS OF USE,
// DATA, OR PROFITS; OR BUSINESS INTERRUPTION) HOWEVER CAUSED AND ON ANY
// THEORY OF LIABILITY, WHETHER IN CONTRACT, STRICT LIABILITY, OR TORT
// (INCLUDING NEGLIGENCE OR OTHERWISE) ARISING IN ANY WAY OUT OF THE USE
// OF THIS SOFTWARE, EVEN IF ADVISED OF THE POSSIBILITY OF SUCH DAMAGE.
//
// Authors: Gabe Black

let {{

    header_output = ""
    decoder_output = ""
    exec_output = ""

    def createCcCode64(carry, overflow):
        code = ""
        code += '''
            uint16_t _iz, _in;
            _in = bits(resTemp, intWidth - 1);
            _iz = ((resTemp & mask(intWidth)) == 0);
            CondCodesNZ = (_in << 1) | _iz;
            DPRINTF(Arm, "(in, iz) = (%d, %d)\\n", _in, _iz);
        '''
        if overflow and overflow != "none":
            code +=  '''
                uint16_t _iv;
                _iv = %s & 1;
                CondCodesV = _iv;
                DPRINTF(Arm, "(iv) = (%%d)\\n", _iv);
            ''' % overflow
        if carry and carry != "none":
            code += '''
                uint16_t _ic;
                _ic = %s & 1;
                CondCodesC = _ic;
                DPRINTF(Arm, "(ic) = (%%d)\\n", _ic);
            ''' % carry
        return code

    oldC = 'CondCodesC'
    oldV = 'CondCodesV'
    # Dicts of ways to set the carry flag.
    carryCode64 = {
        "none": "none",
        "add": 'findCarry(intWidth, resTemp, Op164, secOp)',
        "sub": 'findCarry(intWidth, resTemp, Op164, ~secOp)',
        "logic": '0'
    }
    # Dict of ways to set the overflow flag.
    overflowCode64 = {
        "none": "none",
        "add": 'findOverflow(intWidth, resTemp, Op164, secOp)',
        "sub": 'findOverflow(intWidth, resTemp, Op164, ~secOp)',
        "logic": '0'
    }

    immOp2 = "uint64_t secOp M5_VAR_USED = imm;"
    sRegOp2 = "uint64_t secOp M5_VAR_USED = " + \
              "shiftReg64(Op264, shiftAmt, shiftType, intWidth);"
    eRegOp2 = "uint64_t secOp M5_VAR_USED = " + \
              "extendReg64(Op264, extendType, shiftAmt, intWidth);"

    def buildDataWork(mnem, code, flagType, suffix, buildCc, buildNonCc,
                      base, templateBase):
        code = '''
        uint64_t resTemp M5_VAR_USED = 0;
        ''' + code
        ccCode = createCcCode64(carryCode64[flagType], overflowCode64[flagType])
        Name = mnem.capitalize() + suffix
        iop = InstObjParams(mnem, Name, base, code)
        iopCc = InstObjParams(mnem + "s", Name + "Cc", base, code + ccCode)

        def subst(iop):
            global header_output, decoder_output, exec_output
            header_output += eval(templateBase + "Declare").subst(iop)
            decoder_output += eval(templateBase + "Constructor").subst(iop)
            exec_output += BasicExecute.subst(iop)

        if buildNonCc:
            subst(iop)
        if buildCc:
            subst(iopCc)

    def buildXImmDataInst(mnem, code, flagType = "logic", \
                          buildCc = True, buildNonCc = True, \
                          suffix = "XImm"):
        buildDataWork(mnem, immOp2 + code, flagType, suffix,
                      buildCc, buildNonCc, "DataXImmOp", "DataXImm")

    def buildXSRegDataInst(mnem, code, flagType = "logic", \
                           buildCc = True, buildNonCc = True, \
                           suffix = "XSReg"):
        buildDataWork(mnem, sRegOp2 + code, flagType, suffix,
                      buildCc, buildNonCc, "DataXSRegOp", "DataXSReg")

    def buildXERegDataInst(mnem, code, flagType = "logic", \
                           buildCc = True, buildNonCc = True, \
                           suffix = "XEReg"):
        buildDataWork(mnem, eRegOp2 + code, flagType, suffix,
                      buildCc, buildNonCc, "DataXERegOp", "DataXEReg")

    def buildDataInst(mnem, code, flagType = "logic",
                      buildCc = True, buildNonCc = True):
        buildXImmDataInst(mnem, code, flagType, buildCc, buildNonCc)
        buildXSRegDataInst(mnem, code, flagType, buildCc, buildNonCc)
        buildXERegDataInst(mnem, code, flagType, buildCc, buildNonCc)

    buildXImmDataInst("adr", "Dest64 = RawPC + imm", buildCc = False);
    buildXImmDataInst("adrp", "Dest64 = (RawPC & ~mask(12)) + imm",
                      buildCc = False);
    buildDataInst("and", "Dest64 = resTemp = Op164 & secOp;")
    buildDataInst("eor", "Dest64 = Op164 ^ secOp;", buildCc = False)
    buildXSRegDataInst("eon", "Dest64 = Op164 ^ ~secOp;", buildCc = False)
    buildDataInst("sub", "Dest64 = resTemp = Op164 - secOp;", "sub")
    buildDataInst("add", "Dest64 = resTemp = Op164 + secOp;", "add")
    buildXSRegDataInst("adc",
            "Dest64 = resTemp = Op164 + secOp + %s;" % oldC, "add")
    buildXSRegDataInst("sbc",
            "Dest64 = resTemp = Op164 - secOp - !%s;" % oldC, "sub")
    buildDataInst("orr", "Dest64 = Op164 | secOp;", buildCc = False)
    buildXSRegDataInst("orn", "Dest64 = Op164 | ~secOp;", buildCc = False)
    buildXSRegDataInst("bic", "Dest64 = resTemp = Op164 & ~secOp;")

    def buildDataXImmInst(mnem, code, optArgs = []):
        global header_output, decoder_output, exec_output
        classNamePrefix = mnem[0].upper() + mnem[1:]
        templateBase = "DataXImm"
        iop = InstObjParams(mnem, classNamePrefix + "64",
                            templateBase + "Op", code, optArgs)
        header_output += eval(templateBase + "Declare").subst(iop)
        decoder_output += eval(templateBase + "Constructor").subst(iop)
        exec_output += BasicExecute.subst(iop)

    def buildDataXRegInst(mnem, regOps, code, optArgs = [],
                          overrideOpClass=None):
        global header_output, decoder_output, exec_output
        templateBase = "DataX%dReg" % regOps
        classNamePrefix = mnem[0].upper() + mnem[1:]
        if overrideOpClass:
            iop = InstObjParams(mnem, classNamePrefix + "64",
                                templateBase + "Op",
                                { 'code': code, 'op_class': overrideOpClass},
                                optArgs)
        else:
            iop = InstObjParams(mnem, classNamePrefix + "64",
                                templateBase + "Op", code, optArgs)
        header_output += eval(templateBase + "Declare").subst(iop)
        decoder_output += eval(templateBase + "Constructor").subst(iop)
        exec_output += BasicExecute.subst(iop)

    buildDataXRegInst("madd", 3, "Dest64 = Op164 + Op264 * Op364",
        overrideOpClass="IntMultOp")
    buildDataXRegInst("msub", 3, "Dest64 = Op164 - Op264 * Op364",
        overrideOpClass="IntMultOp")
    buildDataXRegInst("smaddl", 3,
        "XDest = XOp1 + sext<32>(WOp2) * sext<32>(WOp3)",
        overrideOpClass="IntMultOp")
    buildDataXRegInst("smsubl", 3,
        "XDest = XOp1 - sext<32>(WOp2) * sext<32>(WOp3)",
        overrideOpClass="IntMultOp")
    buildDataXRegInst("smulh", 2, '''
        uint64_t op1H = (int32_t)(XOp1 >> 32);
        uint64_t op1L = (uint32_t)XOp1;
        uint64_t op2H = (int32_t)(XOp2 >> 32);
        uint64_t op2L = (uint32_t)XOp2;
        uint64_t mid1 = ((op1L * op2L) >> 32) + op1H * op2L;
        uint64_t mid2 = op1L * op2H;
        uint64_t result = ((uint64_t)(uint32_t)mid1 + (uint32_t)mid2) >> 32;
        result += shiftReg64(mid1, 32, ASR, intWidth);
        result += shiftReg64(mid2, 32, ASR, intWidth);
        XDest = result + op1H * op2H;
    ''', overrideOpClass="IntMultOp")
    buildDataXRegInst("umaddl", 3, "XDest = XOp1 + WOp2 * WOp3",
        overrideOpClass="IntMultOp")
    buildDataXRegInst("umsubl", 3, "XDest = XOp1 - WOp2 * WOp3",
        overrideOpClass="IntMultOp")
    buildDataXRegInst("umulh", 2, '''
        uint64_t op1H = (uint32_t)(XOp1 >> 32);
        uint64_t op1L = (uint32_t)XOp1;
        uint64_t op2H = (uint32_t)(XOp2 >> 32);
        uint64_t op2L = (uint32_t)XOp2;
        uint64_t mid1 = ((op1L * op2L) >> 32) + op1H * op2L;
        uint64_t mid2 = op1L * op2H;
        uint64_t result = ((uint64_t)(uint32_t)mid1 + (uint32_t)mid2) >> 32;
        result += mid1 >> 32;
        result += mid2 >> 32;
        XDest = result + op1H * op2H;
    ''', overrideOpClass="IntMultOp")

    buildDataXRegInst("asrv", 2,
        "Dest64 = shiftReg64(Op164, Op264, ASR, intWidth)")
    buildDataXRegInst("lslv", 2,
        "Dest64 = shiftReg64(Op164, Op264, LSL, intWidth)")
    buildDataXRegInst("lsrv", 2,
        "Dest64 = shiftReg64(Op164, Op264, LSR, intWidth)")
    buildDataXRegInst("rorv", 2,
        "Dest64 = shiftReg64(Op164, Op264, ROR, intWidth)")

    crcCode = '''
    constexpr uint8_t size_bytes = %(sz)d;
    constexpr uint32_t poly = %(polynom)s;

    // Initial value is often a previously evaluated
    // crc value hence is always 32bit in CRC32
    uint32_t initial_crc = Op164 & 0xFFFFFFFF;

    uint64_t data = htole(Op264);
    auto data_buffer = reinterpret_cast<uint8_t*>(&data);

    Dest = crc32<poly>(
        data_buffer,   /* Message register */
        initial_crc,   /* Initial value of the CRC */
        size_bytes     /* Size of the original Message */
    );
    '''
    buildDataXRegInst("crc32b", 2,
        crcCode % {"sz": 1, "polynom": "0x04C11DB7"})
    buildDataXRegInst("crc32h", 2,
        crcCode % {"sz": 2, "polynom": "0x04C11DB7"})
    buildDataXRegInst("crc32w", 2,
        crcCode % {"sz": 4, "polynom": "0x04C11DB7"})
    buildDataXRegInst("crc32x", 2,
        crcCode % {"sz": 8, "polynom": "0x04C11DB7"})

    buildDataXRegInst("crc32cb", 2,
        crcCode % {"sz": 1, "polynom": "0x1EDC6F41"})
    buildDataXRegInst("crc32ch", 2,
        crcCode % {"sz": 2, "polynom": "0x1EDC6F41"})
    buildDataXRegInst("crc32cw", 2,
        crcCode % {"sz": 4, "polynom": "0x1EDC6F41"})
    buildDataXRegInst("crc32cx", 2,
        crcCode % {"sz": 8, "polynom": "0x1EDC6F41"})

    buildDataXRegInst("sdiv", 2, '''
        int64_t op1 = Op164;
        int64_t op2 = Op264;
        if (intWidth == 32) {
            op1 = sext<32>(op1);
            op2 = sext<32>(op2);
        }
        Dest64 = op2 == -1 ? -op1 : op2 ? op1 / op2 : 0;
    ''', overrideOpClass="IntDivOp")
    buildDataXRegInst("udiv", 2, "Dest64 = Op264 ? Op164 / Op264 : 0",
        overrideOpClass="IntDivOp")

    buildDataXRegInst("cls", 1, '''
        uint64_t op1 = Op164;
        if (bits(op1, intWidth - 1))
            op1 ^= mask(intWidth);
        Dest64 = (op1 == 0) ? intWidth - 1 : (intWidth - 2 - findMsbSet(op1));
    ''')
    buildDataXRegInst("clz", 1, '''
        Dest64 = (Op164 == 0) ? intWidth : (intWidth - 1 - findMsbSet(Op164));
    ''')
    buildDataXRegInst("rbit", 1, '''
        Dest64 = reverseBits(Op164, intWidth/8);
    ''')
    buildDataXRegInst("rev", 1, '''
        if (intWidth == 32)
            Dest64 = betole<uint32_t>(Op164);
        else
            Dest64 = betole<uint64_t>(Op164);
    ''')
    buildDataXRegInst("rev16", 1, '''
        int count = intWidth / 16;
        uint64_t result = 0;
        for (unsigned i = 0; i < count; i++) {
            uint16_t hw = Op164 >> (i * 16);
            result |= (uint64_t)betole<uint16_t>(hw) << (i * 16);
        }
        Dest64 = result;
    ''')
    buildDataXRegInst("rev32", 1, '''
        int count = intWidth / 32;
        uint64_t result = 0;
        for (unsigned i = 0; i < count; i++) {
            uint32_t hw = Op164 >> (i * 32);
            result |= (uint64_t)betole<uint32_t>(hw) << (i * 32);
        }
        Dest64 = result;
    ''')

    msrMrs64EnabledCheckCode = '''
        // Check for read/write access right
        if (!can%sAArch64SysReg(flat_idx, Scr64, cpsr, xc->tcBase())) {
            if (flat_idx == MISCREG_DAIF ||
                flat_idx == MISCREG_DC_ZVA_Xt ||
                flat_idx == MISCREG_DC_CVAC_Xt ||
                flat_idx == MISCREG_DC_CIVAC_Xt
                )
                return std::make_shared<UndefinedInstruction>(
                                    machInst, 0, EC_TRAPPED_MSR_MRS_64,
                                    mnemonic);
            return std::make_shared<UndefinedInstruction>(machInst, false,
                                                          mnemonic);
        }

        fault = this->trap(xc->tcBase(), flat_idx, el, imm);
        if (fault != NoFault) return fault;
    '''

<<<<<<< HEAD
    mrsCode = '''
=======
    msr_check_code = '''
        auto pre_flat = (MiscRegIndex)snsBankedIndex64(dest, xc->tcBase());
        MiscRegIndex flat_idx = (MiscRegIndex) xc->tcBase()->
            flattenRegId(RegId(MiscRegClass, pre_flat)).index();
        CPSR cpsr = Cpsr;
        ExceptionLevel el = (ExceptionLevel) (uint8_t) cpsr.el;
        %s
    ''' % (msrMrs64EnabledCheckCode % ('Write'),)

    mrs_check_code = '''
        auto pre_flat = (MiscRegIndex)snsBankedIndex64(op1, xc->tcBase());
>>>>>>> a56ab045
        MiscRegIndex flat_idx = (MiscRegIndex) xc->tcBase()->
            flattenRegId(RegId(MiscRegClass, pre_flat)).index();
        CPSR cpsr = Cpsr;
        ExceptionLevel el = (ExceptionLevel) (uint8_t) cpsr.el;
        %s
    ''' % (msrMrs64EnabledCheckCode % ('Read'),)


    mrsCode = mrs_check_code + '''
        XDest = MiscOp1_ud;
<<<<<<< HEAD
    ''' % (msrMrs64EnabledCheckCode % ('Read'),)

=======
    '''
>>>>>>> a56ab045
    mrsIop = InstObjParams("mrs", "Mrs64", "RegMiscRegImmOp64",
                           mrsCode,
                           ["IsSerializeBefore"])
    header_output += RegMiscRegOp64Declare.subst(mrsIop)
    decoder_output += RegMiscRegOp64Constructor.subst(mrsIop)
    exec_output += BasicExecute.subst(mrsIop)

    buildDataXRegInst("mrsNZCV", 1, '''
        CPSR cpsr = 0;
        cpsr.nz = CondCodesNZ;
        cpsr.c = CondCodesC;
        cpsr.v = CondCodesV;
        XDest = cpsr;
    ''')

<<<<<<< HEAD
    msrCode = '''
        MiscRegIndex flat_idx = (MiscRegIndex) xc->tcBase()->
            flattenRegId(RegId(MiscRegClass, dest)).index();
        CPSR cpsr = Cpsr;
        ExceptionLevel el = (ExceptionLevel) (uint8_t) cpsr.el;
        %s
        MiscDest_ud = XOp1;
    ''' % (msrMrs64EnabledCheckCode % ('Write'),)

=======
    msrCode = msr_check_code + '''
        MiscDest_ud = XOp1;
    '''
>>>>>>> a56ab045
    msrIop = InstObjParams("msr", "Msr64", "MiscRegRegImmOp64",
                           msrCode,
                           ["IsSerializeAfter", "IsNonSpeculative"])
    header_output += MiscRegRegOp64Declare.subst(msrIop)
    decoder_output += MiscRegRegOp64Constructor.subst(msrIop)
    exec_output += BasicExecute.subst(msrIop)


    buildDataXRegInst("msrNZCV", 1, '''
        CPSR cpsr = XOp1;
        CondCodesNZ = cpsr.nz;
        CondCodesC = cpsr.c;
        CondCodesV = cpsr.v;
    ''')

<<<<<<< HEAD
    msr_check_code = '''
        MiscRegIndex flat_idx = (MiscRegIndex) xc->tcBase()->
            flattenRegId(RegId(MiscRegClass, dest)).index();
        CPSR cpsr = Cpsr;
        ExceptionLevel el = (ExceptionLevel) (uint8_t) cpsr.el;
        %s
    ''' % (msrMrs64EnabledCheckCode % ('Write'),)


=======

>>>>>>> a56ab045
    msrdczva_ea_code = msr_check_code
    msrdczva_ea_code += '''
           Request::Flags memAccessFlags = Request::CACHE_BLOCK_ZERO |
               ArmISA::TLB::MustBeOne;
           EA = XBase;
           assert(!(Dczid & 0x10));
           uint64_t op_size = power(2, Dczid + 2);
           EA &= ~(op_size - 1);

   '''

    msrDCZVAIop = InstObjParams("dc zva", "Dczva", "SysDC64",
                                { "ea_code" : msrdczva_ea_code,
                                  "memacc_code" : ';',
                                  "use_uops" : 0,
                                  "op_wb" : ";",
                                  "fa_code" : ";"},
                                ['IsStore', 'IsMemRef']);
    header_output += DCStore64Declare.subst(msrDCZVAIop);
    decoder_output += DCStore64Constructor.subst(msrDCZVAIop);
    exec_output += DCStore64Execute.subst(msrDCZVAIop);
    exec_output += DCStore64InitiateAcc.subst(msrDCZVAIop);
    exec_output += Store64CompleteAcc.subst(msrDCZVAIop);


    msrdccvau_ea_code = msr_check_code
    msrdccvau_ea_code += '''
           Request::Flags memAccessFlags = Request::CLEAN | Request::DST_POU |
              ArmISA::TLB::MustBeOne;
           EA = XBase;
           System *sys = xc->tcBase()->getSystemPtr();
           Addr op_size = sys->cacheLineSize();
           EA &= ~(op_size - 1);
    '''
<<<<<<< HEAD

    msrDCCVAUIop = InstObjParams("dc cvau", "Dccvau", "SysDC64",
                                 { "ea_code" : msrdccvau_ea_code,
                                   "memacc_code" : ';',
                                   "use_uops" : 0,
                                   "op_wb" : ";", "fa_code" : ";"},
                                 ['IsStore', 'IsMemRef']);
    header_output += DCStore64Declare.subst(msrDCCVAUIop);
    decoder_output += DCStore64Constructor.subst(msrDCCVAUIop);
    exec_output += DCStore64Execute.subst(msrDCCVAUIop);
    exec_output += DCStore64InitiateAcc.subst(msrDCCVAUIop);
    exec_output += Store64CompleteAcc.subst(msrDCCVAUIop);


    msrdccvac_ea_code = msr_check_code
    msrdccvac_ea_code += '''
           Request::Flags memAccessFlags = Request::CLEAN | Request::DST_POC |
              ArmISA::TLB::MustBeOne;
           EA = XBase;
           System *sys = xc->tcBase()->getSystemPtr();
           Addr op_size = sys->cacheLineSize();
           EA &= ~(op_size - 1);
    '''

    msrDCCVACIop = InstObjParams("dc cvac", "Dccvac", "SysDC64",
                                 { "ea_code" : msrdccvac_ea_code,
                                   "memacc_code" : ';',
                                   "use_uops" : 0,
                                   "op_wb" : ";", "fa_code" : ";"},
                                 ['IsStore', 'IsMemRef']);
    header_output += DCStore64Declare.subst(msrDCCVACIop);
    decoder_output += DCStore64Constructor.subst(msrDCCVACIop);
    exec_output += DCStore64Execute.subst(msrDCCVACIop);
    exec_output += DCStore64InitiateAcc.subst(msrDCCVACIop);
    exec_output += Store64CompleteAcc.subst(msrDCCVACIop);


    msrdccivac_ea_code = msr_check_code
    msrdccivac_ea_code += '''
           Request::Flags memAccessFlags = Request::CLEAN |
              Request::INVALIDATE | Request::DST_POC | ArmISA::TLB::MustBeOne;
           EA = XBase;
           System *sys = xc->tcBase()->getSystemPtr();
           Addr op_size = sys->cacheLineSize();
           EA &= ~(op_size - 1);
    '''

    msrDCCIVACIop = InstObjParams("dc civac", "Dccivac", "SysDC64",
                                  { "ea_code" : msrdccivac_ea_code,
                                    "memacc_code" : ';',
                                    "use_uops" : 0,
                                    "op_wb" : ";", "fa_code" : ";"},
                                  ['IsStore', 'IsMemRef']);
    header_output += DCStore64Declare.subst(msrDCCIVACIop);
    decoder_output += DCStore64Constructor.subst(msrDCCIVACIop);
    exec_output += DCStore64Execute.subst(msrDCCIVACIop);
    exec_output += DCStore64InitiateAcc.subst(msrDCCIVACIop);
    exec_output += Store64CompleteAcc.subst(msrDCCIVACIop);


    msrdcivac_ea_code = msr_check_code
    msrdcivac_ea_code += '''
           Request::Flags memAccessFlags = Request::INVALIDATE |
              Request::DST_POC | ArmISA::TLB::MustBeOne;
           EA = XBase;
           HCR hcr = Hcr64;
           SCR scr = Scr64;
           if (el == EL1 && ArmSystem::haveVirtualization(xc->tcBase()) &&
               hcr.vm && (scr.ns || !ArmSystem::haveSecurity(xc->tcBase()))) {
               memAccessFlags = memAccessFlags | Request::CLEAN;
           }
           System *sys = xc->tcBase()->getSystemPtr();
           Addr op_size = sys->cacheLineSize();
           EA &= ~(op_size - 1);
    '''

    msrDCIVACIop = InstObjParams("dc ivac", "Dcivac", "SysDC64",
                                 { "ea_code" : msrdcivac_ea_code,
                                   "memacc_code" : ';',
                                   "use_uops" : 0,
                                   "op_wb" : ";", "fa_code" : ";"},
                                 ['IsStore', 'IsMemRef']);
    header_output += DCStore64Declare.subst(msrDCIVACIop);
    decoder_output += DCStore64Constructor.subst(msrDCIVACIop);
    exec_output += DCStore64Execute.subst(msrDCIVACIop);
    exec_output += DCStore64InitiateAcc.subst(msrDCIVACIop);
    exec_output += Store64CompleteAcc.subst(msrDCIVACIop);

=======
>>>>>>> a56ab045

    msrDCCVAUIop = InstObjParams("dc cvau", "Dccvau", "SysDC64",
                                 { "ea_code" : msrdccvau_ea_code,
                                   "memacc_code" : ';',
                                   "use_uops" : 0,
                                   "op_wb" : ";", "fa_code" : ";"},
                                 ['IsStore', 'IsMemRef']);
    header_output += DCStore64Declare.subst(msrDCCVAUIop);
    decoder_output += DCStore64Constructor.subst(msrDCCVAUIop);
    exec_output += DCStore64Execute.subst(msrDCCVAUIop);
    exec_output += DCStore64InitiateAcc.subst(msrDCCVAUIop);
    exec_output += Store64CompleteAcc.subst(msrDCCVAUIop);


    msrdccvac_ea_code = msr_check_code
    msrdccvac_ea_code += '''
           Request::Flags memAccessFlags = Request::CLEAN | Request::DST_POC |
              ArmISA::TLB::MustBeOne;
           EA = XBase;
           System *sys = xc->tcBase()->getSystemPtr();
           Addr op_size = sys->cacheLineSize();
           EA &= ~(op_size - 1);
    '''

    msrDCCVACIop = InstObjParams("dc cvac", "Dccvac", "SysDC64",
                                 { "ea_code" : msrdccvac_ea_code,
                                   "memacc_code" : ';',
                                   "use_uops" : 0,
                                   "op_wb" : ";", "fa_code" : ";"},
                                 ['IsStore', 'IsMemRef']);
    header_output += DCStore64Declare.subst(msrDCCVACIop);
    decoder_output += DCStore64Constructor.subst(msrDCCVACIop);
    exec_output += DCStore64Execute.subst(msrDCCVACIop);
    exec_output += DCStore64InitiateAcc.subst(msrDCCVACIop);
    exec_output += Store64CompleteAcc.subst(msrDCCVACIop);


    msrdccivac_ea_code = msr_check_code
    msrdccivac_ea_code += '''
           Request::Flags memAccessFlags = Request::CLEAN |
              Request::INVALIDATE | Request::DST_POC | ArmISA::TLB::MustBeOne;
           EA = XBase;
           System *sys = xc->tcBase()->getSystemPtr();
           Addr op_size = sys->cacheLineSize();
           EA &= ~(op_size - 1);
    '''

    msrDCCIVACIop = InstObjParams("dc civac", "Dccivac", "SysDC64",
                                  { "ea_code" : msrdccivac_ea_code,
                                    "memacc_code" : ';',
                                    "use_uops" : 0,
                                    "op_wb" : ";", "fa_code" : ";"},
                                  ['IsStore', 'IsMemRef']);
    header_output += DCStore64Declare.subst(msrDCCIVACIop);
    decoder_output += DCStore64Constructor.subst(msrDCCIVACIop);
    exec_output += DCStore64Execute.subst(msrDCCIVACIop);
    exec_output += DCStore64InitiateAcc.subst(msrDCCIVACIop);
    exec_output += Store64CompleteAcc.subst(msrDCCIVACIop);


    msrdcivac_ea_code = msr_check_code
    msrdcivac_ea_code += '''
           Request::Flags memAccessFlags = Request::INVALIDATE |
              Request::DST_POC | ArmISA::TLB::MustBeOne;
           EA = XBase;
           HCR hcr = Hcr64;
           SCR scr = Scr64;
           if (el == EL1 && ArmSystem::haveVirtualization(xc->tcBase()) &&
               hcr.vm && (scr.ns || !ArmSystem::haveSecurity(xc->tcBase()))) {
               memAccessFlags = memAccessFlags | Request::CLEAN;
           }
           System *sys = xc->tcBase()->getSystemPtr();
           Addr op_size = sys->cacheLineSize();
           EA &= ~(op_size - 1);
    '''

    msrDCIVACIop = InstObjParams("dc ivac", "Dcivac", "SysDC64",
                                 { "ea_code" : msrdcivac_ea_code,
                                   "memacc_code" : ';',
                                   "use_uops" : 0,
                                   "op_wb" : ";", "fa_code" : ";"},
                                 ['IsStore', 'IsMemRef']);
    header_output += DCStore64Declare.subst(msrDCIVACIop);
    decoder_output += DCStore64Constructor.subst(msrDCIVACIop);
    exec_output += DCStore64Execute.subst(msrDCIVACIop);
    exec_output += DCStore64InitiateAcc.subst(msrDCIVACIop);
    exec_output += Store64CompleteAcc.subst(msrDCIVACIop);

    def buildMsrImmInst(mnem, inst_name, code):
        global header_output, decoder_output, exec_output
        msrImmPermission = '''
            auto pre_flat =
                (MiscRegIndex)snsBankedIndex64(dest, xc->tcBase());
            MiscRegIndex misc_index = (MiscRegIndex) xc->tcBase()->
                flattenRegId(RegId(MiscRegClass, pre_flat)).index();

            if (!miscRegInfo[misc_index][MISCREG_IMPLEMENTED]) {
                    return std::make_shared<UndefinedInstruction>(
                                    machInst, false,
                                    mnemonic);
            }

            if (!canWriteAArch64SysReg(misc_index,
                Scr64, Cpsr, xc->tcBase())) {

                    return std::make_shared<UndefinedInstruction>(
                                    machInst, 0, EC_TRAPPED_MSR_MRS_64,
                                    mnemonic);
            }

        '''
        msrIop = InstObjParams("msr", inst_name, "MiscRegImmOp64",
                               msrImmPermission + code,
                               ["IsSerializeAfter", "IsNonSpeculative"])
        header_output += MiscRegOp64Declare.subst(msrIop)
        decoder_output += MiscRegOp64Constructor.subst(msrIop)
        exec_output += BasicExecute.subst(msrIop)

    buildMsrImmInst("msr", "MsrImm64", '''
        // Mask and shift immediate (depending on PSTATE field)
        // before assignment
        MiscDest_ud = miscRegImm();
    ''')

    buildMsrImmInst("msr", "MsrImmDAIFSet64", '''
        CPSR cpsr = Cpsr;
        cpsr.daif = cpsr.daif | imm;
        Cpsr = cpsr;
    ''')

    buildMsrImmInst("msr", "MsrImmDAIFClr64", '''
        CPSR cpsr = Cpsr;
        cpsr.daif = cpsr.daif & ~imm;
        Cpsr = cpsr;
    ''')

    def buildDataXCompInst(mnem, instType, suffix, code):
        global header_output, decoder_output, exec_output
        templateBase = "DataXCond%s" % instType
        iop = InstObjParams(mnem, mnem.capitalize() + suffix + "64",
                            templateBase + "Op", code)
        header_output += eval(templateBase + "Declare").subst(iop)
        decoder_output += eval(templateBase + "Constructor").subst(iop)
        exec_output += BasicExecute.subst(iop)

    def buildDataXCondImmInst(mnem, code):
        buildDataXCompInst(mnem, "CompImm", "Imm", code)
    def buildDataXCondRegInst(mnem, code):
        buildDataXCompInst(mnem, "CompReg", "Reg", code)
    def buildDataXCondSelInst(mnem, code):
        buildDataXCompInst(mnem, "Sel", "", code)

    def condCompCode(flagType, op, imm):
        ccCode = createCcCode64(carryCode64[flagType], overflowCode64[flagType])
        opDecl = "uint64_t secOp M5_VAR_USED = imm;"
        if not imm:
            opDecl = "uint64_t secOp M5_VAR_USED = Op264;"
        return opDecl + '''
            if (testPredicate(CondCodesNZ, CondCodesC, CondCodesV, condCode)) {
                uint64_t resTemp = Op164 ''' + op + ''' secOp;
        ''' + ccCode + '''
            } else {
                CondCodesNZ = (defCc >> 2) & 0x3;
                CondCodesC = (defCc >> 1) & 0x1;
                CondCodesV = defCc & 0x1;
            }
        '''

    buildDataXCondImmInst("ccmn", condCompCode("add", "+", True))
    buildDataXCondImmInst("ccmp", condCompCode("sub", "-", True))
    buildDataXCondRegInst("ccmn", condCompCode("add", "+", False))
    buildDataXCondRegInst("ccmp", condCompCode("sub", "-", False))

    condSelCode = '''
        if (testPredicate(CondCodesNZ, CondCodesC, CondCodesV, condCode)) {
            Dest64 = Op164;
        } else {
            Dest64 = %(altVal)s;
        }
    '''
    buildDataXCondSelInst("csel", condSelCode % {"altVal" : "Op264"})
    buildDataXCondSelInst("csinc", condSelCode % {"altVal" : "Op264 + 1"})
    buildDataXCondSelInst("csinv", condSelCode % {"altVal" : "~Op264"})
    buildDataXCondSelInst("csneg", condSelCode % {"altVal" : "-Op264"})
}};<|MERGE_RESOLUTION|>--- conflicted
+++ resolved
@@ -1,10 +1,6 @@
 // -*- mode:c++ -*-
 
-<<<<<<< HEAD
-// Copyright (c) 2011-2013, 2016-2018 ARM Limited
-=======
 // Copyright (c) 2011-2013, 2016-2019 ARM Limited
->>>>>>> a56ab045
 // All rights reserved
 //
 // The license below extends only to copyright in the software and shall
@@ -334,9 +330,6 @@
         if (fault != NoFault) return fault;
     '''
 
-<<<<<<< HEAD
-    mrsCode = '''
-=======
     msr_check_code = '''
         auto pre_flat = (MiscRegIndex)snsBankedIndex64(dest, xc->tcBase());
         MiscRegIndex flat_idx = (MiscRegIndex) xc->tcBase()->
@@ -348,7 +341,6 @@
 
     mrs_check_code = '''
         auto pre_flat = (MiscRegIndex)snsBankedIndex64(op1, xc->tcBase());
->>>>>>> a56ab045
         MiscRegIndex flat_idx = (MiscRegIndex) xc->tcBase()->
             flattenRegId(RegId(MiscRegClass, pre_flat)).index();
         CPSR cpsr = Cpsr;
@@ -359,12 +351,7 @@
 
     mrsCode = mrs_check_code + '''
         XDest = MiscOp1_ud;
-<<<<<<< HEAD
-    ''' % (msrMrs64EnabledCheckCode % ('Read'),)
-
-=======
-    '''
->>>>>>> a56ab045
+    '''
     mrsIop = InstObjParams("mrs", "Mrs64", "RegMiscRegImmOp64",
                            mrsCode,
                            ["IsSerializeBefore"])
@@ -380,21 +367,9 @@
         XDest = cpsr;
     ''')
 
-<<<<<<< HEAD
-    msrCode = '''
-        MiscRegIndex flat_idx = (MiscRegIndex) xc->tcBase()->
-            flattenRegId(RegId(MiscRegClass, dest)).index();
-        CPSR cpsr = Cpsr;
-        ExceptionLevel el = (ExceptionLevel) (uint8_t) cpsr.el;
-        %s
-        MiscDest_ud = XOp1;
-    ''' % (msrMrs64EnabledCheckCode % ('Write'),)
-
-=======
     msrCode = msr_check_code + '''
         MiscDest_ud = XOp1;
     '''
->>>>>>> a56ab045
     msrIop = InstObjParams("msr", "Msr64", "MiscRegRegImmOp64",
                            msrCode,
                            ["IsSerializeAfter", "IsNonSpeculative"])
@@ -410,19 +385,6 @@
         CondCodesV = cpsr.v;
     ''')
 
-<<<<<<< HEAD
-    msr_check_code = '''
-        MiscRegIndex flat_idx = (MiscRegIndex) xc->tcBase()->
-            flattenRegId(RegId(MiscRegClass, dest)).index();
-        CPSR cpsr = Cpsr;
-        ExceptionLevel el = (ExceptionLevel) (uint8_t) cpsr.el;
-        %s
-    ''' % (msrMrs64EnabledCheckCode % ('Write'),)
-
-
-=======
-
->>>>>>> a56ab045
     msrdczva_ea_code = msr_check_code
     msrdczva_ea_code += '''
            Request::Flags memAccessFlags = Request::CACHE_BLOCK_ZERO |
@@ -457,97 +419,6 @@
            Addr op_size = sys->cacheLineSize();
            EA &= ~(op_size - 1);
     '''
-<<<<<<< HEAD
-
-    msrDCCVAUIop = InstObjParams("dc cvau", "Dccvau", "SysDC64",
-                                 { "ea_code" : msrdccvau_ea_code,
-                                   "memacc_code" : ';',
-                                   "use_uops" : 0,
-                                   "op_wb" : ";", "fa_code" : ";"},
-                                 ['IsStore', 'IsMemRef']);
-    header_output += DCStore64Declare.subst(msrDCCVAUIop);
-    decoder_output += DCStore64Constructor.subst(msrDCCVAUIop);
-    exec_output += DCStore64Execute.subst(msrDCCVAUIop);
-    exec_output += DCStore64InitiateAcc.subst(msrDCCVAUIop);
-    exec_output += Store64CompleteAcc.subst(msrDCCVAUIop);
-
-
-    msrdccvac_ea_code = msr_check_code
-    msrdccvac_ea_code += '''
-           Request::Flags memAccessFlags = Request::CLEAN | Request::DST_POC |
-              ArmISA::TLB::MustBeOne;
-           EA = XBase;
-           System *sys = xc->tcBase()->getSystemPtr();
-           Addr op_size = sys->cacheLineSize();
-           EA &= ~(op_size - 1);
-    '''
-
-    msrDCCVACIop = InstObjParams("dc cvac", "Dccvac", "SysDC64",
-                                 { "ea_code" : msrdccvac_ea_code,
-                                   "memacc_code" : ';',
-                                   "use_uops" : 0,
-                                   "op_wb" : ";", "fa_code" : ";"},
-                                 ['IsStore', 'IsMemRef']);
-    header_output += DCStore64Declare.subst(msrDCCVACIop);
-    decoder_output += DCStore64Constructor.subst(msrDCCVACIop);
-    exec_output += DCStore64Execute.subst(msrDCCVACIop);
-    exec_output += DCStore64InitiateAcc.subst(msrDCCVACIop);
-    exec_output += Store64CompleteAcc.subst(msrDCCVACIop);
-
-
-    msrdccivac_ea_code = msr_check_code
-    msrdccivac_ea_code += '''
-           Request::Flags memAccessFlags = Request::CLEAN |
-              Request::INVALIDATE | Request::DST_POC | ArmISA::TLB::MustBeOne;
-           EA = XBase;
-           System *sys = xc->tcBase()->getSystemPtr();
-           Addr op_size = sys->cacheLineSize();
-           EA &= ~(op_size - 1);
-    '''
-
-    msrDCCIVACIop = InstObjParams("dc civac", "Dccivac", "SysDC64",
-                                  { "ea_code" : msrdccivac_ea_code,
-                                    "memacc_code" : ';',
-                                    "use_uops" : 0,
-                                    "op_wb" : ";", "fa_code" : ";"},
-                                  ['IsStore', 'IsMemRef']);
-    header_output += DCStore64Declare.subst(msrDCCIVACIop);
-    decoder_output += DCStore64Constructor.subst(msrDCCIVACIop);
-    exec_output += DCStore64Execute.subst(msrDCCIVACIop);
-    exec_output += DCStore64InitiateAcc.subst(msrDCCIVACIop);
-    exec_output += Store64CompleteAcc.subst(msrDCCIVACIop);
-
-
-    msrdcivac_ea_code = msr_check_code
-    msrdcivac_ea_code += '''
-           Request::Flags memAccessFlags = Request::INVALIDATE |
-              Request::DST_POC | ArmISA::TLB::MustBeOne;
-           EA = XBase;
-           HCR hcr = Hcr64;
-           SCR scr = Scr64;
-           if (el == EL1 && ArmSystem::haveVirtualization(xc->tcBase()) &&
-               hcr.vm && (scr.ns || !ArmSystem::haveSecurity(xc->tcBase()))) {
-               memAccessFlags = memAccessFlags | Request::CLEAN;
-           }
-           System *sys = xc->tcBase()->getSystemPtr();
-           Addr op_size = sys->cacheLineSize();
-           EA &= ~(op_size - 1);
-    '''
-
-    msrDCIVACIop = InstObjParams("dc ivac", "Dcivac", "SysDC64",
-                                 { "ea_code" : msrdcivac_ea_code,
-                                   "memacc_code" : ';',
-                                   "use_uops" : 0,
-                                   "op_wb" : ";", "fa_code" : ";"},
-                                 ['IsStore', 'IsMemRef']);
-    header_output += DCStore64Declare.subst(msrDCIVACIop);
-    decoder_output += DCStore64Constructor.subst(msrDCIVACIop);
-    exec_output += DCStore64Execute.subst(msrDCIVACIop);
-    exec_output += DCStore64InitiateAcc.subst(msrDCIVACIop);
-    exec_output += Store64CompleteAcc.subst(msrDCIVACIop);
-
-=======
->>>>>>> a56ab045
 
     msrDCCVAUIop = InstObjParams("dc cvau", "Dccvau", "SysDC64",
                                  { "ea_code" : msrdccvau_ea_code,
