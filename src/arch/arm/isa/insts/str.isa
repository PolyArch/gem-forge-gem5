--- conflicted
+++ resolved
@@ -114,11 +114,7 @@
 
             auto tc = xc->tcBase();
             if (badMode32(tc, static_cast<OperatingMode>(regMode))) {
-<<<<<<< HEAD
-                return undefinedFault32(tc, opModeToEL(currOpMode(tc)));
-=======
                 return undefinedFault32(tc, currEL(tc));
->>>>>>> a56ab045
             }
 
             CPSR cpsr = Cpsr;
