--- conflicted
+++ resolved
@@ -48,11 +48,8 @@
     'uw' : 'uint32_t',
     'sd' : 'int64_t',
     'ud' : 'uint64_t',
-<<<<<<< HEAD
-=======
     'sq' : '__int128_t',
     'uq' : '__uint128_t',
->>>>>>> a56ab045
     'tud' : 'std::array<uint64_t, 2>',
     'sf' : 'float',
     'df' : 'double',
@@ -535,8 +532,6 @@
         'AA64FpDestQV1L':  vectorRegElem('0', 'tud', zeroing = True)
     }),
 
-<<<<<<< HEAD
-=======
     # Temporary registers for SVE interleaving
     'AA64IntrlvReg0': vectorReg('INTRLVREG0',
     {
@@ -582,7 +577,6 @@
         'AA64IntrlvReg3Q':  vectorRegElem('0', 'tud', zeroing = True)
     }),
 
->>>>>>> a56ab045
     'AA64FpDestMerge':       vectorReg('dest',
     {
         'AA64FpDestMergeP0': vectorRegElem('0'),
@@ -594,8 +588,6 @@
         'AA64FpDestMergeQ':  vectorRegElem('0', 'tud', zeroing = True)
     }),
 
-<<<<<<< HEAD
-=======
     'AA64FpBase': vectorReg('base',
     {
         'AA64FpBaseP0': vectorRegElem('0'),
@@ -629,7 +621,6 @@
         'AA64FpUreg0Q':  vectorRegElem('0', 'tud', zeroing = True)
     }),
 
->>>>>>> a56ab045
     # Predicate register operands
     'GpOp': vecPredReg('gp'),
     'POp1': vecPredReg('op1'),
@@ -637,11 +628,8 @@
     'PDest': vecPredReg('dest'),
     'PDestMerge': vecPredReg('dest'),
     'Ffr': vecPredReg('PREDREG_FFR'),
-<<<<<<< HEAD
-=======
     'FfrAux': vecPredReg('PREDREG_FFR'),
     'PUreg0': vecPredReg('PREDREG_UREG0'),
->>>>>>> a56ab045
 
     #Abstracted control reg operands
     'MiscDest': cntrlReg('dest'),
