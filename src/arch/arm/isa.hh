/*
<<<<<<< HEAD
 * Copyright (c) 2010, 2012-2018 ARM Limited
=======
 * Copyright (c) 2010, 2012-2019 ARM Limited
>>>>>>> a56ab045
 * All rights reserved
 *
 * The license below extends only to copyright in the software and shall
 * not be construed as granting a license to any other intellectual
 * property including but not limited to intellectual property relating
 * to a hardware implementation of the functionality of the software
 * licensed hereunder.  You may use the software subject to the license
 * terms below provided that you ensure that this notice is replicated
 * unmodified and in its entirety in all distributions of the software,
 * modified or unmodified, in source code or in binary form.
 *
 * Copyright (c) 2009 The Regents of The University of Michigan
 * All rights reserved.
 *
 * Redistribution and use in source and binary forms, with or without
 * modification, are permitted provided that the following conditions are
 * met: redistributions of source code must retain the above copyright
 * notice, this list of conditions and the following disclaimer;
 * redistributions in binary form must reproduce the above copyright
 * notice, this list of conditions and the following disclaimer in the
 * documentation and/or other materials provided with the distribution;
 * neither the name of the copyright holders nor the names of its
 * contributors may be used to endorse or promote products derived from
 * this software without specific prior written permission.
 *
 * THIS SOFTWARE IS PROVIDED BY THE COPYRIGHT HOLDERS AND CONTRIBUTORS
 * "AS IS" AND ANY EXPRESS OR IMPLIED WARRANTIES, INCLUDING, BUT NOT
 * LIMITED TO, THE IMPLIED WARRANTIES OF MERCHANTABILITY AND FITNESS FOR
 * A PARTICULAR PURPOSE ARE DISCLAIMED. IN NO EVENT SHALL THE COPYRIGHT
 * OWNER OR CONTRIBUTORS BE LIABLE FOR ANY DIRECT, INDIRECT, INCIDENTAL,
 * SPECIAL, EXEMPLARY, OR CONSEQUENTIAL DAMAGES (INCLUDING, BUT NOT
 * LIMITED TO, PROCUREMENT OF SUBSTITUTE GOODS OR SERVICES; LOSS OF USE,
 * DATA, OR PROFITS; OR BUSINESS INTERRUPTION) HOWEVER CAUSED AND ON ANY
 * THEORY OF LIABILITY, WHETHER IN CONTRACT, STRICT LIABILITY, OR TORT
 * (INCLUDING NEGLIGENCE OR OTHERWISE) ARISING IN ANY WAY OUT OF THE USE
 * OF THIS SOFTWARE, EVEN IF ADVISED OF THE POSSIBILITY OF SUCH DAMAGE.
 *
 * Authors: Gabe Black
 */

#ifndef __ARCH_ARM_ISA_HH__
#define __ARCH_ARM_ISA_HH__

#include "arch/arm/isa_device.hh"
#include "arch/arm/miscregs.hh"
#include "arch/arm/registers.hh"
#include "arch/arm/system.hh"
#include "arch/arm/tlb.hh"
#include "arch/arm/types.hh"
#include "arch/generic/traits.hh"
#include "debug/Checkpoint.hh"
#include "enums/VecRegRenameMode.hh"
#include "sim/sim_object.hh"
#include "enums/DecoderFlavour.hh"

struct ArmISAParams;
struct DummyArmISADeviceParams;
class ThreadContext;
class Checkpoint;
class EventManager;

namespace ArmISA
{
    class ISA : public SimObject
    {
      protected:
        // Parent system
        ArmSystem *system;

        // Micro Architecture
        const Enums::DecoderFlavour _decoderFlavour;
        const Enums::VecRegRenameMode _vecRegRenameMode;

        /** Dummy device for to handle non-existing ISA devices */
        DummyISADevice dummyDevice;

        // PMU belonging to this ISA
        BaseISADevice *pmu;

        // Generic timer interface belonging to this ISA
        std::unique_ptr<BaseISADevice> timer;

        // GICv3 CPU interface belonging to this ISA
        std::unique_ptr<BaseISADevice> gicv3CpuInterface;

        // Cached copies of system-level properties
        bool highestELIs64;
        bool haveSecurity;
        bool haveLPAE;
        bool haveVirtualization;
        bool haveCrypto;
        bool haveLargeAsid64;
        bool haveGICv3CPUInterface;
        uint8_t physAddrRange;
        bool haveSVE;
<<<<<<< HEAD
=======
        bool haveLSE;
        bool havePAN;
>>>>>>> a56ab045

        /** SVE vector length in quadwords */
        unsigned sveVL;

        /**
         * If true, accesses to IMPLEMENTATION DEFINED registers are treated
         * as NOP hence not causing UNDEFINED INSTRUCTION.
         */
        bool impdefAsNop;

<<<<<<< HEAD
=======
        bool afterStartup;

>>>>>>> a56ab045
        /** MiscReg metadata **/
        struct MiscRegLUTEntry {
            uint32_t lower;  // Lower half mapped to this register
            uint32_t upper;  // Upper half mapped to this register
            uint64_t _reset; // value taken on reset (i.e. initialization)
            uint64_t _res0;  // reserved
            uint64_t _res1;  // reserved
            uint64_t _raz;   // read as zero (fixed at 0)
            uint64_t _rao;   // read as one (fixed at 1)
          public:
            MiscRegLUTEntry() :
              lower(0), upper(0),
              _reset(0), _res0(0), _res1(0), _raz(0), _rao(0) {}
            uint64_t reset() const { return _reset; }
            uint64_t res0()  const { return _res0; }
            uint64_t res1()  const { return _res1; }
            uint64_t raz()   const { return _raz; }
            uint64_t rao()   const { return _rao; }
            // raz/rao implies writes ignored
            uint64_t wi()    const { return _raz | _rao; }
        };

        /** Metadata table accessible via the value of the register */
        static std::vector<struct MiscRegLUTEntry> lookUpMiscReg;

        class MiscRegLUTEntryInitializer {
            struct MiscRegLUTEntry &entry;
            std::bitset<NUM_MISCREG_INFOS> &info;
            typedef const MiscRegLUTEntryInitializer& chain;
          public:
            chain mapsTo(uint32_t l, uint32_t u = 0) const {
                entry.lower = l;
                entry.upper = u;
                return *this;
            }
            chain res0(uint64_t mask) const {
                entry._res0 = mask;
                return *this;
            }
            chain res1(uint64_t mask) const {
                entry._res1 = mask;
                return *this;
            }
            chain raz(uint64_t mask) const {
                entry._raz  = mask;
                return *this;
            }
            chain rao(uint64_t mask) const {
                entry._rao  = mask;
                return *this;
            }
            chain implemented(bool v = true) const {
                info[MISCREG_IMPLEMENTED] = v;
                return *this;
            }
            chain unimplemented() const {
                return implemented(false);
            }
            chain unverifiable(bool v = true) const {
                info[MISCREG_UNVERIFIABLE] = v;
                return *this;
            }
            chain warnNotFail(bool v = true) const {
                info[MISCREG_WARN_NOT_FAIL] = v;
                return *this;
            }
            chain mutex(bool v = true) const {
                info[MISCREG_MUTEX] = v;
                return *this;
            }
            chain banked(bool v = true) const {
                info[MISCREG_BANKED] = v;
                return *this;
            }
<<<<<<< HEAD
=======
            chain banked64(bool v = true) const {
                info[MISCREG_BANKED64] = v;
                return *this;
            }
>>>>>>> a56ab045
            chain bankedChild(bool v = true) const {
                info[MISCREG_BANKED_CHILD] = v;
                return *this;
            }
            chain userNonSecureRead(bool v = true) const {
                info[MISCREG_USR_NS_RD] = v;
                return *this;
            }
            chain userNonSecureWrite(bool v = true) const {
                info[MISCREG_USR_NS_WR] = v;
                return *this;
            }
            chain userSecureRead(bool v = true) const {
                info[MISCREG_USR_S_RD] = v;
                return *this;
            }
            chain userSecureWrite(bool v = true) const {
                info[MISCREG_USR_S_WR] = v;
                return *this;
            }
            chain user(bool v = true) const {
                userNonSecureRead(v);
                userNonSecureWrite(v);
                userSecureRead(v);
                userSecureWrite(v);
                return *this;
            }
            chain privNonSecureRead(bool v = true) const {
                info[MISCREG_PRI_NS_RD] = v;
                return *this;
            }
            chain privNonSecureWrite(bool v = true) const {
                info[MISCREG_PRI_NS_WR] = v;
                return *this;
            }
            chain privNonSecure(bool v = true) const {
                privNonSecureRead(v);
                privNonSecureWrite(v);
                return *this;
            }
            chain privSecureRead(bool v = true) const {
                info[MISCREG_PRI_S_RD] = v;
                return *this;
            }
            chain privSecureWrite(bool v = true) const {
                info[MISCREG_PRI_S_WR] = v;
                return *this;
            }
            chain privSecure(bool v = true) const {
                privSecureRead(v);
                privSecureWrite(v);
                return *this;
            }
            chain priv(bool v = true) const {
                privSecure(v);
                privNonSecure(v);
                return *this;
            }
            chain privRead(bool v = true) const {
                privSecureRead(v);
                privNonSecureRead(v);
                return *this;
            }
            chain hypRead(bool v = true) const {
                info[MISCREG_HYP_RD] = v;
                return *this;
            }
            chain hypWrite(bool v = true) const {
                info[MISCREG_HYP_WR] = v;
                return *this;
            }
            chain hyp(bool v = true) const {
                hypRead(v);
                hypWrite(v);
                return *this;
            }
            chain monSecureRead(bool v = true) const {
                info[MISCREG_MON_NS0_RD] = v;
                return *this;
            }
            chain monSecureWrite(bool v = true) const {
                info[MISCREG_MON_NS0_WR] = v;
                return *this;
            }
            chain monNonSecureRead(bool v = true) const {
                info[MISCREG_MON_NS1_RD] = v;
                return *this;
            }
            chain monNonSecureWrite(bool v = true) const {
                info[MISCREG_MON_NS1_WR] = v;
                return *this;
            }
            chain mon(bool v = true) const {
                monSecureRead(v);
                monSecureWrite(v);
                monNonSecureRead(v);
                monNonSecureWrite(v);
                return *this;
            }
            chain monSecure(bool v = true) const {
                monSecureRead(v);
                monSecureWrite(v);
                return *this;
            }
            chain monNonSecure(bool v = true) const {
                monNonSecureRead(v);
                monNonSecureWrite(v);
                return *this;
            }
            chain allPrivileges(bool v = true) const {
                userNonSecureRead(v);
                userNonSecureWrite(v);
                userSecureRead(v);
                userSecureWrite(v);
                privNonSecureRead(v);
                privNonSecureWrite(v);
                privSecureRead(v);
                privSecureWrite(v);
                hypRead(v);
                hypWrite(v);
                monSecureRead(v);
                monSecureWrite(v);
                monNonSecureRead(v);
                monNonSecureWrite(v);
                return *this;
            }
            chain nonSecure(bool v = true) const {
                userNonSecureRead(v);
                userNonSecureWrite(v);
                privNonSecureRead(v);
                privNonSecureWrite(v);
                hypRead(v);
                hypWrite(v);
                monNonSecureRead(v);
                monNonSecureWrite(v);
                return *this;
            }
            chain secure(bool v = true) const {
                userSecureRead(v);
                userSecureWrite(v);
                privSecureRead(v);
                privSecureWrite(v);
                monSecureRead(v);
                monSecureWrite(v);
                return *this;
            }
            chain reads(bool v) const {
                userNonSecureRead(v);
                userSecureRead(v);
                privNonSecureRead(v);
                privSecureRead(v);
                hypRead(v);
                monSecureRead(v);
                monNonSecureRead(v);
                return *this;
            }
            chain writes(bool v) const {
                userNonSecureWrite(v);
                userSecureWrite(v);
                privNonSecureWrite(v);
                privSecureWrite(v);
                hypWrite(v);
                monSecureWrite(v);
                monNonSecureWrite(v);
                return *this;
            }
            chain exceptUserMode() const {
                user(0);
                return *this;
            }
            MiscRegLUTEntryInitializer(struct MiscRegLUTEntry &e,
                                       std::bitset<NUM_MISCREG_INFOS> &i)
              : entry(e),
                info(i)
            {
                // force unimplemented registers to be thusly declared
                implemented(1);
            }
        };

        const MiscRegLUTEntryInitializer InitReg(uint32_t reg) {
            return MiscRegLUTEntryInitializer(lookUpMiscReg[reg],
                                              miscRegInfo[reg]);
        }

        void initializeMiscRegMetadata();

        RegVal miscRegs[NumMiscRegs];
        const IntRegIndex *intRegMap;

        void
        updateRegMap(CPSR cpsr)
        {
            if (cpsr.width == 0) {
                intRegMap = IntReg64Map;
            } else {
                switch (cpsr.mode) {
                  case MODE_USER:
                  case MODE_SYSTEM:
                    intRegMap = IntRegUsrMap;
                    break;
                  case MODE_FIQ:
                    intRegMap = IntRegFiqMap;
                    break;
                  case MODE_IRQ:
                    intRegMap = IntRegIrqMap;
                    break;
                  case MODE_SVC:
                    intRegMap = IntRegSvcMap;
                    break;
                  case MODE_MON:
                    intRegMap = IntRegMonMap;
                    break;
                  case MODE_ABORT:
                    intRegMap = IntRegAbtMap;
                    break;
                  case MODE_HYP:
                    intRegMap = IntRegHypMap;
                    break;
                  case MODE_UNDEFINED:
                    intRegMap = IntRegUndMap;
                    break;
                  default:
                    panic("Unrecognized mode setting in CPSR.\n");
                }
            }
        }

        BaseISADevice &getGenericTimer(ThreadContext *tc);
        BaseISADevice &getGICv3CPUInterface(ThreadContext *tc);


      private:
        inline void assert32(ThreadContext *tc) {
            CPSR cpsr M5_VAR_USED = readMiscReg(MISCREG_CPSR, tc);
            assert(cpsr.width);
        }

        inline void assert64(ThreadContext *tc) {
            CPSR cpsr M5_VAR_USED = readMiscReg(MISCREG_CPSR, tc);
            assert(!cpsr.width);
        }

      public:
        void clear();

      protected:
        void clear32(const ArmISAParams *p, const SCTLR &sctlr_rst);
        void clear64(const ArmISAParams *p);
        void initID32(const ArmISAParams *p);
        void initID64(const ArmISAParams *p);

      public:
        RegVal readMiscRegNoEffect(int misc_reg) const;
        RegVal readMiscReg(int misc_reg, ThreadContext *tc);
        void setMiscRegNoEffect(int misc_reg, RegVal val);
        void setMiscReg(int misc_reg, RegVal val, ThreadContext *tc);

        RegId
        flattenRegId(const RegId& regId) const
        {
            switch (regId.classValue()) {
              case IntRegClass:
                return RegId(IntRegClass, flattenIntIndex(regId.index()));
              case FloatRegClass:
                return RegId(FloatRegClass, flattenFloatIndex(regId.index()));
              case VecRegClass:
                return RegId(VecRegClass, flattenVecIndex(regId.index()));
              case VecElemClass:
                return RegId(VecElemClass, flattenVecElemIndex(regId.index()),
                             regId.elemIndex());
              case VecPredRegClass:
                return RegId(VecPredRegClass,
                             flattenVecPredIndex(regId.index()));
              case CCRegClass:
                return RegId(CCRegClass, flattenCCIndex(regId.index()));
              case MiscRegClass:
                return RegId(MiscRegClass, flattenMiscIndex(regId.index()));
            }
            return RegId();
        }

        int
        flattenIntIndex(int reg) const
        {
            assert(reg >= 0);
            if (reg < NUM_ARCH_INTREGS) {
                return intRegMap[reg];
            } else if (reg < NUM_INTREGS) {
                return reg;
            } else if (reg == INTREG_SPX) {
                CPSR cpsr = miscRegs[MISCREG_CPSR];
                ExceptionLevel el = opModeToEL(
                    (OperatingMode) (uint8_t) cpsr.mode);
                if (!cpsr.sp && el != EL0)
                    return INTREG_SP0;
                switch (el) {
                  case EL3:
                    return INTREG_SP3;
                  case EL2:
                    return INTREG_SP2;
                  case EL1:
                    return INTREG_SP1;
                  case EL0:
                    return INTREG_SP0;
                  default:
                    panic("Invalid exception level");
                    return 0;  // Never happens.
                }
            } else {
                return flattenIntRegModeIndex(reg);
            }
        }

        int
        flattenFloatIndex(int reg) const
        {
            assert(reg >= 0);
            return reg;
        }

        int
        flattenVecIndex(int reg) const
        {
            assert(reg >= 0);
            return reg;
        }

        int
        flattenVecElemIndex(int reg) const
        {
            assert(reg >= 0);
            return reg;
        }

        int
        flattenVecPredIndex(int reg) const
        {
            assert(reg >= 0);
            return reg;
        }

        int
        flattenCCIndex(int reg) const
        {
            assert(reg >= 0);
            return reg;
        }

        int
        flattenMiscIndex(int reg) const
        {
            assert(reg >= 0);
            int flat_idx = reg;

            if (reg == MISCREG_SPSR) {
                CPSR cpsr = miscRegs[MISCREG_CPSR];
                switch (cpsr.mode) {
                  case MODE_EL0T:
                    warn("User mode does not have SPSR\n");
                    flat_idx = MISCREG_SPSR;
                    break;
                  case MODE_EL1T:
                  case MODE_EL1H:
                    flat_idx = MISCREG_SPSR_EL1;
                    break;
                  case MODE_EL2T:
                  case MODE_EL2H:
                    flat_idx = MISCREG_SPSR_EL2;
                    break;
                  case MODE_EL3T:
                  case MODE_EL3H:
                    flat_idx = MISCREG_SPSR_EL3;
                    break;
                  case MODE_USER:
                    warn("User mode does not have SPSR\n");
                    flat_idx = MISCREG_SPSR;
                    break;
                  case MODE_FIQ:
                    flat_idx = MISCREG_SPSR_FIQ;
                    break;
                  case MODE_IRQ:
                    flat_idx = MISCREG_SPSR_IRQ;
                    break;
                  case MODE_SVC:
                    flat_idx = MISCREG_SPSR_SVC;
                    break;
                  case MODE_MON:
                    flat_idx = MISCREG_SPSR_MON;
                    break;
                  case MODE_ABORT:
                    flat_idx = MISCREG_SPSR_ABT;
                    break;
                  case MODE_HYP:
                    flat_idx = MISCREG_SPSR_HYP;
                    break;
                  case MODE_UNDEFINED:
                    flat_idx = MISCREG_SPSR_UND;
                    break;
                  default:
                    warn("Trying to access SPSR in an invalid mode: %d\n",
                         cpsr.mode);
                    flat_idx = MISCREG_SPSR;
                    break;
                }
            } else if (miscRegInfo[reg][MISCREG_MUTEX]) {
                // Mutually exclusive CP15 register
                switch (reg) {
                  case MISCREG_PRRR_MAIR0:
                  case MISCREG_PRRR_MAIR0_NS:
                  case MISCREG_PRRR_MAIR0_S:
                    {
                        TTBCR ttbcr = readMiscRegNoEffect(MISCREG_TTBCR);
                        // If the muxed reg has been flattened, work out the
                        // offset and apply it to the unmuxed reg
                        int idxOffset = reg - MISCREG_PRRR_MAIR0;
                        if (ttbcr.eae)
                            flat_idx = flattenMiscIndex(MISCREG_MAIR0 +
                                                        idxOffset);
                        else
                            flat_idx = flattenMiscIndex(MISCREG_PRRR +
                                                        idxOffset);
                    }
                    break;
                  case MISCREG_NMRR_MAIR1:
                  case MISCREG_NMRR_MAIR1_NS:
                  case MISCREG_NMRR_MAIR1_S:
                    {
                        TTBCR ttbcr = readMiscRegNoEffect(MISCREG_TTBCR);
                        // If the muxed reg has been flattened, work out the
                        // offset and apply it to the unmuxed reg
                        int idxOffset = reg - MISCREG_NMRR_MAIR1;
                        if (ttbcr.eae)
                            flat_idx = flattenMiscIndex(MISCREG_MAIR1 +
                                                        idxOffset);
                        else
                            flat_idx = flattenMiscIndex(MISCREG_NMRR +
                                                        idxOffset);
                    }
                    break;
                  case MISCREG_PMXEVTYPER_PMCCFILTR:
                    {
                        PMSELR pmselr = miscRegs[MISCREG_PMSELR];
                        if (pmselr.sel == 31)
                            flat_idx = flattenMiscIndex(MISCREG_PMCCFILTR);
                        else
                            flat_idx = flattenMiscIndex(MISCREG_PMXEVTYPER);
                    }
                    break;
                  default:
                    panic("Unrecognized misc. register.\n");
                    break;
                }
            } else {
                if (miscRegInfo[reg][MISCREG_BANKED]) {
                    bool secureReg = haveSecurity && !highestELIs64 &&
                                     inSecureState(miscRegs[MISCREG_SCR],
                                                   miscRegs[MISCREG_CPSR]);
                    flat_idx += secureReg ? 2 : 1;
                } else {
                    flat_idx = snsBankedIndex64((MiscRegIndex)reg,
                        !inSecureState(miscRegs[MISCREG_SCR],
                                       miscRegs[MISCREG_CPSR]));
                }
            }
            return flat_idx;
        }

        int
        snsBankedIndex64(MiscRegIndex reg, bool ns) const
        {
            int reg_as_int = static_cast<int>(reg);
            if (miscRegInfo[reg][MISCREG_BANKED64]) {
                reg_as_int += (haveSecurity && !ns) ? 2 : 1;
            }
            return reg_as_int;
        }

        std::pair<int,int> getMiscIndices(int misc_reg) const
        {
            // Note: indexes of AArch64 registers are left unchanged
            int flat_idx = flattenMiscIndex(misc_reg);

            if (lookUpMiscReg[flat_idx].lower == 0) {
                return std::make_pair(flat_idx, 0);
            }

            // do additional S/NS flattenings if mapped to NS while in S
            bool S = haveSecurity && !highestELIs64 &&
                     inSecureState(miscRegs[MISCREG_SCR],
                                   miscRegs[MISCREG_CPSR]);
            int lower = lookUpMiscReg[flat_idx].lower;
            int upper = lookUpMiscReg[flat_idx].upper;
            // upper == 0, which is CPSR, is not MISCREG_BANKED_CHILD (no-op)
            lower += S && miscRegInfo[lower][MISCREG_BANKED_CHILD];
            upper += S && miscRegInfo[upper][MISCREG_BANKED_CHILD];
            return std::make_pair(lower, upper);
        }

        unsigned getCurSveVecLenInBits(ThreadContext *tc) const;

        unsigned getCurSveVecLenInBitsAtReset() const { return sveVL * 128; }

        static void zeroSveVecRegUpperPart(VecRegContainer &vc,
                                           unsigned eCount);

        void serialize(CheckpointOut &cp) const
        {
            DPRINTF(Checkpoint, "Serializing Arm Misc Registers\n");
            SERIALIZE_ARRAY(miscRegs, NUM_PHYS_MISCREGS);

            SERIALIZE_SCALAR(highestELIs64);
            SERIALIZE_SCALAR(haveSecurity);
            SERIALIZE_SCALAR(haveLPAE);
            SERIALIZE_SCALAR(haveVirtualization);
            SERIALIZE_SCALAR(haveLargeAsid64);
            SERIALIZE_SCALAR(physAddrRange);
            SERIALIZE_SCALAR(haveSVE);
            SERIALIZE_SCALAR(sveVL);
<<<<<<< HEAD
=======
            SERIALIZE_SCALAR(haveLSE);
            SERIALIZE_SCALAR(havePAN);
>>>>>>> a56ab045
        }
        void unserialize(CheckpointIn &cp)
        {
            DPRINTF(Checkpoint, "Unserializing Arm Misc Registers\n");
            UNSERIALIZE_ARRAY(miscRegs, NUM_PHYS_MISCREGS);
            CPSR tmp_cpsr = miscRegs[MISCREG_CPSR];
            updateRegMap(tmp_cpsr);

            UNSERIALIZE_SCALAR(highestELIs64);
            UNSERIALIZE_SCALAR(haveSecurity);
            UNSERIALIZE_SCALAR(haveLPAE);
            UNSERIALIZE_SCALAR(haveVirtualization);
            UNSERIALIZE_SCALAR(haveLargeAsid64);
            UNSERIALIZE_SCALAR(physAddrRange);
            UNSERIALIZE_SCALAR(haveSVE);
            UNSERIALIZE_SCALAR(sveVL);
<<<<<<< HEAD
=======
            UNSERIALIZE_SCALAR(haveLSE);
            UNSERIALIZE_SCALAR(havePAN);
>>>>>>> a56ab045
        }

        void startup(ThreadContext *tc);

        Enums::DecoderFlavour decoderFlavour() const { return _decoderFlavour; }

        /** Getter for haveGICv3CPUInterface */
        bool haveGICv3CpuIfc() const
        {
            // haveGICv3CPUInterface is initialized at startup time, hence
            // trying to read its value before the startup stage will lead
            // to an error
            assert(afterStartup);
            return haveGICv3CPUInterface;
        }

        Enums::VecRegRenameMode
        vecRegRenameMode() const
        {
            return _vecRegRenameMode;
        }

        /// Explicitly import the otherwise hidden startup
        using SimObject::startup;

        typedef ArmISAParams Params;

        const Params *params() const;

        ISA(Params *p);
    };
}

template<>
struct RenameMode<ArmISA::ISA>
{
    static Enums::VecRegRenameMode
    init(const ArmISA::ISA* isa)
    {
        return isa->vecRegRenameMode();
    }

    static Enums::VecRegRenameMode
    mode(const ArmISA::PCState& pc)
    {
        if (pc.aarch64()) {
            return Enums::Full;
        } else {
            return Enums::Elem;
        }
    }

    static bool
    equalsInit(const ArmISA::ISA* isa1, const ArmISA::ISA* isa2)
    {
        return init(isa1) == init(isa2);
    }
};

#endif<|MERGE_RESOLUTION|>--- conflicted
+++ resolved
@@ -1,9 +1,5 @@
 /*
-<<<<<<< HEAD
- * Copyright (c) 2010, 2012-2018 ARM Limited
-=======
  * Copyright (c) 2010, 2012-2019 ARM Limited
->>>>>>> a56ab045
  * All rights reserved
  *
  * The license below extends only to copyright in the software and shall
@@ -99,11 +95,8 @@
         bool haveGICv3CPUInterface;
         uint8_t physAddrRange;
         bool haveSVE;
-<<<<<<< HEAD
-=======
         bool haveLSE;
         bool havePAN;
->>>>>>> a56ab045
 
         /** SVE vector length in quadwords */
         unsigned sveVL;
@@ -114,11 +107,8 @@
          */
         bool impdefAsNop;
 
-<<<<<<< HEAD
-=======
         bool afterStartup;
 
->>>>>>> a56ab045
         /** MiscReg metadata **/
         struct MiscRegLUTEntry {
             uint32_t lower;  // Lower half mapped to this register
@@ -193,13 +183,10 @@
                 info[MISCREG_BANKED] = v;
                 return *this;
             }
-<<<<<<< HEAD
-=======
             chain banked64(bool v = true) const {
                 info[MISCREG_BANKED64] = v;
                 return *this;
             }
->>>>>>> a56ab045
             chain bankedChild(bool v = true) const {
                 info[MISCREG_BANKED_CHILD] = v;
                 return *this;
@@ -719,11 +706,8 @@
             SERIALIZE_SCALAR(physAddrRange);
             SERIALIZE_SCALAR(haveSVE);
             SERIALIZE_SCALAR(sveVL);
-<<<<<<< HEAD
-=======
             SERIALIZE_SCALAR(haveLSE);
             SERIALIZE_SCALAR(havePAN);
->>>>>>> a56ab045
         }
         void unserialize(CheckpointIn &cp)
         {
@@ -740,11 +724,8 @@
             UNSERIALIZE_SCALAR(physAddrRange);
             UNSERIALIZE_SCALAR(haveSVE);
             UNSERIALIZE_SCALAR(sveVL);
-<<<<<<< HEAD
-=======
             UNSERIALIZE_SCALAR(haveLSE);
             UNSERIALIZE_SCALAR(havePAN);
->>>>>>> a56ab045
         }
 
         void startup(ThreadContext *tc);
