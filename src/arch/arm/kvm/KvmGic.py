--- conflicted
+++ resolved
@@ -38,11 +38,7 @@
 from m5.params import *
 from m5.proxy import *
 
-<<<<<<< HEAD
-from Gic import GicV2
-=======
 from m5.objects.Gic import GicV2
->>>>>>> a56ab045
 
 class MuxingKvmGic(GicV2):
     type = 'MuxingKvmGic'
