/*
<<<<<<< HEAD
 * Copyright (c) 2010, 2012-2013, 2015,2017-2018 ARM Limited
=======
 * Copyright (c) 2010, 2012-2013, 2015,2017-2019 ARM Limited
>>>>>>> a56ab045
 * All rights reserved
 *
 * The license below extends only to copyright in the software and shall
 * not be construed as granting a license to any other intellectual
 * property including but not limited to intellectual property relating
 * to a hardware implementation of the functionality of the software
 * licensed hereunder.  You may use the software subject to the license
 * terms below provided that you ensure that this notice is replicated
 * unmodified and in its entirety in all distributions of the software,
 * modified or unmodified, in source code or in binary form.
 *
 * Copyright (c) 2002-2006 The Regents of The University of Michigan
 * All rights reserved.
 *
 * Redistribution and use in source and binary forms, with or without
 * modification, are permitted provided that the following conditions are
 * met: redistributions of source code must retain the above copyright
 * notice, this list of conditions and the following disclaimer;
 * redistributions in binary form must reproduce the above copyright
 * notice, this list of conditions and the following disclaimer in the
 * documentation and/or other materials provided with the distribution;
 * neither the name of the copyright holders nor the names of its
 * contributors may be used to endorse or promote products derived from
 * this software without specific prior written permission.
 *
 * THIS SOFTWARE IS PROVIDED BY THE COPYRIGHT HOLDERS AND CONTRIBUTORS
 * "AS IS" AND ANY EXPRESS OR IMPLIED WARRANTIES, INCLUDING, BUT NOT
 * LIMITED TO, THE IMPLIED WARRANTIES OF MERCHANTABILITY AND FITNESS FOR
 * A PARTICULAR PURPOSE ARE DISCLAIMED. IN NO EVENT SHALL THE COPYRIGHT
 * OWNER OR CONTRIBUTORS BE LIABLE FOR ANY DIRECT, INDIRECT, INCIDENTAL,
 * SPECIAL, EXEMPLARY, OR CONSEQUENTIAL DAMAGES (INCLUDING, BUT NOT
 * LIMITED TO, PROCUREMENT OF SUBSTITUTE GOODS OR SERVICES; LOSS OF USE,
 * DATA, OR PROFITS; OR BUSINESS INTERRUPTION) HOWEVER CAUSED AND ON ANY
 * THEORY OF LIABILITY, WHETHER IN CONTRACT, STRICT LIABILITY, OR TORT
 * (INCLUDING NEGLIGENCE OR OTHERWISE) ARISING IN ANY WAY OUT OF THE USE
 * OF THIS SOFTWARE, EVEN IF ADVISED OF THE POSSIBILITY OF SUCH DAMAGE.
 *
 * Authors: Ali Saidi
 */

#include "arch/arm/system.hh"

#include <iostream>

#include "arch/arm/semihosting.hh"
#include "base/loader/object_file.hh"
#include "base/loader/symtab.hh"
#include "cpu/thread_context.hh"
#include "dev/arm/gic_v3.hh"
#include "mem/fs_translating_port_proxy.hh"
#include "mem/physical.hh"
#include "sim/full_system.hh"

using namespace std;
using namespace Linux;

ArmSystem::ArmSystem(Params *p)
    : System(p),
      bootLoaders(), bootldr(nullptr),
      _haveSecurity(p->have_security),
      _haveLPAE(p->have_lpae),
      _haveVirtualization(p->have_virtualization),
      _haveCrypto(p->have_crypto),
      _genericTimer(nullptr),
      _gic(nullptr),
      _resetAddr(p->auto_reset_addr ?
                 (kernelEntry & loadAddrMask) + loadAddrOffset :
                 p->reset_addr),
      _highestELIs64(p->highest_el_is_64),
      _physAddrRange64(p->phys_addr_range_64),
      _haveLargeAsid64(p->have_large_asid_64),
      _haveSVE(p->have_sve),
      _sveVL(p->sve_vl),
<<<<<<< HEAD
=======
      _haveLSE(p->have_lse),
      _havePAN(p->have_pan),
>>>>>>> a56ab045
      _m5opRange(p->m5ops_base ?
                 RangeSize(p->m5ops_base, 0x10000) :
                 AddrRange(1, 0)), // Create an empty range if disabled
      semihosting(p->semihosting),
      multiProc(p->multi_proc)
{
    // Check if the physical address range is valid
    if (_highestELIs64 && (
            _physAddrRange64 < 32 ||
            _physAddrRange64 > 48 ||
            (_physAddrRange64 % 4 != 0 && _physAddrRange64 != 42))) {
        fatal("Invalid physical address range (%d)\n", _physAddrRange64);
    }

    bootLoaders.reserve(p->boot_loader.size());
    for (const auto &bl : p->boot_loader) {
        std::unique_ptr<ObjectFile> obj;
        obj.reset(createObjectFile(bl));

        fatal_if(!obj, "Could not read bootloader: %s\n", bl);
        bootLoaders.emplace_back(std::move(obj));
    }

    if (kernel) {
        bootldr = getBootLoader(kernel);
    } else if (!bootLoaders.empty()) {
        // No kernel specified, default to the first boot loader
        bootldr = bootLoaders[0].get();
    }

    if (!bootLoaders.empty() && !bootldr)
        fatal("Can't find a matching boot loader / kernel combination!");

    if (bootldr) {
        bootldr->loadGlobalSymbols(debugSymbolTable);

        warn_if(bootldr->entryPoint() != _resetAddr,
                "Bootloader entry point %#x overriding reset address %#x",
                bootldr->entryPoint(), _resetAddr);
        const_cast<Addr&>(_resetAddr) = bootldr->entryPoint();

        if ((bootldr->getArch() == ObjectFile::Arm64) && !_highestELIs64) {
            warn("Highest ARM exception-level set to AArch32 but bootloader "
                  "is for AArch64. Assuming you wanted these to match.\n");
            _highestELIs64 = true;
        } else if ((bootldr->getArch() == ObjectFile::Arm) && _highestELIs64) {
            warn("Highest ARM exception-level set to AArch64 but bootloader "
                  "is for AArch32. Assuming you wanted these to match.\n");
            _highestELIs64 = false;
        }
    }

    debugPrintkEvent = addKernelFuncEvent<DebugPrintkEvent>("dprintk");
}

void
ArmSystem::initState()
{
    // Moved from the constructor to here since it relies on the
    // address map being resolved in the interconnect

    // Call the initialisation of the super class
    System::initState();

    const Params* p = params();

    if (bootldr) {
        bool isGICv3System = dynamic_cast<Gicv3 *>(getGIC()) != nullptr;
        bootldr->loadSections(physProxy);

        inform("Using bootloader at address %#x\n", bootldr->entryPoint());

        // Put the address of the boot loader into r7 so we know
        // where to branch to after the reset fault
        // All other values needed by the boot loader to know what to do
        if (!p->flags_addr)
           fatal("flags_addr must be set with bootloader\n");

        if (!p->gic_cpu_addr && !isGICv3System)
            fatal("gic_cpu_addr must be set with bootloader\n");

        for (int i = 0; i < threadContexts.size(); i++) {
            if (!_highestELIs64)
                threadContexts[i]->setIntReg(3, (kernelEntry & loadAddrMask) +
                        loadAddrOffset);
            if (!isGICv3System)
                threadContexts[i]->setIntReg(4, params()->gic_cpu_addr);
            threadContexts[i]->setIntReg(5, params()->flags_addr);
        }
        inform("Using kernel entry physical address at %#x\n",
               (kernelEntry & loadAddrMask) + loadAddrOffset);
    } else {
        // Set the initial PC to be at start of the kernel code
        if (!_highestELIs64)
            threadContexts[0]->pcState((kernelEntry & loadAddrMask) +
                    loadAddrOffset);
    }
}

ArmSystem*
ArmSystem::getArmSystem(ThreadContext *tc)
{
    ArmSystem *a_sys = dynamic_cast<ArmSystem *>(tc->getSystemPtr());
    assert(a_sys);
    return a_sys;
}

bool
ArmSystem::haveSecurity(ThreadContext *tc)
{
    return FullSystem? getArmSystem(tc)->haveSecurity() : false;
}


ArmSystem::~ArmSystem()
{
    if (debugPrintkEvent)
        delete debugPrintkEvent;
}

ObjectFile *
ArmSystem::getBootLoader(ObjectFile *const obj)
{
    for (auto &bl : bootLoaders) {
        if (bl->getArch() == obj->getArch())
            return bl.get();
    }

    return nullptr;
}

bool
ArmSystem::haveLPAE(ThreadContext *tc)
{
    return FullSystem? getArmSystem(tc)->haveLPAE() : false;
}

bool
ArmSystem::haveVirtualization(ThreadContext *tc)
{
    return FullSystem? getArmSystem(tc)->haveVirtualization() : false;
}

bool
ArmSystem::highestELIs64(ThreadContext *tc)
{
    return FullSystem? getArmSystem(tc)->highestELIs64() : true;
}

ExceptionLevel
ArmSystem::highestEL(ThreadContext *tc)
{
    return FullSystem? getArmSystem(tc)->highestEL() : EL1;
}

bool
ArmSystem::haveEL(ThreadContext *tc, ExceptionLevel el)
{
    switch (el) {
      case EL0:
      case EL1:
        return true;
      case EL2:
        return haveVirtualization(tc);
      case EL3:
        return haveSecurity(tc);
      default:
        warn("Unimplemented Exception Level\n");
        return false;
    }
}

Addr
ArmSystem::resetAddr(ThreadContext *tc)
{
    return getArmSystem(tc)->resetAddr();
}

uint8_t
ArmSystem::physAddrRange(ThreadContext *tc)
{
    return getArmSystem(tc)->physAddrRange();
}

Addr
ArmSystem::physAddrMask(ThreadContext *tc)
{
    return getArmSystem(tc)->physAddrMask();
}

bool
ArmSystem::haveLargeAsid64(ThreadContext *tc)
{
    return getArmSystem(tc)->haveLargeAsid64();
}

bool
ArmSystem::haveSemihosting(ThreadContext *tc)
{
    return FullSystem && getArmSystem(tc)->haveSemihosting();
}

uint64_t
ArmSystem::callSemihosting64(ThreadContext *tc,
                             uint32_t op, uint64_t param)
{
    ArmSystem *sys = getArmSystem(tc);
    return sys->semihosting->call64(tc, op, param);
}

uint32_t
ArmSystem::callSemihosting32(ThreadContext *tc,
                             uint32_t op, uint32_t param)
{
    ArmSystem *sys = getArmSystem(tc);
    return sys->semihosting->call32(tc, op, param);
}

ArmSystem *
ArmSystemParams::create()
{
    return new ArmSystem(this);
}

void
GenericArmSystem::initState()
{
    // Moved from the constructor to here since it relies on the
    // address map being resolved in the interconnect

    // Call the initialisation of the super class
    ArmSystem::initState();
}

GenericArmSystem *
GenericArmSystemParams::create()
{

    return new GenericArmSystem(this);
}<|MERGE_RESOLUTION|>--- conflicted
+++ resolved
@@ -1,9 +1,5 @@
 /*
-<<<<<<< HEAD
- * Copyright (c) 2010, 2012-2013, 2015,2017-2018 ARM Limited
-=======
  * Copyright (c) 2010, 2012-2013, 2015,2017-2019 ARM Limited
->>>>>>> a56ab045
  * All rights reserved
  *
  * The license below extends only to copyright in the software and shall
@@ -77,11 +73,8 @@
       _haveLargeAsid64(p->have_large_asid_64),
       _haveSVE(p->have_sve),
       _sveVL(p->sve_vl),
-<<<<<<< HEAD
-=======
       _haveLSE(p->have_lse),
       _havePAN(p->have_pan),
->>>>>>> a56ab045
       _m5opRange(p->m5ops_base ?
                  RangeSize(p->m5ops_base, 0x10000) :
                  AddrRange(1, 0)), // Create an empty range if disabled
