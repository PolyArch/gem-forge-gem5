<<<<<<< HEAD
# Copyright (c) 2009, 2012-2013, 2015-2018 ARM Limited
=======
# Copyright (c) 2009, 2012-2013, 2015-2019 ARM Limited
>>>>>>> a56ab045
# All rights reserved.
#
# The license below extends only to copyright in the software and shall
# not be construed as granting a license to any other intellectual
# property including but not limited to intellectual property relating
# to a hardware implementation of the functionality of the software
# licensed hereunder.  You may use the software subject to the license
# terms below provided that you ensure that this notice is replicated
# unmodified and in its entirety in all distributions of the software,
# modified or unmodified, in source code or in binary form.
#
# Redistribution and use in source and binary forms, with or without
# modification, are permitted provided that the following conditions are
# met: redistributions of source code must retain the above copyright
# notice, this list of conditions and the following disclaimer;
# redistributions in binary form must reproduce the above copyright
# notice, this list of conditions and the following disclaimer in the
# documentation and/or other materials provided with the distribution;
# neither the name of the copyright holders nor the names of its
# contributors may be used to endorse or promote products derived from
# this software without specific prior written permission.
#
# THIS SOFTWARE IS PROVIDED BY THE COPYRIGHT HOLDERS AND CONTRIBUTORS
# "AS IS" AND ANY EXPRESS OR IMPLIED WARRANTIES, INCLUDING, BUT NOT
# LIMITED TO, THE IMPLIED WARRANTIES OF MERCHANTABILITY AND FITNESS FOR
# A PARTICULAR PURPOSE ARE DISCLAIMED. IN NO EVENT SHALL THE COPYRIGHT
# OWNER OR CONTRIBUTORS BE LIABLE FOR ANY DIRECT, INDIRECT, INCIDENTAL,
# SPECIAL, EXEMPLARY, OR CONSEQUENTIAL DAMAGES (INCLUDING, BUT NOT
# LIMITED TO, PROCUREMENT OF SUBSTITUTE GOODS OR SERVICES; LOSS OF USE,
# DATA, OR PROFITS; OR BUSINESS INTERRUPTION) HOWEVER CAUSED AND ON ANY
# THEORY OF LIABILITY, WHETHER IN CONTRACT, STRICT LIABILITY, OR TORT
# (INCLUDING NEGLIGENCE OR OTHERWISE) ARISING IN ANY WAY OUT OF THE USE
# OF THIS SOFTWARE, EVEN IF ADVISED OF THE POSSIBILITY OF SUCH DAMAGE.
#
# Authors: Ali Saidi
#          Glenn Bergmans

from m5.params import *
from m5.options import *
from m5.SimObject import *
from m5.util.fdthelper import *

from m5.objects.System import System
from m5.objects.ArmSemihosting import ArmSemihosting

class ArmMachineType(Enum):
    map = {
        'RealViewPBX' : 1901,
        'VExpress_EMM' : 2272,
        'VExpress_EMM64' : 2272,
        'DTOnly' : -1,
    }

class SveVectorLength(UInt8): min = 1; max = 16

class ArmSystem(System):
    type = 'ArmSystem'
    cxx_header = "arch/arm/system.hh"
    multi_proc = Param.Bool(True, "Multiprocessor system?")
    boot_loader = VectorParam.String([],
        "File that contains the boot loader code. Zero or more files may be "
        "specified. The first boot loader that matches the kernel's "
        "architecture will be used.")
    gic_cpu_addr = Param.Addr(0, "Addres of the GIC CPU interface")
    flags_addr = Param.Addr(0, "Address of the flags register for MP booting")
    have_security = Param.Bool(False,
        "True if Security Extensions are implemented")
    have_virtualization = Param.Bool(False,
        "True if Virtualization Extensions are implemented")
    have_crypto = Param.Bool(False,
        "True if Crypto Extensions is implemented")
    have_lpae = Param.Bool(True, "True if LPAE is implemented")
    reset_addr = Param.Addr(0x0,
        "Reset address (ARMv8)")
    auto_reset_addr = Param.Bool(False,
        "Determine reset address from kernel entry point if no boot loader")
    highest_el_is_64 = Param.Bool(False,
        "True if the register width of the highest implemented exception level "
        "is 64 bits (ARMv8)")
    phys_addr_range_64 = Param.UInt8(40,
        "Supported physical address range in bits when using AArch64 (ARMv8)")
    have_large_asid_64 = Param.Bool(False,
        "True if ASID is 16 bits in AArch64 (ARMv8)")
    have_sve = Param.Bool(True,
        "True if SVE is implemented (ARMv8)")
    sve_vl = Param.SveVectorLength(1,
        "SVE vector length in quadwords (128-bit)")
<<<<<<< HEAD
=======
    have_lse = Param.Bool(True,
        "True if LSE is implemented (ARMv8.1)")
    have_pan = Param.Bool(True,
        "True if Priviledge Access Never is implemented (ARMv8.1)")
>>>>>>> a56ab045

    semihosting = Param.ArmSemihosting(NULL,
        "Enable support for the Arm semihosting by settings this parameter")

    m5ops_base = Param.Addr(0,
        "Base of the 64KiB PA range used for memory-mapped m5ops. Set to 0 "
        "to disable.")

    def generateDeviceTree(self, state):
        # Generate a device tree root node for the system by creating the root
        # node and adding the generated subnodes of all children.
        # When a child needs to add multiple nodes, this is done by also
        # creating a node called '/' which will then be merged with the
        # root instead of appended.

        def generateMemNode(mem_range):
            node = FdtNode("memory@%x" % long(mem_range.start))
            node.append(FdtPropertyStrings("device_type", ["memory"]))
            node.append(FdtPropertyWords("reg",
                state.addrCells(mem_range.start) +
                state.sizeCells(mem_range.size()) ))
            return node

        root = FdtNode('/')
        root.append(state.addrCellsProperty())
        root.append(state.sizeCellsProperty())

        # Add memory nodes
        for mem_range in self.mem_ranges:
            root.append(generateMemNode(mem_range))

        for node in self.recurseDeviceTree(state):
            # Merge root nodes instead of adding them (for children
            # that need to add multiple root level nodes)
            if node.get_name() == root.get_name():
                root.merge(node)
            else:
                root.append(node)

        return root

class GenericArmSystem(ArmSystem):
    type = 'GenericArmSystem'
    cxx_header = "arch/arm/system.hh"
    machine_type = Param.ArmMachineType('DTOnly',
        "Machine id from http://www.arm.linux.org.uk/developer/machines/")
    atags_addr = Param.Addr("Address where default atags structure should " \
                                "be written")
    dtb_filename = Param.String("",
        "File that contains the Device Tree Blob. Don't use DTB if empty.")
    early_kernel_symbols = Param.Bool(False,
        "enable early kernel symbol tables before MMU")
    enable_context_switch_stats_dump = Param.Bool(False, "enable stats/task info dumping at context switch boundaries")

    panic_on_panic = Param.Bool(False, "Trigger a gem5 panic if the " \
                                    "guest kernel panics")
    panic_on_oops = Param.Bool(False, "Trigger a gem5 panic if the " \
                                   "guest kernel oopses")

    def generateDtb(self, outdir, filename):
        """
        Autogenerate DTB. Arguments are the folder where the DTB
        will be stored, and the name of the DTB file.
        """
        state = FdtState(addr_cells=2, size_cells=2, cpu_cells=1)
        rootNode = self.generateDeviceTree(state)

        fdt = Fdt()
        fdt.add_rootnode(rootNode)
        dtb_filename = os.path.join(outdir, filename)
        self.dtb_filename = fdt.writeDtbFile(dtb_filename)

class LinuxArmSystem(GenericArmSystem):
    type = 'LinuxArmSystem'
    cxx_header = "arch/arm/linux/system.hh"

    @cxxMethod
    def dumpDmesg(self):
        """Dump dmesg from the simulated kernel to standard out"""
        pass

    # Have Linux systems for ARM auto-calc their load_addr_mask for proper
    # kernel relocation.
    load_addr_mask = 0x0

class FreebsdArmSystem(GenericArmSystem):
    type = 'FreebsdArmSystem'
    cxx_header = "arch/arm/freebsd/system.hh"<|MERGE_RESOLUTION|>--- conflicted
+++ resolved
@@ -1,8 +1,4 @@
-<<<<<<< HEAD
-# Copyright (c) 2009, 2012-2013, 2015-2018 ARM Limited
-=======
 # Copyright (c) 2009, 2012-2013, 2015-2019 ARM Limited
->>>>>>> a56ab045
 # All rights reserved.
 #
 # The license below extends only to copyright in the software and shall
@@ -90,13 +86,10 @@
         "True if SVE is implemented (ARMv8)")
     sve_vl = Param.SveVectorLength(1,
         "SVE vector length in quadwords (128-bit)")
-<<<<<<< HEAD
-=======
     have_lse = Param.Bool(True,
         "True if LSE is implemented (ARMv8.1)")
     have_pan = Param.Bool(True,
         "True if Priviledge Access Never is implemented (ARMv8.1)")
->>>>>>> a56ab045
 
     semihosting = Param.ArmSemihosting(NULL,
         "Enable support for the Arm semihosting by settings this parameter")
