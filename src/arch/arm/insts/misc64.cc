/*
<<<<<<< HEAD
 * Copyright (c) 2011-2013,2017-2018 ARM Limited
=======
 * Copyright (c) 2011-2013,2017-2019 ARM Limited
>>>>>>> a56ab045
 * All rights reserved
 *
 * The license below extends only to copyright in the software and shall
 * not be construed as granting a license to any other intellectual
 * property including but not limited to intellectual property relating
 * to a hardware implementation of the functionality of the software
 * licensed hereunder.  You may use the software subject to the license
 * terms below provided that you ensure that this notice is replicated
 * unmodified and in its entirety in all distributions of the software,
 * modified or unmodified, in source code or in binary form.
 *
 * Redistribution and use in source and binary forms, with or without
 * modification, are permitted provided that the following conditions are
 * met: redistributions of source code must retain the above copyright
 * notice, this list of conditions and the following disclaimer;
 * redistributions in binary form must reproduce the above copyright
 * notice, this list of conditions and the following disclaimer in the
 * documentation and/or other materials provided with the distribution;
 * neither the name of the copyright holders nor the names of its
 * contributors may be used to endorse or promote products derived from
 * this software without specific prior written permission.
 *
 * THIS SOFTWARE IS PROVIDED BY THE COPYRIGHT HOLDERS AND CONTRIBUTORS
 * "AS IS" AND ANY EXPRESS OR IMPLIED WARRANTIES, INCLUDING, BUT NOT
 * LIMITED TO, THE IMPLIED WARRANTIES OF MERCHANTABILITY AND FITNESS FOR
 * A PARTICULAR PURPOSE ARE DISCLAIMED. IN NO EVENT SHALL THE COPYRIGHT
 * OWNER OR CONTRIBUTORS BE LIABLE FOR ANY DIRECT, INDIRECT, INCIDENTAL,
 * SPECIAL, EXEMPLARY, OR CONSEQUENTIAL DAMAGES (INCLUDING, BUT NOT
 * LIMITED TO, PROCUREMENT OF SUBSTITUTE GOODS OR SERVICES; LOSS OF USE,
 * DATA, OR PROFITS; OR BUSINESS INTERRUPTION) HOWEVER CAUSED AND ON ANY
 * THEORY OF LIABILITY, WHETHER IN CONTRACT, STRICT LIABILITY, OR TORT
 * (INCLUDING NEGLIGENCE OR OTHERWISE) ARISING IN ANY WAY OUT OF THE USE
 * OF THIS SOFTWARE, EVEN IF ADVISED OF THE POSSIBILITY OF SUCH DAMAGE.
 *
 * Authors: Gabe Black
 *          Giacomo Travaglini
 */

#include "arch/arm/insts/misc64.hh"
#include "arch/arm/isa.hh"

std::string
ImmOp64::generateDisassembly(Addr pc, const SymbolTable *symtab) const
{
    std::stringstream ss;
    printMnemonic(ss, "", false);
    ccprintf(ss, "#0x%x", imm);
    return ss.str();
}

std::string
ImmOp64::generateDisassembly(Addr pc, const SymbolTable *symtab) const
{
    std::stringstream ss;
    printMnemonic(ss, "", false);
    ccprintf(ss, "#0x%x", imm);
    return ss.str();
}

std::string
RegRegImmImmOp64::generateDisassembly(Addr pc, const SymbolTable *symtab) const
{
    std::stringstream ss;
    printMnemonic(ss, "", false);
    printIntReg(ss, dest);
    ss << ", ";
    printIntReg(ss, op1);
    ccprintf(ss, ", #%d, #%d", imm1, imm2);
    return ss.str();
}

std::string
RegRegRegImmOp64::generateDisassembly(
    Addr pc, const SymbolTable *symtab) const
{
    std::stringstream ss;
    printMnemonic(ss, "", false);
    printIntReg(ss, dest);
    ss << ", ";
    printIntReg(ss, op1);
    ss << ", ";
    printIntReg(ss, op2);
    ccprintf(ss, ", #%d", imm);
    return ss.str();
}

std::string
UnknownOp64::generateDisassembly(Addr pc, const SymbolTable *symtab) const
{
    return csprintf("%-10s (inst %#08x)", "unknown", encoding());
}

Fault
MiscRegOp64::trap(ThreadContext *tc, MiscRegIndex misc_reg,
                  ExceptionLevel el, uint32_t immediate) const
{
    bool is_vfp_neon = false;

    // Check for traps to supervisor (FP/SIMD regs)
    if (el <= EL1 && checkEL1Trap(tc, misc_reg, el)) {

        return std::make_shared<SupervisorTrap>(machInst, 0x1E00000,
                                                EC_TRAPPED_SIMD_FP);
    }

    // Check for traps to hypervisor
    if ((ArmSystem::haveVirtualization(tc) && el <= EL2) &&
        checkEL2Trap(tc, misc_reg, el, &is_vfp_neon)) {

        return std::make_shared<HypervisorTrap>(
            machInst, is_vfp_neon ? 0x1E00000 : immediate,
            is_vfp_neon ? EC_TRAPPED_SIMD_FP : EC_TRAPPED_MSR_MRS_64);
    }

    // Check for traps to secure monitor
    if ((ArmSystem::haveSecurity(tc) && el <= EL3) &&
        checkEL3Trap(tc, misc_reg, el, &is_vfp_neon)) {

        return std::make_shared<SecureMonitorTrap>(
            machInst,
            is_vfp_neon ? 0x1E00000 : immediate,
            is_vfp_neon ? EC_TRAPPED_SIMD_FP : EC_TRAPPED_MSR_MRS_64);
    }

    return NoFault;
}

bool
MiscRegOp64::checkEL1Trap(ThreadContext *tc, const MiscRegIndex misc_reg,
                          ExceptionLevel el) const
{
    const CPACR cpacr = tc->readMiscReg(MISCREG_CPACR_EL1);

    bool trap_to_sup = false;
    switch (misc_reg) {
      case MISCREG_FPCR:
      case MISCREG_FPSR:
      case MISCREG_FPEXC32_EL2:
        if ((el == EL0 && cpacr.fpen != 0x3) ||
            (el == EL1 && !(cpacr.fpen & 0x1)))
            trap_to_sup = true;
        break;
      default:
        break;
    }
    return trap_to_sup;
}

bool
MiscRegOp64::checkEL2Trap(ThreadContext *tc, const MiscRegIndex misc_reg,
                          ExceptionLevel el, bool * is_vfp_neon) const
{
    const CPTR cptr = tc->readMiscReg(MISCREG_CPTR_EL2);
    const HCR hcr = tc->readMiscReg(MISCREG_HCR_EL2);
    const SCR scr = tc->readMiscReg(MISCREG_SCR_EL3);
    const CPSR cpsr = tc->readMiscReg(MISCREG_CPSR);

    bool trap_to_hyp = false;
    *is_vfp_neon = false;

    if (!inSecureState(scr, cpsr) && (el != EL2)) {
        switch (misc_reg) {
          // FP/SIMD regs
          case MISCREG_FPCR:
          case MISCREG_FPSR:
          case MISCREG_FPEXC32_EL2:
            trap_to_hyp = cptr.tfp;
            *is_vfp_neon = true;
            break;
          // CPACR
          case MISCREG_CPACR_EL1:
            trap_to_hyp = cptr.tcpac && el == EL1;
            break;
          // Virtual memory control regs
          case MISCREG_SCTLR_EL1:
          case MISCREG_TTBR0_EL1:
          case MISCREG_TTBR1_EL1:
          case MISCREG_TCR_EL1:
          case MISCREG_ESR_EL1:
          case MISCREG_FAR_EL1:
          case MISCREG_AFSR0_EL1:
          case MISCREG_AFSR1_EL1:
          case MISCREG_MAIR_EL1:
          case MISCREG_AMAIR_EL1:
          case MISCREG_CONTEXTIDR_EL1:
            trap_to_hyp =
                ((hcr.trvm && miscRead) || (hcr.tvm && !miscRead)) &&
                el == EL1;
            break;
          // TLB maintenance instructions
          case MISCREG_TLBI_VMALLE1:
          case MISCREG_TLBI_VAE1_Xt:
          case MISCREG_TLBI_ASIDE1_Xt:
          case MISCREG_TLBI_VAAE1_Xt:
          case MISCREG_TLBI_VALE1_Xt:
          case MISCREG_TLBI_VAALE1_Xt:
          case MISCREG_TLBI_VMALLE1IS:
          case MISCREG_TLBI_VAE1IS_Xt:
          case MISCREG_TLBI_ASIDE1IS_Xt:
          case MISCREG_TLBI_VAAE1IS_Xt:
          case MISCREG_TLBI_VALE1IS_Xt:
          case MISCREG_TLBI_VAALE1IS_Xt:
            trap_to_hyp = hcr.ttlb && el == EL1;
            break;
          // Cache maintenance instructions to the point of unification
          case MISCREG_IC_IVAU_Xt:
          case MISCREG_ICIALLU:
          case MISCREG_ICIALLUIS:
          case MISCREG_DC_CVAU_Xt:
            trap_to_hyp = hcr.tpu && el <= EL1;
            break;
          // Data/Unified cache maintenance instructions to the
          // point of coherency
          case MISCREG_DC_IVAC_Xt:
          case MISCREG_DC_CIVAC_Xt:
          case MISCREG_DC_CVAC_Xt:
            trap_to_hyp = hcr.tpc && el <= EL1;
            break;
          // Data/Unified cache maintenance instructions by set/way
          case MISCREG_DC_ISW_Xt:
          case MISCREG_DC_CSW_Xt:
          case MISCREG_DC_CISW_Xt:
            trap_to_hyp = hcr.tsw && el == EL1;
            break;
          // ACTLR
          case MISCREG_ACTLR_EL1:
            trap_to_hyp = hcr.tacr && el == EL1;
            break;

          // @todo: Trap implementation-dependent functionality based on
          // hcr.tidcp

          // ID regs, group 3
          case MISCREG_ID_PFR0_EL1:
          case MISCREG_ID_PFR1_EL1:
          case MISCREG_ID_DFR0_EL1:
          case MISCREG_ID_AFR0_EL1:
          case MISCREG_ID_MMFR0_EL1:
          case MISCREG_ID_MMFR1_EL1:
          case MISCREG_ID_MMFR2_EL1:
          case MISCREG_ID_MMFR3_EL1:
          case MISCREG_ID_ISAR0_EL1:
          case MISCREG_ID_ISAR1_EL1:
          case MISCREG_ID_ISAR2_EL1:
          case MISCREG_ID_ISAR3_EL1:
          case MISCREG_ID_ISAR4_EL1:
          case MISCREG_ID_ISAR5_EL1:
          case MISCREG_MVFR0_EL1:
          case MISCREG_MVFR1_EL1:
          case MISCREG_MVFR2_EL1:
          case MISCREG_ID_AA64PFR0_EL1:
          case MISCREG_ID_AA64PFR1_EL1:
          case MISCREG_ID_AA64DFR0_EL1:
          case MISCREG_ID_AA64DFR1_EL1:
          case MISCREG_ID_AA64ISAR0_EL1:
          case MISCREG_ID_AA64ISAR1_EL1:
          case MISCREG_ID_AA64MMFR0_EL1:
          case MISCREG_ID_AA64MMFR1_EL1:
          case MISCREG_ID_AA64MMFR2_EL1:
          case MISCREG_ID_AA64AFR0_EL1:
          case MISCREG_ID_AA64AFR1_EL1:
            assert(miscRead);
            trap_to_hyp = hcr.tid3 && el == EL1;
            break;
          // ID regs, group 2
          case MISCREG_CTR_EL0:
          case MISCREG_CCSIDR_EL1:
          case MISCREG_CLIDR_EL1:
          case MISCREG_CSSELR_EL1:
            trap_to_hyp = hcr.tid2 && el <= EL1;
            break;
          // ID regs, group 1
          case MISCREG_AIDR_EL1:
          case MISCREG_REVIDR_EL1:
            assert(miscRead);
            trap_to_hyp = hcr.tid1 && el == EL1;
            break;
          case MISCREG_IMPDEF_UNIMPL:
            trap_to_hyp = hcr.tidcp && el == EL1;
<<<<<<< HEAD
=======
            break;
          // GICv3 regs
          case MISCREG_ICC_SGI0R_EL1:
            if (tc->getIsaPtr()->haveGICv3CpuIfc())
                trap_to_hyp = hcr.fmo && el == EL1;
            break;
          case MISCREG_ICC_SGI1R_EL1:
          case MISCREG_ICC_ASGI1R_EL1:
            if (tc->getIsaPtr()->haveGICv3CpuIfc())
                trap_to_hyp = hcr.imo && el == EL1;
            break;
>>>>>>> a56ab045
          default:
            break;
        }
    }
    return trap_to_hyp;
}

bool
MiscRegOp64::checkEL3Trap(ThreadContext *tc, const MiscRegIndex misc_reg,
                          ExceptionLevel el, bool * is_vfp_neon) const
{
    const CPTR cptr = tc->readMiscReg(MISCREG_CPTR_EL3);

    bool trap_to_mon = false;
    *is_vfp_neon = false;

    switch (misc_reg) {
      // FP/SIMD regs
      case MISCREG_FPCR:
      case MISCREG_FPSR:
      case MISCREG_FPEXC32_EL2:
        trap_to_mon = cptr.tfp;
        *is_vfp_neon = true;
        break;
      // CPACR, CPTR
      case MISCREG_CPACR_EL1:
        if (el == EL1 || el == EL2) {
           trap_to_mon = cptr.tcpac;
        }
        break;
      case MISCREG_CPTR_EL2:
        if (el == EL2) {
            trap_to_mon = cptr.tcpac;
        }
        break;
      default:
        break;
    }
    return trap_to_mon;
}

<<<<<<< HEAD
=======
RegVal
MiscRegImmOp64::miscRegImm() const
{
    if (dest == MISCREG_SPSEL) {
        return imm & 0x1;
    } else if (dest == MISCREG_PAN) {
        return (imm & 0x1) << 22;
    } else {
        panic("Not a valid PSTATE field register\n");
    }
}

std::string
MiscRegImmOp64::generateDisassembly(Addr pc, const SymbolTable *symtab) const
{
    std::stringstream ss;
    printMnemonic(ss);
    printMiscReg(ss, dest);
    ss << ", ";
    ccprintf(ss, "#0x%x", imm);
    return ss.str();
}

>>>>>>> a56ab045
std::string
MiscRegRegImmOp64::generateDisassembly(
    Addr pc, const SymbolTable *symtab) const
{
    std::stringstream ss;
    printMnemonic(ss);
    printMiscReg(ss, dest);
    ss << ", ";
    printIntReg(ss, op1);
    return ss.str();
}

std::string
RegMiscRegImmOp64::generateDisassembly(
    Addr pc, const SymbolTable *symtab) const
{
    std::stringstream ss;
    printMnemonic(ss);
    printIntReg(ss, dest);
    ss << ", ";
    printMiscReg(ss, op1);
    return ss.str();
}

Fault
MiscRegImplDefined64::execute(ExecContext *xc,
                              Trace::InstRecord *traceData) const
{
    auto tc = xc->tcBase();
    const CPSR cpsr = tc->readMiscReg(MISCREG_CPSR);
    const ExceptionLevel el = (ExceptionLevel) (uint8_t) cpsr.el;

    Fault fault = trap(tc, miscReg, el, imm);

    if (fault != NoFault) {
        return fault;

    } else if (warning) {
        warn_once("\tinstruction '%s' unimplemented\n", fullMnemonic.c_str());
        return NoFault;

    } else {
        return std::make_shared<UndefinedInstruction>(machInst, false,
                                                      mnemonic);
    }
}

std::string
MiscRegImplDefined64::generateDisassembly(Addr pc,
                                          const SymbolTable *symtab) const
{
    return csprintf("%-10s (implementation defined)", fullMnemonic.c_str());
}<|MERGE_RESOLUTION|>--- conflicted
+++ resolved
@@ -1,9 +1,5 @@
 /*
-<<<<<<< HEAD
- * Copyright (c) 2011-2013,2017-2018 ARM Limited
-=======
  * Copyright (c) 2011-2013,2017-2019 ARM Limited
->>>>>>> a56ab045
  * All rights reserved
  *
  * The license below extends only to copyright in the software and shall
@@ -283,8 +279,6 @@
             break;
           case MISCREG_IMPDEF_UNIMPL:
             trap_to_hyp = hcr.tidcp && el == EL1;
-<<<<<<< HEAD
-=======
             break;
           // GICv3 regs
           case MISCREG_ICC_SGI0R_EL1:
@@ -296,7 +290,6 @@
             if (tc->getIsaPtr()->haveGICv3CpuIfc())
                 trap_to_hyp = hcr.imo && el == EL1;
             break;
->>>>>>> a56ab045
           default:
             break;
         }
@@ -338,8 +331,6 @@
     return trap_to_mon;
 }
 
-<<<<<<< HEAD
-=======
 RegVal
 MiscRegImmOp64::miscRegImm() const
 {
@@ -363,7 +354,6 @@
     return ss.str();
 }
 
->>>>>>> a56ab045
 std::string
 MiscRegRegImmOp64::generateDisassembly(
     Addr pc, const SymbolTable *symtab) const
