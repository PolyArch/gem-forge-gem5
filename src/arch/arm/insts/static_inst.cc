/*
<<<<<<< HEAD
 * Copyright (c) 2010-2014, 2016-2018 ARM Limited
=======
 * Copyright (c) 2010-2014, 2016-2019 ARM Limited
>>>>>>> a56ab045
 * Copyright (c) 2013 Advanced Micro Devices, Inc.
 * All rights reserved
 *
 * The license below extends only to copyright in the software and shall
 * not be construed as granting a license to any other intellectual
 * property including but not limited to intellectual property relating
 * to a hardware implementation of the functionality of the software
 * licensed hereunder.  You may use the software subject to the license
 * terms below provided that you ensure that this notice is replicated
 * unmodified and in its entirety in all distributions of the software,
 * modified or unmodified, in source code or in binary form.
 *
 * Copyright (c) 2007-2008 The Florida State University
 * All rights reserved.
 *
 * Redistribution and use in source and binary forms, with or without
 * modification, are permitted provided that the following conditions are
 * met: redistributions of source code must retain the above copyright
 * notice, this list of conditions and the following disclaimer;
 * redistributions in binary form must reproduce the above copyright
 * notice, this list of conditions and the following disclaimer in the
 * documentation and/or other materials provided with the distribution;
 * neither the name of the copyright holders nor the names of its
 * contributors may be used to endorse or promote products derived from
 * this software without specific prior written permission.
 *
 * THIS SOFTWARE IS PROVIDED BY THE COPYRIGHT HOLDERS AND CONTRIBUTORS
 * "AS IS" AND ANY EXPRESS OR IMPLIED WARRANTIES, INCLUDING, BUT NOT
 * LIMITED TO, THE IMPLIED WARRANTIES OF MERCHANTABILITY AND FITNESS FOR
 * A PARTICULAR PURPOSE ARE DISCLAIMED. IN NO EVENT SHALL THE COPYRIGHT
 * OWNER OR CONTRIBUTORS BE LIABLE FOR ANY DIRECT, INDIRECT, INCIDENTAL,
 * SPECIAL, EXEMPLARY, OR CONSEQUENTIAL DAMAGES (INCLUDING, BUT NOT
 * LIMITED TO, PROCUREMENT OF SUBSTITUTE GOODS OR SERVICES; LOSS OF USE,
 * DATA, OR PROFITS; OR BUSINESS INTERRUPTION) HOWEVER CAUSED AND ON ANY
 * THEORY OF LIABILITY, WHETHER IN CONTRACT, STRICT LIABILITY, OR TORT
 * (INCLUDING NEGLIGENCE OR OTHERWISE) ARISING IN ANY WAY OUT OF THE USE
 * OF THIS SOFTWARE, EVEN IF ADVISED OF THE POSSIBILITY OF SUCH DAMAGE.
 *
 * Authors: Stephen Hines
 */

#include "arch/arm/insts/static_inst.hh"

#include "arch/arm/faults.hh"
#include "arch/arm/isa.hh"
#include "base/condcodes.hh"
#include "base/cprintf.hh"
#include "base/loader/symtab.hh"
#include "cpu/reg_class.hh"

namespace ArmISA
{
// Shift Rm by an immediate value
int32_t
ArmStaticInst::shift_rm_imm(uint32_t base, uint32_t shamt,
                                uint32_t type, uint32_t cfval) const
{
    assert(shamt < 32);
    ArmShiftType shiftType;
    shiftType = (ArmShiftType)type;

    switch (shiftType)
    {
      case LSL:
        return base << shamt;
      case LSR:
        if (shamt == 0)
            return 0;
        else
            return base >> shamt;
      case ASR:
        if (shamt == 0)
            return (base >> 31) | -((base & (1 << 31)) >> 31);
        else
            return (base >> shamt) | -((base & (1 << 31)) >> shamt);
      case ROR:
        if (shamt == 0)
            return (cfval << 31) | (base >> 1); // RRX
        else
            return (base << (32 - shamt)) | (base >> shamt);
      default:
        ccprintf(std::cerr, "Unhandled shift type\n");
        exit(1);
        break;
    }
    return 0;
}

int64_t
ArmStaticInst::shiftReg64(uint64_t base, uint64_t shiftAmt,
                          ArmShiftType type, uint8_t width) const
{
    shiftAmt = shiftAmt % width;
    ArmShiftType shiftType;
    shiftType = (ArmShiftType)type;

    switch (shiftType)
    {
      case LSL:
        return base << shiftAmt;
      case LSR:
        if (shiftAmt == 0)
            return base;
        else
            return (base & mask(width)) >> shiftAmt;
      case ASR:
        if (shiftAmt == 0) {
            return base;
        } else {
            int sign_bit = bits(base, intWidth - 1);
            base >>= shiftAmt;
            base = sign_bit ? (base | ~mask(intWidth - shiftAmt)) : base;
            return base & mask(intWidth);
        }
      case ROR:
        if (shiftAmt == 0)
            return base;
        else
            return (base << (width - shiftAmt)) | (base >> shiftAmt);
      default:
        ccprintf(std::cerr, "Unhandled shift type\n");
        exit(1);
        break;
    }
    return 0;
}

int64_t
ArmStaticInst::extendReg64(uint64_t base, ArmExtendType type,
                           uint64_t shiftAmt, uint8_t width) const
{
    bool sign_extend = false;
    int len = 0;
    switch (type) {
      case UXTB:
        len = 8;
        break;
      case UXTH:
        len = 16;
        break;
      case UXTW:
        len = 32;
        break;
      case UXTX:
        len = 64;
        break;
      case SXTB:
        len = 8;
        sign_extend = true;
        break;
      case SXTH:
        len = 16;
        sign_extend = true;
        break;
      case SXTW:
        len = 32;
        sign_extend = true;
        break;
      case SXTX:
        len = 64;
        sign_extend = true;
        break;
    }
    len = len <= width - shiftAmt ? len : width - shiftAmt;
    uint64_t tmp = (uint64_t) bits(base, len - 1, 0) << shiftAmt;
    if (sign_extend) {
        int sign_bit = bits(tmp, len + shiftAmt - 1);
        tmp = sign_bit ? (tmp | ~mask(len + shiftAmt)) : tmp;
    }
    return tmp & mask(width);
}

// Shift Rm by Rs
int32_t
ArmStaticInst::shift_rm_rs(uint32_t base, uint32_t shamt,
                               uint32_t type, uint32_t cfval) const
{
    enum ArmShiftType shiftType;
    shiftType = (enum ArmShiftType) type;

    switch (shiftType)
    {
      case LSL:
        if (shamt >= 32)
            return 0;
        else
            return base << shamt;
      case LSR:
        if (shamt >= 32)
            return 0;
        else
            return base >> shamt;
      case ASR:
        if (shamt >= 32)
            return (base >> 31) | -((base & (1 << 31)) >> 31);
        else
            return (base >> shamt) | -((base & (1 << 31)) >> shamt);
      case ROR:
        shamt = shamt & 0x1f;
        if (shamt == 0)
            return base;
        else
            return (base << (32 - shamt)) | (base >> shamt);
      default:
        ccprintf(std::cerr, "Unhandled shift type\n");
        exit(1);
        break;
    }
    return 0;
}


// Generate C for a shift by immediate
bool
ArmStaticInst::shift_carry_imm(uint32_t base, uint32_t shamt,
                                   uint32_t type, uint32_t cfval) const
{
    enum ArmShiftType shiftType;
    shiftType = (enum ArmShiftType) type;

    switch (shiftType)
    {
      case LSL:
        if (shamt == 0)
            return cfval;
        else
            return (base >> (32 - shamt)) & 1;
      case LSR:
        if (shamt == 0)
            return (base >> 31);
        else
            return (base >> (shamt - 1)) & 1;
      case ASR:
        if (shamt == 0)
            return (base >> 31);
        else
            return (base >> (shamt - 1)) & 1;
      case ROR:
        shamt = shamt & 0x1f;
        if (shamt == 0)
            return (base & 1); // RRX
        else
            return (base >> (shamt - 1)) & 1;
      default:
        ccprintf(std::cerr, "Unhandled shift type\n");
        exit(1);
        break;
    }
    return 0;
}


// Generate C for a shift by Rs
bool
ArmStaticInst::shift_carry_rs(uint32_t base, uint32_t shamt,
                                  uint32_t type, uint32_t cfval) const
{
    enum ArmShiftType shiftType;
    shiftType = (enum ArmShiftType) type;

    if (shamt == 0)
        return cfval;

    switch (shiftType)
    {
      case LSL:
        if (shamt > 32)
            return 0;
        else
            return (base >> (32 - shamt)) & 1;
      case LSR:
        if (shamt > 32)
            return 0;
        else
            return (base >> (shamt - 1)) & 1;
      case ASR:
        if (shamt > 32)
            shamt = 32;
        return (base >> (shamt - 1)) & 1;
      case ROR:
        shamt = shamt & 0x1f;
        if (shamt == 0)
            shamt = 32;
        return (base >> (shamt - 1)) & 1;
      default:
        ccprintf(std::cerr, "Unhandled shift type\n");
        exit(1);
        break;
    }
    return 0;
}

void
ArmStaticInst::printIntReg(std::ostream &os, RegIndex reg_idx,
                           uint8_t opWidth) const
{
    if (opWidth == 0)
        opWidth = intWidth;
    if (aarch64) {
        if (reg_idx == INTREG_UREG0)
            ccprintf(os, "ureg0");
        else if (reg_idx == INTREG_SPX)
            ccprintf(os, "%s%s", (opWidth == 32) ? "w" : "", "sp");
        else if (reg_idx == INTREG_X31)
            ccprintf(os, "%szr", (opWidth == 32) ? "w" : "x");
        else
            ccprintf(os, "%s%d", (opWidth == 32) ? "w" : "x", reg_idx);
    } else {
        switch (reg_idx) {
          case PCReg:
            ccprintf(os, "pc");
            break;
          case StackPointerReg:
            ccprintf(os, "sp");
            break;
          case FramePointerReg:
             ccprintf(os, "fp");
             break;
          case ReturnAddressReg:
             ccprintf(os, "lr");
             break;
          default:
             ccprintf(os, "r%d", reg_idx);
             break;
        }
    }
}

void ArmStaticInst::printPFflags(std::ostream &os, int flag) const
{
    const char *flagtoprfop[]= { "PLD", "PLI", "PST", "Reserved"};
    const char *flagtotarget[] = { "L1", "L2", "L3", "Reserved"};
    const char *flagtopolicy[] = { "KEEP", "STRM"};

    ccprintf(os, "%s%s%s", flagtoprfop[(flag>>3)&3],
             flagtotarget[(flag>>1)&3], flagtopolicy[flag&1]);
}

void
ArmStaticInst::printFloatReg(std::ostream &os, RegIndex reg_idx) const
{
    ccprintf(os, "f%d", reg_idx);
}

void
ArmStaticInst::printVecReg(std::ostream &os, RegIndex reg_idx,
                           bool isSveVecReg) const
{
    ccprintf(os, "%s%d", isSveVecReg ? "z" : "v", reg_idx);
}

void
ArmStaticInst::printVecPredReg(std::ostream &os, RegIndex reg_idx) const
{
    ccprintf(os, "p%d", reg_idx);
}

void
ArmStaticInst::printCCReg(std::ostream &os, RegIndex reg_idx) const
{
    ccprintf(os, "cc_%s", ArmISA::ccRegName[reg_idx]);
}

void
ArmStaticInst::printMiscReg(std::ostream &os, RegIndex reg_idx) const
{
    assert(reg_idx < NUM_MISCREGS);
    ccprintf(os, "%s", ArmISA::miscRegName[reg_idx]);
}

void
ArmStaticInst::printMnemonic(std::ostream &os,
                             const std::string &suffix,
                             bool withPred,
                             bool withCond64,
                             ConditionCode cond64) const
{
    os << "  " << mnemonic;
    if (withPred && !aarch64) {
        printCondition(os, machInst.condCode);
        os << suffix;
    } else if (withCond64) {
        os << ".";
        printCondition(os, cond64);
        os << suffix;
    }
    if (machInst.bigThumb)
        os << ".w";
    os << "   ";
}

void
ArmStaticInst::printTarget(std::ostream &os, Addr target,
                           const SymbolTable *symtab) const
{
    Addr symbolAddr;
    std::string symbol;

    if (symtab && symtab->findNearestSymbol(target, symbol, symbolAddr)) {
        ccprintf(os, "<%s", symbol);
        if (symbolAddr != target)
            ccprintf(os, "+%d>", target - symbolAddr);
        else
            ccprintf(os, ">");
    } else {
        ccprintf(os, "%#x", target);
    }
}

void
ArmStaticInst::printCondition(std::ostream &os,
                              unsigned code,
                              bool noImplicit) const
{
    switch (code) {
      case COND_EQ:
        os << "eq";
        break;
      case COND_NE:
        os << "ne";
        break;
      case COND_CS:
        os << "cs";
        break;
      case COND_CC:
        os << "cc";
        break;
      case COND_MI:
        os << "mi";
        break;
      case COND_PL:
        os << "pl";
        break;
      case COND_VS:
        os << "vs";
        break;
      case COND_VC:
        os << "vc";
        break;
      case COND_HI:
        os << "hi";
        break;
      case COND_LS:
        os << "ls";
        break;
      case COND_GE:
        os << "ge";
        break;
      case COND_LT:
        os << "lt";
        break;
      case COND_GT:
        os << "gt";
        break;
      case COND_LE:
        os << "le";
        break;
      case COND_AL:
        // This one is implicit.
        if (noImplicit)
            os << "al";
        break;
      case COND_UC:
        // Unconditional.
        if (noImplicit)
            os << "uc";
        break;
      default:
        panic("Unrecognized condition code %d.\n", code);
    }
}

void
ArmStaticInst::printMemSymbol(std::ostream &os,
                              const SymbolTable *symtab,
                              const std::string &prefix,
                              const Addr addr,
                              const std::string &suffix) const
{
    Addr symbolAddr;
    std::string symbol;
    if (symtab && symtab->findNearestSymbol(addr, symbol, symbolAddr)) {
        ccprintf(os, "%s%s", prefix, symbol);
        if (symbolAddr != addr)
            ccprintf(os, "+%d", addr - symbolAddr);
        ccprintf(os, suffix);
    }
}

void
ArmStaticInst::printShiftOperand(std::ostream &os,
                                     IntRegIndex rm,
                                     bool immShift,
                                     uint32_t shiftAmt,
                                     IntRegIndex rs,
                                     ArmShiftType type) const
{
    bool firstOp = false;

    if (rm != INTREG_ZERO) {
        printIntReg(os, rm);
    }

    bool done = false;

    if ((type == LSR || type == ASR) && immShift && shiftAmt == 0)
        shiftAmt = 32;

    switch (type) {
      case LSL:
        if (immShift && shiftAmt == 0) {
            done = true;
            break;
        }
        if (!firstOp)
            os << ", ";
        os << "LSL";
        break;
      case LSR:
        if (!firstOp)
            os << ", ";
        os << "LSR";
        break;
      case ASR:
        if (!firstOp)
            os << ", ";
        os << "ASR";
        break;
      case ROR:
        if (immShift && shiftAmt == 0) {
            if (!firstOp)
                os << ", ";
            os << "RRX";
            done = true;
            break;
        }
        if (!firstOp)
            os << ", ";
        os << "ROR";
        break;
      default:
        panic("Tried to disassemble unrecognized shift type.\n");
    }
    if (!done) {
        if (!firstOp)
            os << " ";
        if (immShift)
            os << "#" << shiftAmt;
        else
            printIntReg(os, rs);
    }
}

void
ArmStaticInst::printExtendOperand(bool firstOperand, std::ostream &os,
                                  IntRegIndex rm, ArmExtendType type,
                                  int64_t shiftAmt) const
{
    if (!firstOperand)
        ccprintf(os, ", ");
    printIntReg(os, rm);
    if (type == UXTX && shiftAmt == 0)
        return;
    switch (type) {
      case UXTB: ccprintf(os, ", UXTB");
        break;
      case UXTH: ccprintf(os, ", UXTH");
        break;
      case UXTW: ccprintf(os, ", UXTW");
        break;
      case UXTX: ccprintf(os, ", LSL");
        break;
      case SXTB: ccprintf(os, ", SXTB");
        break;
      case SXTH: ccprintf(os, ", SXTH");
        break;
      case SXTW: ccprintf(os, ", SXTW");
        break;
      case SXTX: ccprintf(os, ", SXTW");
        break;
    }
    if (type == UXTX || shiftAmt)
        ccprintf(os, " #%d", shiftAmt);
}

void
ArmStaticInst::printDataInst(std::ostream &os, bool withImm,
        bool immShift, bool s, IntRegIndex rd, IntRegIndex rn,
        IntRegIndex rm, IntRegIndex rs, uint32_t shiftAmt,
        ArmShiftType type, uint64_t imm) const
{
    printMnemonic(os, s ? "s" : "");
    bool firstOp = true;

    // Destination
    if (rd != INTREG_ZERO) {
        firstOp = false;
        printIntReg(os, rd);
    }

    // Source 1.
    if (rn != INTREG_ZERO) {
        if (!firstOp)
            os << ", ";
        firstOp = false;
        printIntReg(os, rn);
    }

    if (!firstOp)
        os << ", ";
    if (withImm) {
        ccprintf(os, "#%ld", imm);
    } else {
        printShiftOperand(os, rm, immShift, shiftAmt, rs, type);
    }
}

std::string
ArmStaticInst::generateDisassembly(Addr pc,
                                   const SymbolTable *symtab) const
{
    std::stringstream ss;
    printMnemonic(ss);
    return ss.str();
}

Fault
ArmStaticInst::softwareBreakpoint32(ExecContext *xc, uint16_t imm) const
{
    const auto tc = xc->tcBase();
    const HCR hcr = tc->readMiscReg(MISCREG_HCR_EL2);
    const HDCR mdcr = tc->readMiscRegNoEffect(MISCREG_MDCR_EL2);
    if ((ArmSystem::haveEL(tc, EL2) && !inSecureState(tc) &&
         !ELIs32(tc, EL2) && (hcr.tge == 1 || mdcr.tde == 1)) ||
         !ELIs32(tc, EL1)) {
        // Route to AArch64 Software Breakpoint
        return std::make_shared<SoftwareBreakpoint>(machInst, imm);
    } else {
        // Execute AArch32 Software Breakpoint
        return std::make_shared<PrefetchAbort>(readPC(xc),
                                               ArmFault::DebugEvent);
    }
}

Fault
ArmStaticInst::advSIMDFPAccessTrap64(ExceptionLevel el) const
{
    switch (el) {
      case EL1:
        return std::make_shared<SupervisorTrap>(machInst, 0x1E00000,
                                                EC_TRAPPED_SIMD_FP);
      case EL2:
        return std::make_shared<HypervisorTrap>(machInst, 0x1E00000,
                                                EC_TRAPPED_SIMD_FP);
      case EL3:
        return std::make_shared<SecureMonitorTrap>(machInst, 0x1E00000,
                                                   EC_TRAPPED_SIMD_FP);

      default:
        panic("Illegal EL in advSIMDFPAccessTrap64\n");
    }
}


Fault
ArmStaticInst::checkFPAdvSIMDTrap64(ThreadContext *tc, CPSR cpsr) const
{
    if (ArmSystem::haveVirtualization(tc) && !inSecureState(tc)) {
        HCPTR cptrEnCheck = tc->readMiscReg(MISCREG_CPTR_EL2);
        if (cptrEnCheck.tfp)
            return advSIMDFPAccessTrap64(EL2);
    }

    if (ArmSystem::haveSecurity(tc)) {
        HCPTR cptrEnCheck = tc->readMiscReg(MISCREG_CPTR_EL3);
        if (cptrEnCheck.tfp)
            return advSIMDFPAccessTrap64(EL3);
    }

    return NoFault;
}

Fault
ArmStaticInst::checkFPAdvSIMDEnabled64(ThreadContext *tc,
                                       CPSR cpsr, CPACR cpacr) const
{
    const ExceptionLevel el = currEL(tc);
    if ((el == EL0 && cpacr.fpen != 0x3) ||
        (el == EL1 && !(cpacr.fpen & 0x1)))
        return advSIMDFPAccessTrap64(EL1);

    return checkFPAdvSIMDTrap64(tc, cpsr);
}

Fault
ArmStaticInst::checkAdvSIMDOrFPEnabled32(ThreadContext *tc,
                                         CPSR cpsr, CPACR cpacr,
                                         NSACR nsacr, FPEXC fpexc,
                                         bool fpexc_check, bool advsimd) const
{
    const bool have_virtualization = ArmSystem::haveVirtualization(tc);
    const bool have_security = ArmSystem::haveSecurity(tc);
    const bool is_secure = inSecureState(tc);
    const ExceptionLevel cur_el = currEL(tc);

    if (cur_el == EL0 && ELIs64(tc, EL1))
        return checkFPAdvSIMDEnabled64(tc, cpsr, cpacr);

    uint8_t cpacr_cp10 = cpacr.cp10;
    bool cpacr_asedis = cpacr.asedis;

    if (have_security && !ELIs64(tc, EL3) && !is_secure) {
        if (nsacr.nsasedis)
            cpacr_asedis = true;
        if (nsacr.cp10 == 0)
            cpacr_cp10 = 0;
    }

    if (cur_el != EL2) {
        if (advsimd && cpacr_asedis)
            return disabledFault();

        if ((cur_el == EL0 && cpacr_cp10 != 0x3) ||
            (cur_el != EL0 && !(cpacr_cp10 & 0x1)))
            return disabledFault();
    }

    if (fpexc_check && !fpexc.en)
        return disabledFault();

    // -- aarch32/exceptions/traps/AArch32.CheckFPAdvSIMDTrap --

    if (have_virtualization && !is_secure && ELIs64(tc, EL2))
        return checkFPAdvSIMDTrap64(tc, cpsr);

    if (have_virtualization && !is_secure) {
        HCPTR hcptr = tc->readMiscReg(MISCREG_HCPTR);
        bool hcptr_cp10 = hcptr.tcp10;
        bool hcptr_tase = hcptr.tase;

        if (have_security && !ELIs64(tc, EL3) && !is_secure) {
            if (nsacr.nsasedis)
                hcptr_tase = true;
            if (nsacr.cp10)
                hcptr_cp10 = true;
        }

        if ((advsimd && hcptr_tase) || hcptr_cp10) {
            const uint32_t iss = advsimd ? (1 << 5) : 0xA;
            if (cur_el == EL2) {
                return std::make_shared<UndefinedInstruction>(
                    machInst, iss,
                    EC_TRAPPED_HCPTR, mnemonic);
            } else {
                return std::make_shared<HypervisorTrap>(
                    machInst, iss,
                    EC_TRAPPED_HCPTR);
            }

        }
    }

    if (have_security && ELIs64(tc, EL3)) {
        HCPTR cptrEnCheck = tc->readMiscReg(MISCREG_CPTR_EL3);
        if (cptrEnCheck.tfp)
            return advSIMDFPAccessTrap64(EL3);
    }

    return NoFault;
}

inline bool
ArmStaticInst::isWFxTrapping(ThreadContext *tc,
                             ExceptionLevel tgtEl,
                             bool isWfe) const
{
    bool trap = false;
    SCTLR sctlr = ((SCTLR)tc->readMiscReg(MISCREG_SCTLR_EL1));
    HCR hcr = ((HCR)tc->readMiscReg(MISCREG_HCR_EL2));
    SCR scr = ((SCR)tc->readMiscReg(MISCREG_SCR_EL3));

    switch (tgtEl) {
      case EL1:
        trap = isWfe? !sctlr.ntwe : !sctlr.ntwi;
        break;
      case EL2:
        trap = isWfe? hcr.twe : hcr.twi;
        break;
      case EL3:
        trap = isWfe? scr.twe : scr.twi;
        break;
      default:
        break;
    }

    return trap;
}

Fault
ArmStaticInst::checkForWFxTrap32(ThreadContext *tc,
                                 ExceptionLevel targetEL,
                                 bool isWfe) const
{
    // Check if target exception level is implemented.
    assert(ArmSystem::haveEL(tc, targetEL));

    // Check for routing to AArch64: this happens if the
    // target exception level (where the trap will be handled)
    // is using aarch64
    if (ELIs64(tc, targetEL)) {
        return checkForWFxTrap64(tc, targetEL, isWfe);
    }

    // Check if processor needs to trap at selected exception level
    bool trap = isWFxTrapping(tc, targetEL, isWfe);

    if (trap) {
        uint32_t iss = isWfe? 0x1E00001 : /* WFE Instruction syndrome */
                              0x1E00000;  /* WFI Instruction syndrome */
        switch (targetEL) {
          case EL1:
            return std::make_shared<UndefinedInstruction>(
                machInst, iss,
                EC_TRAPPED_WFI_WFE, mnemonic);
          case EL2:
            return std::make_shared<HypervisorTrap>(machInst, iss,
                                                    EC_TRAPPED_WFI_WFE);
          case EL3:
            return std::make_shared<SecureMonitorTrap>(machInst, iss,
                                                       EC_TRAPPED_WFI_WFE);
          default:
            panic("Unrecognized Exception Level: %d\n", targetEL);
        }
    }

    return NoFault;
}

Fault
ArmStaticInst::checkForWFxTrap64(ThreadContext *tc,
                                 ExceptionLevel targetEL,
                                 bool isWfe) const
{
    // Check if target exception level is implemented.
    assert(ArmSystem::haveEL(tc, targetEL));

    // Check if processor needs to trap at selected exception level
    bool trap = isWFxTrapping(tc, targetEL, isWfe);

    if (trap) {
        uint32_t iss = isWfe? 0x1E00001 : /* WFE Instruction syndrome */
                              0x1E00000;  /* WFI Instruction syndrome */
        switch (targetEL) {
          case EL1:
            return std::make_shared<SupervisorTrap>(machInst, iss,
                                                    EC_TRAPPED_WFI_WFE);
          case EL2:
            return std::make_shared<HypervisorTrap>(machInst, iss,
                                                    EC_TRAPPED_WFI_WFE);
          case EL3:
            return std::make_shared<SecureMonitorTrap>(machInst, iss,
                                                       EC_TRAPPED_WFI_WFE);
          default:
            panic("Unrecognized Exception Level: %d\n", targetEL);
        }
    }

    return NoFault;
}

Fault
ArmStaticInst::trapWFx(ThreadContext *tc,
                       CPSR cpsr, SCR scr,
                       bool isWfe) const
{
    Fault fault = NoFault;
<<<<<<< HEAD
    if (cpsr.el == EL0) {
=======
    ExceptionLevel curr_el = currEL(tc);

    if (curr_el == EL0) {
>>>>>>> a56ab045
        fault = checkForWFxTrap32(tc, EL1, isWfe);
    }

    if ((fault == NoFault) &&
        ArmSystem::haveEL(tc, EL2) && !inSecureState(scr, cpsr) &&
<<<<<<< HEAD
        ((cpsr.el == EL0) || (cpsr.el == EL1))) {
=======
        ((curr_el == EL0) || (curr_el == EL1))) {
>>>>>>> a56ab045

        fault = checkForWFxTrap32(tc, EL2, isWfe);
    }

    if ((fault == NoFault) &&
<<<<<<< HEAD
        ArmSystem::haveEL(tc, EL3) && cpsr.el != EL3) {
=======
        ArmSystem::haveEL(tc, EL3) && curr_el != EL3) {
>>>>>>> a56ab045
        fault = checkForWFxTrap32(tc, EL3, isWfe);
    }

    return fault;
}

Fault
ArmStaticInst::checkSETENDEnabled(ThreadContext *tc, CPSR cpsr) const
{
    bool setend_disabled(false);
<<<<<<< HEAD
    ExceptionLevel pstateEL = (ExceptionLevel)(uint8_t)(cpsr.el);

    if (pstateEL == EL2) {
=======
    ExceptionLevel pstate_el = currEL(tc);

    if (pstate_el == EL2) {
>>>>>>> a56ab045
       setend_disabled = ((SCTLR)tc->readMiscRegNoEffect(MISCREG_HSCTLR)).sed;
    } else {
        // Please note: in the armarm pseudocode there is a distinction
        // whether EL1 is aarch32 or aarch64:
        // if ELUsingAArch32(EL1) then SCTLR.SED else SCTLR[].SED;
        // Considering that SETEND is aarch32 only, ELUsingAArch32(EL1)
        // will always be true (hence using SCTLR.SED) except for
        // instruction executed at EL0, and with an AArch64 EL1.
        // In this case SCTLR_EL1 will be used. In gem5 the register is
        // mapped to SCTLR_ns. We can safely use SCTLR and choose the
        // appropriate bank version.

        // Get the index of the banked version of SCTLR:
        // SCTLR_s or SCTLR_ns.
        auto banked_sctlr = snsBankedIndex(
            MISCREG_SCTLR, tc, !inSecureState(tc));

        // SCTLR.SED bit is enabling/disabling the ue of SETEND instruction.
        setend_disabled = ((SCTLR)tc->readMiscRegNoEffect(banked_sctlr)).sed;
    }

<<<<<<< HEAD
    return setend_disabled ? undefinedFault32(tc, pstateEL) :
=======
    return setend_disabled ? undefinedFault32(tc, pstate_el) :
>>>>>>> a56ab045
                             NoFault;
}

Fault
ArmStaticInst::undefinedFault32(ThreadContext *tc,
                                ExceptionLevel pstateEL) const
{
    // Even if we are running in aarch32, the fault might be dealt with in
    // aarch64 ISA.
    if (generalExceptionsToAArch64(tc, pstateEL)) {
        return undefinedFault64(tc, pstateEL);
    } else {
        // Please note: according to the ARM ARM pseudocode we should handle
        // the case when EL2 is aarch64 and HCR.TGE is 1 as well.
        // However this case is already handled by the routeToHyp method in
        // ArmFault class.
        return std::make_shared<UndefinedInstruction>(
            machInst, 0,
            EC_UNKNOWN, mnemonic);
    }
}

Fault
ArmStaticInst::undefinedFault64(ThreadContext *tc,
                                ExceptionLevel pstateEL) const
{
    switch (pstateEL) {
      case EL0:
      case EL1:
        return std::make_shared<SupervisorTrap>(machInst, 0, EC_UNKNOWN);
      case EL2:
        return std::make_shared<HypervisorTrap>(machInst, 0, EC_UNKNOWN);
      case EL3:
        return std::make_shared<SecureMonitorTrap>(machInst, 0, EC_UNKNOWN);
      default:
        panic("Unrecognized Exception Level: %d\n", pstateEL);
        break;
    }

    return NoFault;
}

Fault
ArmStaticInst::sveAccessTrap(ExceptionLevel el) const
{
    switch (el) {
      case EL1:
        return std::make_shared<SupervisorTrap>(machInst, 0, EC_TRAPPED_SVE);
      case EL2:
        return std::make_shared<HypervisorTrap>(machInst, 0, EC_TRAPPED_SVE);
      case EL3:
        return std::make_shared<SecureMonitorTrap>(machInst, 0,
                                                   EC_TRAPPED_SVE);

      default:
        panic("Illegal EL in sveAccessTrap\n");
    }
}

Fault
ArmStaticInst::checkSveTrap(ThreadContext *tc, CPSR cpsr) const
{
    const ExceptionLevel el = (ExceptionLevel) (uint8_t) cpsr.el;

    if (ArmSystem::haveVirtualization(tc) && el <= EL2) {
        CPTR cptrEnCheck = tc->readMiscReg(MISCREG_CPTR_EL2);
        if (cptrEnCheck.tz)
            return sveAccessTrap(EL2);
    }

    if (ArmSystem::haveSecurity(tc)) {
        CPTR cptrEnCheck = tc->readMiscReg(MISCREG_CPTR_EL3);
        if (!cptrEnCheck.ez)
            return sveAccessTrap(EL3);
    }

    return NoFault;
}

Fault
ArmStaticInst::checkSveEnabled(ThreadContext *tc, CPSR cpsr, CPACR cpacr) const
{
    const ExceptionLevel el = (ExceptionLevel) (uint8_t) cpsr.el;
    if ((el == EL0 && cpacr.zen != 0x3) ||
        (el == EL1 && !(cpacr.zen & 0x1)))
        return sveAccessTrap(EL1);

    return checkSveTrap(tc, cpsr);
}


static uint8_t
getRestoredITBits(ThreadContext *tc, CPSR spsr)
{
    // See: shared/functions/system/RestoredITBits in the ARM ARM

    const ExceptionLevel el = opModeToEL((OperatingMode) (uint8_t)spsr.mode);
    const uint8_t it = itState(spsr);

    if (!spsr.t || spsr.il)
        return 0;

    // The IT bits are forced to zero when they are set to a reserved
    // value.
    if (bits(it, 7, 4) != 0 && bits(it, 3, 0) == 0)
        return 0;

    const bool itd = el == EL2 ?
        ((SCTLR)tc->readMiscReg(MISCREG_HSCTLR)).itd :
        ((SCTLR)tc->readMiscReg(MISCREG_SCTLR)).itd;

    // The IT bits are forced to zero when returning to A32 state, or
    // when returning to an EL with the ITD bit set to 1, and the IT
    // bits are describing a multi-instruction block.
    if (itd && bits(it, 2, 0) != 0)
        return 0;

    return it;
}

static bool
illegalExceptionReturn(ThreadContext *tc, CPSR cpsr, CPSR spsr)
{
    const OperatingMode mode = (OperatingMode) (uint8_t)spsr.mode;
    if (unknownMode(mode))
        return true;

    const OperatingMode cur_mode = (OperatingMode) (uint8_t)cpsr.mode;
    const ExceptionLevel target_el = opModeToEL(mode);

    HCR hcr = ((HCR)tc->readMiscReg(MISCREG_HCR_EL2));
    SCR scr = ((SCR)tc->readMiscReg(MISCREG_SCR_EL3));

    if (target_el > opModeToEL(cur_mode))
        return true;

    if (!ArmSystem::haveEL(tc, target_el))
        return true;

    if (target_el == EL1 && ArmSystem::haveEL(tc, EL2) && scr.ns && hcr.tge)
        return true;

    if (target_el == EL2 && ArmSystem::haveEL(tc, EL3) && !scr.ns)
        return true;

    bool spsr_mode_is_aarch32 = (spsr.width == 1);
    bool known, target_el_is_aarch32;
    std::tie(known, target_el_is_aarch32) = ELUsingAArch32K(tc, target_el);
    assert(known || (target_el == EL0 && ELIs64(tc, EL1)));

    if (known && (spsr_mode_is_aarch32 != target_el_is_aarch32))
        return true;

    if (!spsr.width) {
        // aarch64
        if (!ArmSystem::highestELIs64(tc))
            return true;
        if (spsr & 0x2)
            return true;
        if (target_el == EL0 && spsr.sp)
            return true;
    } else {
        // aarch32
        return unknownMode32(mode);
    }

    return false;
}

CPSR
ArmStaticInst::getPSTATEFromPSR(ThreadContext *tc, CPSR cpsr, CPSR spsr) const
{
    CPSR new_cpsr = 0;

    // gem5 doesn't implement single-stepping, so force the SS bit to
    // 0.
    new_cpsr.ss = 0;

    if (illegalExceptionReturn(tc, cpsr, spsr)) {
        // If the SPSR specifies an illegal exception return,
        // then PSTATE.{M, nRW, EL, SP} are unchanged and PSTATE.IL
        // is set to 1.
        new_cpsr.il = 1;
        if (cpsr.width) {
            new_cpsr.mode = cpsr.mode;
        } else {
            new_cpsr.width = cpsr.width;
            new_cpsr.el = cpsr.el;
            new_cpsr.sp = cpsr.sp;
        }
    } else {
        new_cpsr.il = spsr.il;
        if (spsr.width && unknownMode32((OperatingMode)(uint8_t)spsr.mode)) {
            new_cpsr.il = 1;
        } else if (spsr.width) {
            new_cpsr.mode = spsr.mode;
        } else {
            new_cpsr.el = spsr.el;
            new_cpsr.sp = spsr.sp;
        }
    }

    new_cpsr.nz = spsr.nz;
    new_cpsr.c = spsr.c;
    new_cpsr.v = spsr.v;
    new_cpsr.pan = spsr.pan;
    if (new_cpsr.width) {
        // aarch32
        const ITSTATE it = getRestoredITBits(tc, spsr);
        new_cpsr.q = spsr.q;
        new_cpsr.ge = spsr.ge;
        new_cpsr.e = spsr.e;
        new_cpsr.aif = spsr.aif;
        new_cpsr.t = spsr.t;
        new_cpsr.it2 = it.top6;
        new_cpsr.it1 = it.bottom2;
    } else {
        // aarch64
        new_cpsr.daif = spsr.daif;
    }

    return new_cpsr;
}

bool
ArmStaticInst::generalExceptionsToAArch64(ThreadContext *tc,
                                          ExceptionLevel pstateEL) const
{
    // Returns TRUE if exceptions normally routed to EL1 are being handled
    // at an Exception level using AArch64, because either EL1 is using
    // AArch64 or TGE is in force and EL2 is using AArch64.
    HCR hcr = ((HCR)tc->readMiscReg(MISCREG_HCR_EL2));
    return (pstateEL == EL0 && !ELIs32(tc, EL1)) ||
           (ArmSystem::haveEL(tc, EL2) && !inSecureState(tc) &&
               !ELIs32(tc, EL2) && hcr.tge);
}

unsigned
ArmStaticInst::getCurSveVecLenInBits(ThreadContext *tc)
{
    return tc->getIsaPtr()->getCurSveVecLenInBits(tc);
}

}<|MERGE_RESOLUTION|>--- conflicted
+++ resolved
@@ -1,9 +1,5 @@
 /*
-<<<<<<< HEAD
- * Copyright (c) 2010-2014, 2016-2018 ARM Limited
-=======
  * Copyright (c) 2010-2014, 2016-2019 ARM Limited
->>>>>>> a56ab045
  * Copyright (c) 2013 Advanced Micro Devices, Inc.
  * All rights reserved
  *
@@ -880,33 +876,21 @@
                        bool isWfe) const
 {
     Fault fault = NoFault;
-<<<<<<< HEAD
-    if (cpsr.el == EL0) {
-=======
     ExceptionLevel curr_el = currEL(tc);
 
     if (curr_el == EL0) {
->>>>>>> a56ab045
         fault = checkForWFxTrap32(tc, EL1, isWfe);
     }
 
     if ((fault == NoFault) &&
         ArmSystem::haveEL(tc, EL2) && !inSecureState(scr, cpsr) &&
-<<<<<<< HEAD
-        ((cpsr.el == EL0) || (cpsr.el == EL1))) {
-=======
         ((curr_el == EL0) || (curr_el == EL1))) {
->>>>>>> a56ab045
 
         fault = checkForWFxTrap32(tc, EL2, isWfe);
     }
 
     if ((fault == NoFault) &&
-<<<<<<< HEAD
-        ArmSystem::haveEL(tc, EL3) && cpsr.el != EL3) {
-=======
         ArmSystem::haveEL(tc, EL3) && curr_el != EL3) {
->>>>>>> a56ab045
         fault = checkForWFxTrap32(tc, EL3, isWfe);
     }
 
@@ -917,15 +901,9 @@
 ArmStaticInst::checkSETENDEnabled(ThreadContext *tc, CPSR cpsr) const
 {
     bool setend_disabled(false);
-<<<<<<< HEAD
-    ExceptionLevel pstateEL = (ExceptionLevel)(uint8_t)(cpsr.el);
-
-    if (pstateEL == EL2) {
-=======
     ExceptionLevel pstate_el = currEL(tc);
 
     if (pstate_el == EL2) {
->>>>>>> a56ab045
        setend_disabled = ((SCTLR)tc->readMiscRegNoEffect(MISCREG_HSCTLR)).sed;
     } else {
         // Please note: in the armarm pseudocode there is a distinction
@@ -947,11 +925,7 @@
         setend_disabled = ((SCTLR)tc->readMiscRegNoEffect(banked_sctlr)).sed;
     }
 
-<<<<<<< HEAD
-    return setend_disabled ? undefinedFault32(tc, pstateEL) :
-=======
     return setend_disabled ? undefinedFault32(tc, pstate_el) :
->>>>>>> a56ab045
                              NoFault;
 }
 
