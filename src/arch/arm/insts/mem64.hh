/*
 * Copyright (c) 2011-2013,2017-2019 ARM Limited
 * All rights reserved
 *
 * The license below extends only to copyright in the software and shall
 * not be construed as granting a license to any other intellectual
 * property including but not limited to intellectual property relating
 * to a hardware implementation of the functionality of the software
 * licensed hereunder.  You may use the software subject to the license
 * terms below provided that you ensure that this notice is replicated
 * unmodified and in its entirety in all distributions of the software,
 * modified or unmodified, in source code or in binary form.
 *
 * Redistribution and use in source and binary forms, with or without
 * modification, are permitted provided that the following conditions are
 * met: redistributions of source code must retain the above copyright
 * notice, this list of conditions and the following disclaimer;
 * redistributions in binary form must reproduce the above copyright
 * notice, this list of conditions and the following disclaimer in the
 * documentation and/or other materials provided with the distribution;
 * neither the name of the copyright holders nor the names of its
 * contributors may be used to endorse or promote products derived from
 * this software without specific prior written permission.
 *
 * THIS SOFTWARE IS PROVIDED BY THE COPYRIGHT HOLDERS AND CONTRIBUTORS
 * "AS IS" AND ANY EXPRESS OR IMPLIED WARRANTIES, INCLUDING, BUT NOT
 * LIMITED TO, THE IMPLIED WARRANTIES OF MERCHANTABILITY AND FITNESS FOR
 * A PARTICULAR PURPOSE ARE DISCLAIMED. IN NO EVENT SHALL THE COPYRIGHT
 * OWNER OR CONTRIBUTORS BE LIABLE FOR ANY DIRECT, INDIRECT, INCIDENTAL,
 * SPECIAL, EXEMPLARY, OR CONSEQUENTIAL DAMAGES (INCLUDING, BUT NOT
 * LIMITED TO, PROCUREMENT OF SUBSTITUTE GOODS OR SERVICES; LOSS OF USE,
 * DATA, OR PROFITS; OR BUSINESS INTERRUPTION) HOWEVER CAUSED AND ON ANY
 * THEORY OF LIABILITY, WHETHER IN CONTRACT, STRICT LIABILITY, OR TORT
 * (INCLUDING NEGLIGENCE OR OTHERWISE) ARISING IN ANY WAY OUT OF THE USE
 * OF THIS SOFTWARE, EVEN IF ADVISED OF THE POSSIBILITY OF SUCH DAMAGE.
 */

#ifndef __ARCH_ARM_MEM64_HH__
#define __ARCH_ARM_MEM64_HH__

#include "arch/arm/insts/misc64.hh"
#include "arch/arm/insts/static_inst.hh"

namespace ArmISA
{

class SysDC64 : public MiscRegOp64
{
  protected:
    IntRegIndex base;
    MiscRegIndex dest;
    uint64_t imm;

    // This is used for fault handling only
    mutable Addr faultAddr;

    SysDC64(const char *mnem, ExtMachInst _machInst, OpClass __opClass,
<<<<<<< HEAD
            IntRegIndex _base, MiscRegIndex miscReg, uint64_t _imm)
        : MiscRegOp64(mnem, _machInst, __opClass, false),
          base(_base), dest((IntRegIndex)miscReg), imm(_imm)
=======
            IntRegIndex _base, MiscRegIndex _dest, uint64_t _imm)
        : MiscRegOp64(mnem, _machInst, __opClass, false),
<<<<<<< HEAD
          base(_base), dest(_dest), imm(_imm)
>>>>>>> a56ab04598be184427e8dd71fa5528b016738306
=======
          base(_base), dest(_dest), imm(_imm), faultAddr(0)
>>>>>>> b1b8af04
    {}

    std::string generateDisassembly(
            Addr pc, const Loader::SymbolTable *symtab) const override;
};

class MightBeMicro64 : public ArmStaticInst
{
  protected:
    MightBeMicro64(const char *mnem, ExtMachInst _machInst, OpClass __opClass)
        : ArmStaticInst(mnem, _machInst, __opClass)
    {}

    void
    advancePC(PCState &pcState) const
    {
        if (flags[IsLastMicroop]) {
            pcState.uEnd();
        } else if (flags[IsMicroop]) {
            pcState.uAdvance();
        } else {
            pcState.advance();
        }
    }
};

class Memory64 : public MightBeMicro64
{
  public:
    enum AddrMode {
        AddrMd_Offset,
        AddrMd_PreIndex,
        AddrMd_PostIndex
    };

  protected:

    IntRegIndex dest;
    IntRegIndex base;
    /// True if the base register is SP (used for SP alignment checking).
    bool baseIsSP;
    static const unsigned numMicroops = 3;

    StaticInstPtr *uops;

    Memory64(const char *mnem, ExtMachInst _machInst, OpClass __opClass,
             IntRegIndex _dest, IntRegIndex _base)
        : MightBeMicro64(mnem, _machInst, __opClass),
          dest(_dest), base(_base), uops(NULL), memAccessFlags(0)
    {
        baseIsSP = isSP(_base);
    }

    virtual
    ~Memory64()
    {
        delete [] uops;
    }

    StaticInstPtr
    fetchMicroop(MicroPC microPC) const override
    {
        assert(uops != NULL && microPC < numMicroops);
        return uops[microPC];
    }

    void startDisassembly(std::ostream &os) const;

    unsigned memAccessFlags;

    void setExcAcRel(bool exclusive, bool acrel);
};

class MemoryImm64 : public Memory64
{
  protected:
    int64_t imm;

    MemoryImm64(const char *mnem, ExtMachInst _machInst, OpClass __opClass,
                IntRegIndex _dest, IntRegIndex _base, int64_t _imm)
        : Memory64(mnem, _machInst, __opClass, _dest, _base), imm(_imm)
    {}

    std::string generateDisassembly(
            Addr pc, const Loader::SymbolTable *symtab) const override;
};

class MemoryDImm64 : public MemoryImm64
{
  protected:
    IntRegIndex dest2;

    MemoryDImm64(const char *mnem, ExtMachInst _machInst, OpClass __opClass,
                IntRegIndex _dest, IntRegIndex _dest2, IntRegIndex _base,
                int64_t _imm)
        : MemoryImm64(mnem, _machInst, __opClass, _dest, _base, _imm),
          dest2(_dest2)
    {}

    std::string generateDisassembly(
            Addr pc, const Loader::SymbolTable *symtab) const override;
};

class MemoryDImmEx64 : public MemoryDImm64
{
  protected:
    IntRegIndex result;

    MemoryDImmEx64(const char *mnem, ExtMachInst _machInst, OpClass __opClass,
                 IntRegIndex _result, IntRegIndex _dest, IntRegIndex _dest2,
                 IntRegIndex _base, int32_t _imm)
        : MemoryDImm64(mnem, _machInst, __opClass, _dest, _dest2,
                     _base, _imm), result(_result)
    {}

    std::string generateDisassembly(
            Addr pc, const Loader::SymbolTable *symtab) const override;
};

class MemoryPreIndex64 : public MemoryImm64
{
  protected:
    MemoryPreIndex64(const char *mnem, ExtMachInst _machInst,
                     OpClass __opClass, IntRegIndex _dest, IntRegIndex _base,
                     int64_t _imm)
        : MemoryImm64(mnem, _machInst, __opClass, _dest, _base, _imm)
    {}

    std::string generateDisassembly(
            Addr pc, const Loader::SymbolTable *symtab) const override;
};

class MemoryPostIndex64 : public MemoryImm64
{
  protected:
    MemoryPostIndex64(const char *mnem, ExtMachInst _machInst,
                      OpClass __opClass, IntRegIndex _dest, IntRegIndex _base,
                      int64_t _imm)
        : MemoryImm64(mnem, _machInst, __opClass, _dest, _base, _imm)
    {}

    std::string generateDisassembly(
            Addr pc, const Loader::SymbolTable *symtab) const override;
};

class MemoryReg64 : public Memory64
{
  protected:
    IntRegIndex offset;
    ArmExtendType type;
    uint64_t shiftAmt;

    MemoryReg64(const char *mnem, ExtMachInst _machInst,
                OpClass __opClass, IntRegIndex _dest, IntRegIndex _base,
                IntRegIndex _offset, ArmExtendType _type,
                uint64_t _shiftAmt)
        : Memory64(mnem, _machInst, __opClass, _dest, _base),
          offset(_offset), type(_type), shiftAmt(_shiftAmt)
    {}

    std::string generateDisassembly(
            Addr pc, const Loader::SymbolTable *symtab) const override;
};

class MemoryRaw64 : public Memory64
{
  protected:
    MemoryRaw64(const char *mnem, ExtMachInst _machInst,
                OpClass __opClass, IntRegIndex _dest, IntRegIndex _base)
        : Memory64(mnem, _machInst, __opClass, _dest, _base)
    {}

    std::string generateDisassembly(
            Addr pc, const Loader::SymbolTable *symtab) const override;
};

class MemoryEx64 : public Memory64
{
  protected:
    IntRegIndex result;

    MemoryEx64(const char *mnem, ExtMachInst _machInst,
               OpClass __opClass, IntRegIndex _dest, IntRegIndex _base,
               IntRegIndex _result)
        : Memory64(mnem, _machInst, __opClass, _dest, _base), result(_result)
    {}

    std::string generateDisassembly(
            Addr pc, const Loader::SymbolTable *symtab) const override;
};

class MemoryLiteral64 : public Memory64
{
  protected:
    int64_t imm;

    MemoryLiteral64(const char *mnem, ExtMachInst _machInst,
                    OpClass __opClass, IntRegIndex _dest, int64_t _imm)
        : Memory64(mnem, _machInst, __opClass, _dest, INTREG_ZERO), imm(_imm)
    {}

    std::string generateDisassembly(
            Addr pc, const Loader::SymbolTable *symtab) const override;
};

}

#endif //__ARCH_ARM_INSTS_MEM_HH__<|MERGE_RESOLUTION|>--- conflicted
+++ resolved
@@ -55,19 +55,9 @@
     mutable Addr faultAddr;
 
     SysDC64(const char *mnem, ExtMachInst _machInst, OpClass __opClass,
-<<<<<<< HEAD
-            IntRegIndex _base, MiscRegIndex miscReg, uint64_t _imm)
-        : MiscRegOp64(mnem, _machInst, __opClass, false),
-          base(_base), dest((IntRegIndex)miscReg), imm(_imm)
-=======
             IntRegIndex _base, MiscRegIndex _dest, uint64_t _imm)
         : MiscRegOp64(mnem, _machInst, __opClass, false),
-<<<<<<< HEAD
-          base(_base), dest(_dest), imm(_imm)
->>>>>>> a56ab04598be184427e8dd71fa5528b016738306
-=======
           base(_base), dest(_dest), imm(_imm), faultAddr(0)
->>>>>>> b1b8af04
     {}
 
     std::string generateDisassembly(
