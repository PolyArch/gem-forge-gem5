--- conflicted
+++ resolved
@@ -1,9 +1,5 @@
 /*
-<<<<<<< HEAD
- * Copyright (c) 2011-2013,2017-2018 ARM Limited
-=======
  * Copyright (c) 2011-2013,2017-2019 ARM Limited
->>>>>>> a56ab045
  * All rights reserved
  *
  * The license below extends only to copyright in the software and shall
@@ -147,8 +143,6 @@
 
 };
 
-<<<<<<< HEAD
-=======
 class MiscRegImmOp64 : public MiscRegOp64
 {
   protected:
@@ -173,7 +167,6 @@
             Addr pc, const SymbolTable *symtab) const override;
 };
 
->>>>>>> a56ab045
 class MiscRegRegImmOp64 : public MiscRegOp64
 {
   protected:
