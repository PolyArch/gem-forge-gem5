--- conflicted
+++ resolved
@@ -1,9 +1,5 @@
 /*
-<<<<<<< HEAD
- * Copyright (c) 2010, 2012-2013, 2015-2018 ARM Limited
-=======
  * Copyright (c) 2010, 2012-2013, 2015-2019 ARM Limited
->>>>>>> a56ab045
  * All rights reserved
  *
  * The license below extends only to copyright in the software and shall
@@ -135,8 +131,6 @@
     const unsigned _sveVL;
 
     /**
-<<<<<<< HEAD
-=======
      * True if LSE is implemented (ARMv8.1)
      */
     const bool _haveLSE;
@@ -145,7 +139,6 @@
     const unsigned _havePAN;
 
     /**
->>>>>>> a56ab045
      * Range for memory-mapped m5 pseudo ops. The range will be
      * invalid/empty if disabled.
      */
@@ -256,15 +249,12 @@
     /** Returns the SVE vector length at reset, in quadwords */
     unsigned sveVL() const { return _sveVL; }
 
-<<<<<<< HEAD
-=======
     /** Returns true if LSE is implemented (ARMv8.1) */
     bool haveLSE() const { return _haveLSE; }
 
     /** Returns true if Priviledge Access Never is implemented */
     bool havePAN() const { return _havePAN; }
 
->>>>>>> a56ab045
     /** Returns the supported physical address range in bits if the highest
      * implemented exception level is 64 bits (ARMv8) */
     uint8_t physAddrRange64() const { return _physAddrRange64; }
