/*
 * Copyright (c) 2005 The Regents of The University of Michigan
 * All rights reserved.
 *
 * Redistribution and use in source and binary forms, with or without
 * modification, are permitted provided that the following conditions are
 * met: redistributions of source code must retain the above copyright
 * notice, this list of conditions and the following disclaimer;
 * redistributions in binary form must reproduce the above copyright
 * notice, this list of conditions and the following disclaimer in the
 * documentation and/or other materials provided with the distribution;
 * neither the name of the copyright holders nor the names of its
 * contributors may be used to endorse or promote products derived from
 * this software without specific prior written permission.
 *
 * THIS SOFTWARE IS PROVIDED BY THE COPYRIGHT HOLDERS AND CONTRIBUTORS
 * "AS IS" AND ANY EXPRESS OR IMPLIED WARRANTIES, INCLUDING, BUT NOT
 * LIMITED TO, THE IMPLIED WARRANTIES OF MERCHANTABILITY AND FITNESS FOR
 * A PARTICULAR PURPOSE ARE DISCLAIMED. IN NO EVENT SHALL THE COPYRIGHT
 * OWNER OR CONTRIBUTORS BE LIABLE FOR ANY DIRECT, INDIRECT, INCIDENTAL,
 * SPECIAL, EXEMPLARY, OR CONSEQUENTIAL DAMAGES (INCLUDING, BUT NOT
 * LIMITED TO, PROCUREMENT OF SUBSTITUTE GOODS OR SERVICES; LOSS OF USE,
 * DATA, OR PROFITS; OR BUSINESS INTERRUPTION) HOWEVER CAUSED AND ON ANY
 * THEORY OF LIABILITY, WHETHER IN CONTRACT, STRICT LIABILITY, OR TORT
 * (INCLUDING NEGLIGENCE OR OTHERWISE) ARISING IN ANY WAY OUT OF THE USE
 * OF THIS SOFTWARE, EVEN IF ADVISED OF THE POSSIBILITY OF SUCH DAMAGE.
 *
 * Authors: Nathan Binkert
 */

#include "arch/arm/stacktrace.hh"

#include <string>

#include "arch/arm/isa_traits.hh"
#include "arch/arm/vtophys.hh"
#include "base/bitfield.hh"
#include "base/trace.hh"
#include "cpu/base.hh"
#include "cpu/thread_context.hh"
#include "mem/fs_translating_port_proxy.hh"
#include "sim/system.hh"

namespace ArmISA
{

static int32_t
readSymbol(ThreadContext *tc, const std::string name)
{
<<<<<<< HEAD
    FSTranslatingPortProxy &vp = tc->getVirtProxy();
=======
    PortProxy &vp = tc->getVirtProxy();
>>>>>>> a56ab045
    SymbolTable *symtab = tc->getSystemPtr()->kernelSymtab;

    Addr addr;
    if (!symtab->findAddress(name, addr))
        panic("thread info not compiled into kernel\n");

    return vp.read<int32_t>(addr, GuestByteOrder);
}

ProcessInfo::ProcessInfo(ThreadContext *_tc) : tc(_tc)
{
    thread_info_size = readSymbol(tc, "thread_info_size");
    task_struct_size = readSymbol(tc, "task_struct_size");
    task_off = readSymbol(tc, "thread_info_task");
    pid_off = readSymbol(tc, "task_struct_pid");
    name_off = readSymbol(tc, "task_struct_comm");
}

Addr
ProcessInfo::task(Addr ksp) const
{
    Addr base = ksp & ~0x1fff;
    if (base == ULL(0xffffffffc0000000))
        return 0;

    Addr tsk;

<<<<<<< HEAD
    FSTranslatingPortProxy &vp = tc->getVirtProxy();
=======
    PortProxy &vp = tc->getVirtProxy();
>>>>>>> a56ab045
    tsk = vp.read<Addr>(base + task_off, GuestByteOrder);

    return tsk;
}

int
ProcessInfo::pid(Addr ksp) const
{
    Addr task = this->task(ksp);
    if (!task)
        return -1;

    uint16_t pd;

<<<<<<< HEAD
    FSTranslatingPortProxy &vp = tc->getVirtProxy();
=======
    PortProxy &vp = tc->getVirtProxy();
>>>>>>> a56ab045
    pd = vp.read<uint16_t>(task + pid_off, GuestByteOrder);

    return pd;
}

std::string
ProcessInfo::name(Addr ksp) const
{
    Addr task = this->task(ksp);
    if (!task)
        return "unknown";

    char comm[256];
<<<<<<< HEAD
    CopyStringOut(tc, comm, task + name_off, sizeof(comm));
=======
    tc->getVirtProxy().readString(comm, task + name_off, sizeof(comm));
>>>>>>> a56ab045
    if (!comm[0])
        return "startup";

    return comm;
}

StackTrace::StackTrace()
    : tc(0), stack(64)
{
}

StackTrace::StackTrace(ThreadContext *_tc, const StaticInstPtr &inst)
    : tc(0), stack(64)
{
    trace(_tc, inst);
}

StackTrace::~StackTrace()
{
}

void
StackTrace::trace(ThreadContext *_tc, bool is_call)
{
}

bool
StackTrace::isEntry(Addr addr)
{
    return false;
}

bool
StackTrace::decodeStack(MachInst inst, int &disp)
{
    return false;
}

bool
StackTrace::decodeSave(MachInst inst, int &reg, int &disp)
{
    return false;
}

/*
 * Decode the function prologue for the function we're in, and note
 * which registers are stored where, and how large the stack frame is.
 */
bool
StackTrace::decodePrologue(Addr sp, Addr callpc, Addr func,
                           int &size, Addr &ra)
{
    return false;
}

#if TRACING_ON
void
StackTrace::dump()
{
    DPRINTFN("------ Stack ------\n");

    DPRINTFN(" Not implemented\n");
}
#endif
}<|MERGE_RESOLUTION|>--- conflicted
+++ resolved
@@ -47,11 +47,7 @@
 static int32_t
 readSymbol(ThreadContext *tc, const std::string name)
 {
-<<<<<<< HEAD
-    FSTranslatingPortProxy &vp = tc->getVirtProxy();
-=======
     PortProxy &vp = tc->getVirtProxy();
->>>>>>> a56ab045
     SymbolTable *symtab = tc->getSystemPtr()->kernelSymtab;
 
     Addr addr;
@@ -79,11 +75,7 @@
 
     Addr tsk;
 
-<<<<<<< HEAD
-    FSTranslatingPortProxy &vp = tc->getVirtProxy();
-=======
     PortProxy &vp = tc->getVirtProxy();
->>>>>>> a56ab045
     tsk = vp.read<Addr>(base + task_off, GuestByteOrder);
 
     return tsk;
@@ -98,11 +90,7 @@
 
     uint16_t pd;
 
-<<<<<<< HEAD
-    FSTranslatingPortProxy &vp = tc->getVirtProxy();
-=======
     PortProxy &vp = tc->getVirtProxy();
->>>>>>> a56ab045
     pd = vp.read<uint16_t>(task + pid_off, GuestByteOrder);
 
     return pd;
@@ -116,11 +104,7 @@
         return "unknown";
 
     char comm[256];
-<<<<<<< HEAD
-    CopyStringOut(tc, comm, task + name_off, sizeof(comm));
-=======
     tc->getVirtProxy().readString(comm, task + name_off, sizeof(comm));
->>>>>>> a56ab045
     if (!comm[0])
         return "startup";
 
