/*
<<<<<<< HEAD
 * Copyright (c) 2010, 2012-2018 ARM Limited
=======
 * Copyright (c) 2010, 2012-2019 ARM Limited
>>>>>>> a56ab045
 * All rights reserved
 *
 * The license below extends only to copyright in the software and shall
 * not be construed as granting a license to any other intellectual
 * property including but not limited to intellectual property relating
 * to a hardware implementation of the functionality of the software
 * licensed hereunder.  You may use the software subject to the license
 * terms below provided that you ensure that this notice is replicated
 * unmodified and in its entirety in all distributions of the software,
 * modified or unmodified, in source code or in binary form.
 *
 * Redistribution and use in source and binary forms, with or without
 * modification, are permitted provided that the following conditions are
 * met: redistributions of source code must retain the above copyright
 * notice, this list of conditions and the following disclaimer;
 * redistributions in binary form must reproduce the above copyright
 * notice, this list of conditions and the following disclaimer in the
 * documentation and/or other materials provided with the distribution;
 * neither the name of the copyright holders nor the names of its
 * contributors may be used to endorse or promote products derived from
 * this software without specific prior written permission.
 *
 * THIS SOFTWARE IS PROVIDED BY THE COPYRIGHT HOLDERS AND CONTRIBUTORS
 * "AS IS" AND ANY EXPRESS OR IMPLIED WARRANTIES, INCLUDING, BUT NOT
 * LIMITED TO, THE IMPLIED WARRANTIES OF MERCHANTABILITY AND FITNESS FOR
 * A PARTICULAR PURPOSE ARE DISCLAIMED. IN NO EVENT SHALL THE COPYRIGHT
 * OWNER OR CONTRIBUTORS BE LIABLE FOR ANY DIRECT, INDIRECT, INCIDENTAL,
 * SPECIAL, EXEMPLARY, OR CONSEQUENTIAL DAMAGES (INCLUDING, BUT NOT
 * LIMITED TO, PROCUREMENT OF SUBSTITUTE GOODS OR SERVICES; LOSS OF USE,
 * DATA, OR PROFITS; OR BUSINESS INTERRUPTION) HOWEVER CAUSED AND ON ANY
 * THEORY OF LIABILITY, WHETHER IN CONTRACT, STRICT LIABILITY, OR TORT
 * (INCLUDING NEGLIGENCE OR OTHERWISE) ARISING IN ANY WAY OUT OF THE USE
 * OF THIS SOFTWARE, EVEN IF ADVISED OF THE POSSIBILITY OF SUCH DAMAGE.
 *
 * Authors: Ali Saidi
 *          Giacomo Gabrielli
 */
#include "arch/arm/table_walker.hh"

#include <memory>

#include "arch/arm/faults.hh"
#include "arch/arm/stage2_mmu.hh"
#include "arch/arm/system.hh"
#include "arch/arm/tlb.hh"
#include "cpu/base.hh"
#include "cpu/thread_context.hh"
#include "debug/Checkpoint.hh"
#include "debug/Drain.hh"
#include "debug/TLB.hh"
#include "debug/TLBVerbose.hh"
#include "dev/dma_device.hh"
#include "sim/system.hh"

using namespace ArmISA;

TableWalker::TableWalker(const Params *p)
    : ClockedObject(p),
      stage2Mmu(NULL), port(NULL), masterId(Request::invldMasterId),
      isStage2(p->is_stage2), tlb(NULL),
      currState(NULL), pending(false),
      numSquashable(p->num_squash_per_cycle),
      pendingReqs(0),
      pendingChangeTick(curTick()),
      doL1DescEvent([this]{ doL1DescriptorWrapper(); }, name()),
      doL2DescEvent([this]{ doL2DescriptorWrapper(); }, name()),
      doL0LongDescEvent([this]{ doL0LongDescriptorWrapper(); }, name()),
      doL1LongDescEvent([this]{ doL1LongDescriptorWrapper(); }, name()),
      doL2LongDescEvent([this]{ doL2LongDescriptorWrapper(); }, name()),
      doL3LongDescEvent([this]{ doL3LongDescriptorWrapper(); }, name()),
      LongDescEventByLevel { &doL0LongDescEvent, &doL1LongDescEvent,
                             &doL2LongDescEvent, &doL3LongDescEvent },
      doProcessEvent([this]{ processWalkWrapper(); }, name())
{
    sctlr = 0;

    // Cache system-level properties
    if (FullSystem) {
        ArmSystem *armSys = dynamic_cast<ArmSystem *>(p->sys);
        assert(armSys);
        haveSecurity = armSys->haveSecurity();
        _haveLPAE = armSys->haveLPAE();
        _haveVirtualization = armSys->haveVirtualization();
        physAddrRange = armSys->physAddrRange();
        _haveLargeAsid64 = armSys->haveLargeAsid64();
    } else {
        haveSecurity = _haveLPAE = _haveVirtualization = false;
        _haveLargeAsid64 = false;
        physAddrRange = 32;
    }

}

TableWalker::~TableWalker()
{
    ;
}

void
TableWalker::setMMU(Stage2MMU *m, MasterID master_id)
{
    stage2Mmu = m;
    port = &m->getDMAPort();
    masterId = master_id;
}

void
TableWalker::init()
{
    fatal_if(!stage2Mmu, "Table walker must have a valid stage-2 MMU\n");
    fatal_if(!port, "Table walker must have a valid port\n");
    fatal_if(!tlb, "Table walker must have a valid TLB\n");
}

Port &
TableWalker::getPort(const std::string &if_name, PortID idx)
{
    if (if_name == "port") {
        if (!isStage2) {
            return *port;
        } else {
            fatal("Cannot access table walker port through stage-two walker\n");
        }
    }
    return ClockedObject::getPort(if_name, idx);
}

TableWalker::WalkerState::WalkerState() :
    tc(nullptr), aarch64(false), el(EL0), physAddrRange(0), req(nullptr),
    asid(0), vmid(0), isHyp(false), transState(nullptr),
    vaddr(0), vaddr_tainted(0),
    sctlr(0), scr(0), cpsr(0), tcr(0),
    htcr(0), hcr(0), vtcr(0),
    isWrite(false), isFetch(false), isSecure(false),
    secureLookup(false), rwTable(false), userTable(false), xnTable(false),
<<<<<<< HEAD
    pxnTable(false), stage2Req(false),
=======
    pxnTable(false), hpd(false), stage2Req(false),
>>>>>>> a56ab045
    stage2Tran(nullptr), timing(false), functional(false),
    mode(BaseTLB::Read), tranType(TLB::NormalTran), l2Desc(l1Desc),
    delayed(false), tableWalker(nullptr)
{
}

void
TableWalker::completeDrain()
{
    if (drainState() == DrainState::Draining &&
        stateQueues[L0].empty() && stateQueues[L1].empty() &&
        stateQueues[L2].empty() && stateQueues[L3].empty() &&
        pendingQueue.empty()) {

        DPRINTF(Drain, "TableWalker done draining, processing drain event\n");
        signalDrainDone();
    }
}

DrainState
TableWalker::drain()
{
    bool state_queues_not_empty = false;

    for (int i = 0; i < MAX_LOOKUP_LEVELS; ++i) {
        if (!stateQueues[i].empty()) {
            state_queues_not_empty = true;
            break;
        }
    }

    if (state_queues_not_empty || pendingQueue.size()) {
        DPRINTF(Drain, "TableWalker not drained\n");
        return DrainState::Draining;
    } else {
        DPRINTF(Drain, "TableWalker free, no need to drain\n");
        return DrainState::Drained;
    }
}

void
TableWalker::drainResume()
{
    if (params()->sys->isTimingMode() && currState) {
        delete currState;
        currState = NULL;
        pendingChange();
    }
}

Fault
TableWalker::walk(const RequestPtr &_req, ThreadContext *_tc, uint16_t _asid,
                  uint8_t _vmid, bool _isHyp, TLB::Mode _mode,
                  TLB::Translation *_trans, bool _timing, bool _functional,
                  bool secure, TLB::ArmTranslationType tranType,
                  bool _stage2Req)
{
    assert(!(_functional && _timing));
    ++statWalks;

    WalkerState *savedCurrState = NULL;

    if (!currState && !_functional) {
        // For atomic mode, a new WalkerState instance should be only created
        // once per TLB. For timing mode, a new instance is generated for every
        // TLB miss.
        DPRINTF(TLBVerbose, "creating new instance of WalkerState\n");

        currState = new WalkerState();
        currState->tableWalker = this;
    } else if (_functional) {
        // If we are mixing functional mode with timing (or even
        // atomic), we need to to be careful and clean up after
        // ourselves to not risk getting into an inconsistent state.
        DPRINTF(TLBVerbose, "creating functional instance of WalkerState\n");
        savedCurrState = currState;
        currState = new WalkerState();
        currState->tableWalker = this;
    } else if (_timing) {
        // This is a translation that was completed and then faulted again
        // because some underlying parameters that affect the translation
        // changed out from under us (e.g. asid). It will either be a
        // misprediction, in which case nothing will happen or we'll use
        // this fault to re-execute the faulting instruction which should clean
        // up everything.
        if (currState->vaddr_tainted == _req->getVaddr()) {
            ++statSquashedBefore;
            return std::make_shared<ReExec>();
        }
    }
    pendingChange();

    currState->startTime = curTick();
    currState->tc = _tc;
    // ARM DDI 0487A.f (ARMv8 ARM) pg J8-5672
    // aarch32/translation/translation/AArch32.TranslateAddress dictates
    // even AArch32 EL0 will use AArch64 translation if EL1 is in AArch64.
    if (isStage2) {
        currState->el = EL1;
        currState->aarch64 = ELIs64(_tc, EL2);
    } else {
        currState->el =
            TLB::tranTypeEL(_tc->readMiscReg(MISCREG_CPSR), tranType);
        currState->aarch64 =
            ELIs64(_tc, currState->el == EL0 ? EL1 : currState->el);
    }
    currState->transState = _trans;
    currState->req = _req;
    currState->fault = NoFault;
    currState->asid = _asid;
    currState->vmid = _vmid;
    currState->isHyp = _isHyp;
    currState->timing = _timing;
    currState->functional = _functional;
    currState->mode = _mode;
    currState->tranType = tranType;
    currState->isSecure = secure;
    currState->physAddrRange = physAddrRange;

    /** @todo These should be cached or grabbed from cached copies in
     the TLB, all these miscreg reads are expensive */
    currState->vaddr_tainted = currState->req->getVaddr();
    if (currState->aarch64)
        currState->vaddr = purifyTaggedAddr(currState->vaddr_tainted,
                                            currState->tc, currState->el);
    else
        currState->vaddr = currState->vaddr_tainted;

    if (currState->aarch64) {
        if (isStage2) {
            currState->sctlr = currState->tc->readMiscReg(MISCREG_SCTLR_EL1);
            currState->vtcr = currState->tc->readMiscReg(MISCREG_VTCR_EL2);
        } else switch (currState->el) {
          case EL0:
          case EL1:
            currState->sctlr = currState->tc->readMiscReg(MISCREG_SCTLR_EL1);
            currState->tcr = currState->tc->readMiscReg(MISCREG_TCR_EL1);
            break;
          case EL2:
            assert(_haveVirtualization);
            currState->sctlr = currState->tc->readMiscReg(MISCREG_SCTLR_EL2);
            currState->tcr = currState->tc->readMiscReg(MISCREG_TCR_EL2);
            break;
          case EL3:
            assert(haveSecurity);
            currState->sctlr = currState->tc->readMiscReg(MISCREG_SCTLR_EL3);
            currState->tcr = currState->tc->readMiscReg(MISCREG_TCR_EL3);
            break;
          default:
            panic("Invalid exception level");
            break;
        }
        currState->hcr = currState->tc->readMiscReg(MISCREG_HCR_EL2);
    } else {
        currState->sctlr = currState->tc->readMiscReg(snsBankedIndex(
            MISCREG_SCTLR, currState->tc, !currState->isSecure));
        currState->ttbcr = currState->tc->readMiscReg(snsBankedIndex(
            MISCREG_TTBCR, currState->tc, !currState->isSecure));
        currState->htcr  = currState->tc->readMiscReg(MISCREG_HTCR);
        currState->hcr   = currState->tc->readMiscReg(MISCREG_HCR);
        currState->vtcr  = currState->tc->readMiscReg(MISCREG_VTCR);
    }
    sctlr = currState->sctlr;

    currState->isFetch = (currState->mode == TLB::Execute);
    currState->isWrite = (currState->mode == TLB::Write);

    statRequestOrigin[REQUESTED][currState->isFetch]++;

    currState->stage2Req = _stage2Req && !isStage2;

    bool long_desc_format = currState->aarch64 || _isHyp || isStage2 ||
                            longDescFormatInUse(currState->tc);

    if (long_desc_format) {
        // Helper variables used for hierarchical permissions
        currState->secureLookup = currState->isSecure;
        currState->rwTable = true;
        currState->userTable = true;
        currState->xnTable = false;
        currState->pxnTable = false;

        ++statWalksLongDescriptor;
    } else {
        ++statWalksShortDescriptor;
    }

    if (!currState->timing) {
        Fault fault = NoFault;
        if (currState->aarch64)
            fault = processWalkAArch64();
        else if (long_desc_format)
            fault = processWalkLPAE();
        else
            fault = processWalk();

        // If this was a functional non-timing access restore state to
        // how we found it.
        if (currState->functional) {
            delete currState;
            currState = savedCurrState;
        }
        return fault;
    }

    if (pending || pendingQueue.size()) {
        pendingQueue.push_back(currState);
        currState = NULL;
        pendingChange();
    } else {
        pending = true;
        pendingChange();
        if (currState->aarch64)
            return processWalkAArch64();
        else if (long_desc_format)
            return processWalkLPAE();
        else
            return processWalk();
    }

    return NoFault;
}

void
TableWalker::processWalkWrapper()
{
    assert(!currState);
    assert(pendingQueue.size());
    pendingChange();
    currState = pendingQueue.front();

    // Check if a previous walk filled this request already
    // @TODO Should this always be the TLB or should we look in the stage2 TLB?
    TlbEntry* te = tlb->lookup(currState->vaddr, currState->asid,
            currState->vmid, currState->isHyp, currState->isSecure, true, false,
            currState->el);

    // Check if we still need to have a walk for this request. If the requesting
    // instruction has been squashed, or a previous walk has filled the TLB with
    // a match, we just want to get rid of the walk. The latter could happen
    // when there are multiple outstanding misses to a single page and a
    // previous request has been successfully translated.
    if (!currState->transState->squashed() && !te) {
        // We've got a valid request, lets process it
        pending = true;
        pendingQueue.pop_front();
        // Keep currState in case one of the processWalk... calls NULLs it
        WalkerState *curr_state_copy = currState;
        Fault f;
        if (currState->aarch64)
            f = processWalkAArch64();
        else if (longDescFormatInUse(currState->tc) ||
                 currState->isHyp || isStage2)
            f = processWalkLPAE();
        else
            f = processWalk();

        if (f != NoFault) {
            curr_state_copy->transState->finish(f, curr_state_copy->req,
                    curr_state_copy->tc, curr_state_copy->mode);

            delete curr_state_copy;
        }
        return;
    }


    // If the instruction that we were translating for has been
    // squashed we shouldn't bother.
    unsigned num_squashed = 0;
    ThreadContext *tc = currState->tc;
    while ((num_squashed < numSquashable) && currState &&
           (currState->transState->squashed() || te)) {
        pendingQueue.pop_front();
        num_squashed++;
        statSquashedBefore++;

        DPRINTF(TLB, "Squashing table walk for address %#x\n",
                      currState->vaddr_tainted);

        if (currState->transState->squashed()) {
            // finish the translation which will delete the translation object
            currState->transState->finish(
                std::make_shared<UnimpFault>("Squashed Inst"),
                currState->req, currState->tc, currState->mode);
        } else {
            // translate the request now that we know it will work
            statWalkServiceTime.sample(curTick() - currState->startTime);
            tlb->translateTiming(currState->req, currState->tc,
                        currState->transState, currState->mode);

        }

        // delete the current request
        delete currState;

        // peak at the next one
        if (pendingQueue.size()) {
            currState = pendingQueue.front();
            te = tlb->lookup(currState->vaddr, currState->asid,
                currState->vmid, currState->isHyp, currState->isSecure, true,
                false, currState->el);
        } else {
            // Terminate the loop, nothing more to do
            currState = NULL;
        }
    }
    pendingChange();

    // if we still have pending translations, schedule more work
    nextWalk(tc);
    currState = NULL;
}

Fault
TableWalker::processWalk()
{
    Addr ttbr = 0;

    // If translation isn't enabled, we shouldn't be here
    assert(currState->sctlr.m || isStage2);
    const bool is_atomic = currState->req->isAtomic();

    DPRINTF(TLB, "Beginning table walk for address %#x, TTBCR: %#x, bits:%#x\n",
            currState->vaddr_tainted, currState->ttbcr, mbits(currState->vaddr, 31,
                                                      32 - currState->ttbcr.n));

    statWalkWaitTime.sample(curTick() - currState->startTime);

    if (currState->ttbcr.n == 0 || !mbits(currState->vaddr, 31,
                                          32 - currState->ttbcr.n)) {
        DPRINTF(TLB, " - Selecting TTBR0\n");
        // Check if table walk is allowed when Security Extensions are enabled
        if (haveSecurity && currState->ttbcr.pd0) {
            if (currState->isFetch)
                return std::make_shared<PrefetchAbort>(
                    currState->vaddr_tainted,
                    ArmFault::TranslationLL + L1,
                    isStage2,
                    ArmFault::VmsaTran);
            else
                return std::make_shared<DataAbort>(
                    currState->vaddr_tainted,
                    TlbEntry::DomainType::NoAccess,
                    is_atomic ? false : currState->isWrite,
                    ArmFault::TranslationLL + L1, isStage2,
                    ArmFault::VmsaTran);
        }
        ttbr = currState->tc->readMiscReg(snsBankedIndex(
            MISCREG_TTBR0, currState->tc, !currState->isSecure));
    } else {
        DPRINTF(TLB, " - Selecting TTBR1\n");
        // Check if table walk is allowed when Security Extensions are enabled
        if (haveSecurity && currState->ttbcr.pd1) {
            if (currState->isFetch)
                return std::make_shared<PrefetchAbort>(
                    currState->vaddr_tainted,
                    ArmFault::TranslationLL + L1,
                    isStage2,
                    ArmFault::VmsaTran);
            else
                return std::make_shared<DataAbort>(
                    currState->vaddr_tainted,
                    TlbEntry::DomainType::NoAccess,
                    is_atomic ? false : currState->isWrite,
                    ArmFault::TranslationLL + L1, isStage2,
                    ArmFault::VmsaTran);
        }
        ttbr = currState->tc->readMiscReg(snsBankedIndex(
            MISCREG_TTBR1, currState->tc, !currState->isSecure));
        currState->ttbcr.n = 0;
    }

    Addr l1desc_addr = mbits(ttbr, 31, 14 - currState->ttbcr.n) |
        (bits(currState->vaddr, 31 - currState->ttbcr.n, 20) << 2);
    DPRINTF(TLB, " - Descriptor at address %#x (%s)\n", l1desc_addr,
            currState->isSecure ? "s" : "ns");

    // Trickbox address check
    Fault f;
    f = testWalk(l1desc_addr, sizeof(uint32_t),
                 TlbEntry::DomainType::NoAccess, L1);
    if (f) {
        DPRINTF(TLB, "Trickbox check caused fault on %#x\n", currState->vaddr_tainted);
        if (currState->timing) {
            pending = false;
            nextWalk(currState->tc);
            currState = NULL;
        } else {
            currState->tc = NULL;
            currState->req = NULL;
        }
        return f;
    }

    Request::Flags flag = Request::PT_WALK;
    if (currState->sctlr.c == 0) {
        flag.set(Request::UNCACHEABLE);
    }

    if (currState->isSecure) {
        flag.set(Request::SECURE);
    }

    bool delayed;
    delayed = fetchDescriptor(l1desc_addr, (uint8_t*)&currState->l1Desc.data,
                              sizeof(uint32_t), flag, L1, &doL1DescEvent,
                              &TableWalker::doL1Descriptor);
    if (!delayed) {
       f = currState->fault;
    }

    return f;
}

Fault
TableWalker::processWalkLPAE()
{
    Addr ttbr, ttbr0_max, ttbr1_min, desc_addr;
    int tsz, n;
    LookupLevel start_lookup_level = L1;

    DPRINTF(TLB, "Beginning table walk for address %#x, TTBCR: %#x\n",
            currState->vaddr_tainted, currState->ttbcr);

    statWalkWaitTime.sample(curTick() - currState->startTime);

    Request::Flags flag = Request::PT_WALK;
    if (currState->isSecure)
        flag.set(Request::SECURE);

    // work out which base address register to use, if in hyp mode we always
    // use HTTBR
    if (isStage2) {
        DPRINTF(TLB, " - Selecting VTTBR (long-desc.)\n");
        ttbr = currState->tc->readMiscReg(MISCREG_VTTBR);
        tsz  = sext<4>(currState->vtcr.t0sz);
        start_lookup_level = currState->vtcr.sl0 ? L1 : L2;
    } else if (currState->isHyp) {
        DPRINTF(TLB, " - Selecting HTTBR (long-desc.)\n");
        ttbr = currState->tc->readMiscReg(MISCREG_HTTBR);
        tsz  = currState->htcr.t0sz;
    } else {
        assert(longDescFormatInUse(currState->tc));

        // Determine boundaries of TTBR0/1 regions
        if (currState->ttbcr.t0sz)
            ttbr0_max = (1ULL << (32 - currState->ttbcr.t0sz)) - 1;
        else if (currState->ttbcr.t1sz)
            ttbr0_max = (1ULL << 32) -
                (1ULL << (32 - currState->ttbcr.t1sz)) - 1;
        else
            ttbr0_max = (1ULL << 32) - 1;
        if (currState->ttbcr.t1sz)
            ttbr1_min = (1ULL << 32) - (1ULL << (32 - currState->ttbcr.t1sz));
        else
            ttbr1_min = (1ULL << (32 - currState->ttbcr.t0sz));

        const bool is_atomic = currState->req->isAtomic();

        // The following code snippet selects the appropriate translation table base
        // address (TTBR0 or TTBR1) and the appropriate starting lookup level
        // depending on the address range supported by the translation table (ARM
        // ARM issue C B3.6.4)
        if (currState->vaddr <= ttbr0_max) {
            DPRINTF(TLB, " - Selecting TTBR0 (long-desc.)\n");
            // Check if table walk is allowed
            if (currState->ttbcr.epd0) {
                if (currState->isFetch)
                    return std::make_shared<PrefetchAbort>(
                        currState->vaddr_tainted,
                        ArmFault::TranslationLL + L1,
                        isStage2,
                        ArmFault::LpaeTran);
                else
                    return std::make_shared<DataAbort>(
                        currState->vaddr_tainted,
                        TlbEntry::DomainType::NoAccess,
                        is_atomic ? false : currState->isWrite,
                        ArmFault::TranslationLL + L1,
                        isStage2,
                        ArmFault::LpaeTran);
            }
            ttbr = currState->tc->readMiscReg(snsBankedIndex(
                MISCREG_TTBR0, currState->tc, !currState->isSecure));
            tsz = currState->ttbcr.t0sz;
            if (ttbr0_max < (1ULL << 30))  // Upper limit < 1 GB
                start_lookup_level = L2;
        } else if (currState->vaddr >= ttbr1_min) {
            DPRINTF(TLB, " - Selecting TTBR1 (long-desc.)\n");
            // Check if table walk is allowed
            if (currState->ttbcr.epd1) {
                if (currState->isFetch)
                    return std::make_shared<PrefetchAbort>(
                        currState->vaddr_tainted,
                        ArmFault::TranslationLL + L1,
                        isStage2,
                        ArmFault::LpaeTran);
                else
                    return std::make_shared<DataAbort>(
                        currState->vaddr_tainted,
                        TlbEntry::DomainType::NoAccess,
                        is_atomic ? false : currState->isWrite,
                        ArmFault::TranslationLL + L1,
                        isStage2,
                        ArmFault::LpaeTran);
            }
            ttbr = currState->tc->readMiscReg(snsBankedIndex(
                MISCREG_TTBR1, currState->tc, !currState->isSecure));
            tsz = currState->ttbcr.t1sz;
            if (ttbr1_min >= (1ULL << 31) + (1ULL << 30))  // Lower limit >= 3 GB
                start_lookup_level = L2;
        } else {
            // Out of boundaries -> translation fault
            if (currState->isFetch)
                return std::make_shared<PrefetchAbort>(
                    currState->vaddr_tainted,
                    ArmFault::TranslationLL + L1,
                    isStage2,
                    ArmFault::LpaeTran);
            else
                return std::make_shared<DataAbort>(
                    currState->vaddr_tainted,
                    TlbEntry::DomainType::NoAccess,
                    is_atomic ? false : currState->isWrite,
                    ArmFault::TranslationLL + L1,
                    isStage2, ArmFault::LpaeTran);
        }

    }

    // Perform lookup (ARM ARM issue C B3.6.6)
    if (start_lookup_level == L1) {
        n = 5 - tsz;
        desc_addr = mbits(ttbr, 39, n) |
            (bits(currState->vaddr, n + 26, 30) << 3);
        DPRINTF(TLB, " - Descriptor at address %#x (%s) (long-desc.)\n",
                desc_addr, currState->isSecure ? "s" : "ns");
    } else {
        // Skip first-level lookup
        n = (tsz >= 2 ? 14 - tsz : 12);
        desc_addr = mbits(ttbr, 39, n) |
            (bits(currState->vaddr, n + 17, 21) << 3);
        DPRINTF(TLB, " - Descriptor at address %#x (%s) (long-desc.)\n",
                desc_addr, currState->isSecure ? "s" : "ns");
    }

    // Trickbox address check
    Fault f = testWalk(desc_addr, sizeof(uint64_t),
                       TlbEntry::DomainType::NoAccess, start_lookup_level);
    if (f) {
        DPRINTF(TLB, "Trickbox check caused fault on %#x\n", currState->vaddr_tainted);
        if (currState->timing) {
            pending = false;
            nextWalk(currState->tc);
            currState = NULL;
        } else {
            currState->tc = NULL;
            currState->req = NULL;
        }
        return f;
    }

    if (currState->sctlr.c == 0) {
        flag.set(Request::UNCACHEABLE);
    }

    currState->longDesc.lookupLevel = start_lookup_level;
    currState->longDesc.aarch64 = false;
    currState->longDesc.grainSize = Grain4KB;

    bool delayed = fetchDescriptor(desc_addr, (uint8_t*)&currState->longDesc.data,
                                   sizeof(uint64_t), flag, start_lookup_level,
                                   LongDescEventByLevel[start_lookup_level],
                                   &TableWalker::doLongDescriptor);
    if (!delayed) {
        f = currState->fault;
    }

    return f;
}

unsigned
TableWalker::adjustTableSizeAArch64(unsigned tsz)
{
    if (tsz < 25)
        return 25;
    if (tsz > 48)
        return 48;
    return tsz;
}

bool
TableWalker::checkAddrSizeFaultAArch64(Addr addr, int currPhysAddrRange)
{
    return (currPhysAddrRange != MaxPhysAddrRange &&
            bits(addr, MaxPhysAddrRange - 1, currPhysAddrRange));
}

Fault
TableWalker::processWalkAArch64()
{
    assert(currState->aarch64);

    DPRINTF(TLB, "Beginning table walk for address %#llx, TCR: %#llx\n",
            currState->vaddr_tainted, currState->tcr);

    static const GrainSize GrainMap_tg0[] =
      { Grain4KB, Grain64KB, Grain16KB, ReservedGrain };
    static const GrainSize GrainMap_tg1[] =
      { ReservedGrain, Grain16KB, Grain4KB, Grain64KB };

    statWalkWaitTime.sample(curTick() - currState->startTime);

    // Determine TTBR, table size, granule size and phys. address range
    Addr ttbr = 0;
    int tsz = 0, ps = 0;
    GrainSize tg = Grain4KB; // grain size computed from tg* field
    bool fault = false;

    LookupLevel start_lookup_level = MAX_LOOKUP_LEVELS;

    switch (currState->el) {
      case EL0:
      case EL1:
        if (isStage2) {
            DPRINTF(TLB, " - Selecting VTTBR0 (AArch64 stage 2)\n");
            ttbr = currState->tc->readMiscReg(MISCREG_VTTBR_EL2);
            tsz = 64 - currState->vtcr.t0sz64;
            tg = GrainMap_tg0[currState->vtcr.tg0];
            // ARM DDI 0487A.f D7-2148
            // The starting level of stage 2 translation depends on
            // VTCR_EL2.SL0 and VTCR_EL2.TG0
            LookupLevel __ = MAX_LOOKUP_LEVELS; // invalid level
            uint8_t sl_tg = (currState->vtcr.sl0 << 2) | currState->vtcr.tg0;
            static const LookupLevel SLL[] = {
                L2, L3, L3, __, // sl0 == 0
                L1, L2, L2, __, // sl0 == 1, etc.
                L0, L1, L1, __,
                __, __, __, __
            };
            start_lookup_level = SLL[sl_tg];
            panic_if(start_lookup_level == MAX_LOOKUP_LEVELS,
                     "Cannot discern lookup level from vtcr.{sl0,tg0}");
            ps = currState->vtcr.ps;
        } else {
            switch (bits(currState->vaddr, 63,48)) {
              case 0:
                DPRINTF(TLB, " - Selecting TTBR0 (AArch64)\n");
                ttbr = currState->tc->readMiscReg(MISCREG_TTBR0_EL1);
                tsz = adjustTableSizeAArch64(64 - currState->tcr.t0sz);
                tg = GrainMap_tg0[currState->tcr.tg0];
<<<<<<< HEAD
=======
                currState->hpd = currState->tcr.hpd0;
>>>>>>> a56ab045
                if (bits(currState->vaddr, 63, tsz) != 0x0 ||
                    currState->tcr.epd0)
                  fault = true;
                break;
              case 0xffff:
                DPRINTF(TLB, " - Selecting TTBR1 (AArch64)\n");
                ttbr = currState->tc->readMiscReg(MISCREG_TTBR1_EL1);
                tsz = adjustTableSizeAArch64(64 - currState->tcr.t1sz);
                tg = GrainMap_tg1[currState->tcr.tg1];
<<<<<<< HEAD
=======
                currState->hpd = currState->tcr.hpd1;
>>>>>>> a56ab045
                if (bits(currState->vaddr, 63, tsz) != mask(64-tsz) ||
                    currState->tcr.epd1)
                  fault = true;
                break;
              default:
                // top two bytes must be all 0s or all 1s, else invalid addr
                fault = true;
            }
            ps = currState->tcr.ips;
        }
        break;
      case EL2:
        switch(bits(currState->vaddr, 63,48)) {
          case 0:
            DPRINTF(TLB, " - Selecting TTBR0 (AArch64)\n");
            ttbr = currState->tc->readMiscReg(MISCREG_TTBR0_EL2);
            tsz = adjustTableSizeAArch64(64 - currState->tcr.t0sz);
            tg = GrainMap_tg0[currState->tcr.tg0];
<<<<<<< HEAD
=======
            currState->hpd = currState->hcr.e2h ?
                currState->tcr.hpd0 : currState->tcr.hpd;
>>>>>>> a56ab045
            break;

          case 0xffff:
            DPRINTF(TLB, " - Selecting TTBR1 (AArch64)\n");
            ttbr = currState->tc->readMiscReg(MISCREG_TTBR1_EL2);
            tsz = adjustTableSizeAArch64(64 - currState->tcr.t1sz);
            tg = GrainMap_tg1[currState->tcr.tg1];
<<<<<<< HEAD
=======
            currState->hpd = currState->tcr.hpd1;
>>>>>>> a56ab045
            if (bits(currState->vaddr, 63, tsz) != mask(64-tsz) ||
                currState->tcr.epd1 || !currState->hcr.e2h)
              fault = true;
            break;

           default:
              // invalid addr if top two bytes are not all 0s
              fault = true;
        }
        ps = currState->tcr.ps;
        break;
      case EL3:
        switch(bits(currState->vaddr, 63,48)) {
            case 0:
                DPRINTF(TLB, " - Selecting TTBR0 (AArch64)\n");
                ttbr = currState->tc->readMiscReg(MISCREG_TTBR0_EL3);
                tsz = adjustTableSizeAArch64(64 - currState->tcr.t0sz);
                tg = GrainMap_tg0[currState->tcr.tg0];
<<<<<<< HEAD
=======
                currState->hpd = currState->tcr.hpd;
>>>>>>> a56ab045
                break;
            default:
                // invalid addr if top two bytes are not all 0s
                fault = true;
        }
        ps = currState->tcr.ps;
        break;
    }

    const bool is_atomic = currState->req->isAtomic();

    if (fault) {
        Fault f;
        if (currState->isFetch)
            f =  std::make_shared<PrefetchAbort>(
                currState->vaddr_tainted,
                ArmFault::TranslationLL + L0, isStage2,
                ArmFault::LpaeTran);
        else
            f = std::make_shared<DataAbort>(
                currState->vaddr_tainted,
                TlbEntry::DomainType::NoAccess,
                is_atomic ? false : currState->isWrite,
                ArmFault::TranslationLL + L0,
                isStage2, ArmFault::LpaeTran);

        if (currState->timing) {
            pending = false;
            nextWalk(currState->tc);
            currState = NULL;
        } else {
            currState->tc = NULL;
            currState->req = NULL;
        }
        return f;

    }

    if (tg == ReservedGrain) {
        warn_once("Reserved granule size requested; gem5's IMPLEMENTATION "
                  "DEFINED behavior takes this to mean 4KB granules\n");
        tg = Grain4KB;
    }

    // Determine starting lookup level
    // See aarch64/translation/walk in Appendix G: ARMv8 Pseudocode Library
    // in ARM DDI 0487A.  These table values correspond to the cascading tests
    // to compute the lookup level and are of the form
    // (grain_size + N*stride), for N = {1, 2, 3}.
    // A value of 64 will never succeed and a value of 0 will always succeed.
    if (start_lookup_level == MAX_LOOKUP_LEVELS) {
        struct GrainMap {
            GrainSize grain_size;
            unsigned lookup_level_cutoff[MAX_LOOKUP_LEVELS];
        };
        static const GrainMap GM[] = {
            { Grain4KB,  { 39, 30,  0, 0 } },
            { Grain16KB, { 47, 36, 25, 0 } },
            { Grain64KB, { 64, 42, 29, 0 } }
        };

        const unsigned *lookup = NULL; // points to a lookup_level_cutoff

        for (unsigned i = 0; i < 3; ++i) { // choose entry of GM[]
            if (tg == GM[i].grain_size) {
                lookup = GM[i].lookup_level_cutoff;
                break;
            }
        }
        assert(lookup);

        for (int L = L0; L != MAX_LOOKUP_LEVELS; ++L) {
            if (tsz > lookup[L]) {
                start_lookup_level = (LookupLevel) L;
                break;
            }
        }
        panic_if(start_lookup_level == MAX_LOOKUP_LEVELS,
                 "Table walker couldn't find lookup level\n");
    }

    int stride = tg - 3;

    // Determine table base address
    int base_addr_lo = 3 + tsz - stride * (3 - start_lookup_level) - tg;
    Addr base_addr = mbits(ttbr, 47, base_addr_lo);

    // Determine physical address size and raise an Address Size Fault if
    // necessary
    int pa_range = decodePhysAddrRange64(ps);
    // Clamp to lower limit
    if (pa_range > physAddrRange)
        currState->physAddrRange = physAddrRange;
    else
        currState->physAddrRange = pa_range;
    if (checkAddrSizeFaultAArch64(base_addr, currState->physAddrRange)) {
        DPRINTF(TLB, "Address size fault before any lookup\n");
        Fault f;
        if (currState->isFetch)
            f = std::make_shared<PrefetchAbort>(
                currState->vaddr_tainted,
                ArmFault::AddressSizeLL + start_lookup_level,
                isStage2,
                ArmFault::LpaeTran);
        else
            f = std::make_shared<DataAbort>(
                currState->vaddr_tainted,
                TlbEntry::DomainType::NoAccess,
                is_atomic ? false : currState->isWrite,
                ArmFault::AddressSizeLL + start_lookup_level,
                isStage2,
                ArmFault::LpaeTran);


        if (currState->timing) {
            pending = false;
            nextWalk(currState->tc);
            currState = NULL;
        } else {
            currState->tc = NULL;
            currState->req = NULL;
        }
        return f;

   }

    // Determine descriptor address
    Addr desc_addr = base_addr |
        (bits(currState->vaddr, tsz - 1,
              stride * (3 - start_lookup_level) + tg) << 3);

    // Trickbox address check
    Fault f = testWalk(desc_addr, sizeof(uint64_t),
                       TlbEntry::DomainType::NoAccess, start_lookup_level);
    if (f) {
        DPRINTF(TLB, "Trickbox check caused fault on %#x\n", currState->vaddr_tainted);
        if (currState->timing) {
            pending = false;
            nextWalk(currState->tc);
            currState = NULL;
        } else {
            currState->tc = NULL;
            currState->req = NULL;
        }
        return f;
    }

    Request::Flags flag = Request::PT_WALK;
    if (currState->sctlr.c == 0) {
        flag.set(Request::UNCACHEABLE);
    }

    if (currState->isSecure) {
        flag.set(Request::SECURE);
    }

    currState->longDesc.lookupLevel = start_lookup_level;
    currState->longDesc.aarch64 = true;
    currState->longDesc.grainSize = tg;

    if (currState->timing) {
        fetchDescriptor(desc_addr, (uint8_t*) &currState->longDesc.data,
                        sizeof(uint64_t), flag, start_lookup_level,
                        LongDescEventByLevel[start_lookup_level], NULL);
    } else {
        fetchDescriptor(desc_addr, (uint8_t*)&currState->longDesc.data,
                        sizeof(uint64_t), flag, -1, NULL,
                        &TableWalker::doLongDescriptor);
        f = currState->fault;
    }

    return f;
}

void
TableWalker::memAttrs(ThreadContext *tc, TlbEntry &te, SCTLR sctlr,
                      uint8_t texcb, bool s)
{
    // Note: tc and sctlr local variables are hiding tc and sctrl class
    // variables
    DPRINTF(TLBVerbose, "memAttrs texcb:%d s:%d\n", texcb, s);
    te.shareable = false; // default value
    te.nonCacheable = false;
    te.outerShareable = false;
    if (sctlr.tre == 0 || ((sctlr.tre == 1) && (sctlr.m == 0))) {
        switch(texcb) {
          case 0: // Stongly-ordered
            te.nonCacheable = true;
            te.mtype = TlbEntry::MemoryType::StronglyOrdered;
            te.shareable = true;
            te.innerAttrs = 1;
            te.outerAttrs = 0;
            break;
          case 1: // Shareable Device
            te.nonCacheable = true;
            te.mtype = TlbEntry::MemoryType::Device;
            te.shareable = true;
            te.innerAttrs = 3;
            te.outerAttrs = 0;
            break;
          case 2: // Outer and Inner Write-Through, no Write-Allocate
            te.mtype = TlbEntry::MemoryType::Normal;
            te.shareable = s;
            te.innerAttrs = 6;
            te.outerAttrs = bits(texcb, 1, 0);
            break;
          case 3: // Outer and Inner Write-Back, no Write-Allocate
            te.mtype = TlbEntry::MemoryType::Normal;
            te.shareable = s;
            te.innerAttrs = 7;
            te.outerAttrs = bits(texcb, 1, 0);
            break;
          case 4: // Outer and Inner Non-cacheable
            te.nonCacheable = true;
            te.mtype = TlbEntry::MemoryType::Normal;
            te.shareable = s;
            te.innerAttrs = 0;
            te.outerAttrs = bits(texcb, 1, 0);
            break;
          case 5: // Reserved
            panic("Reserved texcb value!\n");
            break;
          case 6: // Implementation Defined
            panic("Implementation-defined texcb value!\n");
            break;
          case 7: // Outer and Inner Write-Back, Write-Allocate
            te.mtype = TlbEntry::MemoryType::Normal;
            te.shareable = s;
            te.innerAttrs = 5;
            te.outerAttrs = 1;
            break;
          case 8: // Non-shareable Device
            te.nonCacheable = true;
            te.mtype = TlbEntry::MemoryType::Device;
            te.shareable = false;
            te.innerAttrs = 3;
            te.outerAttrs = 0;
            break;
          case 9 ... 15:  // Reserved
            panic("Reserved texcb value!\n");
            break;
          case 16 ... 31: // Cacheable Memory
            te.mtype = TlbEntry::MemoryType::Normal;
            te.shareable = s;
            if (bits(texcb, 1,0) == 0 || bits(texcb, 3,2) == 0)
                te.nonCacheable = true;
            te.innerAttrs = bits(texcb, 1, 0);
            te.outerAttrs = bits(texcb, 3, 2);
            break;
          default:
            panic("More than 32 states for 5 bits?\n");
        }
    } else {
        assert(tc);
        PRRR prrr = tc->readMiscReg(snsBankedIndex(MISCREG_PRRR,
                                    currState->tc, !currState->isSecure));
        NMRR nmrr = tc->readMiscReg(snsBankedIndex(MISCREG_NMRR,
                                    currState->tc, !currState->isSecure));
        DPRINTF(TLBVerbose, "memAttrs PRRR:%08x NMRR:%08x\n", prrr, nmrr);
        uint8_t curr_tr = 0, curr_ir = 0, curr_or = 0;
        switch(bits(texcb, 2,0)) {
          case 0:
            curr_tr = prrr.tr0;
            curr_ir = nmrr.ir0;
            curr_or = nmrr.or0;
            te.outerShareable = (prrr.nos0 == 0);
            break;
          case 1:
            curr_tr = prrr.tr1;
            curr_ir = nmrr.ir1;
            curr_or = nmrr.or1;
            te.outerShareable = (prrr.nos1 == 0);
            break;
          case 2:
            curr_tr = prrr.tr2;
            curr_ir = nmrr.ir2;
            curr_or = nmrr.or2;
            te.outerShareable = (prrr.nos2 == 0);
            break;
          case 3:
            curr_tr = prrr.tr3;
            curr_ir = nmrr.ir3;
            curr_or = nmrr.or3;
            te.outerShareable = (prrr.nos3 == 0);
            break;
          case 4:
            curr_tr = prrr.tr4;
            curr_ir = nmrr.ir4;
            curr_or = nmrr.or4;
            te.outerShareable = (prrr.nos4 == 0);
            break;
          case 5:
            curr_tr = prrr.tr5;
            curr_ir = nmrr.ir5;
            curr_or = nmrr.or5;
            te.outerShareable = (prrr.nos5 == 0);
            break;
          case 6:
            panic("Imp defined type\n");
          case 7:
            curr_tr = prrr.tr7;
            curr_ir = nmrr.ir7;
            curr_or = nmrr.or7;
            te.outerShareable = (prrr.nos7 == 0);
            break;
        }

        switch(curr_tr) {
          case 0:
            DPRINTF(TLBVerbose, "StronglyOrdered\n");
            te.mtype = TlbEntry::MemoryType::StronglyOrdered;
            te.nonCacheable = true;
            te.innerAttrs = 1;
            te.outerAttrs = 0;
            te.shareable = true;
            break;
          case 1:
            DPRINTF(TLBVerbose, "Device ds1:%d ds0:%d s:%d\n",
                    prrr.ds1, prrr.ds0, s);
            te.mtype = TlbEntry::MemoryType::Device;
            te.nonCacheable = true;
            te.innerAttrs = 3;
            te.outerAttrs = 0;
            if (prrr.ds1 && s)
                te.shareable = true;
            if (prrr.ds0 && !s)
                te.shareable = true;
            break;
          case 2:
            DPRINTF(TLBVerbose, "Normal ns1:%d ns0:%d s:%d\n",
                    prrr.ns1, prrr.ns0, s);
            te.mtype = TlbEntry::MemoryType::Normal;
            if (prrr.ns1 && s)
                te.shareable = true;
            if (prrr.ns0 && !s)
                te.shareable = true;
            break;
          case 3:
            panic("Reserved type");
        }

        if (te.mtype == TlbEntry::MemoryType::Normal){
            switch(curr_ir) {
              case 0:
                te.nonCacheable = true;
                te.innerAttrs = 0;
                break;
              case 1:
                te.innerAttrs = 5;
                break;
              case 2:
                te.innerAttrs = 6;
                break;
              case 3:
                te.innerAttrs = 7;
                break;
            }

            switch(curr_or) {
              case 0:
                te.nonCacheable = true;
                te.outerAttrs = 0;
                break;
              case 1:
                te.outerAttrs = 1;
                break;
              case 2:
                te.outerAttrs = 2;
                break;
              case 3:
                te.outerAttrs = 3;
                break;
            }
        }
    }
    DPRINTF(TLBVerbose, "memAttrs: shareable: %d, innerAttrs: %d, "
            "outerAttrs: %d\n",
            te.shareable, te.innerAttrs, te.outerAttrs);
    te.setAttributes(false);
}

void
TableWalker::memAttrsLPAE(ThreadContext *tc, TlbEntry &te,
    LongDescriptor &lDescriptor)
{
    assert(_haveLPAE);

    uint8_t attr;
    uint8_t sh = lDescriptor.sh();
    // Different format and source of attributes if this is a stage 2
    // translation
    if (isStage2) {
        attr = lDescriptor.memAttr();
        uint8_t attr_3_2 = (attr >> 2) & 0x3;
        uint8_t attr_1_0 =  attr       & 0x3;

        DPRINTF(TLBVerbose, "memAttrsLPAE MemAttr:%#x sh:%#x\n", attr, sh);

        if (attr_3_2 == 0) {
            te.mtype        = attr_1_0 == 0 ? TlbEntry::MemoryType::StronglyOrdered
                                            : TlbEntry::MemoryType::Device;
            te.outerAttrs   = 0;
            te.innerAttrs   = attr_1_0 == 0 ? 1 : 3;
            te.nonCacheable = true;
        } else {
            te.mtype        = TlbEntry::MemoryType::Normal;
            te.outerAttrs   = attr_3_2 == 1 ? 0 :
                              attr_3_2 == 2 ? 2 : 1;
            te.innerAttrs   = attr_1_0 == 1 ? 0 :
                              attr_1_0 == 2 ? 6 : 5;
            te.nonCacheable = (attr_3_2 == 1) || (attr_1_0 == 1);
        }
    } else {
        uint8_t attrIndx = lDescriptor.attrIndx();

        // LPAE always uses remapping of memory attributes, irrespective of the
        // value of SCTLR.TRE
        MiscRegIndex reg = attrIndx & 0x4 ? MISCREG_MAIR1 : MISCREG_MAIR0;
        int reg_as_int = snsBankedIndex(reg, currState->tc,
                                        !currState->isSecure);
        uint32_t mair = currState->tc->readMiscReg(reg_as_int);
        attr = (mair >> (8 * (attrIndx % 4))) & 0xff;
        uint8_t attr_7_4 = bits(attr, 7, 4);
        uint8_t attr_3_0 = bits(attr, 3, 0);
        DPRINTF(TLBVerbose, "memAttrsLPAE AttrIndx:%#x sh:%#x, attr %#x\n", attrIndx, sh, attr);

        // Note: the memory subsystem only cares about the 'cacheable' memory
        // attribute. The other attributes are only used to fill the PAR register
        // accordingly to provide the illusion of full support
        te.nonCacheable = false;

        switch (attr_7_4) {
          case 0x0:
            // Strongly-ordered or Device memory
            if (attr_3_0 == 0x0)
                te.mtype = TlbEntry::MemoryType::StronglyOrdered;
            else if (attr_3_0 == 0x4)
                te.mtype = TlbEntry::MemoryType::Device;
            else
                panic("Unpredictable behavior\n");
            te.nonCacheable = true;
            te.outerAttrs   = 0;
            break;
          case 0x4:
            // Normal memory, Outer Non-cacheable
            te.mtype = TlbEntry::MemoryType::Normal;
            te.outerAttrs = 0;
            if (attr_3_0 == 0x4)
                // Inner Non-cacheable
                te.nonCacheable = true;
            else if (attr_3_0 < 0x8)
                panic("Unpredictable behavior\n");
            break;
          case 0x8:
          case 0x9:
          case 0xa:
          case 0xb:
          case 0xc:
          case 0xd:
          case 0xe:
          case 0xf:
            if (attr_7_4 & 0x4) {
                te.outerAttrs = (attr_7_4 & 1) ? 1 : 3;
            } else {
                te.outerAttrs = 0x2;
            }
            // Normal memory, Outer Cacheable
            te.mtype = TlbEntry::MemoryType::Normal;
            if (attr_3_0 != 0x4 && attr_3_0 < 0x8)
                panic("Unpredictable behavior\n");
            break;
          default:
            panic("Unpredictable behavior\n");
            break;
        }

        switch (attr_3_0) {
          case 0x0:
            te.innerAttrs = 0x1;
            break;
          case 0x4:
            te.innerAttrs = attr_7_4 == 0 ? 0x3 : 0;
            break;
          case 0x8:
          case 0x9:
          case 0xA:
          case 0xB:
            te.innerAttrs = 6;
            break;
          case 0xC:
          case 0xD:
          case 0xE:
          case 0xF:
            te.innerAttrs = attr_3_0 & 1 ? 0x5 : 0x7;
            break;
          default:
            panic("Unpredictable behavior\n");
            break;
        }
    }

    te.outerShareable = sh == 2;
    te.shareable       = (sh & 0x2) ? true : false;
    te.setAttributes(true);
    te.attributes |= (uint64_t) attr << 56;
}

void
TableWalker::memAttrsAArch64(ThreadContext *tc, TlbEntry &te,
                             LongDescriptor &lDescriptor)
{
    uint8_t attr;
    uint8_t attr_hi;
    uint8_t attr_lo;
    uint8_t sh = lDescriptor.sh();

    if (isStage2) {
        attr = lDescriptor.memAttr();
        uint8_t attr_hi = (attr >> 2) & 0x3;
        uint8_t attr_lo =  attr       & 0x3;

        DPRINTF(TLBVerbose, "memAttrsAArch64 MemAttr:%#x sh:%#x\n", attr, sh);

        if (attr_hi == 0) {
            te.mtype        = attr_lo == 0 ? TlbEntry::MemoryType::StronglyOrdered
                                            : TlbEntry::MemoryType::Device;
            te.outerAttrs   = 0;
            te.innerAttrs   = attr_lo == 0 ? 1 : 3;
            te.nonCacheable = true;
        } else {
            te.mtype        = TlbEntry::MemoryType::Normal;
            te.outerAttrs   = attr_hi == 1 ? 0 :
                              attr_hi == 2 ? 2 : 1;
            te.innerAttrs   = attr_lo == 1 ? 0 :
                              attr_lo == 2 ? 6 : 5;
            // Treat write-through memory as uncacheable, this is safe
            // but for performance reasons not optimal.
            te.nonCacheable = (attr_hi == 1) || (attr_hi == 2) ||
                (attr_lo == 1) || (attr_lo == 2);
        }
    } else {
        uint8_t attrIndx = lDescriptor.attrIndx();

        DPRINTF(TLBVerbose, "memAttrsAArch64 AttrIndx:%#x sh:%#x\n", attrIndx, sh);

        // Select MAIR
        uint64_t mair;
        switch (currState->el) {
          case EL0:
          case EL1:
            mair = tc->readMiscReg(MISCREG_MAIR_EL1);
            break;
          case EL2:
            mair = tc->readMiscReg(MISCREG_MAIR_EL2);
            break;
          case EL3:
            mair = tc->readMiscReg(MISCREG_MAIR_EL3);
            break;
          default:
            panic("Invalid exception level");
            break;
        }

        // Select attributes
        attr = bits(mair, 8 * attrIndx + 7, 8 * attrIndx);
        attr_lo = bits(attr, 3, 0);
        attr_hi = bits(attr, 7, 4);

        // Memory type
        te.mtype = attr_hi == 0 ? TlbEntry::MemoryType::Device : TlbEntry::MemoryType::Normal;

        // Cacheability
        te.nonCacheable = false;
        if (te.mtype == TlbEntry::MemoryType::Device) {  // Device memory
            te.nonCacheable = true;
        }
        // Treat write-through memory as uncacheable, this is safe
        // but for performance reasons not optimal.
        switch (attr_hi) {
          case 0x1 ... 0x3: // Normal Memory, Outer Write-through transient
          case 0x4:         // Normal memory, Outer Non-cacheable
          case 0x8 ... 0xb: // Normal Memory, Outer Write-through non-transient
            te.nonCacheable = true;
        }
        switch (attr_lo) {
          case 0x1 ... 0x3: // Normal Memory, Inner Write-through transient
          case 0x9 ... 0xb: // Normal Memory, Inner Write-through non-transient
            warn_if(!attr_hi, "Unpredictable behavior");
            M5_FALLTHROUGH;
          case 0x4:         // Device-nGnRE memory or
                            // Normal memory, Inner Non-cacheable
          case 0x8:         // Device-nGRE memory or
                            // Normal memory, Inner Write-through non-transient
            te.nonCacheable = true;
        }

        te.shareable       = sh == 2;
        te.outerShareable = (sh & 0x2) ? true : false;
        // Attributes formatted according to the 64-bit PAR
        te.attributes = ((uint64_t) attr << 56) |
            (1 << 11) |     // LPAE bit
            (te.ns << 9) |  // NS bit
            (sh << 7);
    }
}

void
TableWalker::doL1Descriptor()
{
    if (currState->fault != NoFault) {
        return;
    }

    currState->l1Desc.data = htog(currState->l1Desc.data,
                                  byteOrder(currState->tc));

    DPRINTF(TLB, "L1 descriptor for %#x is %#x\n",
            currState->vaddr_tainted, currState->l1Desc.data);
    TlbEntry te;

    const bool is_atomic = currState->req->isAtomic();

    switch (currState->l1Desc.type()) {
      case L1Descriptor::Ignore:
      case L1Descriptor::Reserved:
        if (!currState->timing) {
            currState->tc = NULL;
            currState->req = NULL;
        }
        DPRINTF(TLB, "L1 Descriptor Reserved/Ignore, causing fault\n");
        if (currState->isFetch)
            currState->fault =
                std::make_shared<PrefetchAbort>(
                    currState->vaddr_tainted,
                    ArmFault::TranslationLL + L1,
                    isStage2,
                    ArmFault::VmsaTran);
        else
            currState->fault =
                std::make_shared<DataAbort>(
                    currState->vaddr_tainted,
                    TlbEntry::DomainType::NoAccess,
                    is_atomic ? false : currState->isWrite,
                    ArmFault::TranslationLL + L1, isStage2,
                    ArmFault::VmsaTran);
        return;
      case L1Descriptor::Section:
        if (currState->sctlr.afe && bits(currState->l1Desc.ap(), 0) == 0) {
            /** @todo: check sctlr.ha (bit[17]) if Hardware Access Flag is
              * enabled if set, do l1.Desc.setAp0() instead of generating
              * AccessFlag0
              */

            currState->fault = std::make_shared<DataAbort>(
                currState->vaddr_tainted,
                currState->l1Desc.domain(),
                is_atomic ? false : currState->isWrite,
                ArmFault::AccessFlagLL + L1,
                isStage2,
                ArmFault::VmsaTran);
        }
        if (currState->l1Desc.supersection()) {
            panic("Haven't implemented supersections\n");
        }
        insertTableEntry(currState->l1Desc, false);
        return;
      case L1Descriptor::PageTable:
        {
            Addr l2desc_addr;
            l2desc_addr = currState->l1Desc.l2Addr() |
                (bits(currState->vaddr, 19, 12) << 2);
            DPRINTF(TLB, "L1 descriptor points to page table at: %#x (%s)\n",
                    l2desc_addr, currState->isSecure ? "s" : "ns");

            // Trickbox address check
            currState->fault = testWalk(l2desc_addr, sizeof(uint32_t),
                                        currState->l1Desc.domain(), L2);

            if (currState->fault) {
                if (!currState->timing) {
                    currState->tc = NULL;
                    currState->req = NULL;
                }
                return;
            }

            Request::Flags flag = Request::PT_WALK;
            if (currState->isSecure)
                flag.set(Request::SECURE);

            bool delayed;
            delayed = fetchDescriptor(l2desc_addr,
                                      (uint8_t*)&currState->l2Desc.data,
                                      sizeof(uint32_t), flag, -1, &doL2DescEvent,
                                      &TableWalker::doL2Descriptor);
            if (delayed) {
                currState->delayed = true;
            }

            return;
        }
      default:
        panic("A new type in a 2 bit field?\n");
    }
}

Fault
TableWalker::generateLongDescFault(ArmFault::FaultSource src)
{
    if (currState->isFetch) {
        return std::make_shared<PrefetchAbort>(
            currState->vaddr_tainted,
            src + currState->longDesc.lookupLevel,
            isStage2,
            ArmFault::LpaeTran);
    } else {
        return std::make_shared<DataAbort>(
            currState->vaddr_tainted,
            TlbEntry::DomainType::NoAccess,
            currState->req->isAtomic() ? false : currState->isWrite,
            src + currState->longDesc.lookupLevel,
            isStage2,
            ArmFault::LpaeTran);
    }
}

void
TableWalker::doLongDescriptor()
{
    if (currState->fault != NoFault) {
        return;
    }

    currState->longDesc.data = htog(currState->longDesc.data,
                                    byteOrder(currState->tc));

    DPRINTF(TLB, "L%d descriptor for %#llx is %#llx (%s)\n",
            currState->longDesc.lookupLevel, currState->vaddr_tainted,
            currState->longDesc.data,
            currState->aarch64 ? "AArch64" : "long-desc.");

    if ((currState->longDesc.type() == LongDescriptor::Block) ||
        (currState->longDesc.type() == LongDescriptor::Page)) {
        DPRINTF(TLBVerbose, "Analyzing L%d descriptor: %#llx, pxn: %d, "
                "xn: %d, ap: %d, af: %d, type: %d\n",
                currState->longDesc.lookupLevel,
                currState->longDesc.data,
                currState->longDesc.pxn(),
                currState->longDesc.xn(),
                currState->longDesc.ap(),
                currState->longDesc.af(),
                currState->longDesc.type());
    } else {
        DPRINTF(TLBVerbose, "Analyzing L%d descriptor: %#llx, type: %d\n",
                currState->longDesc.lookupLevel,
                currState->longDesc.data,
                currState->longDesc.type());
    }

    TlbEntry te;

    switch (currState->longDesc.type()) {
      case LongDescriptor::Invalid:
        DPRINTF(TLB, "L%d descriptor Invalid, causing fault type %d\n",
                currState->longDesc.lookupLevel,
                ArmFault::TranslationLL + currState->longDesc.lookupLevel);

        currState->fault = generateLongDescFault(ArmFault::TranslationLL);
        if (!currState->timing) {
            currState->tc = NULL;
            currState->req = NULL;
        }
        return;

      case LongDescriptor::Block:
      case LongDescriptor::Page:
        {
            auto fault_source = ArmFault::FaultSourceInvalid;
            // Check for address size fault
            if (checkAddrSizeFaultAArch64(
                    mbits(currState->longDesc.data, MaxPhysAddrRange - 1,
                          currState->longDesc.offsetBits()),
                    currState->physAddrRange)) {

                DPRINTF(TLB, "L%d descriptor causing Address Size Fault\n",
                        currState->longDesc.lookupLevel);
                fault_source = ArmFault::AddressSizeLL;

            // Check for access fault
            } else if (currState->longDesc.af() == 0) {

                DPRINTF(TLB, "L%d descriptor causing Access Fault\n",
                        currState->longDesc.lookupLevel);
                fault_source = ArmFault::AccessFlagLL;
            }

            if (fault_source != ArmFault::FaultSourceInvalid) {
                currState->fault = generateLongDescFault(fault_source);
            } else {
                insertTableEntry(currState->longDesc, true);
            }
        }
        return;
      case LongDescriptor::Table:
        {
            // Set hierarchical permission flags
            currState->secureLookup = currState->secureLookup &&
                currState->longDesc.secureTable();
            currState->rwTable = currState->rwTable &&
                (currState->longDesc.rwTable() || currState->hpd);
            currState->userTable = currState->userTable &&
                (currState->longDesc.userTable() || currState->hpd);
            currState->xnTable = currState->xnTable ||
                (currState->longDesc.xnTable() && !currState->hpd);
            currState->pxnTable = currState->pxnTable ||
                (currState->longDesc.pxnTable() && !currState->hpd);

            // Set up next level lookup
            Addr next_desc_addr = currState->longDesc.nextDescAddr(
                currState->vaddr);

            DPRINTF(TLB, "L%d descriptor points to L%d descriptor at: %#x (%s)\n",
                    currState->longDesc.lookupLevel,
                    currState->longDesc.lookupLevel + 1,
                    next_desc_addr,
                    currState->secureLookup ? "s" : "ns");

            // Check for address size fault
            if (currState->aarch64 && checkAddrSizeFaultAArch64(
                    next_desc_addr, currState->physAddrRange)) {
                DPRINTF(TLB, "L%d descriptor causing Address Size Fault\n",
                        currState->longDesc.lookupLevel);

                currState->fault = generateLongDescFault(
                    ArmFault::AddressSizeLL);
                return;
            }

            // Trickbox address check
            currState->fault = testWalk(
                next_desc_addr, sizeof(uint64_t), TlbEntry::DomainType::Client,
                toLookupLevel(currState->longDesc.lookupLevel +1));

            if (currState->fault) {
                if (!currState->timing) {
                    currState->tc = NULL;
                    currState->req = NULL;
                }
                return;
            }

            Request::Flags flag = Request::PT_WALK;
            if (currState->secureLookup)
                flag.set(Request::SECURE);

            LookupLevel L = currState->longDesc.lookupLevel =
                (LookupLevel) (currState->longDesc.lookupLevel + 1);
            Event *event = NULL;
            switch (L) {
              case L1:
                assert(currState->aarch64);
              case L2:
              case L3:
                event = LongDescEventByLevel[L];
                break;
              default:
                panic("Wrong lookup level in table walk\n");
                break;
            }

            bool delayed;
            delayed = fetchDescriptor(next_desc_addr, (uint8_t*)&currState->longDesc.data,
                                      sizeof(uint64_t), flag, -1, event,
                                      &TableWalker::doLongDescriptor);
            if (delayed) {
                 currState->delayed = true;
            }
        }
        return;
      default:
        panic("A new type in a 2 bit field?\n");
    }
}

void
TableWalker::doL2Descriptor()
{
    if (currState->fault != NoFault) {
        return;
    }

    currState->l2Desc.data = htog(currState->l2Desc.data,
                                  byteOrder(currState->tc));

    DPRINTF(TLB, "L2 descriptor for %#x is %#x\n",
            currState->vaddr_tainted, currState->l2Desc.data);
    TlbEntry te;

    const bool is_atomic = currState->req->isAtomic();

    if (currState->l2Desc.invalid()) {
        DPRINTF(TLB, "L2 descriptor invalid, causing fault\n");
        if (!currState->timing) {
            currState->tc = NULL;
            currState->req = NULL;
        }
        if (currState->isFetch)
            currState->fault = std::make_shared<PrefetchAbort>(
                    currState->vaddr_tainted,
                    ArmFault::TranslationLL + L2,
                    isStage2,
                    ArmFault::VmsaTran);
        else
            currState->fault = std::make_shared<DataAbort>(
                currState->vaddr_tainted, currState->l1Desc.domain(),
                is_atomic ? false : currState->isWrite,
                ArmFault::TranslationLL + L2,
                isStage2,
                ArmFault::VmsaTran);
        return;
    }

    if (currState->sctlr.afe && bits(currState->l2Desc.ap(), 0) == 0) {
        /** @todo: check sctlr.ha (bit[17]) if Hardware Access Flag is enabled
          * if set, do l2.Desc.setAp0() instead of generating AccessFlag0
          */
         DPRINTF(TLB, "Generating access fault at L2, afe: %d, ap: %d\n",
                 currState->sctlr.afe, currState->l2Desc.ap());

        currState->fault = std::make_shared<DataAbort>(
            currState->vaddr_tainted,
            TlbEntry::DomainType::NoAccess,
            is_atomic ? false : currState->isWrite,
            ArmFault::AccessFlagLL + L2, isStage2,
            ArmFault::VmsaTran);
    }

    insertTableEntry(currState->l2Desc, false);
}

void
TableWalker::doL1DescriptorWrapper()
{
    currState = stateQueues[L1].front();
    currState->delayed = false;
    // if there's a stage2 translation object we don't need it any more
    if (currState->stage2Tran) {
        delete currState->stage2Tran;
        currState->stage2Tran = NULL;
    }


    DPRINTF(TLBVerbose, "L1 Desc object host addr: %p\n",&currState->l1Desc.data);
    DPRINTF(TLBVerbose, "L1 Desc object      data: %08x\n",currState->l1Desc.data);

    DPRINTF(TLBVerbose, "calling doL1Descriptor for vaddr:%#x\n", currState->vaddr_tainted);
    doL1Descriptor();

    stateQueues[L1].pop_front();
    // Check if fault was generated
    if (currState->fault != NoFault) {
        currState->transState->finish(currState->fault, currState->req,
                                      currState->tc, currState->mode);
        statWalksShortTerminatedAtLevel[0]++;

        pending = false;
        nextWalk(currState->tc);

        currState->req = NULL;
        currState->tc = NULL;
        currState->delayed = false;
        delete currState;
    }
    else if (!currState->delayed) {
        // delay is not set so there is no L2 to do
        // Don't finish the translation if a stage 2 look up is underway
        statWalkServiceTime.sample(curTick() - currState->startTime);
        DPRINTF(TLBVerbose, "calling translateTiming again\n");
        tlb->translateTiming(currState->req, currState->tc,
                             currState->transState, currState->mode);
        statWalksShortTerminatedAtLevel[0]++;

        pending = false;
        nextWalk(currState->tc);

        currState->req = NULL;
        currState->tc = NULL;
        currState->delayed = false;
        delete currState;
    } else {
        // need to do L2 descriptor
        stateQueues[L2].push_back(currState);
    }
    currState = NULL;
}

void
TableWalker::doL2DescriptorWrapper()
{
    currState = stateQueues[L2].front();
    assert(currState->delayed);
    // if there's a stage2 translation object we don't need it any more
    if (currState->stage2Tran) {
        delete currState->stage2Tran;
        currState->stage2Tran = NULL;
    }

    DPRINTF(TLBVerbose, "calling doL2Descriptor for vaddr:%#x\n",
            currState->vaddr_tainted);
    doL2Descriptor();

    // Check if fault was generated
    if (currState->fault != NoFault) {
        currState->transState->finish(currState->fault, currState->req,
                                      currState->tc, currState->mode);
        statWalksShortTerminatedAtLevel[1]++;
    } else {
        statWalkServiceTime.sample(curTick() - currState->startTime);
        DPRINTF(TLBVerbose, "calling translateTiming again\n");
        tlb->translateTiming(currState->req, currState->tc,
                             currState->transState, currState->mode);
        statWalksShortTerminatedAtLevel[1]++;
    }


    stateQueues[L2].pop_front();
    pending = false;
    nextWalk(currState->tc);

    currState->req = NULL;
    currState->tc = NULL;
    currState->delayed = false;

    delete currState;
    currState = NULL;
}

void
TableWalker::doL0LongDescriptorWrapper()
{
    doLongDescriptorWrapper(L0);
}

void
TableWalker::doL1LongDescriptorWrapper()
{
    doLongDescriptorWrapper(L1);
}

void
TableWalker::doL2LongDescriptorWrapper()
{
    doLongDescriptorWrapper(L2);
}

void
TableWalker::doL3LongDescriptorWrapper()
{
    doLongDescriptorWrapper(L3);
}

void
TableWalker::doLongDescriptorWrapper(LookupLevel curr_lookup_level)
{
    currState = stateQueues[curr_lookup_level].front();
    assert(curr_lookup_level == currState->longDesc.lookupLevel);
    currState->delayed = false;

    // if there's a stage2 translation object we don't need it any more
    if (currState->stage2Tran) {
        delete currState->stage2Tran;
        currState->stage2Tran = NULL;
    }

    DPRINTF(TLBVerbose, "calling doLongDescriptor for vaddr:%#x\n",
            currState->vaddr_tainted);
    doLongDescriptor();

    stateQueues[curr_lookup_level].pop_front();

    if (currState->fault != NoFault) {
        // A fault was generated
        currState->transState->finish(currState->fault, currState->req,
                                      currState->tc, currState->mode);

        pending = false;
        nextWalk(currState->tc);

        currState->req = NULL;
        currState->tc = NULL;
        currState->delayed = false;
        delete currState;
    } else if (!currState->delayed) {
        // No additional lookups required
        DPRINTF(TLBVerbose, "calling translateTiming again\n");
        statWalkServiceTime.sample(curTick() - currState->startTime);
        tlb->translateTiming(currState->req, currState->tc,
                             currState->transState, currState->mode);
        statWalksLongTerminatedAtLevel[(unsigned) curr_lookup_level]++;

        pending = false;
        nextWalk(currState->tc);

        currState->req = NULL;
        currState->tc = NULL;
        currState->delayed = false;
        delete currState;
    } else {
        if (curr_lookup_level >= MAX_LOOKUP_LEVELS - 1)
            panic("Max. number of lookups already reached in table walk\n");
        // Need to perform additional lookups
        stateQueues[currState->longDesc.lookupLevel].push_back(currState);
    }
    currState = NULL;
}


void
TableWalker::nextWalk(ThreadContext *tc)
{
    if (pendingQueue.size())
        schedule(doProcessEvent, clockEdge(Cycles(1)));
    else
        completeDrain();
}

bool
TableWalker::fetchDescriptor(Addr descAddr, uint8_t *data, int numBytes,
    Request::Flags flags, int queueIndex, Event *event,
    void (TableWalker::*doDescriptor)())
{
    bool isTiming = currState->timing;

    DPRINTF(TLBVerbose, "Fetching descriptor at address: 0x%x stage2Req: %d\n",
            descAddr, currState->stage2Req);

    // If this translation has a stage 2 then we know descAddr is an IPA and
    // needs to be translated before we can access the page table. Do that
    // check here.
    if (currState->stage2Req) {
        Fault fault;
        flags = flags | TLB::MustBeOne;

        if (isTiming) {
            Stage2MMU::Stage2Translation *tran = new
                Stage2MMU::Stage2Translation(*stage2Mmu, data, event,
                                             currState->vaddr);
            currState->stage2Tran = tran;
            stage2Mmu->readDataTimed(currState->tc, descAddr, tran, numBytes,
                                     flags);
            fault = tran->fault;
        } else {
            fault = stage2Mmu->readDataUntimed(currState->tc,
                currState->vaddr, descAddr, data, numBytes, flags,
                currState->functional);
        }

        if (fault != NoFault) {
            currState->fault = fault;
        }
        if (isTiming) {
            if (queueIndex >= 0) {
                DPRINTF(TLBVerbose, "Adding to walker fifo: queue size before adding: %d\n",
                        stateQueues[queueIndex].size());
                stateQueues[queueIndex].push_back(currState);
                currState = NULL;
            }
        } else {
            (this->*doDescriptor)();
        }
    } else {
        if (isTiming) {
            port->dmaAction(MemCmd::ReadReq, descAddr, numBytes, event, data,
                           currState->tc->getCpuPtr()->clockPeriod(),flags);
            if (queueIndex >= 0) {
                DPRINTF(TLBVerbose, "Adding to walker fifo: queue size before adding: %d\n",
                        stateQueues[queueIndex].size());
                stateQueues[queueIndex].push_back(currState);
                currState = NULL;
            }
        } else if (!currState->functional) {
            port->dmaAction(MemCmd::ReadReq, descAddr, numBytes, NULL, data,
                           currState->tc->getCpuPtr()->clockPeriod(), flags);
            (this->*doDescriptor)();
        } else {
            RequestPtr req = std::make_shared<Request>(
                descAddr, numBytes, flags, masterId);

            req->taskId(ContextSwitchTaskId::DMA);
            PacketPtr  pkt = new Packet(req, MemCmd::ReadReq);
            pkt->dataStatic(data);
            port->sendFunctional(pkt);
            (this->*doDescriptor)();
            delete pkt;
        }
    }
    return (isTiming);
}

void
TableWalker::insertTableEntry(DescriptorBase &descriptor, bool longDescriptor)
{
    TlbEntry te;

    // Create and fill a new page table entry
    te.valid          = true;
    te.longDescFormat = longDescriptor;
    te.isHyp          = currState->isHyp;
    te.asid           = currState->asid;
    te.vmid           = currState->vmid;
    te.N              = descriptor.offsetBits();
    te.vpn            = currState->vaddr >> te.N;
    te.size           = (1<<te.N) - 1;
    te.pfn            = descriptor.pfn();
    te.domain         = descriptor.domain();
    te.lookupLevel    = descriptor.lookupLevel;
    te.ns             = !descriptor.secure(haveSecurity, currState) || isStage2;
    te.nstid          = !currState->isSecure;
    te.xn             = descriptor.xn();
    if (currState->aarch64)
        te.el         = currState->el;
    else
        te.el         = EL1;

    statPageSizes[pageSizeNtoStatBin(te.N)]++;
    statRequestOrigin[COMPLETED][currState->isFetch]++;

    // ASID has no meaning for stage 2 TLB entries, so mark all stage 2 entries
    // as global
    te.global         = descriptor.global(currState) || isStage2;
    if (longDescriptor) {
        LongDescriptor lDescriptor =
            dynamic_cast<LongDescriptor &>(descriptor);

        te.xn |= currState->xnTable;
        te.pxn = currState->pxnTable || lDescriptor.pxn();
        if (isStage2) {
            // this is actually the HAP field, but its stored in the same bit
            // possitions as the AP field in a stage 1 translation.
            te.hap = lDescriptor.ap();
        } else {
           te.ap = ((!currState->rwTable || descriptor.ap() >> 1) << 1) |
               (currState->userTable && (descriptor.ap() & 0x1));
        }
        if (currState->aarch64)
            memAttrsAArch64(currState->tc, te, lDescriptor);
        else
            memAttrsLPAE(currState->tc, te, lDescriptor);
    } else {
        te.ap = descriptor.ap();
        memAttrs(currState->tc, te, currState->sctlr, descriptor.texcb(),
                 descriptor.shareable());
    }

    // Debug output
    DPRINTF(TLB, descriptor.dbgHeader().c_str());
    DPRINTF(TLB, " - N:%d pfn:%#x size:%#x global:%d valid:%d\n",
            te.N, te.pfn, te.size, te.global, te.valid);
    DPRINTF(TLB, " - vpn:%#x xn:%d pxn:%d ap:%d domain:%d asid:%d "
            "vmid:%d hyp:%d nc:%d ns:%d\n", te.vpn, te.xn, te.pxn,
            te.ap, static_cast<uint8_t>(te.domain), te.asid, te.vmid, te.isHyp,
            te.nonCacheable, te.ns);
    DPRINTF(TLB, " - domain from L%d desc:%d data:%#x\n",
            descriptor.lookupLevel, static_cast<uint8_t>(descriptor.domain()),
            descriptor.getRawData());

    // Insert the entry into the TLB
    tlb->insert(currState->vaddr, te);
    if (!currState->timing) {
        currState->tc  = NULL;
        currState->req = NULL;
    }
}

ArmISA::TableWalker *
ArmTableWalkerParams::create()
{
    return new ArmISA::TableWalker(this);
}

LookupLevel
TableWalker::toLookupLevel(uint8_t lookup_level_as_int)
{
    switch (lookup_level_as_int) {
      case L1:
        return L1;
      case L2:
        return L2;
      case L3:
        return L3;
      default:
        panic("Invalid lookup level conversion");
    }
}

/* this method keeps track of the table walker queue's residency, so
 * needs to be called whenever requests start and complete. */
void
TableWalker::pendingChange()
{
    unsigned n = pendingQueue.size();
    if ((currState != NULL) && (currState != pendingQueue.front())) {
        ++n;
    }

    if (n != pendingReqs) {
        Tick now = curTick();
        statPendingWalks.sample(pendingReqs, now - pendingChangeTick);
        pendingReqs = n;
        pendingChangeTick = now;
    }
}

Fault
TableWalker::testWalk(Addr pa, Addr size, TlbEntry::DomainType domain,
                      LookupLevel lookup_level)
{
    return tlb->testWalk(pa, size, currState->vaddr, currState->isSecure,
                         currState->mode, domain, lookup_level);
}


uint8_t
TableWalker::pageSizeNtoStatBin(uint8_t N)
{
    /* for statPageSizes */
    switch(N) {
        case 12: return 0; // 4K
        case 14: return 1; // 16K (using 16K granule in v8-64)
        case 16: return 2; // 64K
        case 20: return 3; // 1M
        case 21: return 4; // 2M-LPAE
        case 24: return 5; // 16M
        case 25: return 6; // 32M (using 16K granule in v8-64)
        case 29: return 7; // 512M (using 64K granule in v8-64)
        case 30: return 8; // 1G-LPAE
        default:
            panic("unknown page size");
            return 255;
    }
}

void
TableWalker::regStats()
{
    ClockedObject::regStats();

    statWalks
        .name(name() + ".walks")
        .desc("Table walker walks requested")
        ;

    statWalksShortDescriptor
        .name(name() + ".walksShort")
        .desc("Table walker walks initiated with short descriptors")
        .flags(Stats::nozero)
        ;

    statWalksLongDescriptor
        .name(name() + ".walksLong")
        .desc("Table walker walks initiated with long descriptors")
        .flags(Stats::nozero)
        ;

    statWalksShortTerminatedAtLevel
        .init(2)
        .name(name() + ".walksShortTerminationLevel")
        .desc("Level at which table walker walks "
              "with short descriptors terminate")
        .flags(Stats::nozero)
        ;
    statWalksShortTerminatedAtLevel.subname(0, "Level1");
    statWalksShortTerminatedAtLevel.subname(1, "Level2");

    statWalksLongTerminatedAtLevel
        .init(4)
        .name(name() + ".walksLongTerminationLevel")
        .desc("Level at which table walker walks "
              "with long descriptors terminate")
        .flags(Stats::nozero)
        ;
    statWalksLongTerminatedAtLevel.subname(0, "Level0");
    statWalksLongTerminatedAtLevel.subname(1, "Level1");
    statWalksLongTerminatedAtLevel.subname(2, "Level2");
    statWalksLongTerminatedAtLevel.subname(3, "Level3");

    statSquashedBefore
        .name(name() + ".walksSquashedBefore")
        .desc("Table walks squashed before starting")
        .flags(Stats::nozero)
        ;

    statSquashedAfter
        .name(name() + ".walksSquashedAfter")
        .desc("Table walks squashed after completion")
        .flags(Stats::nozero)
        ;

    statWalkWaitTime
        .init(16)
        .name(name() + ".walkWaitTime")
        .desc("Table walker wait (enqueue to first request) latency")
        .flags(Stats::pdf | Stats::nozero | Stats::nonan)
        ;

    statWalkServiceTime
        .init(16)
        .name(name() + ".walkCompletionTime")
        .desc("Table walker service (enqueue to completion) latency")
        .flags(Stats::pdf | Stats::nozero | Stats::nonan)
        ;

    statPendingWalks
        .init(16)
        .name(name() + ".walksPending")
        .desc("Table walker pending requests distribution")
        .flags(Stats::pdf | Stats::dist | Stats::nozero | Stats::nonan)
        ;

    statPageSizes // see DDI 0487A D4-1661
        .init(9)
        .name(name() + ".walkPageSizes")
        .desc("Table walker page sizes translated")
        .flags(Stats::total | Stats::pdf | Stats::dist | Stats::nozero)
        ;
    statPageSizes.subname(0, "4K");
    statPageSizes.subname(1, "16K");
    statPageSizes.subname(2, "64K");
    statPageSizes.subname(3, "1M");
    statPageSizes.subname(4, "2M");
    statPageSizes.subname(5, "16M");
    statPageSizes.subname(6, "32M");
    statPageSizes.subname(7, "512M");
    statPageSizes.subname(8, "1G");

    statRequestOrigin
        .init(2,2) // Instruction/Data, requests/completed
        .name(name() + ".walkRequestOrigin")
        .desc("Table walker requests started/completed, data/inst")
        .flags(Stats::total)
        ;
    statRequestOrigin.subname(0,"Requested");
    statRequestOrigin.subname(1,"Completed");
    statRequestOrigin.ysubname(0,"Data");
    statRequestOrigin.ysubname(1,"Inst");
}<|MERGE_RESOLUTION|>--- conflicted
+++ resolved
@@ -1,9 +1,5 @@
 /*
-<<<<<<< HEAD
- * Copyright (c) 2010, 2012-2018 ARM Limited
-=======
  * Copyright (c) 2010, 2012-2019 ARM Limited
->>>>>>> a56ab045
  * All rights reserved
  *
  * The license below extends only to copyright in the software and shall
@@ -139,11 +135,7 @@
     htcr(0), hcr(0), vtcr(0),
     isWrite(false), isFetch(false), isSecure(false),
     secureLookup(false), rwTable(false), userTable(false), xnTable(false),
-<<<<<<< HEAD
-    pxnTable(false), stage2Req(false),
-=======
     pxnTable(false), hpd(false), stage2Req(false),
->>>>>>> a56ab045
     stage2Tran(nullptr), timing(false), functional(false),
     mode(BaseTLB::Read), tranType(TLB::NormalTran), l2Desc(l1Desc),
     delayed(false), tableWalker(nullptr)
@@ -796,10 +788,7 @@
                 ttbr = currState->tc->readMiscReg(MISCREG_TTBR0_EL1);
                 tsz = adjustTableSizeAArch64(64 - currState->tcr.t0sz);
                 tg = GrainMap_tg0[currState->tcr.tg0];
-<<<<<<< HEAD
-=======
                 currState->hpd = currState->tcr.hpd0;
->>>>>>> a56ab045
                 if (bits(currState->vaddr, 63, tsz) != 0x0 ||
                     currState->tcr.epd0)
                   fault = true;
@@ -809,10 +798,7 @@
                 ttbr = currState->tc->readMiscReg(MISCREG_TTBR1_EL1);
                 tsz = adjustTableSizeAArch64(64 - currState->tcr.t1sz);
                 tg = GrainMap_tg1[currState->tcr.tg1];
-<<<<<<< HEAD
-=======
                 currState->hpd = currState->tcr.hpd1;
->>>>>>> a56ab045
                 if (bits(currState->vaddr, 63, tsz) != mask(64-tsz) ||
                     currState->tcr.epd1)
                   fault = true;
@@ -831,11 +817,8 @@
             ttbr = currState->tc->readMiscReg(MISCREG_TTBR0_EL2);
             tsz = adjustTableSizeAArch64(64 - currState->tcr.t0sz);
             tg = GrainMap_tg0[currState->tcr.tg0];
-<<<<<<< HEAD
-=======
             currState->hpd = currState->hcr.e2h ?
                 currState->tcr.hpd0 : currState->tcr.hpd;
->>>>>>> a56ab045
             break;
 
           case 0xffff:
@@ -843,10 +826,7 @@
             ttbr = currState->tc->readMiscReg(MISCREG_TTBR1_EL2);
             tsz = adjustTableSizeAArch64(64 - currState->tcr.t1sz);
             tg = GrainMap_tg1[currState->tcr.tg1];
-<<<<<<< HEAD
-=======
             currState->hpd = currState->tcr.hpd1;
->>>>>>> a56ab045
             if (bits(currState->vaddr, 63, tsz) != mask(64-tsz) ||
                 currState->tcr.epd1 || !currState->hcr.e2h)
               fault = true;
@@ -865,10 +845,7 @@
                 ttbr = currState->tc->readMiscReg(MISCREG_TTBR0_EL3);
                 tsz = adjustTableSizeAArch64(64 - currState->tcr.t0sz);
                 tg = GrainMap_tg0[currState->tcr.tg0];
-<<<<<<< HEAD
-=======
                 currState->hpd = currState->tcr.hpd;
->>>>>>> a56ab045
                 break;
             default:
                 // invalid addr if top two bytes are not all 0s
