--- conflicted
+++ resolved
@@ -95,7 +95,7 @@
 void workmark(ThreadContext *tc, uint64_t workid, uint64_t threadid);
 void m5Syscall(ThreadContext *tc);
 void togglesync(ThreadContext *tc);
-<<<<<<< HEAD
+void triggerWorkloadEvent(ThreadContext *tc);
 void llvmtracemap(ThreadContext *tc, uint64_t base_ptr, uint64_t vaddr);
 void llvmtracereplay(ThreadContext *tc, uint64_t trace_ptr, uint64_t vaddr);
 void stream_nuca_region(ThreadContext *tc, Addr regionNameAddr, Addr start,
@@ -106,9 +106,6 @@
     Addr A, uint64_t property, uint64_t value);
 void stream_nuca_remap(ThreadContext *tc);
 uint64_t stream_nuca_get_cached_bytes(ThreadContext *tc, Addr start);
-=======
-void triggerWorkloadEvent(ThreadContext *tc);
->>>>>>> 5fa484e2
 
 /**
  * Execute a decoded M5 pseudo instruction
@@ -245,7 +242,18 @@
         invokeSimcall<ABI>(tc, togglesync);
         return true;
 
-<<<<<<< HEAD
+      case M5OP_WORKLOAD:
+        invokeSimcall<ABI>(tc, triggerWorkloadEvent);
+        return true;
+
+      case M5OP_SE_LLVM_TRACE_MAP:
+        invokeSimcall<ABI>(tc, llvmtracemap);
+        return true;
+
+      case M5OP_SE_LLVM_TRACE_REPLAY:
+        invokeSimcall<ABI>(tc, llvmtracereplay);
+        return true;
+
       case M5OP_STREAM_NUCA_REGION:
         invokeSimcall<ABI>(tc, stream_nuca_region);
         return true;
@@ -264,10 +272,6 @@
 
       case M5OP_STREAM_NUCA_GET_CACHED_BYTES:
         result = invokeSimcall<ABI>(tc, stream_nuca_get_cached_bytes);
-=======
-      case M5OP_WORKLOAD:
-        invokeSimcall<ABI>(tc, triggerWorkloadEvent);
->>>>>>> 5fa484e2
         return true;
 
       default:
