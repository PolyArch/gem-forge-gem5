--- conflicted
+++ resolved
@@ -92,12 +92,7 @@
 
   public:
     Ticked(ClockedObject &object_,
-<<<<<<< HEAD
-        const std::string &name_,
-        Stats::Scalar *imported_num_cycles = NULL,
-=======
         statistics::Scalar *imported_num_cycles = NULL,
->>>>>>> 5fa484e2
         Event::Priority priority = Event::CPU_Tick_Pri);
 
     virtual ~Ticked() { }
