/*
 * Copyright (c) 2017 Advanced Micro Devices, Inc.
 * All rights reserved.
 *
 * Redistribution and use in source and binary forms, with or without
 * modification, are permitted provided that the following conditions are
 * met: redistributions of source code must retain the above copyright
 * notice, this list of conditions and the following disclaimer;
 * redistributions in binary form must reproduce the above copyright
 * notice, this list of conditions and the following disclaimer in the
 * documentation and/or other materials provided with the distribution;
 * neither the name of the copyright holders nor the names of its
 * contributors may be used to endorse or promote products derived from
 * this software without specific prior written permission.
 *
 * THIS SOFTWARE IS PROVIDED BY THE COPYRIGHT HOLDERS AND CONTRIBUTORS
 * "AS IS" AND ANY EXPRESS OR IMPLIED WARRANTIES, INCLUDING, BUT NOT
 * LIMITED TO, THE IMPLIED WARRANTIES OF MERCHANTABILITY AND FITNESS FOR
 * A PARTICULAR PURPOSE ARE DISCLAIMED. IN NO EVENT SHALL THE COPYRIGHT
 * OWNER OR CONTRIBUTORS BE LIABLE FOR ANY DIRECT, INDIRECT, INCIDENTAL,
 * SPECIAL, EXEMPLARY, OR CONSEQUENTIAL DAMAGES (INCLUDING, BUT NOT
 * LIMITED TO, PROCUREMENT OF SUBSTITUTE GOODS OR SERVICES; LOSS OF USE,
 * DATA, OR PROFITS; OR BUSINESS INTERRUPTION) HOWEVER CAUSED AND ON ANY
 * THEORY OF LIABILITY, WHETHER IN CONTRACT, STRICT LIABILITY, OR TORT
 * (INCLUDING NEGLIGENCE OR OTHERWISE) ARISING IN ANY WAY OUT OF THE USE
 * OF THIS SOFTWARE, EVEN IF ADVISED OF THE POSSIBILITY OF SUCH DAMAGE.
 */

#ifndef __FUTEX_MAP_HH__
#define __FUTEX_MAP_HH__

#include <unordered_map>
#include <unordered_set>

#include <cpu/thread_context.hh>

/**
 * FutexKey class defines an unique identifier for a particular futex in the
 * system. The tgid and an address are the unique values needed as the key.
 */
class FutexKey {
  public:
    uint64_t addr;
    uint64_t tgid;

    FutexKey(uint64_t addr_in, uint64_t tgid_in);

    bool operator==(const FutexKey &in) const;
};

namespace std {
    /**
     * The unordered_map structure needs the parenthesis operator defined for
     * std::hash if a user defined key is used. Our key is is user defined
     * so we need to provide the hash functor.
     */
    template <>
    struct hash<FutexKey>
    {
        size_t operator()(const FutexKey& in) const;
    };
}

/**
 * WaiterState defines internal state of a waiter thread. The state
 * includes a pointer to the thread's context and its associated bitmask.
 */
class WaiterState {
  public:
    ThreadContext* tc;
    int bitmask;

    /**
     * this constructor is used if futex ops with bitset are used
     */
    WaiterState(ThreadContext* _tc, int _bitmask);

    /**
     * return true if the bit-wise AND of the wakeup_bitmask given by
     * a waking thread and this thread's internal bitmask is non-zero
     */
    bool checkMask(int wakeup_bitmask) const;
};

typedef std::list<WaiterState> WaiterList;

/**
 * FutexMap class holds a map of all futexes used in the system
 */
class FutexMap : public std::unordered_map<FutexKey, WaiterList>
{
  public:
    /** Inserts a futex into the map with one waiting TC */
    void suspend(Addr addr, uint64_t tgid, ThreadContext *tc);

    /** Wakes up at most count waiting threads on a futex */
    int wakeup(Addr addr, uint64_t tgid, int count);

    void suspend_bitset(Addr addr, uint64_t tgid, ThreadContext *tc,
                   int bitmask);

    int wakeup_bitset(Addr addr, uint64_t tgid, int bitmask);

    /**
     * This operation wakes a given number (val) of waiters. If there are
     * more threads waiting than woken, they are removed from the wait
     * queue of the futex pointed to by addr1 and added to the wait queue
     * of the futex pointed to by addr2. The number of waiter moved is
     * capped by count2 (misused timeout parameter).
     *
     * The return value is the number of waiters that are woken or
     * requeued.
     */
    int requeue(Addr addr1, uint64_t tgid, int count, int count2, Addr addr2);

    /**
     * Determine if the given thread context is currently waiting on a
     * futex wait operation on any of the futexes tracked by this FutexMap.
     */
    bool is_waiting(ThreadContext *tc);

  private:

<<<<<<< HEAD
        return woken_up + requeued;
    }

    /**
     * ! GemForge
     * This function replaces threads in the futex map.
     * Used to support take over from multiple threads.
     */
    void
    takeOverThread(ThreadContext *oldThread, ThreadContext *newThread) {
        for (auto &waiterList : *this) {
            for (auto &waiterState : waiterList.second) {
                if (waiterState.tc == oldThread) {
                    waiterState.tc = newThread;
                }
            }
        }
    }
=======
    std::unordered_set<ThreadContext *> waitingTcs;
>>>>>>> 0d703041
};

#endif // __FUTEX_MAP_HH__<|MERGE_RESOLUTION|>--- conflicted
+++ resolved
@@ -119,12 +119,6 @@
      */
     bool is_waiting(ThreadContext *tc);
 
-  private:
-
-<<<<<<< HEAD
-        return woken_up + requeued;
-    }
-
     /**
      * ! GemForge
      * This function replaces threads in the futex map.
@@ -140,9 +134,10 @@
             }
         }
     }
-=======
+
+  private:
+
     std::unordered_set<ThreadContext *> waitingTcs;
->>>>>>> 0d703041
 };
 
 #endif // __FUTEX_MAP_HH__