--- conflicted
+++ resolved
@@ -106,7 +106,6 @@
 
     System *sys = tc->getSystemPtr();
 
-<<<<<<< HEAD
     /**
      *  NOTE by seanzw:
      *  The current exitImpl will actually ignore group option since
@@ -165,10 +164,6 @@
     // Uncessary for our new behavior.
     // if (group)
     //     *p->exitGroup = true;
-=======
-    if (group)
-        *p->exitGroup = true;
->>>>>>> a56ab045
 
     if (p->childClearTID)
         exitFutexWake(tc, p->childClearTID, p->tgid());
@@ -263,11 +258,7 @@
      * check to see if there is no more active thread in the system. If so,
      * exit the simulation loop
      */
-<<<<<<< HEAD
     activeContexts = 0;
-=======
-    int activeContexts = 0;
->>>>>>> a56ab045
     for (auto &system: sys->systemList)
         activeContexts += system->numRunningContexts();
 
@@ -382,11 +373,7 @@
 }
 
 SyscallReturn
-<<<<<<< HEAD
-lseekFunc(SyscallDesc *desc, int num, Process *p, ThreadContext *tc)
-=======
 lseekFunc(SyscallDesc *desc, int num, ThreadContext *tc)
->>>>>>> a56ab045
 {
     int index = 0;
     auto p = tc->getProcessPtr();
@@ -584,24 +571,14 @@
 }
 
 SyscallReturn
-<<<<<<< HEAD
-linkFunc(SyscallDesc *desc, int num, Process *p, ThreadContext *tc)
+linkFunc(SyscallDesc *desc, int num, ThreadContext *tc)
 {
     string path;
     string new_path;
-
-    int index = 0;
-    auto &virt_mem = tc->getMemProxy();
-=======
-linkFunc(SyscallDesc *desc, int num, ThreadContext *tc)
-{
-    string path;
-    string new_path;
     auto p = tc->getProcessPtr();
 
     int index = 0;
     auto &virt_mem = tc->getVirtProxy();
->>>>>>> a56ab045
     if (!virt_mem.tryReadString(path, p->getSyscallArg(tc, index)))
         return -EFAULT;
     if (!virt_mem.tryReadString(new_path, p->getSyscallArg(tc, index)))
@@ -615,16 +592,6 @@
 }
 
 SyscallReturn
-<<<<<<< HEAD
-symlinkFunc(SyscallDesc *desc, int num, Process *p, ThreadContext *tc)
-{
-    string path;
-    string new_path;
-
-    int index = 0;
-    auto &virt_mem = tc->getMemProxy();
-    if (!virt_mem.tryReadString(path, p->getSyscallArg(tc, index)))
-=======
 symlinkFunc(SyscallDesc *desc, int num, ThreadContext *tc)
 {
     string path;
@@ -636,7 +603,6 @@
     if (!virt_mem.tryReadString(path, p->getSyscallArg(tc, index)))
         return -EFAULT;
     if (!virt_mem.tryReadString(new_path, p->getSyscallArg(tc, index)))
->>>>>>> a56ab045
         return -EFAULT;
     if (!virt_mem.tryReadString(new_path, p->getSyscallArg(tc, index)))
         return -EFAULT;
@@ -644,33 +610,20 @@
     path = p->absolutePath(path, true);
     new_path = p->absolutePath(new_path, true);
 
-<<<<<<< HEAD
+    path = p->absolutePath(path, true);
+    new_path = p->absolutePath(new_path, true);
+
     int result = symlink(path.c_str(), new_path.c_str());
     return (result == -1) ? -errno : result;
 }
 
 SyscallReturn
-mkdirFunc(SyscallDesc *desc, int num, Process *p, ThreadContext *tc)
-{
-    int index = 0;
-    std::string path;
-    if (!tc->getMemProxy().tryReadString(path, p->getSyscallArg(tc, index)))
-=======
-    path = p->absolutePath(path, true);
-    new_path = p->absolutePath(new_path, true);
-
-    int result = symlink(path.c_str(), new_path.c_str());
-    return (result == -1) ? -errno : result;
-}
-
-SyscallReturn
 mkdirFunc(SyscallDesc *desc, int num, ThreadContext *tc)
 {
     auto p = tc->getProcessPtr();
     int index = 0;
     std::string path;
     if (!tc->getVirtProxy().tryReadString(path, p->getSyscallArg(tc, index)))
->>>>>>> a56ab045
         return -EFAULT;
 
     path = p->checkPathRedirect(path);
@@ -985,8 +938,6 @@
 pipeImpl(SyscallDesc *desc, int callnum, ThreadContext *tc, bool pseudo_pipe,
          bool is_pipe2)
 {
-<<<<<<< HEAD
-=======
     Addr tgt_addr = 0;
     int flags = 0;
     auto p = tc->getProcessPtr();
@@ -998,7 +949,6 @@
         }
     }
 
->>>>>>> a56ab045
     int sim_fds[2], tgt_fds[2];
 
     int pipe_retval = pipe(sim_fds);
@@ -1029,9 +979,6 @@
         tc->setIntReg(SyscallPseudoReturnReg, tgt_fds[1]);
         return tgt_fds[0];
     }
-
-    int index = 0;
-    Addr tgt_addr = p->getSyscallArg(tc, index);
 
     /**
      * Copy the target file descriptors into buffer space and then copy
@@ -1959,658 +1906,4 @@
                             (struct sockaddr *)valBuf.bufferPtr(), len);
 
     return (status == -1) ? -errno : status;
-}
-
-SyscallReturn
-mknodFunc(SyscallDesc *desc, int num, Process *p, ThreadContext *tc)
-{
-    int index = 0;
-    std::string path;
-    if (!tc->getMemProxy().tryReadString(path, p->getSyscallArg(tc, index)))
-        return -EFAULT;
-
-    path = p->checkPathRedirect(path);
-    mode_t mode = p->getSyscallArg(tc, index);
-    dev_t dev = p->getSyscallArg(tc, index);
-
-    auto result = mknod(path.c_str(), mode, dev);
-    return (result == -1) ? -errno : result;
-}
-
-SyscallReturn
-chdirFunc(SyscallDesc *desc, int num, Process *p, ThreadContext *tc)
-{
-    int index = 0;
-    std::string path;
-    if (!tc->getMemProxy().tryReadString(path, p->getSyscallArg(tc, index)))
-        return -EFAULT;
-
-    std::string tgt_cwd;
-    if (startswith(path, "/")) {
-        tgt_cwd = path;
-    } else {
-        char buf[PATH_MAX];
-        tgt_cwd = realpath((p->tgtCwd + "/" + path).c_str(), buf);
-    }
-    std::string host_cwd = p->checkPathRedirect(tgt_cwd);
-
-    int result = chdir(host_cwd.c_str());
-
-    if (result == -1)
-        return -errno;
-
-    p->hostCwd = host_cwd;
-    p->tgtCwd = tgt_cwd;
-    return result;
-}
-
-SyscallReturn
-rmdirFunc(SyscallDesc *desc, int num, Process *p, ThreadContext *tc)
-{
-    int index = 0;
-    std::string path;
-    if (!tc->getMemProxy().tryReadString(path, p->getSyscallArg(tc, index)))
-        return -EFAULT;
-
-    path = p->checkPathRedirect(path);
-
-    auto result = rmdir(path.c_str());
-    return (result == -1) ? -errno : result;
-}
-
-#if defined(SYS_getdents) || defined(SYS_getdents64)
-template<typename DE, int SYS_NUM>
-static SyscallReturn
-getdentsImpl(SyscallDesc *desc, int callnum, Process *p, ThreadContext *tc)
-{
-    int index = 0;
-    int tgt_fd = p->getSyscallArg(tc, index);
-    Addr buf_ptr = p->getSyscallArg(tc, index);
-    unsigned count = p->getSyscallArg(tc, index);
-
-    auto hbfdp = std::dynamic_pointer_cast<HBFDEntry>((*p->fds)[tgt_fd]);
-    if (!hbfdp)
-        return -EBADF;
-    int sim_fd = hbfdp->getSimFD();
-
-    BufferArg buf_arg(buf_ptr, count);
-    auto status = syscall(SYS_NUM, sim_fd, buf_arg.bufferPtr(), count);
-
-    if (status == -1)
-        return -errno;
-
-    unsigned traversed = 0;
-    while (traversed < status) {
-        DE *buffer = (DE*)((Addr)buf_arg.bufferPtr() + traversed);
-
-        auto host_reclen = buffer->d_reclen;
-
-        /**
-         * Convert the byte ordering from the host to the target before
-         * passing the data back into the target's address space to preserve
-         * endianness.
-         */
-        buffer->d_ino = htog(buffer->d_ino);
-        buffer->d_off = htog(buffer->d_off);
-        buffer->d_reclen = htog(buffer->d_reclen);
-
-        traversed += host_reclen;
-    }
-
-    buf_arg.copyOut(tc->getMemProxy());
-    return status;
-}
-#endif
-
-#if defined(SYS_getdents)
-SyscallReturn
-getdentsFunc(SyscallDesc *desc, int callnum, Process *p, ThreadContext *tc)
-{
-    typedef struct linux_dirent {
-        unsigned long d_ino;
-        unsigned long d_off;
-        unsigned short d_reclen;
-        char dname[];
-    } LinDent;
-
-    return getdentsImpl<LinDent, SYS_getdents>(desc, callnum, p, tc);
-}
-#endif
-
-#if defined(SYS_getdents64)
-SyscallReturn
-getdents64Func(SyscallDesc *desc, int callnum, Process *p, ThreadContext *tc)
-{
-    typedef struct linux_dirent64 {
-        ino64_t d_ino;
-        off64_t d_off;
-        unsigned short d_reclen;
-        char dname[];
-    } LinDent64;
-
-    return getdentsImpl<LinDent64, SYS_getdents64>(desc, callnum, p, tc);
-}
-#endif
-
-SyscallReturn
-shutdownFunc(SyscallDesc *desc, int num, Process *p, ThreadContext *tc)
-{
-    int index = 0;
-    int tgt_fd = p->getSyscallArg(tc, index);
-    int how = p->getSyscallArg(tc, index);
-
-    auto sfdp = std::dynamic_pointer_cast<SocketFDEntry>((*p->fds)[tgt_fd]);
-    if (!sfdp)
-        return -EBADF;
-    int sim_fd = sfdp->getSimFD();
-
-    int retval = shutdown(sim_fd, how);
-
-    return (retval == -1) ? -errno : retval;
-}
-
-SyscallReturn
-bindFunc(SyscallDesc *desc, int num, Process *p, ThreadContext *tc)
-{
-    int index = 0;
-    int tgt_fd = p->getSyscallArg(tc, index);
-    Addr buf_ptr = p->getSyscallArg(tc, index);
-    int addrlen = p->getSyscallArg(tc, index);
-
-    BufferArg bufSock(buf_ptr, addrlen);
-    bufSock.copyIn(tc->getMemProxy());
-
-    auto sfdp = std::dynamic_pointer_cast<SocketFDEntry>((*p->fds)[tgt_fd]);
-    if (!sfdp)
-        return -EBADF;
-    int sim_fd = sfdp->getSimFD();
-
-    int status = ::bind(sim_fd,
-                        (struct sockaddr *)bufSock.bufferPtr(),
-                        addrlen);
-
-    return (status == -1) ? -errno : status;
-}
-
-SyscallReturn
-listenFunc(SyscallDesc *desc, int num, Process *p, ThreadContext *tc)
-{
-    int index = 0;
-    int tgt_fd = p->getSyscallArg(tc, index);
-    int backlog = p->getSyscallArg(tc, index);
-
-    auto sfdp = std::dynamic_pointer_cast<SocketFDEntry>((*p->fds)[tgt_fd]);
-    if (!sfdp)
-        return -EBADF;
-    int sim_fd = sfdp->getSimFD();
-
-    int status = listen(sim_fd, backlog);
-
-    return (status == -1) ? -errno : status;
-}
-
-SyscallReturn
-connectFunc(SyscallDesc *desc, int num, Process *p, ThreadContext *tc)
-{
-    int index = 0;
-    int tgt_fd = p->getSyscallArg(tc, index);
-    Addr buf_ptr = p->getSyscallArg(tc, index);
-    int addrlen = p->getSyscallArg(tc, index);
-
-    BufferArg addr(buf_ptr, addrlen);
-    addr.copyIn(tc->getMemProxy());
-
-    auto sfdp = std::dynamic_pointer_cast<SocketFDEntry>((*p->fds)[tgt_fd]);
-    if (!sfdp)
-        return -EBADF;
-    int sim_fd = sfdp->getSimFD();
-
-    int status = connect(sim_fd,
-                         (struct sockaddr *)addr.bufferPtr(),
-                         (socklen_t)addrlen);
-
-    return (status == -1) ? -errno : status;
-}
-
-SyscallReturn
-recvfromFunc(SyscallDesc *desc, int num, Process *p, ThreadContext *tc)
-{
-    int index = 0;
-    int tgt_fd = p->getSyscallArg(tc, index);
-    Addr bufrPtr = p->getSyscallArg(tc, index);
-    size_t bufrLen = p->getSyscallArg(tc, index);
-    int flags = p->getSyscallArg(tc, index);
-    Addr addrPtr = p->getSyscallArg(tc, index);
-    Addr addrlenPtr = p->getSyscallArg(tc, index);
-
-    auto sfdp = std::dynamic_pointer_cast<SocketFDEntry>((*p->fds)[tgt_fd]);
-    if (!sfdp)
-        return -EBADF;
-    int sim_fd = sfdp->getSimFD();
-
-    // Reserve buffer space.
-    BufferArg bufrBuf(bufrPtr, bufrLen);
-
-    // Get address length.
-    socklen_t addrLen = 0;
-    if (addrlenPtr != 0) {
-        // Read address length parameter.
-        BufferArg addrlenBuf(addrlenPtr, sizeof(socklen_t));
-        addrlenBuf.copyIn(tc->getMemProxy());
-        addrLen = *((socklen_t *)addrlenBuf.bufferPtr());
-    }
-
-    struct sockaddr sa, *sap = NULL;
-    if (addrLen != 0) {
-        BufferArg addrBuf(addrPtr, addrLen);
-        addrBuf.copyIn(tc->getMemProxy());
-        memcpy(&sa, (struct sockaddr *)addrBuf.bufferPtr(),
-               sizeof(struct sockaddr));
-        sap = &sa;
-    }
-
-    ssize_t recvd_size = recvfrom(sim_fd,
-                                  (void *)bufrBuf.bufferPtr(),
-                                  bufrLen, flags, sap, (socklen_t *)&addrLen);
-
-    if (recvd_size == -1)
-        return -errno;
-
-    // Pass the received data out.
-    bufrBuf.copyOut(tc->getMemProxy());
-
-    // Copy address to addrPtr and pass it on.
-    if (sap != NULL) {
-        BufferArg addrBuf(addrPtr, addrLen);
-        memcpy(addrBuf.bufferPtr(), sap, sizeof(sa));
-        addrBuf.copyOut(tc->getMemProxy());
-    }
-
-    // Copy len to addrlenPtr and pass it on.
-    if (addrLen != 0) {
-        BufferArg addrlenBuf(addrlenPtr, sizeof(socklen_t));
-        *(socklen_t *)addrlenBuf.bufferPtr() = addrLen;
-        addrlenBuf.copyOut(tc->getMemProxy());
-    }
-
-    return recvd_size;
-}
-
-SyscallReturn
-sendtoFunc(SyscallDesc *desc, int num, Process *p, ThreadContext *tc)
-{
-    int index = 0;
-    int tgt_fd = p->getSyscallArg(tc, index);
-    Addr bufrPtr = p->getSyscallArg(tc, index);
-    size_t bufrLen = p->getSyscallArg(tc, index);
-    int flags = p->getSyscallArg(tc, index);
-    Addr addrPtr = p->getSyscallArg(tc, index);
-    socklen_t addrLen = p->getSyscallArg(tc, index);
-
-    auto sfdp = std::dynamic_pointer_cast<SocketFDEntry>((*p->fds)[tgt_fd]);
-    if (!sfdp)
-        return -EBADF;
-    int sim_fd = sfdp->getSimFD();
-
-    // Reserve buffer space.
-    BufferArg bufrBuf(bufrPtr, bufrLen);
-    bufrBuf.copyIn(tc->getMemProxy());
-
-    struct sockaddr sa, *sap = nullptr;
-    memset(&sa, 0, sizeof(sockaddr));
-    if (addrLen != 0) {
-        BufferArg addrBuf(addrPtr, addrLen);
-        addrBuf.copyIn(tc->getMemProxy());
-        memcpy(&sa, (sockaddr*)addrBuf.bufferPtr(), addrLen);
-        sap = &sa;
-    }
-
-    ssize_t sent_size = sendto(sim_fd,
-                               (void *)bufrBuf.bufferPtr(),
-                               bufrLen, flags, sap, (socklen_t)addrLen);
-
-    return (sent_size == -1) ? -errno : sent_size;
-}
-
-SyscallReturn
-recvmsgFunc(SyscallDesc *desc, int num, Process *p, ThreadContext *tc)
-{
-    int index = 0;
-    int tgt_fd = p->getSyscallArg(tc, index);
-    Addr msgPtr = p->getSyscallArg(tc, index);
-    int flags = p->getSyscallArg(tc, index);
-
-    auto sfdp = std::dynamic_pointer_cast<SocketFDEntry>((*p->fds)[tgt_fd]);
-    if (!sfdp)
-        return -EBADF;
-    int sim_fd = sfdp->getSimFD();
-
-     /**
-      *  struct msghdr {
-      *     void         *msg_name;       // optional address
-      *    socklen_t     msg_namelen;    // size of address
-      *    struct iovec *msg_iov;        // iovec array
-      *    size_t        msg_iovlen;     // number entries in msg_iov
-      *    i                             // entries correspond to buffer
-      *    void         *msg_control;    // ancillary data
-      *    size_t        msg_controllen; // ancillary data buffer len
-      *    int           msg_flags;      // flags on received message
-      *  };
-      *
-      *  struct iovec {
-      *    void  *iov_base;              // starting address
-      *    size_t iov_len;               // number of bytes to transfer
-      *  };
-      */
-
-    /**
-     * The plan with this system call is to replace all of the pointers in the
-     * structure and the substructure with BufferArg class pointers. We will
-     * copy every field from the structures into our BufferArg classes.
-     */
-    BufferArg msgBuf(msgPtr, sizeof(struct msghdr));
-    msgBuf.copyIn(tc->getMemProxy());
-    struct msghdr *msgHdr = (struct msghdr *)msgBuf.bufferPtr();
-
-    /**
-     * We will use these address place holders to retain the pointers which
-     * we are going to replace with our own buffers in our simulator address
-     * space.
-     */
-    Addr msg_name_phold = 0;
-    Addr msg_iov_phold = 0;
-    Addr iovec_base_phold[msgHdr->msg_iovlen];
-    Addr msg_control_phold = 0;
-
-    /**
-     * Record msg_name pointer then replace with buffer pointer.
-     */
-    BufferArg *nameBuf = NULL;
-    if (msgHdr->msg_name) {
-        /*1*/msg_name_phold = (Addr)msgHdr->msg_name;
-        /*2*/nameBuf = new BufferArg(msg_name_phold, msgHdr->msg_namelen);
-        /*3*/nameBuf->copyIn(tc->getMemProxy());
-        /*4*/msgHdr->msg_name = nameBuf->bufferPtr();
-    }
-
-    /**
-     * Record msg_iov pointer then replace with buffer pointer. Also, setup
-     * an array of buffer pointers for the iovec structs record and replace
-     * their pointers with buffer pointers.
-     */
-    BufferArg *iovBuf = NULL;
-    BufferArg *iovecBuf[msgHdr->msg_iovlen];
-    for (int i = 0; i < msgHdr->msg_iovlen; i++) {
-        iovec_base_phold[i] = 0;
-        iovecBuf[i] = NULL;
-    }
-
-    if (msgHdr->msg_iov) {
-        /*1*/msg_iov_phold = (Addr)msgHdr->msg_iov;
-        /*2*/iovBuf = new BufferArg(msg_iov_phold, msgHdr->msg_iovlen *
-                                    sizeof(struct iovec));
-        /*3*/iovBuf->copyIn(tc->getMemProxy());
-        for (int i = 0; i < msgHdr->msg_iovlen; i++) {
-            if (((struct iovec *)iovBuf->bufferPtr())[i].iov_base) {
-                /*1*/iovec_base_phold[i] =
-                     (Addr)((struct iovec *)iovBuf->bufferPtr())[i].iov_base;
-                /*2*/iovecBuf[i] = new BufferArg(iovec_base_phold[i],
-                     ((struct iovec *)iovBuf->bufferPtr())[i].iov_len);
-                /*3*/iovecBuf[i]->copyIn(tc->getMemProxy());
-                /*4*/((struct iovec *)iovBuf->bufferPtr())[i].iov_base =
-                     iovecBuf[i]->bufferPtr();
-            }
-        }
-        /*4*/msgHdr->msg_iov = (struct iovec *)iovBuf->bufferPtr();
-    }
-
-    /**
-     * Record msg_control pointer then replace with buffer pointer.
-     */
-    BufferArg *controlBuf = NULL;
-    if (msgHdr->msg_control) {
-        /*1*/msg_control_phold = (Addr)msgHdr->msg_control;
-        /*2*/controlBuf = new BufferArg(msg_control_phold,
-                                        CMSG_ALIGN(msgHdr->msg_controllen));
-        /*3*/controlBuf->copyIn(tc->getMemProxy());
-        /*4*/msgHdr->msg_control = controlBuf->bufferPtr();
-    }
-
-    ssize_t recvd_size = recvmsg(sim_fd, msgHdr, flags);
-
-    if (recvd_size < 0)
-        return -errno;
-
-    if (msgHdr->msg_name) {
-        nameBuf->copyOut(tc->getMemProxy());
-        delete(nameBuf);
-        msgHdr->msg_name = (void *)msg_name_phold;
-    }
-
-    if (msgHdr->msg_iov) {
-        for (int i = 0; i< msgHdr->msg_iovlen; i++) {
-            if (((struct iovec *)iovBuf->bufferPtr())[i].iov_base) {
-                iovecBuf[i]->copyOut(tc->getMemProxy());
-                delete iovecBuf[i];
-                ((struct iovec *)iovBuf->bufferPtr())[i].iov_base =
-                (void *)iovec_base_phold[i];
-            }
-        }
-        iovBuf->copyOut(tc->getMemProxy());
-        delete iovBuf;
-        msgHdr->msg_iov = (struct iovec *)msg_iov_phold;
-    }
-
-    if (msgHdr->msg_control) {
-        controlBuf->copyOut(tc->getMemProxy());
-        delete(controlBuf);
-        msgHdr->msg_control = (void *)msg_control_phold;
-    }
-
-    msgBuf.copyOut(tc->getMemProxy());
-
-    return recvd_size;
-}
-
-SyscallReturn
-sendmsgFunc(SyscallDesc *desc, int num, Process *p, ThreadContext *tc)
-{
-    int index = 0;
-    int tgt_fd = p->getSyscallArg(tc, index);
-    Addr msgPtr = p->getSyscallArg(tc, index);
-    int flags = p->getSyscallArg(tc, index);
-
-    auto sfdp = std::dynamic_pointer_cast<SocketFDEntry>((*p->fds)[tgt_fd]);
-    if (!sfdp)
-        return -EBADF;
-    int sim_fd = sfdp->getSimFD();
-
-    /**
-     * Reserve buffer space.
-     */
-    BufferArg msgBuf(msgPtr, sizeof(struct msghdr));
-    msgBuf.copyIn(tc->getMemProxy());
-    struct msghdr msgHdr = *((struct msghdr *)msgBuf.bufferPtr());
-
-    /**
-     * Assuming msgHdr.msg_iovlen >= 1, then there is no point calling
-     * recvmsg without a buffer.
-     */
-    struct iovec *iovPtr = msgHdr.msg_iov;
-    BufferArg iovBuf((Addr)iovPtr, sizeof(struct iovec) * msgHdr.msg_iovlen);
-    iovBuf.copyIn(tc->getMemProxy());
-    struct iovec *iov = (struct iovec *)iovBuf.bufferPtr();
-    msgHdr.msg_iov = iov;
-
-    /**
-     * Cannot instantiate buffers till inside the loop.
-     * Create array to hold buffer addresses, to be used during copyIn of
-     * send data.
-     */
-    BufferArg **bufferArray = (BufferArg **)malloc(msgHdr.msg_iovlen
-                                                   * sizeof(BufferArg *));
-
-    /**
-     * Iterate through the iovec structures:
-     * Get the base buffer addreses, reserve iov_len amount of space for each.
-     * Put the buf address into the bufferArray for later retrieval.
-     */
-    for (int iovIndex = 0 ; iovIndex < msgHdr.msg_iovlen; iovIndex++) {
-        Addr basePtr = (Addr) iov[iovIndex].iov_base;
-        bufferArray[iovIndex] = new BufferArg(basePtr, iov[iovIndex].iov_len);
-        bufferArray[iovIndex]->copyIn(tc->getMemProxy());
-        iov[iovIndex].iov_base = bufferArray[iovIndex]->bufferPtr();
-    }
-
-    ssize_t sent_size = sendmsg(sim_fd, &msgHdr, flags);
-    int local_errno = errno;
-
-    /**
-     * Free dynamically allocated memory.
-     */
-    for (int iovIndex = 0 ; iovIndex < msgHdr.msg_iovlen; iovIndex++) {
-        BufferArg *baseBuf = ( BufferArg *)bufferArray[iovIndex];
-        delete(baseBuf);
-    }
-
-    /**
-     * Malloced above.
-     */
-    free(bufferArray);
-
-    return (sent_size < 0) ? -local_errno : sent_size;
-}
-
-SyscallReturn
-getsockoptFunc(SyscallDesc *desc, int num, Process *p, ThreadContext *tc)
-{
-    // union of all possible return value types from getsockopt
-    union val {
-        int i_val;
-        long l_val;
-        struct linger linger_val;
-        struct timeval timeval_val;
-    } val;
-
-    int index = 0;
-    int tgt_fd = p->getSyscallArg(tc, index);
-    int level = p->getSyscallArg(tc, index);
-    int optname = p->getSyscallArg(tc, index);
-    Addr valPtr = p->getSyscallArg(tc, index);
-    Addr lenPtr = p->getSyscallArg(tc, index);
-
-    auto sfdp = std::dynamic_pointer_cast<SocketFDEntry>((*p->fds)[tgt_fd]);
-    if (!sfdp)
-        return -EBADF;
-    int sim_fd = sfdp->getSimFD();
-
-    socklen_t len = sizeof(val);
-    int status = getsockopt(sim_fd, level, optname, &val, &len);
-
-    if (status == -1)
-        return -errno;
-
-    // copy val to valPtr and pass it on
-    BufferArg valBuf(valPtr, sizeof(val));
-    memcpy(valBuf.bufferPtr(), &val, sizeof(val));
-    valBuf.copyOut(tc->getMemProxy());
-
-    // copy len to lenPtr and pass  it on
-    BufferArg lenBuf(lenPtr, sizeof(len));
-    memcpy(lenBuf.bufferPtr(), &len, sizeof(len));
-    lenBuf.copyOut(tc->getMemProxy());
-
-    return status;
-}
-
-SyscallReturn
-getsocknameFunc(SyscallDesc *desc, int num, Process *p, ThreadContext *tc)
-{
-    int index = 0;
-    int tgt_fd = p->getSyscallArg(tc, index);
-    Addr addrPtr = p->getSyscallArg(tc, index);
-    Addr lenPtr = p->getSyscallArg(tc, index);
-
-    auto sfdp = std::dynamic_pointer_cast<SocketFDEntry>((*p->fds)[tgt_fd]);
-    if (!sfdp)
-        return -EBADF;
-    int sim_fd = sfdp->getSimFD();
-
-    // lenPtr is an in-out paramenter:
-    // sending the address length in, conveying the final length out
-
-    // Read in the value of len from the passed pointer.
-    BufferArg lenBuf(lenPtr, sizeof(socklen_t));
-    lenBuf.copyIn(tc->getMemProxy());
-    socklen_t len = *(socklen_t *)lenBuf.bufferPtr();
-
-    struct sockaddr sa;
-    int status = getsockname(sim_fd, &sa, &len);
-
-    if (status == -1)
-        return -errno;
-
-    // Copy address to addrPtr and pass it on.
-    BufferArg addrBuf(addrPtr, sizeof(sa));
-    memcpy(addrBuf.bufferPtr(), &sa, sizeof(sa));
-    addrBuf.copyOut(tc->getMemProxy());
-
-    // Copy len to lenPtr and pass  it on.
-    *(socklen_t *)lenBuf.bufferPtr() = len;
-    lenBuf.copyOut(tc->getMemProxy());
-
-    return status;
-}
-
-SyscallReturn
-getpeernameFunc(SyscallDesc *desc, int num, Process *p, ThreadContext *tc)
-{
-    int index = 0;
-    int tgt_fd = p->getSyscallArg(tc, index);
-    Addr sockAddrPtr = p->getSyscallArg(tc, index);
-    Addr addrlenPtr = p->getSyscallArg(tc, index);
-
-    auto sfdp = std::dynamic_pointer_cast<SocketFDEntry>((*p->fds)[tgt_fd]);
-    if (!sfdp)
-        return -EBADF;
-    int sim_fd = sfdp->getSimFD();
-
-    BufferArg bufAddrlen(addrlenPtr, sizeof(unsigned));
-    bufAddrlen.copyIn(tc->getMemProxy());
-    BufferArg bufSock(sockAddrPtr, *(unsigned *)bufAddrlen.bufferPtr());
-
-    int retval = getpeername(sim_fd,
-                             (struct sockaddr *)bufSock.bufferPtr(),
-                             (unsigned *)bufAddrlen.bufferPtr());
-
-    if (retval != -1) {
-        bufSock.copyOut(tc->getMemProxy());
-        bufAddrlen.copyOut(tc->getMemProxy());
-    }
-
-    return (retval == -1) ? -errno : retval;
-}
-
-SyscallReturn
-setsockoptFunc(SyscallDesc *desc, int num, Process *p, ThreadContext *tc)
-{
-    int index = 0;
-    int tgt_fd = p->getSyscallArg(tc, index);
-    int level = p->getSyscallArg(tc, index);
-    int optname = p->getSyscallArg(tc, index);
-    Addr valPtr = p->getSyscallArg(tc, index);
-    socklen_t len = p->getSyscallArg(tc, index);
-
-    BufferArg valBuf(valPtr, len);
-    valBuf.copyIn(tc->getMemProxy());
-
-    auto sfdp = std::dynamic_pointer_cast<SocketFDEntry>((*p->fds)[tgt_fd]);
-    if (!sfdp)
-        return -EBADF;
-    int sim_fd = sfdp->getSimFD();
-
-    int status = setsockopt(sim_fd, level, optname,
-                            (struct sockaddr *)valBuf.bufferPtr(), len);
-
-    return (status == -1) ? -errno : status;
-}
+}