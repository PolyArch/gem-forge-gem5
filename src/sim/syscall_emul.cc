--- conflicted
+++ resolved
@@ -567,8 +567,6 @@
         return -EFAULT;
     if (!virt_mem.tryReadString(new_path, new_pathname))
         return -EFAULT;
-    if (!virt_mem.tryReadString(new_path, p->getSyscallArg(tc, index)))
-        return -EFAULT;
 
     path = p->absolutePath(path, true);
     new_path = p->absolutePath(new_path, true);
@@ -959,68 +957,7 @@
 }
 
 SyscallReturn
-<<<<<<< HEAD
-pipePseudoFunc(SyscallDesc *desc, int callnum, ThreadContext *tc)
-{
-    return pipeImpl(desc, callnum, tc, true);
-}
-
-SyscallReturn
-pipeFunc(SyscallDesc *desc, int callnum, ThreadContext *tc)
-{
-    return pipeImpl(desc, callnum, tc, false);
-}
-
-SyscallReturn
-pipe2Func(SyscallDesc *desc, int callnum, ThreadContext *tc)
-{
-    // call pipeImpl since the only difference between pipe and pipe2 is
-    // the flags values and what they do (at the end of pipeImpl)
-    return pipeImpl(desc, callnum, tc, false, true);
-}
-
-
-class GlobalYieldWakeupEvent : public GlobalEvent {
-  protected:
-    ThreadContext *tc;
-
-  public:
-    GlobalYieldWakeupEvent(Tick when, ThreadContext *_tc)
-        : GlobalEvent(when, Default_Pri, AutoDelete), tc(_tc) {}
-
-    void process() override {
-        DPRINTF(SyscallBase, "Wakeup shed_yield thread %d-%d.\n",
-            tc->cpuId(), tc->threadId());
-        tc->activate();
-    }
-
-    const char *description() const override {
-        return "sched_yield() wake up";
-    }
-};
-
-SyscallReturn schedyieldFunc(SyscallDesc *desc, int num, ThreadContext *tc) {
-    // Simply suspend the thread and schedule activate later.
-    auto wakeupTick = *(tc->getProcessPtr()->yieldWakeupTick);
-    DPRINTF(SyscallBase, "Thread sched_yield %d-%d, PC %#x, lat %lu.\n",
-        tc->cpuId(), tc->threadId(), tc->pcState().pc(), wakeupTick);
-    if (wakeupTick == 0) {
-        return 0;
-    }
-    tc->suspend();
-
-    // Schedule wakeup.
-    new GlobalYieldWakeupEvent(curTick() + wakeupTick, tc);
-
-    // Always succeed.
-    return 0;
-}
-
-SyscallReturn
-getpgrpFunc(SyscallDesc *desc, int callnum, ThreadContext *tc)
-=======
 getpgrpFunc(SyscallDesc *desc, ThreadContext *tc)
->>>>>>> b1b8af04
 {
     auto process = tc->getProcessPtr();
     return process->pgid();
