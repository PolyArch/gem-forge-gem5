--- conflicted
+++ resolved
@@ -45,12 +45,7 @@
 {
 
 Ticked::Ticked(ClockedObject &object_,
-<<<<<<< HEAD
-    const std::string &name_,
-    Stats::Scalar *imported_num_cycles,
-=======
     statistics::Scalar *imported_num_cycles,
->>>>>>> 5fa484e2
     Event::Priority priority) :
     object(object_),
     event([this]{ processClockEvent(); }, object_.name(), false, priority),
@@ -119,7 +114,7 @@
     Event::Priority priority) :
     ClockedObject(params),
     /* Make numCycles in Ticked */
-    Ticked(*this, this->name(), NULL, priority)
+    Ticked(*this, NULL, priority)
 { }
 
 void
