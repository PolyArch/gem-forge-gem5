--- conflicted
+++ resolved
@@ -216,13 +216,10 @@
     if (!event->squashed()) {
         // forward current cycle to the time when this event occurs.
         setCurTick(event->when());
-<<<<<<< HEAD
 
         DPRINTF(Event, "Process Event %s.\n", event->name());
-=======
         if (DTRACE(Event))
             event->trace("executed");
->>>>>>> b1b8af04
         event->process();
         DPRINTF(Event, "Process Event %s: Done.\n", event->name());
         if (event->isExitEvent()) {
