/*
 * Copyright (c) 2014-2016 Advanced Micro Devices, Inc.
 * Copyright (c) 2001-2005 The Regents of The University of Michigan
 * All rights reserved.
 *
 * Redistribution and use in source and binary forms, with or without
 * modification, are permitted provided that the following conditions are
 * met: redistributions of source code must retain the above copyright
 * notice, this list of conditions and the following disclaimer;
 * redistributions in binary form must reproduce the above copyright
 * notice, this list of conditions and the following disclaimer in the
 * documentation and/or other materials provided with the distribution;
 * neither the name of the copyright holders nor the names of its
 * contributors may be used to endorse or promote products derived from
 * this software without specific prior written permission.
 *
 * THIS SOFTWARE IS PROVIDED BY THE COPYRIGHT HOLDERS AND CONTRIBUTORS
 * "AS IS" AND ANY EXPRESS OR IMPLIED WARRANTIES, INCLUDING, BUT NOT
 * LIMITED TO, THE IMPLIED WARRANTIES OF MERCHANTABILITY AND FITNESS FOR
 * A PARTICULAR PURPOSE ARE DISCLAIMED. IN NO EVENT SHALL THE COPYRIGHT
 * OWNER OR CONTRIBUTORS BE LIABLE FOR ANY DIRECT, INDIRECT, INCIDENTAL,
 * SPECIAL, EXEMPLARY, OR CONSEQUENTIAL DAMAGES (INCLUDING, BUT NOT
 * LIMITED TO, PROCUREMENT OF SUBSTITUTE GOODS OR SERVICES; LOSS OF USE,
 * DATA, OR PROFITS; OR BUSINESS INTERRUPTION) HOWEVER CAUSED AND ON ANY
 * THEORY OF LIABILITY, WHETHER IN CONTRACT, STRICT LIABILITY, OR TORT
 * (INCLUDING NEGLIGENCE OR OTHERWISE) ARISING IN ANY WAY OUT OF THE USE
 * OF THIS SOFTWARE, EVEN IF ADVISED OF THE POSSIBILITY OF SUCH DAMAGE.
 */

#ifndef __PROCESS_HH__
#define __PROCESS_HH__

#include <inttypes.h>

#include <map>
#include <memory>
#include <string>
#include <vector>

#include "base/loader/memory_image.hh"
#include "base/statistics.hh"
#include "base/types.hh"
#include "mem/se_translating_port_proxy.hh"
#include "sim/fd_array.hh"
#include "sim/fd_entry.hh"
#include "sim/mem_state.hh"
#include "sim/sim_object.hh"

namespace gem5
{

GEM5_DEPRECATED_NAMESPACE(Loader, loader);
namespace loader
{
class ObjectFile;
} // namespace loader

struct ProcessParams;

class EmulatedDriver;
class EmulationPageTable;
class SEWorkload;
class SyscallDesc;
class SyscallReturn;
class System;
class ThreadContext;
class StreamNUCAManager;

class Process : public SimObject
{
  public:
    Process(const ProcessParams &params, EmulationPageTable *pTable,
            loader::ObjectFile *obj_file);

    void serialize(CheckpointOut &cp) const override;
    void unserialize(CheckpointIn &cp) override;

    void init() override;
    void initState() override;
    DrainState drain() override;

    virtual void syscall(ThreadContext *tc) { numSyscalls++; }

    inline uint64_t uid() { return _uid; }
    inline uint64_t euid() { return _euid; }
    inline uint64_t gid() { return _gid; }
    inline uint64_t egid() { return _egid; }
    inline uint64_t pid() { return _pid; }
    inline uint64_t ppid() { return _ppid; }
    inline uint64_t pgid() { return _pgid; }
    inline void pgid(uint64_t pgid) { _pgid = pgid; }
    inline uint64_t tgid() { return _tgid; }

    const char *progName() const { return executable.c_str(); }

    /**
     * Find an emulated device driver.
     *
     * @param filename Name of the device (under /dev)
     * @return Pointer to driver object if found, else nullptr
     */
    EmulatedDriver *findDriver(std::string filename);

    // This function acts as a callback to update the bias value in
    // the object file because the parameters needed to calculate the
    // bias are not available when the object file is created.
    void updateBias();
    Addr getBias();
    Addr getStartPC();
    loader::ObjectFile *getInterpreter();

    // This function allocates physical memory as backing store, and then maps
    // it into the virtual address space of the process. The range of virtual
    // addresses being configured starts at the address "vaddr" and is of size
    // "size" bytes. If some part of this range of virtual addresses is already
    // configured, this function will error out unless "clobber" is set. If
    // clobber is set, then those existing mappings will be replaced.
    //
    // If the beginning or end of the virtual address range does not perfectly
    // align to page boundaries, it will be expanded in either direction until
    // it does. This function will therefore set up *at least* the range
    // requested, and may configure more if necessary.
    void allocateMem(Addr vaddr, int64_t size, bool clobber=false);

    /// Attempt to fix up a fault at vaddr by allocating a page on the stack.
    /// @return Whether the fault has been fixed.
    bool fixupFault(Addr vaddr);

    // After getting registered with system object, tell process which
    // system-wide context id it is assigned.
    void
    assignThreadContext(ContextID context_id)
    {
        contextIds.push_back(context_id);
    }

    /**
     * After delegating a thread context to a child process
     * no longer should relate to the ThreadContext
     */
    void revokeThreadContext(int context_id);

    /**
     * Does mmap region grow upward or downward from mmapEnd?  Most
     * platforms grow downward, but a few (such as Alpha) grow upward
     * instead, so they can override this method to return false.
     */
    virtual bool mmapGrowsDown() const { return true; }

    /**
     * Maps a contiguous range of virtual addresses in this process's
     * address space to a contiguous range of physical addresses.
     * This function exists primarily to expose the map operation to
     * python, so that configuration scripts can set up mappings in SE mode.
     *
     * @param vaddr The starting virtual address of the range.
     * @param paddr The starting physical address of the range.
     * @param size The length of the range in bytes.
     * @param cacheable Specifies whether accesses are cacheable.
     * @return True if the map operation was successful.  (At this
     *           point in time, the map operation always succeeds.)
     */
    bool map(Addr vaddr, Addr paddr, int size, bool cacheable = true);

    void replicatePage(Addr vaddr, Addr new_paddr, ThreadContext *old_tc,
                       ThreadContext *new_tc, bool alloc_page);

    virtual void clone(ThreadContext *old_tc, ThreadContext *new_tc,
                       Process *new_p, RegVal flags);

    void encounterWorkMark(uint64_t markId);

    ProcessParams *myParams;

    // thread contexts associated with this process
    std::vector<ContextID> contextIds;

    // system object which owns this process
    System *system;

<<<<<<< HEAD
    // Enable lazy allocation.
    std::shared_ptr<bool> lazyAllocation;
    std::shared_ptr<Tick> yieldWakeupTick;

    Stats::Scalar numSyscalls;  // track how many system calls are executed
=======
    SEWorkload *seWorkload;
>>>>>>> 5fa484e2

    // flag for using architecture specific page table
    bool useArchPT;
    // running KVM requires special initialization
    bool kvmInSE;
    // flag for using the process as a thread which shares page tables
    bool useForClone;

    EmulationPageTable *pTable;

    // Memory proxy for initial image load.
    std::unique_ptr<SETranslatingPortProxy> initVirtMem;

    /**
     * Each instance of a Loader subclass will have a chance to try to load
     * an object file when tryLoaders is called. If they can't because they
     * aren't compatible with it (wrong arch, wrong OS, etc), then they
     * silently fail by returning nullptr so other loaders can try.
     */
    class Loader
    {
      public:
        Loader();

        /* Loader instances are singletons. */
        Loader(const Loader &) = delete;
        void operator=(const Loader &) = delete;

        virtual ~Loader() {}

        /**
         * Each subclass needs to implement this method. If the loader is
         * compatible with the passed in object file, it should return the
         * created Process object corresponding to it. If not, it should fail
         * silently and return nullptr. If there's a non-compatibliity related
         * error like file IO errors, etc., those should fail non-silently
         * with a panic or fail as normal.
         */
        virtual Process *load(const ProcessParams &params,
                              loader::ObjectFile *obj_file) = 0;
    };

    // Try all the Loader instance's "load" methods one by one until one is
    // successful. If none are, complain and fail.
    static Process *tryLoaders(const ProcessParams &params,
                               loader::ObjectFile *obj_file);

    loader::ObjectFile *objFile;
    loader::MemoryImage image;
    loader::MemoryImage interpImage;
    std::vector<std::string> argv;
    std::vector<std::string> envp;
    std::string executable;

    /**
     * Return an absolute path given a relative path paired with the current
     * working directory of the process running under simulation.
     *
     * @param path The relative path (generally a filename) that needs the
     * current working directory prepended.
     * @param host_fs A flag which determines whether to return a
     * path for the host filesystem or the filesystem of the process running
     * under simulation. Only matters if filesysem redirection is used to
     * replace files (or directories) that would normally appear via the
     * host filesystem.
     * @return String containing an absolute path.
     */
    std::string absolutePath(const std::string &path, bool host_fs);

    /**
     * Redirect file path if it matches any keys initialized by system object.
     * @param filename An input parameter containing either a relative path
     * or an absolute path. If given a relative path, the path will be
     * prepended to the current working directory of the simulation with
     * respect to the host filesystem.
     * @return String containing an absolute path.
     */
    std::string checkPathRedirect(const std::string &filename);

    /**
     * The cwd members are used to track changes to the current working
     * directory for the purpose of executing system calls which depend on
     * relative paths (i.e. open, chdir).
     *
     * The tgt member and host member may differ if the path for the current
     * working directory is redirected to point to a different location
     * (i.e. `cd /proc` should point to '$(gem5_repo)/m5out/fs/proc'
     * instead of '/proc').
     */
    std::string tgtCwd;
    std::string hostCwd;

    // Syscall emulation uname release.
    std::string release;

    // Id of the owner of the process
    uint64_t _uid;
    uint64_t _euid;
    uint64_t _gid;
    uint64_t _egid;

    // pid of the process and it's parent
    uint64_t _pid;
    uint64_t _ppid;
    uint64_t _pgid;
    uint64_t _tgid;

    // Emulated drivers available to this process
    std::vector<EmulatedDriver *> drivers;

    std::shared_ptr<FDArray> fds;

    // Current work mark index.
    uint64_t workMarkIndex = 0;

    bool *exitGroup;
    std::shared_ptr<MemState> memState;

    /**
     * Calls a futex wakeup at the address specified by this pointer when
     * this process exits.
     */
    uint64_t childClearTID;

    // Process was forked with SIGCHLD set.
    bool *sigchld;

<<<<<<< HEAD
    /**
     * Stream NUCA placement manager.
     */
    std::shared_ptr<StreamNUCAManager> streamNUCAManager;
=======
    // Contexts to wake up when this thread exits or calls execve
    std::vector<ContextID> vforkContexts;

    // Track how many system calls are executed
    statistics::Scalar numSyscalls;
>>>>>>> 5fa484e2
};

} // namespace gem5

#endif // __PROCESS_HH__<|MERGE_RESOLUTION|>--- conflicted
+++ resolved
@@ -170,7 +170,7 @@
 
     void encounterWorkMark(uint64_t markId);
 
-    ProcessParams *myParams;
+    const ProcessParams *myParams;
 
     // thread contexts associated with this process
     std::vector<ContextID> contextIds;
@@ -178,15 +178,11 @@
     // system object which owns this process
     System *system;
 
-<<<<<<< HEAD
     // Enable lazy allocation.
     std::shared_ptr<bool> lazyAllocation;
     std::shared_ptr<Tick> yieldWakeupTick;
 
-    Stats::Scalar numSyscalls;  // track how many system calls are executed
-=======
     SEWorkload *seWorkload;
->>>>>>> 5fa484e2
 
     // flag for using architecture specific page table
     bool useArchPT;
@@ -314,18 +310,16 @@
     // Process was forked with SIGCHLD set.
     bool *sigchld;
 
-<<<<<<< HEAD
     /**
      * Stream NUCA placement manager.
      */
     std::shared_ptr<StreamNUCAManager> streamNUCAManager;
-=======
+
     // Contexts to wake up when this thread exits or calls execve
     std::vector<ContextID> vforkContexts;
 
     // Track how many system calls are executed
     statistics::Scalar numSyscalls;
->>>>>>> 5fa484e2
 };
 
 } // namespace gem5
