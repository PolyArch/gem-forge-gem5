/*
 * Copyright (c) 2011-2014,2017-2019 ARM Limited
 * All rights reserved
 *
 * The license below extends only to copyright in the software and shall
 * not be construed as granting a license to any other intellectual
 * property including but not limited to intellectual property relating
 * to a hardware implementation of the functionality of the software
 * licensed hereunder.  You may use the software subject to the license
 * terms below provided that you ensure that this notice is replicated
 * unmodified and in its entirety in all distributions of the software,
 * modified or unmodified, in source code or in binary form.
 *
 * Copyright (c) 2003-2006 The Regents of The University of Michigan
 * Copyright (c) 2011 Regents of the University of California
 * All rights reserved.
 *
 * Redistribution and use in source and binary forms, with or without
 * modification, are permitted provided that the following conditions are
 * met: redistributions of source code must retain the above copyright
 * notice, this list of conditions and the following disclaimer;
 * redistributions in binary form must reproduce the above copyright
 * notice, this list of conditions and the following disclaimer in the
 * documentation and/or other materials provided with the distribution;
 * neither the name of the copyright holders nor the names of its
 * contributors may be used to endorse or promote products derived from
 * this software without specific prior written permission.
 *
 * THIS SOFTWARE IS PROVIDED BY THE COPYRIGHT HOLDERS AND CONTRIBUTORS
 * "AS IS" AND ANY EXPRESS OR IMPLIED WARRANTIES, INCLUDING, BUT NOT
 * LIMITED TO, THE IMPLIED WARRANTIES OF MERCHANTABILITY AND FITNESS FOR
 * A PARTICULAR PURPOSE ARE DISCLAIMED. IN NO EVENT SHALL THE COPYRIGHT
 * OWNER OR CONTRIBUTORS BE LIABLE FOR ANY DIRECT, INDIRECT, INCIDENTAL,
 * SPECIAL, EXEMPLARY, OR CONSEQUENTIAL DAMAGES (INCLUDING, BUT NOT
 * LIMITED TO, PROCUREMENT OF SUBSTITUTE GOODS OR SERVICES; LOSS OF USE,
 * DATA, OR PROFITS; OR BUSINESS INTERRUPTION) HOWEVER CAUSED AND ON ANY
 * THEORY OF LIABILITY, WHETHER IN CONTRACT, STRICT LIABILITY, OR TORT
 * (INCLUDING NEGLIGENCE OR OTHERWISE) ARISING IN ANY WAY OUT OF THE USE
 * OF THIS SOFTWARE, EVEN IF ADVISED OF THE POSSIBILITY OF SUCH DAMAGE.
 */

#include "sim/system.hh"

#include <algorithm>

#include "arch/remote_gdb.hh"
#include "arch/utility.hh"
#include "base/loader/object_file.hh"
#include "base/loader/symtab.hh"
#include "base/str.hh"
#include "base/trace.hh"
#include "config/use_kvm.hh"
#if USE_KVM
#include "cpu/kvm/base.hh"
#include "cpu/kvm/vm.hh"
#endif
#include "cpu/base.hh"
#include "cpu/thread_context.hh"
#include "debug/Loader.hh"
#include "debug/WorkItems.hh"
#include "mem/abstract_mem.hh"
#include "mem/physical.hh"
#include "params/System.hh"
#include "sim/byteswap.hh"
#include "sim/debug.hh"
#include "sim/full_system.hh"
#include "sim/redirect_path.hh"

/**
 * To avoid linking errors with LTO, only include the header if we
 * actually have a definition.
 */
#if THE_ISA != NULL_ISA
#include "kern/kernel_stats.hh"

#endif

using namespace std;
using namespace TheISA;

vector<System *> System::systemList;

int System::numSystemsRunning = 0;

System::System(Params *p)
    : SimObject(p), _systemPort("system_port", this),
      multiThread(p->multi_thread),
      pagePtr(0),
      init_param(p->init_param),
      physProxy(_systemPort, p->cache_line_size),
      workload(p->workload),
#if USE_KVM
      kvmVM(p->kvm_vm),
#else
      kvmVM(nullptr),
#endif
      physmem(name() + ".physmem", p->memories, p->mmap_using_noreserve),
      memoryMode(p->mem_mode),
      _cacheLineSize(p->cache_line_size),
      workItemsBegin(0),
      workItemsEnd(0),
      numWorkIds(p->num_work_ids),
      thermalModel(p->thermal_model),
      _params(p),
      _m5opRange(p->m5ops_base ?
                 RangeSize(p->m5ops_base, 0x10000) :
                 AddrRange(1, 0)), // Create an empty range if disabled
      totalNumInsts(0),
      redirectPaths(p->redirect_paths)
{
    if (workload)
        workload->system = this;

    // add self to global system list
    systemList.push_back(this);

#if USE_KVM
    if (kvmVM) {
        kvmVM->setSystem(this);
    }
#endif

    // check if the cache line size is a value known to work
    if (!(_cacheLineSize == 16 || _cacheLineSize == 32 ||
          _cacheLineSize == 64 || _cacheLineSize == 128))
        warn_once("Cache line size is neither 16, 32, 64 nor 128 bytes.\n");

    // Get the generic system master IDs
    MasterID tmp_id M5_VAR_USED;
    tmp_id = getMasterId(this, "writebacks");
    assert(tmp_id == Request::wbMasterId);
    tmp_id = getMasterId(this, "functional");
    assert(tmp_id == Request::funcMasterId);
    tmp_id = getMasterId(this, "interrupt");
    assert(tmp_id == Request::intMasterId);

    // increment the number of running systems
    numSystemsRunning++;

    // Set back pointers to the system in all memories
    for (int x = 0; x < params()->memories.size(); x++)
        params()->memories[x]->system(this);
}

System::~System()
{
<<<<<<< HEAD
    delete kernelSymtab;
    delete kernel;

    for (uint32_t j = 0; j < numWorkIds; j++) {
        delete workItemTickHistogram[j];
        delete workItemTickSum[j];
    }
=======
    for (uint32_t j = 0; j < numWorkIds; j++)
        delete workItemStats[j];
>>>>>>> b1b8af04
}

void
System::init()
{
    // check that the system port is connected
    if (!_systemPort.isConnected())
        panic("System port on %s is not connected.\n", name());
}

void
System::startup()
{
    SimObject::startup();

    // Now that we're about to start simulation, wait for GDB connections if
    // requested.
#if THE_ISA != NULL_ISA
    for (auto *tc: threadContexts) {
        auto *cpu = tc->getCpuPtr();
        auto id = tc->contextId();
        if (remoteGDB.size() <= id)
            continue;
        auto *rgdb = remoteGDB[id];

        if (cpu->waitForRemoteGDB()) {
            inform("%s: Waiting for a remote GDB connection on port %d.\n",
                   cpu->name(), rgdb->port());

            rgdb->connect();
        }
    }
#endif
}

Port &
System::getPort(const std::string &if_name, PortID idx)
{
    // no need to distinguish at the moment (besides checking)
    return _systemPort;
}

void
System::setMemoryMode(Enums::MemoryMode mode)
{
    assert(drainState() == DrainState::Drained);
    memoryMode = mode;
}

bool System::breakpoint()
{
    if (remoteGDB.size())
        return remoteGDB[0]->breakpoint();
    return false;
}

ContextID
System::registerThreadContext(ThreadContext *tc, ContextID assigned)
{
    int id = assigned;
    if (id == InvalidContextID) {
        // Find an unused context ID for this thread.
        id = 0;
        while (id < threadContexts.size() && threadContexts[id])
            id++;
    }

    if (threadContexts.size() <= id)
        threadContexts.resize(id + 1);

    fatal_if(threadContexts[id],
             "Cannot have two CPUs with the same id (%d)\n", id);

    threadContexts[id] = tc;
    for (auto *e: liveEvents)
        tc->schedule(e);

#if THE_ISA != NULL_ISA
    int port = getRemoteGDBPort();
    if (port) {
        RemoteGDB *rgdb = new RemoteGDB(this, tc, port + id);
        rgdb->listen();

        if (remoteGDB.size() <= id)
            remoteGDB.resize(id + 1);

        remoteGDB[id] = rgdb;
    }
#endif

    activeCpus.push_back(false);

    return id;
}

ThreadContext *
System::findFreeContext()
{
    for (auto &it : threadContexts) {
        if (ThreadContext::Halted == it->status())
            return it;
    }
    return nullptr;
}

bool
System::schedule(PCEvent *event)
{
    bool all = true;
    liveEvents.push_back(event);
    for (auto *tc: threadContexts)
        all = tc->schedule(event) && all;
    return all;
}

bool
System::remove(PCEvent *event)
{
    bool all = true;
    liveEvents.remove(event);
    for (auto *tc: threadContexts)
        all = tc->remove(event) && all;
    return all;
}

int
System::numRunningContexts()
{
    return std::count_if(
        threadContexts.cbegin(),
        threadContexts.cend(),
        [] (ThreadContext* tc) {
            return ((tc->status() != ThreadContext::Halted) &&
                    (tc->status() != ThreadContext::Halting));
        }
    );
}

void
System::replaceThreadContext(ThreadContext *tc, ContextID context_id)
{
    if (context_id >= threadContexts.size()) {
        panic("replaceThreadContext: bad id, %d >= %d\n",
              context_id, threadContexts.size());
    }

    for (auto *e: liveEvents) {
        threadContexts[context_id]->remove(e);
        tc->schedule(e);
    }
    threadContexts[context_id] = tc;
    if (context_id < remoteGDB.size())
        remoteGDB[context_id]->replaceThreadContext(tc);
}

bool
System::validKvmEnvironment() const
{
#if USE_KVM
    if (threadContexts.empty())
        return false;

    for (auto tc : threadContexts) {
        if (dynamic_cast<BaseKvmCPU*>(tc->getCpuPtr()) == nullptr) {
            return false;
        }
    }
    return true;
#else
    return false;
#endif
}

Addr
System::allocPhysPages(int npages)
{
    Addr return_addr = pagePtr << PageShift;
    pagePtr += npages;

    Addr next_return_addr = pagePtr << PageShift;

    if (_m5opRange.contains(next_return_addr)) {
        warn("Reached m5ops MMIO region\n");
        return_addr = 0xffffffff;
        pagePtr = 0xffffffff >> PageShift;
    }

    if ((pagePtr << PageShift) > physmem.totalSize()) {
        panic("Out of memory, please increase size of physical memory,"
              " request %d pages.", npages);
    }
    return return_addr;
}

Addr System::getInvalidPhysPage() const {
    Addr paddr = physmem.totalSize();
    AddrRange m5opRange(0xffff0000, 0xffffffff);
    if (m5opRange.contains(paddr)) {
        warn("Skip m5ops MMIO region\n");
        paddr = 0xffffffff;
    }
    return paddr;
}

Addr
System::memSize() const
{
    return physmem.totalSize();
}

Addr
System::freeMemSize() const
{
   return physmem.totalSize() - (pagePtr << PageShift);
}

bool
System::isMemAddr(Addr addr) const
{
    return physmem.isMemAddr(addr);
}

void
System::drainResume()
{
    totalNumInsts = 0;
}

void
System::serialize(CheckpointOut &cp) const
{
    SERIALIZE_SCALAR(pagePtr);

    // also serialize the memories in the system
    physmem.serializeSection(cp, "physmem");
}


void
System::unserialize(CheckpointIn &cp)
{
    UNSERIALIZE_SCALAR(pagePtr);

    // also unserialize the memories in the system
    physmem.unserializeSection(cp, "physmem");
}

void
System::regStats()
{
    SimObject::regStats();

    for (uint32_t j = 0; j < numWorkIds ; j++) {
        workItemTickHistogram[j] = new Stats::Histogram();
        stringstream namestr;
        ccprintf(namestr, "work_item_type%d", j);
        workItemTickHistogram[j]->init(20)
                         .name(name() + "." + namestr.str())
                         .desc("Run time histogram for " + namestr.str())
                         .prereq(*workItemTickHistogram[j]);
        workItemTickSum[j] = new Stats::Scalar();
        workItemTickSum[j]->name(name() + "." + namestr.str() + ".sum")
            .desc("Run time sum for " + namestr.str())
            .prereq(*workItemTickSum[j]);
    }
}

void
System::workItemEnd(uint32_t tid, uint32_t workid)
{
    std::pair<uint32_t,uint32_t> p(tid, workid);
    if (!lastWorkItemStarted.count(p))
        return;

    Tick samp = curTick() - lastWorkItemStarted[p];
    DPRINTF(WorkItems, "Work item end: %d\t%d\t%lld\n", tid, workid, samp);

    if (workid >= numWorkIds)
        fatal("Got workid greater than specified in system configuration\n");

    workItemTickHistogram[workid]->sample(samp);
    workItemTickSum[workid]->operator+=(samp);
    lastWorkItemStarted.erase(p);
}

void
System::printSystems()
{
    ios::fmtflags flags(cerr.flags());

    vector<System *>::iterator i = systemList.begin();
    vector<System *>::iterator end = systemList.end();
    for (; i != end; ++i) {
        System *sys = *i;
        cerr << "System " << sys->name() << ": " << hex << sys << endl;
    }

    cerr.flags(flags);
}

void
printSystems()
{
    System::printSystems();
}

std::string
System::stripSystemName(const std::string& master_name) const
{
    if (startswith(master_name, name())) {
        return master_name.substr(name().size());
    } else {
        return master_name;
    }
}

MasterID
System::lookupMasterId(const SimObject* obj) const
{
    MasterID id = Request::invldMasterId;

    // number of occurrences of the SimObject pointer
    // in the master list.
    auto obj_number = 0;

    for (int i = 0; i < masters.size(); i++) {
        if (masters[i].obj == obj) {
            id = i;
            obj_number++;
        }
    }

    fatal_if(obj_number > 1,
        "Cannot lookup MasterID by SimObject pointer: "
        "More than one master is sharing the same SimObject\n");

    return id;
}

MasterID
System::lookupMasterId(const std::string& master_name) const
{
    std::string name = stripSystemName(master_name);

    for (int i = 0; i < masters.size(); i++) {
        if (masters[i].masterName == name) {
            return i;
        }
    }

    return Request::invldMasterId;
}

MasterID
System::getGlobalMasterId(const std::string& master_name)
{
    return _getMasterId(nullptr, master_name);
}

MasterID
System::getMasterId(const SimObject* master, std::string submaster)
{
    auto master_name = leafMasterName(master, submaster);
    return _getMasterId(master, master_name);
}

MasterID
System::_getMasterId(const SimObject* master, const std::string& master_name)
{
    std::string name = stripSystemName(master_name);

    // CPUs in switch_cpus ask for ids again after switching
    for (int i = 0; i < masters.size(); i++) {
        if (masters[i].masterName == name) {
            return i;
        }
    }

    // Verify that the statistics haven't been enabled yet
    // Otherwise objects will have sized their stat buckets and
    // they will be too small

    if (Stats::enabled()) {
        fatal("Can't request a masterId after regStats(). "
                "You must do so in init().\n");
    }

    // Generate a new MasterID incrementally
    MasterID master_id = masters.size();

    // Append the new Master metadata to the group of system Masters.
    masters.emplace_back(master, name, master_id);

    return masters.back().masterId;
}

std::string
System::leafMasterName(const SimObject* master, const std::string& submaster)
{
    if (submaster.empty()) {
        return master->name();
    } else {
        // Get the full master name by appending the submaster name to
        // the root SimObject master name
        return master->name() + "." + submaster;
    }
}

std::string
System::getMasterName(MasterID master_id)
{
    if (master_id >= masters.size())
        fatal("Invalid master_id passed to getMasterName()\n");

    const auto& master_info = masters[master_id];
    return master_info.masterName;
}

System *
SystemParams::create()
{
    return new System(this);
}<|MERGE_RESOLUTION|>--- conflicted
+++ resolved
@@ -144,18 +144,10 @@
 
 System::~System()
 {
-<<<<<<< HEAD
-    delete kernelSymtab;
-    delete kernel;
-
     for (uint32_t j = 0; j < numWorkIds; j++) {
         delete workItemTickHistogram[j];
         delete workItemTickSum[j];
     }
-=======
-    for (uint32_t j = 0; j < numWorkIds; j++)
-        delete workItemStats[j];
->>>>>>> b1b8af04
 }
 
 void
