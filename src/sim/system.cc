--- conflicted
+++ resolved
@@ -154,15 +154,10 @@
 void
 System::Threads::quiesceTick(ContextID id, Tick when)
 {
-<<<<<<< HEAD
-#   if THE_ISA != NULL_ISA
-
-=======
->>>>>>> 5fa484e2
     auto &t = thread(id);
     BaseCPU *cpu = t.context->getCpuPtr();
 
-    if (!cpu->params()->do_quiesce)
+    if (!cpu->params().do_quiesce)
         return;
 
     DPRINTFS(Quiesce, cpu, "quiesceTick until %u\n", when);
@@ -289,46 +284,6 @@
     }
 }
 
-<<<<<<< HEAD
-bool
-System::validKvmEnvironment() const
-{
-#if USE_KVM
-    if (threads.empty())
-        return false;
-
-    for (auto *tc: threads) {
-        if (!dynamic_cast<BaseKvmCPU *>(tc->getCpuPtr()))
-            return false;
-    }
-
-    return true;
-#else
-    return false;
-#endif
-}
-
-Addr
-System::allocPhysPages(int npages)
-{
-    Addr return_addr = pagePtr << PageShift;
-    pagePtr += npages;
-
-    Addr next_return_addr = pagePtr << PageShift;
-
-    if (_m5opRange.contains(next_return_addr)) {
-        warn("Reached m5ops MMIO region\n");
-        return_addr = 0xffffffff;
-        pagePtr = 0xffffffff >> PageShift;
-    }
-
-    if ((pagePtr << PageShift) > physmem.totalSize()) {
-        panic("Out of memory, please increase size of physical memory,"
-              " request %d pages.", npages);
-    }
-    return return_addr;
-}
-
 Addr System::getInvalidPhysPage() const {
     Addr paddr = physmem.totalSize();
     AddrRange m5opRange(0xffff0000, 0xffffffff);
@@ -339,8 +294,6 @@
     return paddr;
 }
 
-=======
->>>>>>> 5fa484e2
 Addr
 System::memSize() const
 {
@@ -426,9 +379,8 @@
     SimObject::regStats();
 
     for (uint32_t j = 0; j < numWorkIds ; j++) {
-<<<<<<< HEAD
         workItemTickHistogram[j] = new Stats::Histogram();
-        stringstream namestr;
+        std::stringstream namestr;
         ccprintf(namestr, "work_item_type%d", j);
         workItemTickHistogram[j]->init(20)
                          .name(name() + "." + namestr.str())
@@ -438,15 +390,11 @@
         workItemTickSum[j]->name(name() + "." + namestr.str() + ".sum")
             .desc("Run time sum for " + namestr.str())
             .prereq(*workItemTickSum[j]);
-=======
         workItemStats[j] = new statistics::Histogram(this);
-        std::stringstream namestr;
-        ccprintf(namestr, "work_item_type%d", j);
         workItemStats[j]->init(20)
-                         .name(namestr.str())
+                         .name(namestr.str() + ".new")
                          .desc("Run time stat for" + namestr.str())
                          .prereq(*workItemStats[j]);
->>>>>>> 5fa484e2
     }
 }
 
