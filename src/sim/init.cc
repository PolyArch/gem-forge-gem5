/*
 * Copyright (c) 2012, 2017 ARM Limited
 * All rights reserved
 *
 * The license below extends only to copyright in the software and shall
 * not be construed as granting a license to any other intellectual
 * property including but not limited to intellectual property relating
 * to a hardware implementation of the functionality of the software
 * licensed hereunder.  You may use the software subject to the license
 * terms below provided that you ensure that this notice is replicated
 * unmodified and in its entirety in all distributions of the software,
 * modified or unmodified, in source code or in binary form.
 *
 * Copyright (c) 2000-2005 The Regents of The University of Michigan
 * Copyright (c) 2008 The Hewlett-Packard Development Company
 * All rights reserved.
 *
 * Redistribution and use in source and binary forms, with or without
 * modification, are permitted provided that the following conditions are
 * met: redistributions of source code must retain the above copyright
 * notice, this list of conditions and the following disclaimer;
 * redistributions in binary form must reproduce the above copyright
 * notice, this list of conditions and the following disclaimer in the
 * documentation and/or other materials provided with the distribution;
 * neither the name of the copyright holders nor the names of its
 * contributors may be used to endorse or promote products derived from
 * this software without specific prior written permission.
 *
 * THIS SOFTWARE IS PROVIDED BY THE COPYRIGHT HOLDERS AND CONTRIBUTORS
 * "AS IS" AND ANY EXPRESS OR IMPLIED WARRANTIES, INCLUDING, BUT NOT
 * LIMITED TO, THE IMPLIED WARRANTIES OF MERCHANTABILITY AND FITNESS FOR
 * A PARTICULAR PURPOSE ARE DISCLAIMED. IN NO EVENT SHALL THE COPYRIGHT
 * OWNER OR CONTRIBUTORS BE LIABLE FOR ANY DIRECT, INDIRECT, INCIDENTAL,
 * SPECIAL, EXEMPLARY, OR CONSEQUENTIAL DAMAGES (INCLUDING, BUT NOT
 * LIMITED TO, PROCUREMENT OF SUBSTITUTE GOODS OR SERVICES; LOSS OF USE,
 * DATA, OR PROFITS; OR BUSINESS INTERRUPTION) HOWEVER CAUSED AND ON ANY
 * THEORY OF LIABILITY, WHETHER IN CONTRACT, STRICT LIABILITY, OR TORT
 * (INCLUDING NEGLIGENCE OR OTHERWISE) ARISING IN ANY WAY OUT OF THE USE
 * OF THIS SOFTWARE, EVEN IF ADVISED OF THE POSSIBILITY OF SUCH DAMAGE.
 */

#include "pybind11/embed.h"

#include "sim/init.hh"

#include <map>
#include <string>

#include "base/cprintf.hh"
#include "python/pybind11/pybind.hh"
#include "python/pybind_init.hh"

namespace py = pybind11;

namespace gem5
{

pybind11::module_ *EmbeddedPyBind::mod = nullptr;

EmbeddedPyBind::EmbeddedPyBind(const char *_name,
                               void (*init_func)(py::module_ &),
                               const char *_base) :
    initFunc(init_func), name(_name), base(_base)
{
    init();
}

EmbeddedPyBind::EmbeddedPyBind(const char *_name,
                               void (*init_func)(py::module_ &)) :
    EmbeddedPyBind(_name, init_func, "")
{}

void
EmbeddedPyBind::init()
{
    // If this module is already registered, complain and stop.
    if (registered) {
        cprintf("Warning: %s already registered.\n", name);
        return;
    }

    auto &ready = getReady();
    auto &pending = getPending();

    // If we're not ready for this module yet, defer intialization.
    if (!mod || (!base.empty() && ready.find(base) == ready.end())) {
        pending.insert({std::string(base), this});
        return;
    }

    // We must be ready, so set this module up.
    initFunc(*mod);
    ready[name] = this;
    registered = true;

    // Find any other modules that were waiting for this one and init them.
    initPending(name);
}

void
EmbeddedPyBind::initPending(const std::string &finished)
{
    auto &pending = getPending();

    auto range = pending.equal_range(finished);
    std::list<std::pair<std::string, EmbeddedPyBind *>> todo(
        range.first, range.second);
    pending.erase(range.first, range.second);

    for (auto &entry: todo)
        entry.second->init();
}

std::map<std::string, EmbeddedPyBind *> &
EmbeddedPyBind::getReady()
{
    static std::map<std::string, EmbeddedPyBind *> ready;
    return ready;
}

std::multimap<std::string, EmbeddedPyBind *> &
EmbeddedPyBind::getPending()
{
<<<<<<< HEAD
    std::list<EmbeddedPyBind *> pending;

    py::module m_m5 = py::module("_m5");
    m_m5.attr("__package__") = py::cast("_m5");

    pybind_init_core(m_m5);
    pybind_init_debug(m_m5);

    pybind_init_event(m_m5);
    pybind_init_stats(m_m5);
    pybind_init_mcpat(m_m5);

    for (auto &kv : getMap()) {
        auto &obj = kv.second;
        if (obj->base.empty()) {
            obj->init(m_m5);
        } else {
            pending.push_back(obj);
        }
    }

    while (!pending.empty()) {
        for (auto it = pending.begin(); it != pending.end(); ) {
            EmbeddedPyBind &obj = **it;
            if (obj.depsReady()) {
                obj.init(m_m5);
                it = pending.erase(it);
            } else {
                ++it;
            }
        }
    }

#if PY_MAJOR_VERSION >= 3
    return m_m5.ptr();
#endif
=======
    static std::multimap<std::string, EmbeddedPyBind *> pending;
    return pending;
>>>>>>> 5fa484e2
}

void
EmbeddedPyBind::initAll(py::module_ &_m5)
{
    pybind_init_core(_m5);
    pybind_init_debug(_m5);

    pybind_init_event(_m5);
    pybind_init_stats(_m5);

    mod = &_m5;

    // Init all the modules that were waiting on the _m5 module itself.
    initPending("");
}

GEM5_PYBIND_MODULE_INIT(_m5, EmbeddedPyBind::initAll)

} // namespace gem5<|MERGE_RESOLUTION|>--- conflicted
+++ resolved
@@ -121,47 +121,8 @@
 std::multimap<std::string, EmbeddedPyBind *> &
 EmbeddedPyBind::getPending()
 {
-<<<<<<< HEAD
-    std::list<EmbeddedPyBind *> pending;
-
-    py::module m_m5 = py::module("_m5");
-    m_m5.attr("__package__") = py::cast("_m5");
-
-    pybind_init_core(m_m5);
-    pybind_init_debug(m_m5);
-
-    pybind_init_event(m_m5);
-    pybind_init_stats(m_m5);
-    pybind_init_mcpat(m_m5);
-
-    for (auto &kv : getMap()) {
-        auto &obj = kv.second;
-        if (obj->base.empty()) {
-            obj->init(m_m5);
-        } else {
-            pending.push_back(obj);
-        }
-    }
-
-    while (!pending.empty()) {
-        for (auto it = pending.begin(); it != pending.end(); ) {
-            EmbeddedPyBind &obj = **it;
-            if (obj.depsReady()) {
-                obj.init(m_m5);
-                it = pending.erase(it);
-            } else {
-                ++it;
-            }
-        }
-    }
-
-#if PY_MAJOR_VERSION >= 3
-    return m_m5.ptr();
-#endif
-=======
     static std::multimap<std::string, EmbeddedPyBind *> pending;
     return pending;
->>>>>>> 5fa484e2
 }
 
 void
@@ -172,6 +133,7 @@
 
     pybind_init_event(_m5);
     pybind_init_stats(_m5);
+    pybind_init_mcpat(_m5);
 
     mod = &_m5;
 
