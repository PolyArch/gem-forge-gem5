--- conflicted
+++ resolved
@@ -150,12 +150,7 @@
 SyscallReturn brkFunc(SyscallDesc *desc, int num, ThreadContext *tc);
 
 /// Target close() handler.
-<<<<<<< HEAD
-SyscallReturn closeFunc(SyscallDesc *desc, int num,
-                        Process *p, ThreadContext *tc);
-=======
 SyscallReturn closeFunc(SyscallDesc *desc, int num, ThreadContext *tc);
->>>>>>> a56ab045
 
 /// Target lseek() handler.
 SyscallReturn lseekFunc(SyscallDesc *desc, int num, ThreadContext *tc);
@@ -320,55 +315,6 @@
 // Target recvfrom() handler.
 SyscallReturn recvfromFunc(SyscallDesc *desc, int num, ThreadContext *tc);
 
-<<<<<<< HEAD
-// Target getpeername() handler.
-SyscallReturn getpeernameFunc(SyscallDesc *desc, int num,
-                              Process *p, ThreadContext *tc);
-
-// Target bind() handler.
-SyscallReturn bindFunc(SyscallDesc *desc, int num,
-                       Process *p, ThreadContext *tc);
-
-// Target listen() handler.
-SyscallReturn listenFunc(SyscallDesc *desc, int num,
-                         Process *p, ThreadContext *tc);
-
-// Target connect() handler.
-SyscallReturn connectFunc(SyscallDesc *desc, int num,
-                          Process *p, ThreadContext *tc);
-
-#if defined(SYS_getdents)
-// Target getdents() handler.
-SyscallReturn getdentsFunc(SyscallDesc *desc, int num,
-                           Process *p, ThreadContext *tc);
-#endif
-
-#if defined(SYS_getdents64)
-// Target getdents() handler.
-SyscallReturn getdents64Func(SyscallDesc *desc, int num,
-                           Process *p, ThreadContext *tc);
-#endif
-
-// Target sendto() handler.
-SyscallReturn sendtoFunc(SyscallDesc *desc, int num,
-                         Process *p, ThreadContext *tc);
-
-// Target recvfrom() handler.
-SyscallReturn recvfromFunc(SyscallDesc *desc, int num,
-                           Process *p, ThreadContext *tc);
-
-// Target recvmsg() handler.
-SyscallReturn recvmsgFunc(SyscallDesc *desc, int num,
-                          Process *p, ThreadContext *tc);
-
-// Target sendmsg() handler.
-SyscallReturn sendmsgFunc(SyscallDesc *desc, int num,
-                          Process *p, ThreadContext *tc);
-
-// Target getuid() handler.
-SyscallReturn getuidFunc(SyscallDesc *desc, int num,
-                         Process *p, ThreadContext *tc);
-=======
 // Target recvmsg() handler.
 SyscallReturn recvmsgFunc(SyscallDesc *desc, int num, ThreadContext *tc);
 
@@ -377,7 +323,6 @@
 
 // Target getuid() handler.
 SyscallReturn getuidFunc(SyscallDesc *desc, int num, ThreadContext *tc);
->>>>>>> a56ab045
 
 /// Target getgid() handler.
 SyscallReturn getgidFunc(SyscallDesc *desc, int num, ThreadContext *tc);
@@ -397,18 +342,6 @@
                          int index);
 
 // Target getsockopt() handler.
-<<<<<<< HEAD
-SyscallReturn getsockoptFunc(SyscallDesc *desc, int num,
-                             Process *p, ThreadContext *tc);
-
-// Target setsockopt() handler.
-SyscallReturn setsockoptFunc(SyscallDesc *desc, int num,
-                             Process *p, ThreadContext *tc);
-
-// Target getsockname() handler.
-SyscallReturn getsocknameFunc(SyscallDesc *desc, int num,
-                              Process *p, ThreadContext *tc);
-=======
 SyscallReturn getsockoptFunc(SyscallDesc *desc, int num, ThreadContext *tc);
 
 // Target setsockopt() handler.
@@ -416,7 +349,6 @@
 
 // Target getsockname() handler.
 SyscallReturn getsocknameFunc(SyscallDesc *desc, int num, ThreadContext *tc);
->>>>>>> a56ab045
 
 /// Futex system call
 /// Implemented by Daniel Sanchez
@@ -476,11 +408,7 @@
 
         // Ensure futex system call accessed atomically.
         BufferArg buf(uaddr, sizeof(int));
-<<<<<<< HEAD
-        buf.copyIn(tc->getMemProxy());
-=======
         buf.copyIn(tc->getVirtProxy());
->>>>>>> a56ab045
         int mem_val = *(int*)buf.bufferPtr();
         /*
          * For CMP_REQUEUE, the whole operation is only started only if
@@ -513,11 +441,7 @@
          */
         // get value from simulated-space
         BufferArg buf(uaddr2, sizeof(int));
-<<<<<<< HEAD
-        buf.copyIn(tc->getMemProxy());
-=======
         buf.copyIn(tc->getVirtProxy());
->>>>>>> a56ab045
         int oldval = *(int*)buf.bufferPtr();
         int newval = oldval;
         // extract op, oparg, cmp, cmparg from val3
@@ -541,11 +465,7 @@
             newval ^= wake_oparg;
         // copy updated value back to simulated-space
         *(int*)buf.bufferPtr() = newval;
-<<<<<<< HEAD
-        buf.copyOut(tc->getMemProxy());
-=======
         buf.copyOut(tc->getVirtProxy());
->>>>>>> a56ab045
         // perform the first wake-up
         int woken1 = futex_map.wakeup(uaddr, process->tgid(), val);
         int woken2 = 0;
@@ -798,11 +718,7 @@
     if (dfdp) {
         EmulatedDriver *emul_driver = dfdp->getDriver();
         if (emul_driver)
-<<<<<<< HEAD
-            return emul_driver->ioctl(p, tc, req);
-=======
             return emul_driver->ioctl(tc, req);
->>>>>>> a56ab045
     }
 
     auto sfdp = std::dynamic_pointer_cast<SocketFDEntry>((*p->fds)[tgt_fd]);
@@ -813,33 +729,20 @@
           case SIOCGIFCONF: {
             Addr conf_addr = p->getSyscallArg(tc, index);
             BufferArg conf_arg(conf_addr, sizeof(ifconf));
-<<<<<<< HEAD
-            conf_arg.copyIn(tc->getMemProxy());
-=======
             conf_arg.copyIn(tc->getVirtProxy());
->>>>>>> a56ab045
 
             ifconf *conf = (ifconf*)conf_arg.bufferPtr();
             Addr ifc_buf_addr = (Addr)conf->ifc_buf;
             BufferArg ifc_buf_arg(ifc_buf_addr, conf->ifc_len);
-<<<<<<< HEAD
-            ifc_buf_arg.copyIn(tc->getMemProxy());
-=======
             ifc_buf_arg.copyIn(tc->getVirtProxy());
->>>>>>> a56ab045
 
             conf->ifc_buf = (char*)ifc_buf_arg.bufferPtr();
 
             status = ioctl(sfdp->getSimFD(), req, conf_arg.bufferPtr());
             if (status != -1) {
                 conf->ifc_buf = (char*)ifc_buf_addr;
-<<<<<<< HEAD
-                ifc_buf_arg.copyOut(tc->getMemProxy());
-                conf_arg.copyOut(tc->getMemProxy());
-=======
                 ifc_buf_arg.copyOut(tc->getVirtProxy());
                 conf_arg.copyOut(tc->getVirtProxy());
->>>>>>> a56ab045
             }
 
             return status;
@@ -856,19 +759,11 @@
           case SIOCGIFMTU: {
             Addr req_addr = p->getSyscallArg(tc, index);
             BufferArg req_arg(req_addr, sizeof(ifreq));
-<<<<<<< HEAD
-            req_arg.copyIn(tc->getMemProxy());
-
-            status = ioctl(sfdp->getSimFD(), req, req_arg.bufferPtr());
-            if (status != -1)
-                req_arg.copyOut(tc->getMemProxy());
-=======
             req_arg.copyIn(tc->getVirtProxy());
 
             status = ioctl(sfdp->getSimFD(), req, req_arg.bufferPtr());
             if (status != -1)
                 req_arg.copyOut(tc->getVirtProxy());
->>>>>>> a56ab045
             return status;
           }
         }
@@ -971,11 +866,7 @@
             DPRINTF_SYSCALL(Verbose, "open%s: passing call to "
                             "driver open with path[%s]\n",
                             isopenat ? "at" : "", abs_path.c_str());
-<<<<<<< HEAD
-            return drv->open(p, tc, mode, host_flags);
-=======
             return drv->open(tc, mode, host_flags);
->>>>>>> a56ab045
         }
         /**
          * Fall through here for pass through to host devices, such
@@ -1010,12 +901,7 @@
     int sim_fd = -1;
     std::string used_path;
     std::vector<std::string> special_paths =
-<<<<<<< HEAD
-            { "/proc/meminfo/", "/system/", "/sys/", "/platform/",
-              "/etc/passwd" };
-=======
             { "/proc/meminfo/", "/system/", "/platform/", "/etc/passwd" };
->>>>>>> a56ab045
     for (auto entry : special_paths) {
         if (startswith(path, entry)) {
             sim_fd = OS::openSpecialFile(abs_path, p, tc);
@@ -1195,26 +1081,16 @@
 
 template <class OS>
 SyscallReturn
-<<<<<<< HEAD
-pollFunc(SyscallDesc *desc, int num, Process *p, ThreadContext *tc)
-{
-    int index = 0;
-=======
 pollFunc(SyscallDesc *desc, int num, ThreadContext *tc)
 {
     int index = 0;
     auto p = tc->getProcessPtr();
->>>>>>> a56ab045
     Addr fdsPtr = p->getSyscallArg(tc, index);
     int nfds = p->getSyscallArg(tc, index);
     int tmout = p->getSyscallArg(tc, index);
 
     BufferArg fdsBuf(fdsPtr, sizeof(struct pollfd) * nfds);
-<<<<<<< HEAD
-    fdsBuf.copyIn(tc->getMemProxy());
-=======
     fdsBuf.copyIn(tc->getVirtProxy());
->>>>>>> a56ab045
 
     /**
      * Record the target file descriptors in a local variable. We need to
@@ -1274,11 +1150,7 @@
      * Copy out the pollfd struct because the host may have updated fields
      * in the structure.
      */
-<<<<<<< HEAD
-    fdsBuf.copyOut(tc->getMemProxy());
-=======
     fdsBuf.copyOut(tc->getVirtProxy());
->>>>>>> a56ab045
 
     return status;
 }
@@ -1634,11 +1506,7 @@
     if (result < 0)
         return -errno;
 
-<<<<<<< HEAD
-    copyOutStatfsBuf<OS>(tc->getMemProxy(), bufPtr, &hostBuf);
-=======
     copyOutStatfsBuf<OS>(tc->getVirtProxy(), bufPtr, &hostBuf);
->>>>>>> a56ab045
     return 0;
 #else
     warnUnsupportedOS("statfs");
@@ -1652,10 +1520,7 @@
 {
     int index = 0;
 
-<<<<<<< HEAD
-=======
     auto p = tc->getProcessPtr();
->>>>>>> a56ab045
     RegVal flags = p->getSyscallArg(tc, index);
     RegVal newStack = p->getSyscallArg(tc, index);
     Addr ptidPtr = p->getSyscallArg(tc, index);
@@ -1817,16 +1682,10 @@
 /// Target readv() handler.
 template <class OS>
 SyscallReturn
-<<<<<<< HEAD
-readvFunc(SyscallDesc *desc, int callnum, Process *p, ThreadContext *tc)
-{
-    int index = 0;
-=======
 readvFunc(SyscallDesc *desc, int callnum, ThreadContext *tc)
 {
     int index = 0;
     auto p = tc->getProcessPtr();
->>>>>>> a56ab045
     int tgt_fd = p->getSyscallArg(tc, index);
 
     auto ffdp = std::dynamic_pointer_cast<FileFDEntry>((*p->fds)[tgt_fd]);
@@ -1834,22 +1693,14 @@
         return -EBADF;
     int sim_fd = ffdp->getSimFD();
 
-<<<<<<< HEAD
-    SETranslatingPortProxy &prox = tc->getMemProxy();
-=======
     PortProxy &prox = tc->getVirtProxy();
->>>>>>> a56ab045
     uint64_t tiov_base = p->getSyscallArg(tc, index);
     size_t count = p->getSyscallArg(tc, index);
     typename OS::tgt_iovec tiov[count];
     struct iovec hiov[count];
     for (size_t i = 0; i < count; ++i) {
         prox.readBlob(tiov_base + (i * sizeof(typename OS::tgt_iovec)),
-<<<<<<< HEAD
-                      (uint8_t*)&tiov[i], sizeof(typename OS::tgt_iovec));
-=======
                       &tiov[i], sizeof(typename OS::tgt_iovec));
->>>>>>> a56ab045
         hiov[i].iov_len = TheISA::gtoh(tiov[i].iov_len);
         hiov[i].iov_base = new char [hiov[i].iov_len];
     }
@@ -1860,11 +1711,7 @@
     for (size_t i = 0; i < count; ++i) {
         if (result != -1) {
             prox.writeBlob(TheISA::htog(tiov[i].iov_base),
-<<<<<<< HEAD
-                           (uint8_t*)hiov[i].iov_base, hiov[i].iov_len);
-=======
                            hiov[i].iov_base, hiov[i].iov_len);
->>>>>>> a56ab045
         }
         delete [] (char *)hiov[i].iov_base;
     }
@@ -2547,16 +2394,10 @@
 
 template <class OS>
 SyscallReturn
-<<<<<<< HEAD
-socketFunc(SyscallDesc *desc, int num, Process *p, ThreadContext *tc)
-{
-    int index = 0;
-=======
 socketFunc(SyscallDesc *desc, int num, ThreadContext *tc)
 {
     int index = 0;
     auto p = tc->getProcessPtr();
->>>>>>> a56ab045
     int domain = p->getSyscallArg(tc, index);
     int type = p->getSyscallArg(tc, index);
     int prot = p->getSyscallArg(tc, index);
@@ -2573,16 +2414,10 @@
 
 template <class OS>
 SyscallReturn
-<<<<<<< HEAD
-socketpairFunc(SyscallDesc *desc, int num, Process *p, ThreadContext *tc)
-{
-    int index = 0;
-=======
 socketpairFunc(SyscallDesc *desc, int num, ThreadContext *tc)
 {
     int index = 0;
     auto p = tc->getProcessPtr();
->>>>>>> a56ab045
     int domain = p->getSyscallArg(tc, index);
     int type = p->getSyscallArg(tc, index);
     int prot = p->getSyscallArg(tc, index);
@@ -2599,30 +2434,19 @@
     fds[0] = p->fds->allocFD(sfdp1);
     auto sfdp2 = std::make_shared<SocketFDEntry>(fds[1], domain, type, prot);
     fds[1] = p->fds->allocFD(sfdp2);
-<<<<<<< HEAD
-    svBuf.copyOut(tc->getMemProxy());
-=======
     svBuf.copyOut(tc->getVirtProxy());
->>>>>>> a56ab045
 
     return status;
 }
 
 template <class OS>
 SyscallReturn
-<<<<<<< HEAD
-selectFunc(SyscallDesc *desc, int callnum, Process *p, ThreadContext *tc)
-=======
 selectFunc(SyscallDesc *desc, int callnum, ThreadContext *tc)
->>>>>>> a56ab045
 {
     int retval;
 
     int index = 0;
-<<<<<<< HEAD
-=======
     auto p = tc->getProcessPtr();
->>>>>>> a56ab045
     int nfds_t = p->getSyscallArg(tc, index);
     Addr fds_read_ptr = p->getSyscallArg(tc, index);
     Addr fds_writ_ptr = p->getSyscallArg(tc, index);
@@ -2650,19 +2474,11 @@
      * Copy in the fd_set from the target.
      */
     if (fds_read_ptr)
-<<<<<<< HEAD
-        rd_t.copyIn(tc->getMemProxy());
-    if (fds_writ_ptr)
-        wr_t.copyIn(tc->getMemProxy());
-    if (fds_excp_ptr)
-        ex_t.copyIn(tc->getMemProxy());
-=======
         rd_t.copyIn(tc->getVirtProxy());
     if (fds_writ_ptr)
         wr_t.copyIn(tc->getVirtProxy());
     if (fds_excp_ptr)
         ex_t.copyIn(tc->getVirtProxy());
->>>>>>> a56ab045
 
     /**
      * We need to translate the target file descriptor set into a host file
@@ -2808,15 +2624,6 @@
     }
 
     if (fds_read_ptr)
-<<<<<<< HEAD
-        rd_t.copyOut(tc->getMemProxy());
-    if (fds_writ_ptr)
-        wr_t.copyOut(tc->getMemProxy());
-    if (fds_excp_ptr)
-        ex_t.copyOut(tc->getMemProxy());
-    if (time_val_ptr)
-        tp.copyOut(tc->getMemProxy());
-=======
         rd_t.copyOut(tc->getVirtProxy());
     if (fds_writ_ptr)
         wr_t.copyOut(tc->getVirtProxy());
@@ -2824,23 +2631,16 @@
         ex_t.copyOut(tc->getVirtProxy());
     if (time_val_ptr)
         tp.copyOut(tc->getVirtProxy());
->>>>>>> a56ab045
 
     return retval;
 }
 
 template <class OS>
 SyscallReturn
-<<<<<<< HEAD
-readFunc(SyscallDesc *desc, int num, Process *p, ThreadContext *tc)
-{
-    int index = 0;
-=======
 readFunc(SyscallDesc *desc, int num, ThreadContext *tc)
 {
     int index = 0;
     auto p = tc->getProcessPtr();
->>>>>>> a56ab045
     int tgt_fd = p->getSyscallArg(tc, index);
     Addr buf_ptr = p->getSyscallArg(tc, index);
     int nbytes = p->getSyscallArg(tc, index);
@@ -2861,27 +2661,17 @@
     int bytes_read = read(sim_fd, buf_arg.bufferPtr(), nbytes);
 
     if (bytes_read > 0)
-<<<<<<< HEAD
-        buf_arg.copyOut(tc->getMemProxy());
-=======
         buf_arg.copyOut(tc->getVirtProxy());
->>>>>>> a56ab045
 
     return (bytes_read == -1) ? -errno : bytes_read;
 }
 
 template <class OS>
 SyscallReturn
-<<<<<<< HEAD
-writeFunc(SyscallDesc *desc, int num, Process *p, ThreadContext *tc)
-{
-    int index = 0;
-=======
 writeFunc(SyscallDesc *desc, int num, ThreadContext *tc)
 {
     int index = 0;
     auto p = tc->getProcessPtr();
->>>>>>> a56ab045
     int tgt_fd = p->getSyscallArg(tc, index);
     Addr buf_ptr = p->getSyscallArg(tc, index);
     int nbytes = p->getSyscallArg(tc, index);
@@ -2892,11 +2682,7 @@
     int sim_fd = hbfdp->getSimFD();
 
     BufferArg buf_arg(buf_ptr, nbytes);
-<<<<<<< HEAD
-    buf_arg.copyIn(tc->getMemProxy());
-=======
     buf_arg.copyIn(tc->getVirtProxy());
->>>>>>> a56ab045
 
     struct pollfd pfd;
     pfd.fd = sim_fd;
@@ -2924,16 +2710,10 @@
 
 template <class OS>
 SyscallReturn
-<<<<<<< HEAD
-wait4Func(SyscallDesc *desc, int num, Process *p, ThreadContext *tc)
-{
-    int index = 0;
-=======
 wait4Func(SyscallDesc *desc, int num, ThreadContext *tc)
 {
     int index = 0;
     auto p = tc->getProcessPtr();
->>>>>>> a56ab045
     pid_t pid = p->getSyscallArg(tc, index);
     Addr statPtr = p->getSyscallArg(tc, index);
     int options = p->getSyscallArg(tc, index);
@@ -2982,11 +2762,7 @@
     const int EXITED = 0;
     BufferArg statusBuf(statPtr, sizeof(int));
     *(int *)statusBuf.bufferPtr() = EXITED;
-<<<<<<< HEAD
-    statusBuf.copyOut(tc->getMemProxy());
-=======
     statusBuf.copyOut(tc->getVirtProxy());
->>>>>>> a56ab045
 
     // Return the child PID.
     pid_t retval = iter->sender->pid();
@@ -2996,20 +2772,13 @@
 
 template <class OS>
 SyscallReturn
-<<<<<<< HEAD
-acceptFunc(SyscallDesc *desc, int num, Process *p, ThreadContext *tc)
-=======
 acceptFunc(SyscallDesc *desc, int num, ThreadContext *tc)
->>>>>>> a56ab045
 {
     struct sockaddr sa;
     socklen_t addrLen;
     int host_fd;
     int index = 0;
-<<<<<<< HEAD
-=======
     auto p = tc->getProcessPtr();
->>>>>>> a56ab045
     int tgt_fd = p->getSyscallArg(tc, index);
     Addr addrPtr = p->getSyscallArg(tc, index);
     Addr lenPtr = p->getSyscallArg(tc, index);
@@ -3037,22 +2806,14 @@
 
     if (lenPtr) {
         lenBufPtr = new BufferArg(lenPtr, sizeof(socklen_t));
-<<<<<<< HEAD
-        lenBufPtr->copyIn(tc->getMemProxy());
-=======
         lenBufPtr->copyIn(tc->getVirtProxy());
->>>>>>> a56ab045
         memcpy(&addrLen, (socklen_t *)lenBufPtr->bufferPtr(),
                sizeof(socklen_t));
     }
 
     if (addrPtr) {
         addrBufPtr = new BufferArg(addrPtr, sizeof(struct sockaddr));
-<<<<<<< HEAD
-        addrBufPtr->copyIn(tc->getMemProxy());
-=======
         addrBufPtr->copyIn(tc->getVirtProxy());
->>>>>>> a56ab045
         memcpy(&sa, (struct sockaddr *)addrBufPtr->bufferPtr(),
                sizeof(struct sockaddr));
     }
@@ -3064,21 +2825,13 @@
 
     if (addrPtr) {
         memcpy(addrBufPtr->bufferPtr(), &sa, sizeof(sa));
-<<<<<<< HEAD
-        addrBufPtr->copyOut(tc->getMemProxy());
-=======
         addrBufPtr->copyOut(tc->getVirtProxy());
->>>>>>> a56ab045
         delete(addrBufPtr);
     }
 
     if (lenPtr) {
         *(socklen_t *)lenBufPtr->bufferPtr() = addrLen;
-<<<<<<< HEAD
-        lenBufPtr->copyOut(tc->getMemProxy());
-=======
         lenBufPtr->copyOut(tc->getVirtProxy());
->>>>>>> a56ab045
         delete(lenBufPtr);
     }
 
@@ -3090,18 +2843,11 @@
 /// Target eventfd() function.
 template <class OS>
 SyscallReturn
-<<<<<<< HEAD
-eventfdFunc(SyscallDesc *desc, int num, Process *p, ThreadContext *tc)
+eventfdFunc(SyscallDesc *desc, int num, ThreadContext *tc)
 {
 #if defined(__linux__)
     int index = 0;
-=======
-eventfdFunc(SyscallDesc *desc, int num, ThreadContext *tc)
-{
-#if defined(__linux__)
-    int index = 0;
     auto p = tc->getProcessPtr();
->>>>>>> a56ab045
     unsigned initval = p->getSyscallArg(tc, index);
     int in_flags = p->getSyscallArg(tc, index);
 
