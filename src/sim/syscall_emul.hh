/*
 * Copyright (c) 2012-2013, 2015, 2019-2021 Arm Limited
 * Copyright (c) 2015 Advanced Micro Devices, Inc.
 * All rights reserved
 *
 * The license below extends only to copyright in the software and shall
 * not be construed as granting a license to any other intellectual
 * property including but not limited to intellectual property relating
 * to a hardware implementation of the functionality of the software
 * licensed hereunder.  You may use the software subject to the license
 * terms below provided that you ensure that this notice is replicated
 * unmodified and in its entirety in all distributions of the software,
 * modified or unmodified, in source code or in binary form.
 *
 * Copyright (c) 2003-2005 The Regents of The University of Michigan
 * All rights reserved.
 *
 * Redistribution and use in source and binary forms, with or without
 * modification, are permitted provided that the following conditions are
 * met: redistributions of source code must retain the above copyright
 * notice, this list of conditions and the following disclaimer;
 * redistributions in binary form must reproduce the above copyright
 * notice, this list of conditions and the following disclaimer in the
 * documentation and/or other materials provided with the distribution;
 * neither the name of the copyright holders nor the names of its
 * contributors may be used to endorse or promote products derived from
 * this software without specific prior written permission.
 *
 * THIS SOFTWARE IS PROVIDED BY THE COPYRIGHT HOLDERS AND CONTRIBUTORS
 * "AS IS" AND ANY EXPRESS OR IMPLIED WARRANTIES, INCLUDING, BUT NOT
 * LIMITED TO, THE IMPLIED WARRANTIES OF MERCHANTABILITY AND FITNESS FOR
 * A PARTICULAR PURPOSE ARE DISCLAIMED. IN NO EVENT SHALL THE COPYRIGHT
 * OWNER OR CONTRIBUTORS BE LIABLE FOR ANY DIRECT, INDIRECT, INCIDENTAL,
 * SPECIAL, EXEMPLARY, OR CONSEQUENTIAL DAMAGES (INCLUDING, BUT NOT
 * LIMITED TO, PROCUREMENT OF SUBSTITUTE GOODS OR SERVICES; LOSS OF USE,
 * DATA, OR PROFITS; OR BUSINESS INTERRUPTION) HOWEVER CAUSED AND ON ANY
 * THEORY OF LIABILITY, WHETHER IN CONTRACT, STRICT LIABILITY, OR TORT
 * (INCLUDING NEGLIGENCE OR OTHERWISE) ARISING IN ANY WAY OUT OF THE USE
 * OF THIS SOFTWARE, EVEN IF ADVISED OF THE POSSIBILITY OF SUCH DAMAGE.
 */

#ifndef __SIM_SYSCALL_EMUL_HH__
#define __SIM_SYSCALL_EMUL_HH__

#if (defined(__APPLE__) || defined(__OpenBSD__) ||      \
     defined(__FreeBSD__) || defined(__CYGWIN__) ||     \
     defined(__NetBSD__))
#define NO_STAT64 1
#else
#define NO_STAT64 0
#endif

///
/// @file syscall_emul.hh
///
/// This file defines objects used to emulate syscalls from the target
/// application on the host machine.

#if defined(__linux__)
#include <sched.h>
#include <sys/eventfd.h>
#include <sys/statfs.h>

#else
#include <sys/mount.h>

#endif

#ifdef __CYGWIN32__
#include <sys/fcntl.h>

#endif
#include <fcntl.h>
#include <net/if.h>
#include <poll.h>
#include <sys/ioctl.h>
#include <sys/mman.h>
#include <sys/socket.h>
#include <sys/stat.h>
#include <sys/time.h>
#include <sys/types.h>
#include <sys/uio.h>
#include <unistd.h>

#include <cerrno>
#include <memory>
#include <string>

#include "arch/generic/tlb.hh"
#include "base/intmath.hh"
#include "base/loader/object_file.hh"
#include "base/logging.hh"
#include "base/random.hh"
#include "base/trace.hh"
#include "base/types.hh"
#include "cpu/base.hh"
#include "cpu/thread_context.hh"
#include "kern/linux/linux.hh"
#include "mem/page_table.hh"
#include "mem/se_translating_port_proxy.hh"
#include "params/Process.hh"
#include "sim/emul_driver.hh"
#include "sim/futex_map.hh"
#include "sim/guest_abi.hh"
#include "sim/process.hh"
#include "sim/proxy_ptr.hh"
#include "sim/syscall_debug_macros.hh"
#include "sim/syscall_desc.hh"
#include "sim/syscall_emul_buf.hh"
#include "sim/syscall_return.hh"

#if defined(__APPLE__) && defined(__MACH__) && !defined(CMSG_ALIGN)
#define CMSG_ALIGN(len) (((len) + sizeof(size_t) - 1) & ~(sizeof(size_t) - 1))
#elif defined(__FreeBSD__) && !defined(CMSG_ALIGN)
#define CMSG_ALIGN(n) _ALIGN(n)
#endif

namespace gem5
{

//////////////////////////////////////////////////////////////////////
//
// The following emulation functions are generic enough that they
// don't need to be recompiled for different emulated OS's.  They are
// defined in sim/syscall_emul.cc.
//
//////////////////////////////////////////////////////////////////////

void warnUnsupportedOS(std::string syscall_name);

/// Handler for unimplemented syscalls that we haven't thought about.
SyscallReturn unimplementedFunc(SyscallDesc *desc, ThreadContext *tc);

/// Handler for unimplemented syscalls that we never intend to
/// implement (signal handling, etc.) and should not affect the correct
/// behavior of the program.  Prints a warning.  Return success to the target
/// program.
SyscallReturn ignoreFunc(SyscallDesc *desc, ThreadContext *tc);
/// Like above, but only prints a warning once per syscall desc it's used with.
SyscallReturn
ignoreWarnOnceFunc(SyscallDesc *desc, ThreadContext *tc);

/// Target exit() handler: terminate current context.
SyscallReturn exitFunc(SyscallDesc *desc, ThreadContext *tc, int status);

/// Target exit_group() handler: terminate simulation. (exit all threads)
SyscallReturn exitGroupFunc(SyscallDesc *desc, ThreadContext *tc, int status);

/// Target set_tid_address() handler.
SyscallReturn setTidAddressFunc(SyscallDesc *desc, ThreadContext *tc,
                                uint64_t tidPtr);

/// Target getpagesize() handler.
SyscallReturn getpagesizeFunc(SyscallDesc *desc, ThreadContext *tc);

/// Target brk() handler: set brk address.
SyscallReturn brkFunc(SyscallDesc *desc, ThreadContext *tc, VPtr<> new_brk);

/// Target close() handler.
SyscallReturn closeFunc(SyscallDesc *desc, ThreadContext *tc, int tgt_fd);

/// Target lseek() handler.
SyscallReturn lseekFunc(SyscallDesc *desc, ThreadContext *tc,
                        int tgt_fd, uint64_t offs, int whence);

/// Target _llseek() handler.
SyscallReturn _llseekFunc(SyscallDesc *desc, ThreadContext *tc,
                          int tgt_fd, uint64_t offset_high,
                          uint32_t offset_low, VPtr<> result_ptr, int whence);

/// Target shutdown() handler.
SyscallReturn shutdownFunc(SyscallDesc *desc, ThreadContext *tc,
                           int tgt_fd, int how);

/// Target shutdown() handler.
SyscallReturn shutdownFunc(SyscallDesc *desc, int num,
                           Process *p, ThreadContext *tc);

/// Target gethostname() handler.
SyscallReturn gethostnameFunc(SyscallDesc *desc, ThreadContext *tc,
                              VPtr<> buf_ptr, int name_len);

/// Target getcwd() handler.
SyscallReturn getcwdFunc(SyscallDesc *desc, ThreadContext *tc,
                         VPtr<> buf_ptr, unsigned long size);

/// Target unlink() handler.
SyscallReturn unlinkFunc(SyscallDesc *desc, ThreadContext *tc,
                         VPtr<> pathname);
SyscallReturn unlinkImpl(SyscallDesc *desc, ThreadContext *tc,
                         std::string path);

/// Target link() handler
SyscallReturn linkFunc(SyscallDesc *desc, ThreadContext *tc,
                       VPtr<> pathname, VPtr<> new_pathname);

/// Target symlink() handler.
SyscallReturn symlinkFunc(SyscallDesc *desc, ThreadContext *tc,
                          VPtr<> pathname, VPtr<> new_pathname);

/// Target link() handler
SyscallReturn linkFunc(SyscallDesc *desc, int num, Process *p,
                       ThreadContext *tc);

/// Target symlink() handler.
SyscallReturn symlinkFunc(SyscallDesc *desc, int num, Process *p,
                          ThreadContext *tc);

/// Target mkdir() handler.
SyscallReturn mkdirFunc(SyscallDesc *desc, ThreadContext *tc,
                        VPtr<> pathname, mode_t mode);
SyscallReturn mkdirImpl(SyscallDesc *desc, ThreadContext *tc,
                        std::string path, mode_t mode);

/// Target mknod() handler.
SyscallReturn mknodFunc(SyscallDesc *desc, ThreadContext *tc,
                        VPtr<> pathname, mode_t mode, dev_t dev);
SyscallReturn mknodImpl(SyscallDesc *desc, ThreadContext *tc,
                        std::string path, mode_t mode, dev_t dev);

/// Target chdir() handler.
SyscallReturn chdirFunc(SyscallDesc *desc, ThreadContext *tc, VPtr<> pathname);

// Target rmdir() handler.
SyscallReturn rmdirFunc(SyscallDesc *desc, ThreadContext *tc,
                        VPtr<> pathname);
SyscallReturn rmdirImpl(SyscallDesc *desc, ThreadContext *tc,
                        std::string path);

/// Target mknod() handler.
SyscallReturn mknodFunc(SyscallDesc *desc, int num,
                        Process *p, ThreadContext *tc);

/// Target chdir() handler.
SyscallReturn chdirFunc(SyscallDesc *desc, int num,
                        Process *p, ThreadContext *tc);

// Target rmdir() handler.
SyscallReturn rmdirFunc(SyscallDesc *desc, int num,
                        Process *p, ThreadContext *tc);

/// Target rename() handler.
SyscallReturn renameFunc(SyscallDesc *desc, ThreadContext *tc,
                         VPtr<> oldpath, VPtr<> newpath);
SyscallReturn renameImpl(SyscallDesc *desc, ThreadContext *tc,
                         std::string oldpath, std::string newpath);

/// Target truncate64() handler.
SyscallReturn truncate64Func(SyscallDesc *desc, ThreadContext *tc,
                             VPtr<> pathname, int64_t length);

/// Target ftruncate64() handler.
SyscallReturn ftruncate64Func(SyscallDesc *desc, ThreadContext *tc,
                              int tgt_fd, int64_t length);

/// Target umask() handler.
SyscallReturn umaskFunc(SyscallDesc *desc, ThreadContext *tc);

/// Target gettid() handler.
SyscallReturn gettidFunc(SyscallDesc *desc, ThreadContext *tc);

/// Target chown() handler.
SyscallReturn chownFunc(SyscallDesc *desc, ThreadContext *tc,
                        VPtr<> pathname, uint32_t owner, uint32_t group);
SyscallReturn chownImpl(SyscallDesc *desc, ThreadContext *tc,
                        std::string path, uint32_t owner, uint32_t group);

/// Target getpgrpFunc() handler.
SyscallReturn getpgrpFunc(SyscallDesc *desc, ThreadContext *tc);

/// Target setpgid() handler.
SyscallReturn setpgidFunc(SyscallDesc *desc, ThreadContext *tc,
                          int pid, int pgid);

/// Target fchown() handler.
SyscallReturn fchownFunc(SyscallDesc *desc, ThreadContext *tc,
                         int tgt_fd, uint32_t owner, uint32_t group);

/// Target dup() handler.
SyscallReturn dupFunc(SyscallDesc *desc, ThreadContext *tc,
                      int tgt_fd);

/// Target dup2() handler.
SyscallReturn dup2Func(SyscallDesc *desc, ThreadContext *tc,
                       int old_tgt_fd, int new_tgt_fd);

/// Target fcntl() handler.
SyscallReturn fcntlFunc(SyscallDesc *desc, ThreadContext *tc,
                        int tgt_fd, int cmd, guest_abi::VarArgs<int> varargs);

/// Target fcntl64() handler.
SyscallReturn fcntl64Func(SyscallDesc *desc, ThreadContext *tc,
                          int tgt_fd, int cmd);

/// Target pipe() handler.
SyscallReturn pipeFunc(SyscallDesc *desc, ThreadContext *tc, VPtr<> tgt_addr);

/// Target pipe() handler.
SyscallReturn pipe2Func(SyscallDesc *desc, ThreadContext *tc,
                        VPtr<> tgt_addr, int flags);

/// Target sched_yield() handler.
SyscallReturn schedYieldFunc(SyscallDesc *desc, ThreadContext *tc);

/// Target getpid() handler.
SyscallReturn getpidFunc(SyscallDesc *desc, ThreadContext *tc);

// Target getpeername() handler.
SyscallReturn getpeernameFunc(SyscallDesc *desc, ThreadContext *tc,
                              int tgt_fd, VPtr<> sockAddrPtr,
                              VPtr<> addrlenPtr);

// Target bind() handler.
SyscallReturn bindFunc(SyscallDesc *desc, ThreadContext *tc,
                       int tgt_fd, VPtr<> buf_ptr, int addrlen);

// Target listen() handler.
SyscallReturn listenFunc(SyscallDesc *desc, ThreadContext *tc,
                         int tgt_fd, int backlog);

// Target connect() handler.
SyscallReturn connectFunc(SyscallDesc *desc, ThreadContext *tc,
                          int tgt_fd, VPtr<> buf_ptr, int addrlen);

#if defined(SYS_getdents)
// Target getdents() handler.
SyscallReturn getdentsFunc(SyscallDesc *desc, ThreadContext *tc,
                           int tgt_fd, VPtr<> buf_ptr, unsigned count);
#endif

#if defined(SYS_getdents64)
// Target getdents() handler.
SyscallReturn getdents64Func(SyscallDesc *desc, ThreadContext *tc,
                             int tgt_fd, VPtr<> buf_ptr, unsigned count);
#endif

// Target recvmsg() handler.
SyscallReturn recvmsgFunc(SyscallDesc *desc, ThreadContext *tc,
                          int tgt_fd, VPtr<> msgPtr, int flags);

// Target sendmsg() handler.
SyscallReturn sendmsgFunc(SyscallDesc *desc, ThreadContext *tc,
                          int tgt_fd, VPtr<> msgPtr, int flags);

// Target getuid() handler.
SyscallReturn getuidFunc(SyscallDesc *desc, ThreadContext *tc);

/// Target getgid() handler.
SyscallReturn getgidFunc(SyscallDesc *desc, ThreadContext *tc);

/// Target getppid() handler.
SyscallReturn getppidFunc(SyscallDesc *desc, ThreadContext *tc);

/// Target geteuid() handler.
SyscallReturn geteuidFunc(SyscallDesc *desc, ThreadContext *tc);

/// Target getegid() handler.
SyscallReturn getegidFunc(SyscallDesc *desc, ThreadContext *tc);

/// Target access() handler
SyscallReturn accessFunc(SyscallDesc *desc, ThreadContext *tc,
                         VPtr<> pathname, mode_t mode);
SyscallReturn accessImpl(SyscallDesc *desc, ThreadContext *tc,
                         std::string path, mode_t mode);

// Target getsockopt() handler.
SyscallReturn getsockoptFunc(SyscallDesc *desc, ThreadContext *tc,
                             int tgt_fd, int level, int optname,
                             VPtr<> valPtr, VPtr<> lenPtr);

// Target setsockopt() handler.
SyscallReturn setsockoptFunc(SyscallDesc *desc, ThreadContext *tc,
                             int tgt_fd, int level, int optname,
                             VPtr<> valPtr, socklen_t len);

SyscallReturn getcpuFunc(SyscallDesc *desc, ThreadContext *tc,
                         VPtr<uint32_t> cpu, VPtr<uint32_t> node,
                         VPtr<uint32_t> tcache);

// Target getsockname() handler.
SyscallReturn getsocknameFunc(SyscallDesc *desc, ThreadContext *tc,
                              int tgt_fd, VPtr<> addrPtr, VPtr<> lenPtr);

template <class OS>
SyscallReturn
atSyscallPath(ThreadContext *tc, int dirfd, std::string &path)
{
    // If pathname is absolute, then dirfd is ignored.
    if (dirfd != OS::TGT_AT_FDCWD && !startswith(path, "/")) {
        auto process = tc->getProcessPtr();

        std::shared_ptr<FDEntry> fdep = ((*process->fds)[dirfd]);
        auto ffdp = std::dynamic_pointer_cast<FileFDEntry>(fdep);
        if (!ffdp)
            return -EBADF;

        if (path.empty())
            path = ffdp->getFileName();
        else
            path = ffdp->getFileName() + "/" + path;
    }

    return 0;
}

/// Futex system call
/// Implemented by Daniel Sanchez
/// Used by printf's in multi-threaded apps
template <class OS>
SyscallReturn
futexFunc(SyscallDesc *desc, ThreadContext *tc,
        VPtr<> uaddr, int op, int val, int timeout, VPtr<> uaddr2, int val3)
{
    auto process = tc->getProcessPtr();

    /*
     * Unsupported option that does not affect the correctness of the
     * application. This is a performance optimization utilized by Linux.
     */
    op &= ~OS::TGT_FUTEX_PRIVATE_FLAG;
    op &= ~OS::TGT_FUTEX_CLOCK_REALTIME_FLAG;

    FutexMap &futex_map = tc->getSystemPtr()->futexMap;

    if (OS::TGT_FUTEX_WAIT == op || OS::TGT_FUTEX_WAIT_BITSET == op) {
        // Ensure futex system call accessed atomically.
        BufferArg buf(uaddr, sizeof(int));
        buf.copyIn(SETranslatingPortProxy(tc));
        int mem_val = *(int*)buf.bufferPtr();

        /*
         * The value in memory at uaddr is not equal with the expected val
         * (a different thread must have changed it before the system call was
         * invoked). In this case, we need to throw an error.
         */
        if (val != mem_val)
            return -OS::TGT_EWOULDBLOCK;

        if (OS::TGT_FUTEX_WAIT == op) {
            futex_map.suspend(uaddr, process->tgid(), tc);
        } else {
            futex_map.suspend_bitset(uaddr, process->tgid(), tc, val3);
        }

        return 0;
    } else if (OS::TGT_FUTEX_WAKE == op) {
        return futex_map.wakeup(uaddr, process->tgid(), val);
    } else if (OS::TGT_FUTEX_WAKE_BITSET == op) {
        return futex_map.wakeup_bitset(uaddr, process->tgid(), val3);
    } else if (OS::TGT_FUTEX_REQUEUE == op ||
               OS::TGT_FUTEX_CMP_REQUEUE == op) {

        // Ensure futex system call accessed atomically.
        BufferArg buf(uaddr, sizeof(int));
        buf.copyIn(SETranslatingPortProxy(tc));
        int mem_val = *(int*)buf.bufferPtr();
        /*
         * For CMP_REQUEUE, the whole operation is only started only if
         * val3 is still the value of the futex pointed to by uaddr.
         */
        if (OS::TGT_FUTEX_CMP_REQUEUE && val3 != mem_val)
            return -OS::TGT_EWOULDBLOCK;
        return futex_map.requeue(uaddr, process->tgid(), val, timeout, uaddr2);
    } else if (OS::TGT_FUTEX_WAKE_OP == op) {
        /*
         * The FUTEX_WAKE_OP operation is equivalent to executing the
         * following code atomically and totally ordered with respect to
         * other futex operations on any of the two supplied futex words:
         *
         *   int oldval = *(int *) addr2;
         *   *(int *) addr2 = oldval op oparg;
         *   futex(addr1, FUTEX_WAKE, val, 0, 0, 0);
         *   if (oldval cmp cmparg)
         *        futex(addr2, FUTEX_WAKE, val2, 0, 0, 0);
         *
         * (op, oparg, cmp, cmparg are encoded in val3)
         *
         * +---+---+-----------+-----------+
         * |op |cmp|   oparg   |  cmparg   |
         * +---+---+-----------+-----------+
         *   4   4       12          12    <== # of bits
         *
         * reference: http://man7.org/linux/man-pages/man2/futex.2.html
         *
         */
        // get value from simulated-space
        BufferArg buf(uaddr2, sizeof(int));
        buf.copyIn(SETranslatingPortProxy(tc));
        int oldval = *(int*)buf.bufferPtr();
        int newval = oldval;
        // extract op, oparg, cmp, cmparg from val3
        int wake_cmparg =  val3 & 0xfff;
        int wake_oparg  = (val3 & 0xfff000)   >> 12;
        int wake_cmp    = (val3 & 0xf000000)  >> 24;
        int wake_op     = (val3 & 0xf0000000) >> 28;
        if ((wake_op & OS::TGT_FUTEX_OP_ARG_SHIFT) >> 3 == 1)
            wake_oparg = (1 << wake_oparg);
        wake_op &= ~OS::TGT_FUTEX_OP_ARG_SHIFT;
        // perform operation on the value of the second futex
        if (wake_op == OS::TGT_FUTEX_OP_SET)
            newval = wake_oparg;
        else if (wake_op == OS::TGT_FUTEX_OP_ADD)
            newval += wake_oparg;
        else if (wake_op == OS::TGT_FUTEX_OP_OR)
            newval |= wake_oparg;
        else if (wake_op == OS::TGT_FUTEX_OP_ANDN)
            newval &= ~wake_oparg;
        else if (wake_op == OS::TGT_FUTEX_OP_XOR)
            newval ^= wake_oparg;
        // copy updated value back to simulated-space
        *(int*)buf.bufferPtr() = newval;
        buf.copyOut(SETranslatingPortProxy(tc));
        // perform the first wake-up
        int woken1 = futex_map.wakeup(uaddr, process->tgid(), val);
        int woken2 = 0;
        // calculate the condition of the second wake-up
        bool is_wake2 = false;
        if (wake_cmp == OS::TGT_FUTEX_OP_CMP_EQ)
            is_wake2 = oldval == wake_cmparg;
        else if (wake_cmp == OS::TGT_FUTEX_OP_CMP_NE)
            is_wake2 = oldval != wake_cmparg;
        else if (wake_cmp == OS::TGT_FUTEX_OP_CMP_LT)
            is_wake2 = oldval < wake_cmparg;
        else if (wake_cmp == OS::TGT_FUTEX_OP_CMP_LE)
            is_wake2 = oldval <= wake_cmparg;
        else if (wake_cmp == OS::TGT_FUTEX_OP_CMP_GT)
            is_wake2 = oldval > wake_cmparg;
        else if (wake_cmp == OS::TGT_FUTEX_OP_CMP_GE)
            is_wake2 = oldval >= wake_cmparg;
        // perform the second wake-up
        if (is_wake2)
            woken2 = futex_map.wakeup(uaddr2, process->tgid(), timeout);

        return woken1 + woken2;
    }
    warn("futex: op %d not implemented; ignoring.", op);
    return -ENOSYS;
}

/// Pseudo Funcs  - These functions use a different return convension,
/// returning a second value in a register other than the normal return register
SyscallReturn pipePseudoFunc(SyscallDesc *desc, ThreadContext *tc);


/// Approximate seconds since the epoch (1/1/1970).  About a billion,
/// by my reckoning.  We want to keep this a constant (not use the
/// real-world time) to keep simulations repeatable.
const unsigned seconds_since_epoch = 1000 * 1000 * 1000;

/// Helper function to convert current elapsed time to seconds and
/// microseconds.
template <class T1, class T2>
void
getElapsedTimeMicro(T1 &sec, T2 &usec)
{
    static const int OneMillion = 1000 * 1000;

    uint64_t elapsed_usecs = curTick() / sim_clock::as_int::us;
    sec = elapsed_usecs / OneMillion;
    usec = elapsed_usecs % OneMillion;
}

/// Helper function to convert current elapsed time to seconds and
/// nanoseconds.
template <class T1, class T2>
void
getElapsedTimeNano(T1 &sec, T2 &nsec)
{
    static const int OneBillion = 1000 * 1000 * 1000;

    uint64_t elapsed_nsecs = curTick() / sim_clock::as_int::ns;
    sec = elapsed_nsecs / OneBillion;
    nsec = elapsed_nsecs % OneBillion;
}

//////////////////////////////////////////////////////////////////////
//
// The following emulation functions are generic, but need to be
// templated to account for differences in types, constants, etc.
//
//////////////////////////////////////////////////////////////////////

    typedef struct statfs hst_statfs;
#if NO_STAT64
    typedef struct stat hst_stat;
    typedef struct stat hst_stat64;
#else
    typedef struct stat hst_stat;
    typedef struct stat64 hst_stat64;
#endif

//// Helper function to convert a host stat buffer to a target stat
//// buffer.  Also copies the target buffer out to the simulated
//// memory space.  Used by stat(), fstat(), and lstat().

template <typename OS, typename TgtStatPtr, typename HostStatPtr>
void
copyOutStatBuf(TgtStatPtr tgt, HostStatPtr host, bool fakeTTY=false)
{
    constexpr ByteOrder bo = OS::byteOrder;

    if (fakeTTY)
        tgt->st_dev = 0xA;
    else
        tgt->st_dev = host->st_dev;
    tgt->st_dev = htog(tgt->st_dev, bo);
    tgt->st_ino = host->st_ino;
    tgt->st_ino = htog(tgt->st_ino, bo);
    tgt->st_mode = host->st_mode;
    if (fakeTTY) {
        // Claim to be a character device
        tgt->st_mode &= ~S_IFMT;    // Clear S_IFMT
        tgt->st_mode |= S_IFCHR;    // Set S_IFCHR
    }
    tgt->st_mode = htog(tgt->st_mode, bo);
    tgt->st_nlink = host->st_nlink;
    tgt->st_nlink = htog(tgt->st_nlink, bo);
    tgt->st_uid = host->st_uid;
    tgt->st_uid = htog(tgt->st_uid, bo);
    tgt->st_gid = host->st_gid;
    tgt->st_gid = htog(tgt->st_gid, bo);
    if (fakeTTY)
        tgt->st_rdev = 0x880d;
    else
        tgt->st_rdev = host->st_rdev;
    tgt->st_rdev = htog(tgt->st_rdev, bo);
    tgt->st_size = host->st_size;
    tgt->st_size = htog(tgt->st_size, bo);
    tgt->st_atimeX = host->st_atime;
    tgt->st_atimeX = htog(tgt->st_atimeX, bo);
    tgt->st_mtimeX = host->st_mtime;
    tgt->st_mtimeX = htog(tgt->st_mtimeX, bo);
    tgt->st_ctimeX = host->st_ctime;
    tgt->st_ctimeX = htog(tgt->st_ctimeX, bo);
    // Force the block size to be 8KB. This helps to ensure buffered io works
    // consistently across different hosts.
    tgt->st_blksize = 0x2000;
    tgt->st_blksize = htog(tgt->st_blksize, bo);
    tgt->st_blocks = host->st_blocks;
    tgt->st_blocks = htog(tgt->st_blocks, bo);
}

// Same for stat64

template <typename OS, typename TgtStatPtr, typename HostStatPtr>
void
copyOutStat64Buf(TgtStatPtr tgt, HostStatPtr host,
                 bool fakeTTY=false)
{
    copyOutStatBuf<OS>(tgt, host, fakeTTY);
#if defined(STAT_HAVE_NSEC)
    constexpr ByteOrder bo = OS::byteOrder;

    tgt->st_atime_nsec = host->st_atime_nsec;
    tgt->st_atime_nsec = htog(tgt->st_atime_nsec, bo);
    tgt->st_mtime_nsec = host->st_mtime_nsec;
    tgt->st_mtime_nsec = htog(tgt->st_mtime_nsec, bo);
    tgt->st_ctime_nsec = host->st_ctime_nsec;
    tgt->st_ctime_nsec = htog(tgt->st_ctime_nsec, bo);
#else
    tgt->st_atime_nsec = 0;
    tgt->st_mtime_nsec = 0;
    tgt->st_ctime_nsec = 0;
#endif
}

template <class OS, typename TgtStatPtr, typename HostStatPtr>
void
copyOutStatfsBuf(TgtStatPtr tgt, HostStatPtr host)
{
    constexpr ByteOrder bo = OS::byteOrder;

    tgt->f_type = htog(host->f_type, bo);
#if defined(__FreeBSD__) || defined(__NetBSD__) || defined(__OpenBSD__)
    tgt->f_bsize = htog(host->f_iosize, bo);
#else
    tgt->f_bsize = htog(host->f_bsize, bo);
#endif
    tgt->f_blocks = htog(host->f_blocks, bo);
    tgt->f_bfree = htog(host->f_bfree, bo);
    tgt->f_bavail = htog(host->f_bavail, bo);
    tgt->f_files = htog(host->f_files, bo);
    tgt->f_ffree = htog(host->f_ffree, bo);
    memcpy(&tgt->f_fsid, &host->f_fsid, sizeof(host->f_fsid));
#if defined(__FreeBSD__) || defined(__NetBSD__) || defined(__OpenBSD__)
    tgt->f_namelen = htog(host->f_namemax, bo);
    tgt->f_frsize = htog(host->f_bsize, bo);
#elif defined(__APPLE__)
    tgt->f_namelen = 0;
    tgt->f_frsize = 0;
#else
    tgt->f_namelen = htog(host->f_namelen, bo);
    tgt->f_frsize = htog(host->f_frsize, bo);
#endif
#if defined(__linux__)
    memcpy(&tgt->f_spare, &host->f_spare,
            std::min(sizeof(host->f_spare), sizeof(tgt->f_spare)));
#else
    /*
     * The fields are different sizes per OS. Don't bother with
     * f_spare or f_reserved on non-Linux for now.
     */
    memset(&tgt->f_spare, 0, sizeof(tgt->f_spare));
#endif
}

/// Target ioctl() handler.  For the most part, programs call ioctl()
/// only to find out if their stdout is a tty, to determine whether to
/// do line or block buffering.  We always claim that output fds are
/// not TTYs to provide repeatable results.
template <class OS>
SyscallReturn
ioctlFunc(SyscallDesc *desc, ThreadContext *tc,
          int tgt_fd, unsigned req, VPtr<> addr)
{
    auto p = tc->getProcessPtr();

    DPRINTF_SYSCALL(Verbose, "ioctl(%d, 0x%x, ...)\n", tgt_fd, req);

    if (OS::isTtyReq(req))
        return -ENOTTY;

    auto dfdp = std::dynamic_pointer_cast<DeviceFDEntry>((*p->fds)[tgt_fd]);
    if (dfdp) {
        EmulatedDriver *emul_driver = dfdp->getDriver();
        if (emul_driver)
            return emul_driver->ioctl(tc, req, addr);
    }

    auto sfdp = std::dynamic_pointer_cast<SocketFDEntry>((*p->fds)[tgt_fd]);
    if (sfdp) {
        int status;

        switch (req) {
          case SIOCGIFCONF: {
            BufferArg conf_arg(addr, sizeof(ifconf));
            conf_arg.copyIn(SETranslatingPortProxy(tc));

            ifconf *conf = (ifconf*)conf_arg.bufferPtr();
            Addr ifc_buf_addr = (Addr)conf->ifc_buf;
            BufferArg ifc_buf_arg(ifc_buf_addr, conf->ifc_len);
            ifc_buf_arg.copyIn(SETranslatingPortProxy(tc));

            conf->ifc_buf = (char*)ifc_buf_arg.bufferPtr();

            status = ioctl(sfdp->getSimFD(), req, conf_arg.bufferPtr());
            if (status != -1) {
                conf->ifc_buf = (char*)ifc_buf_addr;
                ifc_buf_arg.copyOut(SETranslatingPortProxy(tc));
                conf_arg.copyOut(SETranslatingPortProxy(tc));
            }

            return status;
          }
          case SIOCGIFFLAGS:
#if defined(__linux__)
          case SIOCGIFINDEX:
#endif
          case SIOCGIFNETMASK:
          case SIOCGIFADDR:
#if defined(__linux__)
          case SIOCGIFHWADDR:
#endif
          case SIOCGIFMTU: {
            BufferArg req_arg(addr, sizeof(ifreq));
            req_arg.copyIn(SETranslatingPortProxy(tc));

            status = ioctl(sfdp->getSimFD(), req, req_arg.bufferPtr());
            if (status != -1)
                req_arg.copyOut(SETranslatingPortProxy(tc));
            return status;
          }
        }
    }

    /**
     * For lack of a better return code, return ENOTTY. Ideally, we should
     * return something better here, but at least we issue the warning.
     */
    warn("Unsupported ioctl call (return ENOTTY): ioctl(%d, 0x%x, ...) @ \n",
         tgt_fd, req, tc->pcState());
    return -ENOTTY;
}

/// Target open() handler.
template <class OS>
SyscallReturn
openatFunc(SyscallDesc *desc, ThreadContext *tc,
           int tgt_dirfd, VPtr<> pathname, int tgt_flags, int mode)
{
    auto p = tc->getProcessPtr();

    /**
     * Retrieve the simulated process' memory proxy and then read in the path
     * string from that memory space into the host's working memory space.
     */
    std::string path;
    if (!SETranslatingPortProxy(tc).tryReadString(path, pathname))
        return -EFAULT;

#ifdef __CYGWIN32__
    int host_flags = O_BINARY;
#else
    int host_flags = 0;
#endif
    /**
     * Translate target flags into host flags. Flags exist which are not
     * ported between architectures which can cause check failures.
     */
    for (const auto &p: OS::openFlagTable) {
        if (tgt_flags & p.first) {
            tgt_flags &= ~p.first;
            host_flags |= p.second;
        }
    }
    warn_if(tgt_flags, "%s: cannot decode flags %#x", desc->name(), tgt_flags);

#ifdef __CYGWIN32__
    host_flags |= O_BINARY;
#endif

    /**
     * If the simulated process called open or openat with AT_FDCWD specified,
     * take the current working directory value which was passed into the
     * process class as a Python parameter and append the current path to
     * create a full path.
     * Otherwise, openat with a valid target directory file descriptor has
     * been called. If the path option, which was passed in as a parameter,
     * is not absolute, retrieve the directory file descriptor's path and
     * prepend it to the path passed in as a parameter.
     * In every case, we should have a full path (which is relevant to the
     * host) to work with after this block has been passed.
     */
    std::string redir_path = path;
    std::string abs_path = path;
    if (tgt_dirfd == OS::TGT_AT_FDCWD) {
        abs_path = p->absolutePath(path, true);
        redir_path = p->checkPathRedirect(path);
    } else if (!startswith(path, "/")) {
        std::shared_ptr<FDEntry> fdep = ((*p->fds)[tgt_dirfd]);
        auto ffdp = std::dynamic_pointer_cast<FileFDEntry>(fdep);
        if (!ffdp)
            return -EBADF;
        abs_path = ffdp->getFileName() + path;
        redir_path = p->checkPathRedirect(abs_path);
    }

    /**
     * Since this is an emulated environment, we create pseudo file
     * descriptors for device requests that have been registered with
     * the process class through Python; this allows us to create a file
     * descriptor for subsequent ioctl or mmap calls.
     */
    if (startswith(abs_path, "/dev/")) {
        std::string filename = abs_path.substr(strlen("/dev/"));
        EmulatedDriver *drv = p->findDriver(filename);
        if (drv) {
            DPRINTF_SYSCALL(Verbose, "%s: passing call to "
                            "driver open with path[%s]\n",
                            desc->name(), abs_path.c_str());
            return drv->open(tc, mode, host_flags);
        }
        /**
         * Fall through here for pass through to host devices, such
         * as /dev/zero
         */
    }

    /**
     * We make several attempts resolve a call to open.
     *
     * 1) Resolve any path redirection before hand. This will set the path
     * up with variable 'redir_path' which may contain a modified path or
     * the original path value. This should already be done in prior code.
     * 2) Try to handle the access using 'special_paths'. Some special_paths
     * and files cannot be called on the host and need to be handled as
     * special cases inside the simulator. These special_paths are handled by
     * C++ routines to provide output back to userspace.
     * 3) If the full path that was created above does not match any of the
     * special cases, pass it through to the open call on the __HOST__ to let
     * the host open the file on our behalf. Again, the openImpl tries to
     * USE_THE_HOST_FILESYSTEM_OPEN (with a possible redirection to the
     * faux-filesystem files). The faux-filesystem is dynamically created
     * during simulator configuration using Python functions.
     * 4) If the host cannot open the file, the open attempt failed in "3)".
     * Return the host's error code back through the system call to the
     * simulated process. If running a debug trace, also notify the user that
     * the open call failed.
     *
     * Any success will set sim_fd to something other than -1 and skip the
     * next conditions effectively bypassing them.
     */
    int sim_fd = -1;
    std::string used_path;
    std::vector<std::string> special_paths =
            { "/proc/meminfo/", "/system/", "/platform/", "/etc/passwd",
              "/proc/self/maps", "/dev/urandom",
              "/sys/devices/system/cpu/online" };
    for (auto entry : special_paths) {
        if (startswith(path, entry)) {
            sim_fd = OS::openSpecialFile(abs_path, p, tc);
            used_path = abs_path;
        }
    }
    if (sim_fd == -1) {
        sim_fd = open(redir_path.c_str(), host_flags, mode);
        used_path = redir_path;
    }
    if (sim_fd == -1) {
        int local = -errno;
        DPRINTF_SYSCALL(Verbose, "%s: failed -> path:%s "
                        "(inferred from:%s)\n", desc->name(),
                        used_path.c_str(), path.c_str());
        return local;
    }

    /**
     * The file was opened successfully and needs to be recorded in the
     * process' file descriptor array so that it can be retrieved later.
     * The target file descriptor that is chosen will be the lowest unused
     * file descriptor.
     * Return the indirect target file descriptor back to the simulated
     * process to act as a handle for the opened file.
     */
    auto ffdp = std::make_shared<FileFDEntry>(sim_fd, host_flags, path, 0);
    // Record the file mode for checkpoint restoring
    ffdp->setFileMode(mode);
    int tgt_fd = p->fds->allocFD(ffdp);
    DPRINTF_SYSCALL(Verbose, "%s: sim_fd[%d], target_fd[%d] -> path:%s\n"
                    "(inferred from:%s)\n", desc->name(),
                    sim_fd, tgt_fd, used_path.c_str(), path.c_str());
    return tgt_fd;
}

/// Target open() handler.
template <class OS>
SyscallReturn
openFunc(SyscallDesc *desc, ThreadContext *tc,
         VPtr<> pathname, int tgt_flags, int mode)
{
    return openatFunc<OS>(
            desc, tc, OS::TGT_AT_FDCWD, pathname, tgt_flags, mode);
}

/// Target unlinkat() handler.
template <class OS>
SyscallReturn
unlinkatFunc(SyscallDesc *desc, ThreadContext *tc,
             int dirfd, VPtr<> pathname, int flags)
{
    std::string path;
    if (!SETranslatingPortProxy(tc).tryReadString(path, pathname))
        return -EFAULT;

    // Modifying path from the directory descriptor
    if (auto res = atSyscallPath<OS>(tc, dirfd, path); !res.successful()) {
        return res;
    }

    if (flags & OS::TGT_AT_REMOVEDIR) {
        return rmdirImpl(desc, tc, path);
    } else {
        return unlinkImpl(desc, tc, path);
    }
}

/// Target facessat() handler
template <class OS>
SyscallReturn
faccessatFunc(SyscallDesc *desc, ThreadContext *tc,
              int dirfd, VPtr<> pathname, int mode)
{
    std::string path;
    if (!SETranslatingPortProxy(tc).tryReadString(path, pathname))
        return -EFAULT;

    // Modifying path from the directory descriptor
    if (auto res = atSyscallPath<OS>(tc, dirfd, path); !res.successful()) {
        return res;
    }

    return accessImpl(desc, tc, path, mode);
}

/// Target readlinkat() handler
template <class OS>
SyscallReturn
readlinkatFunc(SyscallDesc *desc, ThreadContext *tc,
               int dirfd, VPtr<> pathname, VPtr<> buf_ptr,
               typename OS::size_t bufsiz)
{
    std::string path;
    if (!SETranslatingPortProxy(tc).tryReadString(path, pathname))
        return -EFAULT;

    // Modifying path from the directory descriptor
    if (auto res = atSyscallPath<OS>(tc, dirfd, path); !res.successful()) {
        return res;
    }

    auto p = tc->getProcessPtr();

    // Adjust path for cwd and redirection
    path = p->checkPathRedirect(path);

    BufferArg buf(buf_ptr, bufsiz);

    int result = -1;
    if (path != "/proc/self/exe") {
        result = readlink(path.c_str(), (char *)buf.bufferPtr(), bufsiz);
    } else {
        // Emulate readlink() called on '/proc/self/exe' should return the
        // absolute path of the binary running in the simulated system (the
        // Process' executable). It is possible that using this path in
        // the simulated system will result in unexpected behavior if:
        //  1) One binary runs another (e.g., -c time -o "my_binary"), and
        //     called binary calls readlink().
        //  2) The host's full path to the running benchmark changes from one
        //     simulation to another. This can result in different simulated
        //     performance since the simulated system will process the binary
        //     path differently, even if the binary itself does not change.

        // Get the absolute canonical path to the running application
        char real_path[PATH_MAX];
        char *check_real_path = realpath(p->progName(), real_path);
        if (!check_real_path) {
            fatal("readlink('/proc/self/exe') unable to resolve path to "
                  "executable: %s", p->progName());
        }
        strncpy((char*)buf.bufferPtr(), real_path, bufsiz);
        typename OS::size_t real_path_len = strlen(real_path);
        if (real_path_len > bufsiz) {
            // readlink will truncate the contents of the
            // path to ensure it is no more than bufsiz
            result = bufsiz;
        } else {
            result = real_path_len;
        }

        // Issue a warning about potential unexpected results
        warn_once("readlink() called on '/proc/self/exe' may yield unexpected "
                  "results in various settings.\n      Returning '%s'\n",
                  (char*)buf.bufferPtr());
    }

    buf.copyOut(SETranslatingPortProxy(tc));

    return (result == -1) ? -errno : result;
}

/// Target readlink() handler
template <class OS>
SyscallReturn
readlinkFunc(SyscallDesc *desc, ThreadContext *tc,
             VPtr<> pathname, VPtr<> buf_ptr,
             typename OS::size_t bufsiz)
{
    return readlinkatFunc<OS>(desc, tc, OS::TGT_AT_FDCWD,
        pathname, buf_ptr, bufsiz);
}

/// Target renameat() handler.
template <class OS>
SyscallReturn
renameatFunc(SyscallDesc *desc, ThreadContext *tc,
             int olddirfd, VPtr<> oldpath, int newdirfd, VPtr<> newpath)
{
    SETranslatingPortProxy proxy(tc);
    std::string old_name;
    if (!proxy.tryReadString(old_name, oldpath))
        return -EFAULT;

    std::string new_name;
    if (!proxy.tryReadString(new_name, newpath))
        return -EFAULT;

    // Modifying old_name from the directory descriptor
    if (auto res = atSyscallPath<OS>(tc, olddirfd, old_name); !res.successful()) {
        return res;
    }

    // Modifying new_name from the directory descriptor
    if (auto res = atSyscallPath<OS>(tc, newdirfd, new_name); !res.successful()) {
        return res;
    }

    return renameImpl(desc, tc, old_name, new_name);
}

/// Target fchownat() handler
template <class OS>
SyscallReturn
fchownatFunc(SyscallDesc *desc, ThreadContext *tc,
             int dirfd, VPtr<> pathname, uint32_t owner, uint32_t group,
             int flags)
{
    std::string path;
    if (!SETranslatingPortProxy(tc).tryReadString(path, pathname))
        return -EFAULT;

    // Modifying path from the directory descriptor
    if (auto res = atSyscallPath<OS>(tc, dirfd, path); !res.successful()) {
        return res;
    }

    return chownImpl(desc, tc, path, owner, group);
}

/// Target mkdirat() handler
template <class OS>
SyscallReturn
mkdiratFunc(SyscallDesc *desc, ThreadContext *tc,
            int dirfd, VPtr<> pathname, mode_t mode)
{
    std::string path;
    if (!SETranslatingPortProxy(tc).tryReadString(path, pathname))
        return -EFAULT;

    // Modifying path from the directory descriptor
    if (auto res = atSyscallPath<OS>(tc, dirfd, path); !res.successful()) {
        return res;
    }

    return mkdirImpl(desc, tc, path, mode);
}

/// Target mknodat() handler
template <class OS>
SyscallReturn
mknodatFunc(SyscallDesc *desc, ThreadContext *tc,
            int dirfd, VPtr<> pathname, mode_t mode, dev_t dev)
{
    std::string path;
    if (!SETranslatingPortProxy(tc).tryReadString(path, pathname))
        return -EFAULT;

    // Modifying path from the directory descriptor
    if (auto res = atSyscallPath<OS>(tc, dirfd, path); !res.successful()) {
        return res;
    }

    return mknodImpl(desc, tc, path, mode, dev);
}

/// Target sysinfo() handler.
template <class OS>
SyscallReturn
sysinfoFunc(SyscallDesc *desc, ThreadContext *tc,
            VPtr<typename OS::tgt_sysinfo> sysinfo)
{
    auto process = tc->getProcessPtr();

    sysinfo->uptime = seconds_since_epoch;
    sysinfo->totalram = process->system->memSize();
    sysinfo->mem_unit = 1;

    return 0;
}

/// Target chmod() handler.
template <class OS>
SyscallReturn
fchmodatFunc(SyscallDesc *desc, ThreadContext *tc,
             int dirfd, VPtr<> pathname, mode_t mode)
{
    std::string path;
    if (!SETranslatingPortProxy(tc).tryReadString(path, pathname))
        return -EFAULT;

    // Modifying path from the directory descriptor
    if (auto res = atSyscallPath<OS>(tc, dirfd, path); !res.successful()) {
        return res;
    }

    mode_t hostMode = 0;

    // XXX translate mode flags via OS::something???
    hostMode = mode;

    auto process = tc->getProcessPtr();
    // Adjust path for cwd and redirection
    path = process->checkPathRedirect(path);

    // do the chmod
    int result = chmod(path.c_str(), hostMode);
    if (result < 0)
        return -errno;

    return 0;
}

/// Target chmod() handler.
template <class OS>
SyscallReturn
chmodFunc(SyscallDesc *desc, ThreadContext *tc, VPtr<> pathname, mode_t mode)
{
    return fchmodatFunc<OS>(desc, tc, OS::TGT_AT_FDCWD, pathname, mode);
}

template <class OS>
SyscallReturn
pollFunc(SyscallDesc *desc, ThreadContext *tc,
         VPtr<> fdsPtr, int nfds, int tmout)
{
    auto p = tc->getProcessPtr();

    BufferArg fdsBuf(fdsPtr, sizeof(struct pollfd) * nfds);
    fdsBuf.copyIn(SETranslatingPortProxy(tc));

    /**
     * Record the target file descriptors in a local variable. We need to
     * replace them with host file descriptors but we need a temporary copy
     * for later. Afterwards, replace each target file descriptor in the
     * poll_fd array with its host_fd.
     */
    int temp_tgt_fds[nfds];
    for (int index = 0; index < nfds; index++) {
        temp_tgt_fds[index] = ((struct pollfd *)fdsBuf.bufferPtr())[index].fd;
        auto tgt_fd = temp_tgt_fds[index];
        auto hbfdp = std::dynamic_pointer_cast<HBFDEntry>((*p->fds)[tgt_fd]);
        if (!hbfdp)
            return -EBADF;
        auto host_fd = hbfdp->getSimFD();
        ((struct pollfd *)fdsBuf.bufferPtr())[index].fd = host_fd;
    }

    /**
     * We cannot allow an infinite poll to occur or it will inevitably cause
     * a deadlock in the gem5 simulator with clone. We must pass in tmout with
     * a non-negative value, however it also makes no sense to poll on the
     * underlying host for any other time than tmout a zero timeout.
     */
    int status;
    if (tmout < 0) {
        status = poll((struct pollfd *)fdsBuf.bufferPtr(), nfds, 0);
        if (status == 0) {
            /**
             * If blocking indefinitely, check the signal list to see if a
             * signal would break the poll out of the retry cycle and try
             * to return the signal interrupt instead.
             */
            System *sysh = tc->getSystemPtr();
            std::list<BasicSignal>::iterator it;
            for (it=sysh->signalList.begin(); it!=sysh->signalList.end(); it++)
                if (it->receiver == p)
                    return -EINTR;
            return SyscallReturn::retry();
        }
    } else
        status = poll((struct pollfd *)fdsBuf.bufferPtr(), nfds, 0);

    if (status == -1)
        return -errno;

    /**
     * Replace each host_fd in the returned poll_fd array with its original
     * target file descriptor.
     */
    for (int index = 0; index < nfds; index++) {
        auto tgt_fd = temp_tgt_fds[index];
        ((struct pollfd *)fdsBuf.bufferPtr())[index].fd = tgt_fd;
    }

    /**
     * Copy out the pollfd struct because the host may have updated fields
     * in the structure.
     */
    fdsBuf.copyOut(SETranslatingPortProxy(tc));

    return status;
}

/// Target fchmod() handler.
template <class OS>
SyscallReturn
fchmodFunc(SyscallDesc *desc, ThreadContext *tc, int tgt_fd, uint32_t mode)
{
    auto p = tc->getProcessPtr();

    auto ffdp = std::dynamic_pointer_cast<FileFDEntry>((*p->fds)[tgt_fd]);
    if (!ffdp)
        return -EBADF;
    int sim_fd = ffdp->getSimFD();

    mode_t hostMode = mode;

    int result = fchmod(sim_fd, hostMode);

    return (result < 0) ? -errno : 0;
}

/// Target mremap() handler.
template <class OS>
SyscallReturn
mremapFunc(SyscallDesc *desc, ThreadContext *tc,
        VPtr<> start, uint64_t old_length, uint64_t new_length, uint64_t flags,
        guest_abi::VarArgs<uint64_t> varargs)
{
    auto p = tc->getProcessPtr();
    Addr page_bytes = p->pTable->pageSize();
    uint64_t provided_address = 0;
    bool use_provided_address = flags & OS::TGT_MREMAP_FIXED;

    if (use_provided_address)
        provided_address = varargs.get<uint64_t>();

    if ((start % page_bytes != 0) ||
        (provided_address % page_bytes != 0)) {
        warn("mremap failing: arguments not page aligned");
        return -EINVAL;
    }

    new_length = roundUp(new_length, page_bytes);

    if (new_length > old_length) {
        Addr mmap_end = p->memState->getMmapEnd();

        if ((start + old_length) == mmap_end &&
            (!use_provided_address || provided_address == start)) {
            // This case cannot occur when growing downward, as
            // start is greater than or equal to mmap_end.
            uint64_t diff = new_length - old_length;
            p->memState->mapRegion(mmap_end, diff, "remapped");
            p->memState->setMmapEnd(mmap_end + diff);
            return (Addr)start;
        } else {
            if (!use_provided_address && !(flags & OS::TGT_MREMAP_MAYMOVE)) {
                warn("can't remap here and MREMAP_MAYMOVE flag not set\n");
                return -ENOMEM;
            } else {
                uint64_t new_start = provided_address;
                if (!use_provided_address) {
                    new_start = p->mmapGrowsDown() ?
                                mmap_end - new_length : mmap_end;
                    mmap_end = p->mmapGrowsDown() ?
                               new_start : mmap_end + new_length;
                    p->memState->setMmapEnd(mmap_end);
                }

                warn("mremapping to new vaddr %08p-%08p, adding %d\n",
                     new_start, new_start + new_length,
                     new_length - old_length);

                // add on the remaining unallocated pages
                p->allocateMem(new_start + old_length,
                               new_length - old_length,
                               use_provided_address /* clobber */);

                if (use_provided_address &&
                    ((new_start + new_length > p->memState->getMmapEnd() &&
                      !p->mmapGrowsDown()) ||
                    (new_start < p->memState->getMmapEnd() &&
                      p->mmapGrowsDown()))) {
                    // something fishy going on here, at least notify the user
                    // @todo: increase mmap_end?
                    warn("mmap region limit exceeded with MREMAP_FIXED\n");
                }

                warn("returning %08p as start\n", new_start);
                p->memState->remapRegion(start, new_start, old_length);
                return new_start;
            }
        }
    } else {
        // Shrink a region
        if (use_provided_address && provided_address != start)
            p->memState->remapRegion(start, provided_address, new_length);
        if (new_length != old_length)
            p->memState->unmapRegion(start + new_length,
                                     old_length - new_length);
        return use_provided_address ? provided_address : (Addr)start;
    }
}

/// Target stat() handler.
template <class OS>
SyscallReturn
statFunc(SyscallDesc *desc, ThreadContext *tc,
         VPtr<> pathname, VPtr<typename OS::tgt_stat> tgt_stat)
{
    std::string path;
    auto process = tc->getProcessPtr();

    if (!SETranslatingPortProxy(tc).tryReadString(path, pathname))
        return -EFAULT;

    // Adjust path for cwd and redirection
    path = process->checkPathRedirect(path);

    struct stat hostBuf;
    int result = stat(path.c_str(), &hostBuf);

    if (result < 0)
        return -errno;

    copyOutStatBuf<OS>(tgt_stat, &hostBuf);

    return 0;
}

/// Target newfstatat() handler.
template <class OS>
SyscallReturn
newfstatatFunc(SyscallDesc *desc, ThreadContext *tc, int dirfd,
               VPtr<> pathname, VPtr<typename OS::tgt_stat> tgt_stat,
               int flags)
{
    std::string path;

    if (!SETranslatingPortProxy(tc).tryReadString(path, pathname))
        return -EFAULT;

    if (path.empty() && !(flags & OS::TGT_AT_EMPTY_PATH))
        return -ENOENT;
    flags = flags & ~OS::TGT_AT_EMPTY_PATH;

    warn_if(flags != 0, "newfstatat: Flag bits %#x not supported.", flags);

    // Modifying path from the directory descriptor
    if (auto res = atSyscallPath<OS>(tc, dirfd, path); !res.successful()) {
        return res;
    }

    auto p = tc->getProcessPtr();

    // Adjust path for cwd and redirection
    path = p->checkPathRedirect(path);

    struct stat host_buf;
    int result = stat(path.c_str(), &host_buf);

    if (result < 0)
        return -errno;

    copyOutStatBuf<OS>(tgt_stat, &host_buf);

    return 0;
}

/// Target fstatat64() handler.
template <class OS>
SyscallReturn
fstatat64Func(SyscallDesc *desc, ThreadContext *tc,
              int dirfd, VPtr<> pathname,
              VPtr<typename OS::tgt_stat64> tgt_stat)
{
    std::string path;
    if (!SETranslatingPortProxy(tc).tryReadString(path, pathname))
        return -EFAULT;

    // Modifying path from the directory descriptor
    if (auto res = atSyscallPath<OS>(tc, dirfd, path); !res.successful()) {
        return res;
    }

    auto p = tc->getProcessPtr();

    // Adjust path for cwd and redirection
    path = p->checkPathRedirect(path);

#if NO_STAT64
    struct stat  hostBuf;
    int result = stat(path.c_str(), &hostBuf);
#else
    struct stat64 hostBuf;
    int result = stat64(path.c_str(), &hostBuf);
#endif

    if (result < 0)
        return -errno;

    copyOutStat64Buf<OS>(tgt_stat, &hostBuf);

    return 0;
}

/// Target stat64() handler.
template <class OS>
SyscallReturn
stat64Func(SyscallDesc *desc, ThreadContext *tc,
           VPtr<> pathname, VPtr<typename OS::tgt_stat64> tgt_stat)
{
    return fstatat64Func<OS>(desc, tc, OS::TGT_AT_FDCWD, pathname, tgt_stat);
}

/// Target fstat64() handler.
template <class OS>
SyscallReturn
fstat64Func(SyscallDesc *desc, ThreadContext *tc,
            int tgt_fd, VPtr<typename OS::tgt_stat64> tgt_stat)
{
    auto p = tc->getProcessPtr();

    auto ffdp = std::dynamic_pointer_cast<HBFDEntry>((*p->fds)[tgt_fd]);
    if (!ffdp)
        return -EBADF;
    int sim_fd = ffdp->getSimFD();

#if NO_STAT64
    struct stat  hostBuf;
    int result = fstat(sim_fd, &hostBuf);
#else
    struct stat64  hostBuf;
    int result = fstat64(sim_fd, &hostBuf);
#endif

    if (result < 0)
        return -errno;

    copyOutStat64Buf<OS>(tgt_stat, &hostBuf, (sim_fd == 1));

    return 0;
}


/// Target lstat() handler.
template <class OS>
SyscallReturn
lstatFunc(SyscallDesc *desc, ThreadContext *tc,
          VPtr<> pathname, VPtr<typename OS::tgt_stat> tgt_stat)
{
    std::string path;
    auto process = tc->getProcessPtr();

    if (!SETranslatingPortProxy(tc).tryReadString(path, pathname))
        return -EFAULT;

    // Adjust path for cwd and redirection
    path = process->checkPathRedirect(path);

    struct stat hostBuf;
    int result = lstat(path.c_str(), &hostBuf);

    if (result < 0)
        return -errno;

    copyOutStatBuf<OS>(tgt_stat, &hostBuf);

    return 0;
}

/// Target lstat64() handler.
template <class OS>
SyscallReturn
lstat64Func(SyscallDesc *desc, ThreadContext *tc,
            VPtr<> pathname, VPtr<typename OS::tgt_stat64> tgt_stat)
{
    std::string path;
    auto process = tc->getProcessPtr();

    if (!SETranslatingPortProxy(tc).tryReadString(path, pathname))
        return -EFAULT;

    // Adjust path for cwd and redirection
    path = process->checkPathRedirect(path);

#if NO_STAT64
    struct stat hostBuf;
    int result = lstat(path.c_str(), &hostBuf);
#else
    struct stat64 hostBuf;
    int result = lstat64(path.c_str(), &hostBuf);
#endif

    if (result < 0)
        return -errno;

    copyOutStat64Buf<OS>(tgt_stat, &hostBuf);

    return 0;
}

/// Target fstat() handler.
template <class OS>
SyscallReturn
fstatFunc(SyscallDesc *desc, ThreadContext *tc,
          int tgt_fd, VPtr<typename OS::tgt_stat> tgt_stat)
{
    auto p = tc->getProcessPtr();

    DPRINTF_SYSCALL(Verbose, "fstat(%d, ...)\n", tgt_fd);

    auto ffdp = std::dynamic_pointer_cast<FileFDEntry>((*p->fds)[tgt_fd]);
    if (!ffdp)
        return -EBADF;
    int sim_fd = ffdp->getSimFD();

    struct stat hostBuf;
    int result = fstat(sim_fd, &hostBuf);

    if (result < 0)
        return -errno;

    copyOutStatBuf<OS>(tgt_stat, &hostBuf, (sim_fd == 1));

    return 0;
}

/// Target statfs() handler.
template <class OS>
SyscallReturn
statfsFunc(SyscallDesc *desc, ThreadContext *tc,
           VPtr<> pathname, VPtr<typename OS::tgt_statfs> tgt_stat)
{
#if defined(__linux__)
    std::string path;
    auto process = tc->getProcessPtr();

    if (!SETranslatingPortProxy(tc).tryReadString(path, pathname))
        return -EFAULT;

    // Adjust path for cwd and redirection
    path = process->checkPathRedirect(path);

    struct statfs hostBuf;
    int result = statfs(path.c_str(), &hostBuf);

    if (result < 0)
        return -errno;

    copyOutStatfsBuf<OS>(tgt_stat, &hostBuf);
    return 0;
#else
    warnUnsupportedOS("statfs");
    return -1;
#endif
}

template <class OS>
SyscallReturn
doClone(SyscallDesc *desc, ThreadContext *tc, RegVal flags, RegVal newStack,
          VPtr<> ptidPtr, VPtr<> ctidPtr, VPtr<> tlsPtr)
{
    DPRINTF(SyscallVerbose, "Doing clone. pid: %#llx, ctid: %#llx, tls: %#llx"
                            " flags: %#llx, stack: %#llx\n",
            ptidPtr.addr(), ctidPtr.addr(), tlsPtr.addr(), flags, newStack);
    auto p = tc->getProcessPtr();

    if (((flags & OS::TGT_CLONE_SIGHAND)&& !(flags & OS::TGT_CLONE_VM)) ||
        ((flags & OS::TGT_CLONE_THREAD) && !(flags & OS::TGT_CLONE_SIGHAND)) ||
        ((flags & OS::TGT_CLONE_FS)     &&  (flags & OS::TGT_CLONE_NEWNS)) ||
        ((flags & OS::TGT_CLONE_NEWIPC) &&  (flags & OS::TGT_CLONE_SYSVSEM)) ||
        ((flags & OS::TGT_CLONE_NEWPID) &&  (flags & OS::TGT_CLONE_THREAD)) ||
        ((flags & OS::TGT_CLONE_VM)     && !(newStack)))
        return -EINVAL;

    ThreadContext *ctc;
    if (!(ctc = tc->getSystemPtr()->threads.findFree())) {
        DPRINTF_SYSCALL(Verbose, "clone: no spare thread context in system"
                        "[cpu %d, thread %d]", tc->cpuId(), tc->threadId());
        return -EAGAIN;
    }

    /**
     * Note that ProcessParams is generated by swig and there are no other
     * examples of how to create anything but this default constructor. The
     * fields are manually initialized instead of passing parameters to the
     * constructor.
     */
    ProcessParams *pp = new ProcessParams();
    pp->executable.assign(*(new std::string(p->progName())));
    pp->cmd.push_back(*(new std::string(p->progName())));
    pp->system = p->system;
    pp->cwd.assign(p->tgtCwd);
    pp->input.assign("stdin");
    pp->output.assign("stdout");
    pp->errout.assign("stderr");
    pp->uid = p->uid();
    pp->euid = p->euid();
    pp->gid = p->gid();
    pp->egid = p->egid();
<<<<<<< HEAD
    pp->enableStreamNUCA = p->myParams->enableStreamNUCA;
    pp->streamNUCADirectRegionFitPolicy =
        p->myParams->streamNUCADirectRegionFitPolicy;
    pp->streamNUCAIndRemapBoxBytes =
        p->myParams->streamNUCAIndRemapBoxBytes;
=======
    pp->release = p->release;
>>>>>>> 5fa484e2

    /* Find the first free PID that's less than the maximum */
    std::set<int> const& pids = p->system->PIDs;
    int temp_pid = *pids.begin();
    do {
        temp_pid++;
    } while (pids.find(temp_pid) != pids.end());
    if (temp_pid >= System::maxPID)
        fatal("temp_pid is too large: %d", temp_pid);

    pp->pid = temp_pid;
    pp->ppid = (flags & OS::TGT_CLONE_THREAD) ? p->ppid() : p->pid();
    pp->useArchPT = p->useArchPT;
    pp->kvmInSE = p->kvmInSE;
    Process *cp = pp->create();
    // TODO: there is no way to know when the Process SimObject is done with
    // the params pointer. Both the params pointer (pp) and the process
    // pointer (cp) are normally managed in python and are never cleaned up.

    Process *owner = ctc->getProcessPtr();
    ctc->setProcessPtr(cp);
    cp->assignThreadContext(ctc->contextId());
    owner->revokeThreadContext(ctc->contextId());

    if (flags & OS::TGT_CLONE_PARENT_SETTID) {
        BufferArg ptidBuf(ptidPtr, sizeof(long));
        long *ptid = (long *)ptidBuf.bufferPtr();
        *ptid = cp->pid();
        ptidBuf.copyOut(SETranslatingPortProxy(tc));
    }

    if (flags & OS::TGT_CLONE_THREAD) {
        cp->pTable->initState();
        cp->pTable->shared = true;
        cp->useForClone = true;
    }

    ctc->setUseForClone(true);
    cp->initState();
    p->clone(tc, ctc, cp, flags);

    if (flags & OS::TGT_CLONE_THREAD) {
        delete cp->sigchld;
        cp->sigchld = p->sigchld;
    } else if (flags & OS::TGT_SIGCHLD) {
        *cp->sigchld = true;
    }

    if (flags & OS::TGT_CLONE_CHILD_SETTID) {
        BufferArg ctidBuf(ctidPtr, sizeof(long));
        long *ctid = (long *)ctidBuf.bufferPtr();
        *ctid = cp->pid();
        ctidBuf.copyOut(SETranslatingPortProxy(ctc));
    }

    if (flags & OS::TGT_CLONE_CHILD_CLEARTID)
        cp->childClearTID = (uint64_t)ctidPtr;

    ctc->clearArchRegs();

    OS::archClone(flags, p, cp, tc, ctc, newStack, tlsPtr);

    desc->returnInto(ctc, 0);

    ctc->activate();

    if (flags & OS::TGT_CLONE_VFORK) {
        tc->suspend();
    }

    return cp->pid();
}

template <class OS>
SyscallReturn
clone3Func(SyscallDesc *desc, ThreadContext *tc,
           VPtr<typename OS::tgt_clone_args> cl_args, RegVal size)
{
    VPtr<uint64_t> ptidPtr((Addr)cl_args->parent_tid, tc);
    VPtr<uint64_t> ctidPtr((Addr)cl_args->child_tid, tc);
    VPtr<uint64_t> tlsPtr((Addr)cl_args->tls, tc);
    // Clone3 gives the stack as the *lowest* address, but clone/__clone2
    // expects the stack parameter to be the actual stack pointer
    uint64_t new_stack = cl_args->stack + cl_args->stack_size;
    uint64_t flags = cl_args->flags;

    return doClone<OS>(desc, tc, flags, new_stack, ptidPtr, ctidPtr, tlsPtr);
}

template <class OS>
SyscallReturn
cloneFunc(SyscallDesc *desc, ThreadContext *tc, RegVal flags, RegVal newStack,
          VPtr<> ptidPtr, VPtr<> ctidPtr, VPtr<> tlsPtr)
{
    return doClone<OS>(desc, tc, flags, newStack, ptidPtr, ctidPtr, tlsPtr);
}

template <class OS>
SyscallReturn
cloneBackwardsFunc(SyscallDesc *desc, ThreadContext *tc, RegVal flags,
                   RegVal newStack, VPtr<> ptidPtr, VPtr<> tlsPtr,
                   VPtr<> ctidPtr)
{
    return cloneFunc<OS>(desc, tc, flags, newStack, ptidPtr, ctidPtr, tlsPtr);
}

/// Target fstatfs() handler.
template <class OS>
SyscallReturn
fstatfsFunc(SyscallDesc *desc, ThreadContext *tc,
            int tgt_fd, VPtr<typename OS::tgt_statfs> tgt_stat)
{
    auto p = tc->getProcessPtr();

    auto ffdp = std::dynamic_pointer_cast<FileFDEntry>((*p->fds)[tgt_fd]);
    if (!ffdp)
        return -EBADF;
    int sim_fd = ffdp->getSimFD();

    struct statfs hostBuf;
    int result = fstatfs(sim_fd, &hostBuf);

    if (result < 0)
        return -errno;

    copyOutStatfsBuf<OS>(tgt_stat, &hostBuf);

    return 0;
}

/// Target readv() handler.
template <class OS>
SyscallReturn
readvFunc(SyscallDesc *desc, ThreadContext *tc,
          int tgt_fd, uint64_t tiov_base,
          typename OS::size_t count)
{
    auto p = tc->getProcessPtr();

    auto ffdp = std::dynamic_pointer_cast<FileFDEntry>((*p->fds)[tgt_fd]);
    if (!ffdp)
        return -EBADF;
    int sim_fd = ffdp->getSimFD();

    SETranslatingPortProxy prox(tc);
    typename OS::tgt_iovec tiov[count];
    struct iovec hiov[count];
    for (typename OS::size_t i = 0; i < count; ++i) {
        prox.readBlob(tiov_base + (i * sizeof(typename OS::tgt_iovec)),
                      &tiov[i], sizeof(typename OS::tgt_iovec));
        hiov[i].iov_len = gtoh(tiov[i].iov_len, OS::byteOrder);
        hiov[i].iov_base = new char [hiov[i].iov_len];
    }

    int result = readv(sim_fd, hiov, count);
    int local_errno = errno;

    for (typename OS::size_t i = 0; i < count; ++i) {
        if (result != -1) {
            prox.writeBlob(htog(tiov[i].iov_base, OS::byteOrder),
                           hiov[i].iov_base, hiov[i].iov_len);
        }
        delete [] (char *)hiov[i].iov_base;
    }

    return (result == -1) ? -local_errno : result;
}

/// Target writev() handler.
template <class OS>
SyscallReturn
writevFunc(SyscallDesc *desc, ThreadContext *tc,
           int tgt_fd, uint64_t tiov_base,
           typename OS::size_t count)
{
    auto p = tc->getProcessPtr();

    auto hbfdp = std::dynamic_pointer_cast<HBFDEntry>((*p->fds)[tgt_fd]);
    if (!hbfdp)
        return -EBADF;
    int sim_fd = hbfdp->getSimFD();

    SETranslatingPortProxy prox(tc);
    struct iovec hiov[count];
    for (typename OS::size_t i = 0; i < count; ++i) {
        typename OS::tgt_iovec tiov;

        prox.readBlob(tiov_base + i*sizeof(typename OS::tgt_iovec),
                      &tiov, sizeof(typename OS::tgt_iovec));
        hiov[i].iov_len = gtoh(tiov.iov_len, OS::byteOrder);
        hiov[i].iov_base = new char [hiov[i].iov_len];
        prox.readBlob(gtoh(tiov.iov_base, OS::byteOrder), hiov[i].iov_base,
                      hiov[i].iov_len);
    }

    int result = writev(sim_fd, hiov, count);

    for (typename OS::size_t i = 0; i < count; ++i)
        delete [] (char *)hiov[i].iov_base;

    return (result == -1) ? -errno : result;
}

/// Target mmap() handler.
template <class OS>
SyscallReturn
mmapFunc(SyscallDesc *desc, ThreadContext *tc,
         VPtr<> start, typename OS::size_t length, int prot,
         int tgt_flags, int tgt_fd, typename OS::off_t offset)
{
    auto p = tc->getProcessPtr();
    Addr page_bytes = p->pTable->pageSize();

    if (start & (page_bytes - 1) ||
        offset & (page_bytes - 1) ||
        (tgt_flags & OS::TGT_MAP_PRIVATE &&
         tgt_flags & OS::TGT_MAP_SHARED) ||
        (!(tgt_flags & OS::TGT_MAP_PRIVATE) &&
         !(tgt_flags & OS::TGT_MAP_SHARED)) ||
        !length) {
        return -EINVAL;
    }

    if ((prot & PROT_WRITE) && (tgt_flags & OS::TGT_MAP_SHARED)) {
        // With shared mmaps, there are two cases to consider:
        // 1) anonymous: writes should modify the mapping and this should be
        // visible to observers who share the mapping. Currently, it's
        // difficult to update the shared mapping because there's no
        // structure which maintains information about the which virtual
        // memory areas are shared. If that structure existed, it would be
        // possible to make the translations point to the same frames.
        // 2) file-backed: writes should modify the mapping and the file
        // which is backed by the mapping. The shared mapping problem is the
        // same as what was mentioned about the anonymous mappings. For
        // file-backed mappings, the writes to the file are difficult
        // because it requires syncing what the mapping holds with the file
        // that resides on the host system. So, any write on a real system
        // would cause the change to be propagated to the file mapping at
        // some point in the future (the inode is tracked along with the
        // mapping). This isn't guaranteed to always happen, but it usually
        // works well enough. The guarantee is provided by the msync system
        // call. We could force the change through with shared mappings with
        // a call to msync, but that again would require more information
        // than we currently maintain.
        warn_once("mmap: writing to shared mmap region is currently "
                  "unsupported. The write succeeds on the target, but it "
                  "will not be propagated to the host or shared mappings");
    }

    length = roundUp(length, page_bytes);

    int sim_fd = -1;
    if (!(tgt_flags & OS::TGT_MAP_ANONYMOUS)) {
        std::shared_ptr<FDEntry> fdep = (*p->fds)[tgt_fd];

        auto dfdp = std::dynamic_pointer_cast<DeviceFDEntry>(fdep);
        if (dfdp) {
            EmulatedDriver *emul_driver = dfdp->getDriver();
            return emul_driver->mmap(tc, start, length, prot, tgt_flags,
                                     tgt_fd, offset);
        }

        auto ffdp = std::dynamic_pointer_cast<FileFDEntry>(fdep);
        if (!ffdp)
            return -EBADF;
        sim_fd = ffdp->getSimFD();

        /**
         * Maintain the symbol table for dynamic executables.
         * The loader will call mmap to map the images into its address
         * space and we intercept that here. We can verify that we are
         * executing inside the loader by checking the program counter value.
         * XXX: with multiprogrammed workloads or multi-node configurations,
         * this will not work since there is a single global symbol table.
         */
        if (p->interpImage.contains(tc->pcState().instAddr())) {
            std::shared_ptr<FDEntry> fdep = (*p->fds)[tgt_fd];
            auto ffdp = std::dynamic_pointer_cast<FileFDEntry>(fdep);
            auto *lib = loader::createObjectFile(p->checkPathRedirect(
                    ffdp->getFileName()));
            DPRINTF_SYSCALL(Verbose, "Loading symbols from %s\n",
                ffdp->getFileName());

            if (lib) {
                Addr offset = lib->buildImage().minAddr() + start;
                loader::debugSymbolTable.insert(*lib->symtab().offset(offset));
            }
        }
    }

    /**
     * Not TGT_MAP_FIXED means we can start wherever we want.
     */
    if (!(tgt_flags & OS::TGT_MAP_FIXED)) {
        /**
         * If the application provides us with a hint, we should make some
         * small amount of effort to accomodate it.  Basically, we check if
         * every single VA within the requested range is unused.  If it is,
         * we give the application the range.  If not, we fall back to
         * extending the global mmap region.
         */
        if (!(start && p->memState->isUnmapped(start, length))) {
            /**
            * Extend global mmap region to give us some room for the app.
            */
            start = p->memState->extendMmap(length);
        }
    }

    DPRINTF_SYSCALL(Verbose, " mmap range is 0x%x - 0x%x\n",
                    start, start + length - 1);

    /**
     * We only allow mappings to overwrite existing mappings if
     * TGT_MAP_FIXED is set. Otherwise it shouldn't be a problem
     * because we ignore the start hint if TGT_MAP_FIXED is not set.
     */
    if (tgt_flags & OS::TGT_MAP_FIXED) {
        /**
         * We might already have some old VMAs mapped to this region, so
         * make sure to clear em out!
         */
        p->memState->unmapRegion(start, length);
    }

    /**
     * Figure out a human-readable name for the mapping.
     */
    std::string region_name;
    if (tgt_flags & OS::TGT_MAP_ANONYMOUS) {
        region_name = "anon";
    } else {
        std::shared_ptr<FDEntry> fdep = (*p->fds)[tgt_fd];
        auto ffdp = std::dynamic_pointer_cast<FileFDEntry>(fdep);
        region_name = ffdp->getFileName();
    }

    /**
     * Setup the correct VMA for this region.  The physical pages will be
     * mapped lazily.
     */
    p->memState->mapRegion(start, length, region_name, sim_fd, offset);

    return (Addr)start;
}

template <class OS>
SyscallReturn
pread64Func(SyscallDesc *desc, ThreadContext *tc,
            int tgt_fd, VPtr<> bufPtr, int nbytes, int offset)
{
    auto p = tc->getProcessPtr();

    auto ffdp = std::dynamic_pointer_cast<FileFDEntry>((*p->fds)[tgt_fd]);
    if (!ffdp)
        return -EBADF;
    int sim_fd = ffdp->getSimFD();

    BufferArg bufArg(bufPtr, nbytes);

    int bytes_read = pread(sim_fd, bufArg.bufferPtr(), nbytes, offset);

    bufArg.copyOut(SETranslatingPortProxy(tc));

    return (bytes_read == -1) ? -errno : bytes_read;
}

template <class OS>
SyscallReturn
pwrite64Func(SyscallDesc *desc, ThreadContext *tc,
             int tgt_fd, VPtr<> bufPtr, int nbytes, int offset)
{
    auto p = tc->getProcessPtr();

    auto ffdp = std::dynamic_pointer_cast<FileFDEntry>((*p->fds)[tgt_fd]);
    if (!ffdp)
        return -EBADF;
    int sim_fd = ffdp->getSimFD();

    BufferArg bufArg(bufPtr, nbytes);
    bufArg.copyIn(SETranslatingPortProxy(tc));

    int bytes_written = pwrite(sim_fd, bufArg.bufferPtr(), nbytes, offset);

    return (bytes_written == -1) ? -errno : bytes_written;
}

/// Target mmap2() handler.
template <class OS>
SyscallReturn
mmap2Func(SyscallDesc *desc, ThreadContext *tc,
          VPtr<> start, typename OS::size_t length, int prot,
          int tgt_flags, int tgt_fd, typename OS::off_t offset)
{
    auto page_size = tc->getProcessPtr()->pTable->pageSize();
    return mmapFunc<OS>(desc, tc, start, length, prot, tgt_flags,
                        tgt_fd, offset * page_size);
}

/// Target getrlimit() handler.
template <class OS>
SyscallReturn
getrlimitFunc(SyscallDesc *desc, ThreadContext *tc,
              unsigned resource, VPtr<typename OS::rlimit> rlp)
{
    const ByteOrder bo = OS::byteOrder;
    switch (resource) {
      case OS::TGT_RLIMIT_STACK:
        // max stack size in bytes: make up a number (8MiB for now)
        rlp->rlim_cur = rlp->rlim_max = 8 * 1024 * 1024;
        rlp->rlim_cur = htog(rlp->rlim_cur, bo);
        rlp->rlim_max = htog(rlp->rlim_max, bo);
        break;

      case OS::TGT_RLIMIT_DATA:
        // max data segment size in bytes: make up a number
        rlp->rlim_cur = rlp->rlim_max = 256 * 1024 * 1024;
        rlp->rlim_cur = htog(rlp->rlim_cur, bo);
        rlp->rlim_max = htog(rlp->rlim_max, bo);
        break;

      case OS::TGT_RLIMIT_NPROC:
        rlp->rlim_cur = rlp->rlim_max = tc->getSystemPtr()->threads.size();
        rlp->rlim_cur = htog(rlp->rlim_cur, bo);
        rlp->rlim_max = htog(rlp->rlim_max, bo);
        break;

      default:
        warn("getrlimit: unimplemented resource %d", resource);
        return -EINVAL;
        break;
    }

    return 0;
}

template <class OS>
SyscallReturn
prlimitFunc(SyscallDesc *desc, ThreadContext *tc,
            int pid, int resource, VPtr<> n, VPtr<typename OS::rlimit> rlp)
{
    if (pid != 0) {
        warn("prlimit: ignoring rlimits for nonzero pid");
        return -EPERM;
    }
    if (n)
        warn("prlimit: ignoring new rlimit");
    if (rlp) {
        const ByteOrder bo = OS::byteOrder;
        switch (resource) {
          case OS::TGT_RLIMIT_STACK:
            // max stack size in bytes: make up a number (8MiB for now)
            rlp->rlim_cur = rlp->rlim_max = 8 * 1024 * 1024;
            rlp->rlim_cur = htog(rlp->rlim_cur, bo);
            rlp->rlim_max = htog(rlp->rlim_max, bo);
            break;
          case OS::TGT_RLIMIT_DATA:
            // max data segment size in bytes: make up a number
            rlp->rlim_cur = rlp->rlim_max = 256*1024*1024;
            rlp->rlim_cur = htog(rlp->rlim_cur, bo);
            rlp->rlim_max = htog(rlp->rlim_max, bo);
            break;
          default:
            warn("prlimit: unimplemented resource %d", resource);
            return -EINVAL;
            break;
        }
    }
    return 0;
}

/// Target clock_gettime() function.
template <class OS>
SyscallReturn
clock_gettimeFunc(SyscallDesc *desc, ThreadContext *tc,
                  int clk_id, VPtr<typename OS::timespec> tp)
{
    getElapsedTimeNano(tp->tv_sec, tp->tv_nsec);
    tp->tv_sec += seconds_since_epoch;
    tp->tv_sec = htog(tp->tv_sec, OS::byteOrder);
    tp->tv_nsec = htog(tp->tv_nsec, OS::byteOrder);

    return 0;
}

/// Target clock_getres() function.
template <class OS>
SyscallReturn
clock_getresFunc(SyscallDesc *desc, ThreadContext *tc, int clk_id,
                 VPtr<typename OS::timespec> tp)
{
    // Set resolution at ns, which is what clock_gettime() returns
    tp->tv_sec = 0;
    tp->tv_nsec = 1;

    return 0;
}

/// Fail on sched_getaffinity() function.
template <class OS>
SyscallReturn
sched_getaffinityFunc(SyscallDesc *desc, int num, ThreadContext *tc)
{
    // Simply return -1 to mark it failed.
    warn("Failed on syscall (-1) %s (%#d).", desc->name(), num);
    return -1;
}

/// Target gettimeofday() handler.
template <class OS>
SyscallReturn
gettimeofdayFunc(SyscallDesc *desc, ThreadContext *tc,
                 VPtr<typename OS::timeval> tp, VPtr<> tz_ptr)
{
    getElapsedTimeMicro(tp->tv_sec, tp->tv_usec);
    tp->tv_sec += seconds_since_epoch;
    tp->tv_sec = htog(tp->tv_sec, OS::byteOrder);
    tp->tv_usec = htog(tp->tv_usec, OS::byteOrder);

    return 0;
}

/// Target futimesat() handler.
template <class OS>
SyscallReturn
futimesatFunc(SyscallDesc *desc, ThreadContext *tc,
              int dirfd, VPtr<> pathname, VPtr<typename OS::timeval [2]> tp)
{
    std::string path;
    if (!SETranslatingPortProxy(tc).tryReadString(path, pathname))
        return -EFAULT;

    // Modifying path from the directory descriptor
    if (auto res = atSyscallPath<OS>(tc, dirfd, path); !res.successful()) {
        return res;
    }

    struct timeval hostTimeval[2];
    for (int i = 0; i < 2; ++i) {
        hostTimeval[i].tv_sec = gtoh((*tp)[i].tv_sec, OS::byteOrder);
        hostTimeval[i].tv_usec = gtoh((*tp)[i].tv_usec, OS::byteOrder);
    }

    // Adjust path for cwd and redirection
    auto process = tc->getProcessPtr();
    path = process->checkPathRedirect(path);

    int result = utimes(path.c_str(), hostTimeval);

    if (result < 0)
        return -errno;

    return 0;
}

/// Target utimes() handler.
template <class OS>
SyscallReturn
utimesFunc(SyscallDesc *desc, ThreadContext *tc, VPtr<> pathname,
           VPtr<typename OS::timeval [2]> tp)
{
    return futimesatFunc<OS>(desc, tc, OS::TGT_AT_FDCWD, pathname, tp);
}

template <class OS>
SyscallReturn
execveFunc(SyscallDesc *desc, ThreadContext *tc,
           VPtr<> pathname, VPtr<> argv_mem_loc, VPtr<> envp_mem_loc)
{
    auto p = tc->getProcessPtr();

    std::string path;
    SETranslatingPortProxy mem_proxy(tc);
    if (!mem_proxy.tryReadString(path, pathname))
        return -EFAULT;

    if (access(path.c_str(), F_OK) == -1)
        return -EACCES;

    auto read_in = [](std::vector<std::string> &vect,
                      PortProxy &mem_proxy, VPtr<> mem_loc)
    {
        for (int inc = 0; ; inc++) {
            BufferArg b((mem_loc + sizeof(Addr) * inc), sizeof(Addr));
            b.copyIn(mem_proxy);

            if (!*(Addr*)b.bufferPtr())
                break;

            vect.push_back(std::string());
            mem_proxy.tryReadString(vect[inc], *(Addr*)b.bufferPtr());
        }
    };

    /**
     * If we were a thread created by a clone with vfork set, wake up
     * the thread that created us
     */
    if (!p->vforkContexts.empty()) {
        ThreadContext *vtc = p->system->threads[p->vforkContexts.front()];
        assert(vtc->status() == ThreadContext::Suspended);
        vtc->activate();
    }

    /**
     * Note that ProcessParams is generated by swig and there are no other
     * examples of how to create anything but this default constructor. The
     * fields are manually initialized instead of passing parameters to the
     * constructor.
     */
    ProcessParams *pp = new ProcessParams();
    pp->executable = path;
    read_in(pp->cmd, mem_proxy, argv_mem_loc);
    read_in(pp->env, mem_proxy, envp_mem_loc);
    pp->uid = p->uid();
    pp->egid = p->egid();
    pp->euid = p->euid();
    pp->gid = p->gid();
    pp->ppid = p->ppid();
    pp->pid = p->pid();
    pp->input.assign("cin");
    pp->output.assign("cout");
    pp->errout.assign("cerr");
    pp->cwd.assign(p->tgtCwd);
    pp->system = p->system;
    pp->release = p->release;
    /**
     * Prevent process object creation with identical PIDs (which will trip
     * a fatal check in Process constructor). The execve call is supposed to
     * take over the currently executing process' identity but replace
     * whatever it is doing with a new process image. Instead of hijacking
     * the process object in the simulator, we create a new process object
     * and bind to the previous process' thread below (hijacking the thread).
     */
    p->system->PIDs.erase(p->pid());
    Process *new_p = pp->create();
    // TODO: there is no way to know when the Process SimObject is done with
    // the params pointer. Both the params pointer (pp) and the process
    // pointer (p) are normally managed in python and are never cleaned up.

    /**
     * Work through the file descriptor array and close any files marked
     * close-on-exec.
     */
    new_p->fds = p->fds;
    for (int i = 0; i < new_p->fds->getSize(); i++) {
        std::shared_ptr<FDEntry> fdep = (*new_p->fds)[i];
        if (fdep && fdep->getCOE())
            new_p->fds->closeFDEntry(i);
    }

    *new_p->sigchld = true;

    tc->clearArchRegs();
    tc->setProcessPtr(new_p);
    new_p->assignThreadContext(tc->contextId());
    new_p->init();
    new_p->initState();
    tc->activate();

    return SyscallReturn();
}

/// Target getrusage() function.
template <class OS>
SyscallReturn
getrusageFunc(SyscallDesc *desc, ThreadContext *tc,
              int who /* THREAD, SELF, or CHILDREN */,
              VPtr<typename OS::rusage> rup)
{
    rup->ru_utime.tv_sec = 0;
    rup->ru_utime.tv_usec = 0;
    rup->ru_stime.tv_sec = 0;
    rup->ru_stime.tv_usec = 0;
    rup->ru_maxrss = 0;
    rup->ru_ixrss = 0;
    rup->ru_idrss = 0;
    rup->ru_isrss = 0;
    rup->ru_minflt = 0;
    rup->ru_majflt = 0;
    rup->ru_nswap = 0;
    rup->ru_inblock = 0;
    rup->ru_oublock = 0;
    rup->ru_msgsnd = 0;
    rup->ru_msgrcv = 0;
    rup->ru_nsignals = 0;
    rup->ru_nvcsw = 0;
    rup->ru_nivcsw = 0;

    switch (who) {
      case OS::TGT_RUSAGE_SELF:
        getElapsedTimeMicro(rup->ru_utime.tv_sec, rup->ru_utime.tv_usec);
        rup->ru_utime.tv_sec = htog(rup->ru_utime.tv_sec, OS::byteOrder);
        rup->ru_utime.tv_usec = htog(rup->ru_utime.tv_usec, OS::byteOrder);
        break;

      case OS::TGT_RUSAGE_CHILDREN:
        // do nothing.  We have no child processes, so they take no time.
        break;

      default:
        // don't really handle THREAD or CHILDREN, but just warn and
        // plow ahead
        warn("getrusage() only supports RUSAGE_SELF.  Parameter %d ignored.",
             who);
    }

    return 0;
}

/// Target times() function.
template <class OS>
SyscallReturn
timesFunc(SyscallDesc *desc, ThreadContext *tc, VPtr<typename OS::tms> bufp)
{
    // Fill in the time structure (in clocks)
    int64_t clocks = curTick() * OS::M5_SC_CLK_TCK / sim_clock::as_int::s;
    bufp->tms_utime = clocks;
    bufp->tms_stime = 0;
    bufp->tms_cutime = 0;
    bufp->tms_cstime = 0;

    // Convert to host endianness
    bufp->tms_utime = htog(bufp->tms_utime, OS::byteOrder);

    // Return clock ticks since system boot
    return clocks;
}

/// Target time() function.
template <class OS>
SyscallReturn
timeFunc(SyscallDesc *desc, ThreadContext *tc, VPtr<> taddr)
{
    typename OS::time_t sec, usec;
    getElapsedTimeMicro(sec, usec);
    sec += seconds_since_epoch;

    SETranslatingPortProxy p(tc);
    if (taddr != 0) {
        typename OS::time_t t = sec;
        t = htog(t, OS::byteOrder);
        p.writeBlob(taddr, &t, (int)sizeof(typename OS::time_t));
    }
    return sec;
}

template <class OS>
SyscallReturn
tgkillFunc(SyscallDesc *desc, ThreadContext *tc, int tgid, int tid, int sig)
{
    /**
     * This system call is intended to allow killing a specific thread
     * within an arbitrary thread group if sanctioned with permission checks.
     * It's usually true that threads share the termination signal as pointed
     * out by the pthread_kill man page and this seems to be the intended
     * usage. Due to this being an emulated environment, assume the following:
     * Threads are allowed to call tgkill because the EUID for all threads
     * should be the same. There is no signal handling mechanism for kernel
     * registration of signal handlers since signals are poorly supported in
     * emulation mode. Since signal handlers cannot be registered, all
     * threads within in a thread group must share the termination signal.
     * We never exhaust PIDs so there's no chance of finding the wrong one
     * due to PID rollover.
     */

    System *sys = tc->getSystemPtr();
    Process *tgt_proc = nullptr;
    for (auto *tc: sys->threads) {
        Process *temp = tc->getProcessPtr();
        if (temp->pid() == tid) {
            tgt_proc = temp;
            break;
        }
    }

    if (sig != 0 || sig != OS::TGT_SIGABRT)
        return -EINVAL;

    if (tgt_proc == nullptr)
        return -ESRCH;

    if (tgid != -1 && tgt_proc->tgid() != tgid)
        return -ESRCH;

    if (sig == OS::TGT_SIGABRT)
        exitGroupFunc(desc, tc, 0);

    return 0;
}

template <class OS>
SyscallReturn
socketFunc(SyscallDesc *desc, ThreadContext *tc,
           int domain, int type, int prot)
{
    auto p = tc->getProcessPtr();

    int sim_fd = socket(domain, type, prot);
    if (sim_fd == -1)
        return -errno;

    auto sfdp = std::make_shared<SocketFDEntry>(sim_fd, domain, type, prot);
    int tgt_fd = p->fds->allocFD(sfdp);

    return tgt_fd;
}

template <class OS>
SyscallReturn
socketpairFunc(SyscallDesc *desc, ThreadContext *tc,
               int domain, int type, int prot, VPtr<> svPtr)
{
    auto p = tc->getProcessPtr();

    BufferArg svBuf((Addr)svPtr, 2 * sizeof(int));
    int status = socketpair(domain, type, prot, (int *)svBuf.bufferPtr());
    if (status == -1)
        return -errno;

    int *fds = (int *)svBuf.bufferPtr();

    auto sfdp1 = std::make_shared<SocketFDEntry>(fds[0], domain, type, prot);
    fds[0] = p->fds->allocFD(sfdp1);
    auto sfdp2 = std::make_shared<SocketFDEntry>(fds[1], domain, type, prot);
    fds[1] = p->fds->allocFD(sfdp2);
    svBuf.copyOut(SETranslatingPortProxy(tc));

    return status;
}

template <class OS>
SyscallReturn
selectFunc(SyscallDesc *desc, ThreadContext *tc, int nfds,
           VPtr<typename OS::fd_set> readfds,
           VPtr<typename OS::fd_set> writefds,
           VPtr<typename OS::fd_set> errorfds,
           VPtr<typename OS::timeval> timeout)
{
    int retval;

    auto p = tc->getProcessPtr();

    /**
     * Host fields. Notice that these use the definitions from the system
     * headers instead of the gem5 headers and libraries. If the host and
     * target have different header file definitions, this will not work.
     */
    fd_set readfds_h;
    FD_ZERO(&readfds_h);
    fd_set writefds_h;
    FD_ZERO(&writefds_h);
    fd_set errorfds_h;
    FD_ZERO(&errorfds_h);

    /**
     * We need to translate the target file descriptor set into a host file
     * descriptor set. This involves both our internal process fd array
     * and the fd_set defined in Linux header files. The nfds field also
     * needs to be updated as it will be only target specific after
     * retrieving it from the target; the nfds value is expected to be the
     * highest file descriptor that needs to be checked, so we need to extend
     * it out for nfds_h when we do the update.
     */
    int nfds_h = 0;
    std::map<int, int> trans_map;
    auto try_add_host_set = [&](typename OS::fd_set *tgt_set_entry,
                                fd_set *hst_set_entry,
                                int iter) -> bool
    {
        /**
         * By this point, we know that we are looking at a valid file
         * descriptor set on the target. We need to check if the target file
         * descriptor value passed in as iter is part of the set.
         */
        if (FD_ISSET(iter, (fd_set *)tgt_set_entry)) {
            /**
             * We know that the target file descriptor belongs to the set,
             * but we do not yet know if the file descriptor is valid or
             * that we have a host mapping. Check that now.
             */
            auto hbfdp = std::dynamic_pointer_cast<HBFDEntry>((*p->fds)[iter]);
            if (!hbfdp)
                return true;
            auto sim_fd = hbfdp->getSimFD();

            /**
             * Add the sim_fd to tgt_fd translation into trans_map for use
             * later when we need to zero the target fd_set structures and
             * then update them with hits returned from the host select call.
             */
            trans_map[sim_fd] = iter;

            /**
             * We know that the host file descriptor exists so now we check
             * if we need to update the max count for nfds_h before passing
             * the duplicated structure into the host.
             */
            nfds_h = std::max(nfds_h - 1, sim_fd + 1);

            /**
             * Add the host file descriptor to the set that we are going to
             * pass into the host.
             */
            FD_SET(sim_fd, hst_set_entry);
        }
        return false;
    };

    for (int i = 0; i < nfds; i++) {
        if (readfds) {
            bool ebadf = try_add_host_set(readfds, &readfds_h, i);
            if (ebadf)
                return -EBADF;
        }
        if (writefds) {
            bool ebadf = try_add_host_set(writefds, &writefds_h, i);
            if (ebadf)
                return -EBADF;
        }
        if (errorfds) {
            bool ebadf = try_add_host_set(errorfds, &errorfds_h, i);
            if (ebadf)
                return -EBADF;
        }
    }

    if (timeout) {
        /**
         * It might be possible to decrement the timeval based on some
         * derivation of wall clock determined from elapsed simulator ticks
         * but that seems like overkill. Rather, we just set the timeval with
         * zero timeout. (There is no reason to block during the simulation
         * as it only decreases simulator performance.)
         */
        timeout->tv_sec = 0;
        timeout->tv_usec = 0;

        retval = select(nfds_h,
                        readfds ? &readfds_h : nullptr,
                        writefds ? &writefds_h : nullptr,
                        errorfds ? &errorfds_h : nullptr,
                        (timeval *)(typename OS::timeval *)timeout);
    } else {
        /**
         * If the timeval pointer is null, setup a new timeval structure to
         * pass into the host select call. Unfortunately, we will need to
         * manually check the return value and throw a retry fault if the
         * return value is zero. Allowing the system call to block will
         * likely deadlock the event queue.
         */
        struct timeval tv = { 0, 0 };

        retval = select(nfds_h,
                        readfds ? &readfds_h : nullptr,
                        readfds ? &writefds_h : nullptr,
                        readfds ? &errorfds_h : nullptr,
                        &tv);

        if (retval == 0) {
            /**
             * If blocking indefinitely, check the signal list to see if a
             * signal would break the poll out of the retry cycle and try to
             * return the signal interrupt instead.
             */
            for (auto sig : tc->getSystemPtr()->signalList)
                if (sig.receiver == p)
                    return -EINTR;
            return SyscallReturn::retry();
        }
    }

    if (retval == -1)
        return -errno;

    if (readfds) {
        FD_ZERO(reinterpret_cast<fd_set *>((typename OS::fd_set *)readfds));
    }
    if (writefds) {
        FD_ZERO(reinterpret_cast<fd_set *>((typename OS::fd_set *)writefds));
    }
    if (errorfds) {
        FD_ZERO(reinterpret_cast<fd_set *>((typename OS::fd_set *)errorfds));
    }

    /**
     * We need to translate the host file descriptor set into a target file
     * descriptor set. This involves both our internal process fd array
     * and the fd_set defined in header files.
     */
    for (int i = 0; i < nfds_h; i++) {
        if (readfds && FD_ISSET(i, &readfds_h))
            FD_SET(trans_map[i],
                   reinterpret_cast<fd_set *>(
                       (typename OS::fd_set *)readfds));

        if (writefds && FD_ISSET(i, &writefds_h))
            FD_SET(trans_map[i],
                   reinterpret_cast<fd_set *>(
                       (typename OS::fd_set *)writefds));

        if (errorfds && FD_ISSET(i, &errorfds_h))
            FD_SET(trans_map[i],
                   reinterpret_cast<fd_set *>(
                       (typename OS::fd_set *)errorfds));
    }

    return retval;
}

template <class OS>
SyscallReturn
readFunc(SyscallDesc *desc, ThreadContext *tc,
        int tgt_fd, VPtr<> buf_ptr, int nbytes)
{
    auto p = tc->getProcessPtr();

    auto hbfdp = std::dynamic_pointer_cast<HBFDEntry>((*p->fds)[tgt_fd]);
    if (!hbfdp)
        return -EBADF;
    int sim_fd = hbfdp->getSimFD();

    struct pollfd pfd;
    pfd.fd = sim_fd;
    pfd.events = POLLIN | POLLPRI;
    if ((poll(&pfd, 1, 0) == 0)
        && !(hbfdp->getFlags() & OS::TGT_O_NONBLOCK))
        return SyscallReturn::retry();

    BufferArg buf_arg(buf_ptr, nbytes);
    int bytes_read = read(sim_fd, buf_arg.bufferPtr(), nbytes);

    if (bytes_read > 0)
        buf_arg.copyOut(SETranslatingPortProxy(tc));

    return (bytes_read == -1) ? -errno : bytes_read;
}

template <class OS>
SyscallReturn
writeFunc(SyscallDesc *desc, ThreadContext *tc,
        int tgt_fd, VPtr<> buf_ptr, int nbytes)
{
    auto p = tc->getProcessPtr();

    auto hbfdp = std::dynamic_pointer_cast<HBFDEntry>((*p->fds)[tgt_fd]);
    if (!hbfdp)
        return -EBADF;
    int sim_fd = hbfdp->getSimFD();

    BufferArg buf_arg(buf_ptr, nbytes);
    buf_arg.copyIn(SETranslatingPortProxy(tc));

    struct pollfd pfd;
    pfd.fd = sim_fd;
    pfd.events = POLLOUT;

    /**
     * We don't want to poll on /dev/random. The kernel will not enable the
     * file descriptor for writing unless the entropy in the system falls
     * below write_wakeup_threshold. This is not guaranteed to happen
     * depending on host settings.
     */
    auto ffdp = std::dynamic_pointer_cast<FileFDEntry>(hbfdp);
    if (ffdp && (ffdp->getFileName() != "/dev/random")) {
        if (!poll(&pfd, 1, 0) && !(ffdp->getFlags() & OS::TGT_O_NONBLOCK))
            return SyscallReturn::retry();
    }

    int bytes_written = write(sim_fd, buf_arg.bufferPtr(), nbytes);

    if (bytes_written != -1)
        fsync(sim_fd);

    return (bytes_written == -1) ? -errno : bytes_written;
}

template <class OS>
SyscallReturn
wait4Func(SyscallDesc *desc, ThreadContext *tc,
          pid_t pid, VPtr<> statPtr, int options, VPtr<> rusagePtr)
{
    auto p = tc->getProcessPtr();

    if (rusagePtr)
        DPRINTF_SYSCALL(Verbose, "wait4: rusage pointer provided %lx, however "
                 "functionality not supported. Ignoring rusage pointer.\n",
                 rusagePtr);

    /**
     * Currently, wait4 is only implemented so that it will wait for children
     * exit conditions which are denoted by a SIGCHLD signals posted into the
     * system signal list. We return no additional information via any of the
     * parameters supplied to wait4. If nothing is found in the system signal
     * list, we will wait indefinitely for SIGCHLD to post by retrying the
     * call.
     */
    System *sysh = tc->getSystemPtr();
    std::list<BasicSignal>::iterator iter;
    for (iter=sysh->signalList.begin(); iter!=sysh->signalList.end(); iter++) {
        if (iter->receiver == p) {
            if (pid < -1) {
                if ((iter->sender->pgid() == -pid)
                    && (iter->signalValue == OS::TGT_SIGCHLD))
                    goto success;
            } else if (pid == -1) {
                if (iter->signalValue == OS::TGT_SIGCHLD)
                    goto success;
            } else if (pid == 0) {
                if ((iter->sender->pgid() == p->pgid())
                    && (iter->signalValue == OS::TGT_SIGCHLD))
                    goto success;
            } else {
                if ((iter->sender->pid() == pid)
                    && (iter->signalValue == OS::TGT_SIGCHLD))
                    goto success;
            }
        }
    }

    return (options & OS::TGT_WNOHANG) ? 0 : SyscallReturn::retry();

success:
    // Set status to EXITED for WIFEXITED evaluations.
    const int EXITED = 0;
    BufferArg statusBuf(statPtr, sizeof(int));
    *(int *)statusBuf.bufferPtr() = EXITED;
    statusBuf.copyOut(SETranslatingPortProxy(tc));

    // Return the child PID.
    pid_t retval = iter->sender->pid();
    sysh->signalList.erase(iter);
    return retval;
}

template <class OS>
SyscallReturn
acceptFunc(SyscallDesc *desc, ThreadContext *tc,
           int tgt_fd, VPtr<> addrPtr, VPtr<> lenPtr)
{
    struct sockaddr sa;
    socklen_t addrLen;
    int host_fd;
    auto p = tc->getProcessPtr();

    BufferArg *lenBufPtr = nullptr;
    BufferArg *addrBufPtr = nullptr;

    auto sfdp = std::dynamic_pointer_cast<SocketFDEntry>((*p->fds)[tgt_fd]);
    if (!sfdp)
        return -EBADF;
    int sim_fd = sfdp->getSimFD();

    /**
     * We poll the socket file descriptor first to guarantee that we do not
     * block on our accept call. The socket can be opened without the
     * non-blocking flag (it blocks). This will cause deadlocks between
     * communicating processes.
     */
    struct pollfd pfd;
    pfd.fd = sim_fd;
    pfd.events = POLLIN | POLLPRI;
    if ((poll(&pfd, 1, 0) == 0) && !(sfdp->getFlags() & OS::TGT_O_NONBLOCK))
        return SyscallReturn::retry();

    if (lenPtr) {
        lenBufPtr = new BufferArg(lenPtr, sizeof(socklen_t));
        lenBufPtr->copyIn(SETranslatingPortProxy(tc));
        memcpy(&addrLen, (socklen_t *)lenBufPtr->bufferPtr(),
               sizeof(socklen_t));
    }

    if (addrPtr) {
        addrBufPtr = new BufferArg(addrPtr, sizeof(struct sockaddr));
        addrBufPtr->copyIn(SETranslatingPortProxy(tc));
        memcpy(&sa, (struct sockaddr *)addrBufPtr->bufferPtr(),
               sizeof(struct sockaddr));
    }

    host_fd = accept(sim_fd, &sa, &addrLen);

    if (host_fd == -1)
        return -errno;

    if (addrPtr) {
        memcpy(addrBufPtr->bufferPtr(), &sa, sizeof(sa));
        addrBufPtr->copyOut(SETranslatingPortProxy(tc));
        delete(addrBufPtr);
    }

    if (lenPtr) {
        *(socklen_t *)lenBufPtr->bufferPtr() = addrLen;
        lenBufPtr->copyOut(SETranslatingPortProxy(tc));
        delete(lenBufPtr);
    }

    auto afdp = std::make_shared<SocketFDEntry>(host_fd, sfdp->_domain,
                                                sfdp->_type, sfdp->_protocol);
    return p->fds->allocFD(afdp);
}

/// Target eventfd() function.
template <class OS>
SyscallReturn
eventfdFunc(SyscallDesc *desc, ThreadContext *tc,
            unsigned initval, int in_flags)
{
#if defined(__linux__)
    auto p = tc->getProcessPtr();

    int sim_fd = eventfd(initval, in_flags);
    if (sim_fd == -1)
        return -errno;

    bool cloexec = in_flags & OS::TGT_O_CLOEXEC;

    int flags = cloexec ? OS::TGT_O_CLOEXEC : 0;
    flags |= (in_flags & OS::TGT_O_NONBLOCK) ? OS::TGT_O_NONBLOCK : 0;

    auto hbfdp = std::make_shared<HBFDEntry>(flags, sim_fd, cloexec);
    int tgt_fd = p->fds->allocFD(hbfdp);
    return tgt_fd;
#else
    warnUnsupportedOS("eventfd");
    return -1;
#endif
}

/// Target sched_getaffinity
template <class OS>
SyscallReturn
schedGetaffinityFunc(SyscallDesc *desc, ThreadContext *tc,
                     pid_t pid, typename OS::size_t cpusetsize,
                     VPtr<> cpu_set_mask)
{
#if defined(__linux__)
    if (cpusetsize < CPU_ALLOC_SIZE(tc->getSystemPtr()->threads.size()))
        return -EINVAL;

    SETranslatingPortProxy proxy(tc);
    BufferArg maskBuf(cpu_set_mask, cpusetsize);
    maskBuf.copyIn(proxy);
    for (int i = 0; i < tc->getSystemPtr()->threads.size(); i++) {
        CPU_SET(i, (cpu_set_t *)maskBuf.bufferPtr());
    }
    maskBuf.copyOut(proxy);
    return CPU_ALLOC_SIZE(tc->getSystemPtr()->threads.size());
#else
    warnUnsupportedOS("sched_getaffinity");
    return -1;
#endif
}

// Target recvfrom() handler.
template <class OS>
SyscallReturn
recvfromFunc(SyscallDesc *desc, ThreadContext *tc,
             int tgt_fd, VPtr<> buf_ptr, typename OS::size_t buf_len,
             int flags, VPtr<> addr_ptr, VPtr<> addrlen_ptr)
{
    auto p = tc->getProcessPtr();

    auto sfdp = std::dynamic_pointer_cast<SocketFDEntry>((*p->fds)[tgt_fd]);
    if (!sfdp)
        return -EBADF;
    int sim_fd = sfdp->getSimFD();

    // Reserve buffer space.
    BufferArg buf(buf_ptr, buf_len);

    SETranslatingPortProxy proxy(tc);

    // Get address length.
    socklen_t addr_len = 0;
    if (addrlen_ptr != 0) {
        // Read address length parameter.
        BufferArg addrlen_buf(addrlen_ptr, sizeof(socklen_t));
        addrlen_buf.copyIn(proxy);
        addr_len = *((socklen_t *)addrlen_buf.bufferPtr());
    }

    struct sockaddr sa, *sap = NULL;
    if (addr_len != 0) {
        BufferArg addr_buf(addr_ptr, addr_len);
        addr_buf.copyIn(proxy);
        memcpy(&sa, (struct sockaddr *)addr_buf.bufferPtr(),
               sizeof(struct sockaddr));
        sap = &sa;
    }

    ssize_t recvd_size = recvfrom(sim_fd,
                                  (void *)buf.bufferPtr(),
                                  buf_len, flags, sap, (socklen_t *)&addr_len);

    if (recvd_size == -1)
        return -errno;

    // Pass the received data out.
    buf.copyOut(proxy);

    // Copy address to addr_ptr and pass it on.
    if (sap != NULL) {
        BufferArg addr_buf(addr_ptr, addr_len);
        memcpy(addr_buf.bufferPtr(), sap, sizeof(sa));
        addr_buf.copyOut(proxy);
    }

    // Copy len to addrlen_ptr and pass it on.
    if (addr_len != 0) {
        BufferArg addrlen_buf(addrlen_ptr, sizeof(socklen_t));
        *(socklen_t *)addrlen_buf.bufferPtr() = addr_len;
        addrlen_buf.copyOut(proxy);
    }

    return recvd_size;
}

// Target sendto() handler.
template <typename OS>
SyscallReturn
sendtoFunc(SyscallDesc *desc, ThreadContext *tc,
           int tgt_fd, VPtr<> buf_ptr, typename OS::size_t buf_len, int flags,
           VPtr<> addr_ptr, socklen_t addr_len)
{
    auto p = tc->getProcessPtr();

    auto sfdp = std::dynamic_pointer_cast<SocketFDEntry>((*p->fds)[tgt_fd]);
    if (!sfdp)
        return -EBADF;
    int sim_fd = sfdp->getSimFD();

    // Reserve buffer space.
    BufferArg buf(buf_ptr, buf_len);
    buf.copyIn(SETranslatingPortProxy(tc));

    struct sockaddr sa, *sap = nullptr;
    memset(&sa, 0, sizeof(sockaddr));
    if (addr_len != 0) {
        BufferArg addr_buf(addr_ptr, addr_len);
        addr_buf.copyIn(SETranslatingPortProxy(tc));
        memcpy(&sa, (sockaddr*)addr_buf.bufferPtr(), addr_len);
        sap = &sa;
    }

    ssize_t sent_size = sendto(sim_fd,
                               (void *)buf.bufferPtr(),
                               buf_len, flags, sap, (socklen_t)addr_len);

    return (sent_size == -1) ? -errno : sent_size;
}

/// Target munmap() handler.
template <typename OS>
SyscallReturn
munmapFunc(SyscallDesc *desc, ThreadContext *tc, VPtr<> start,
           typename OS::size_t length)
{
    // Even if the system is currently not capable of recycling physical
    // pages, there is no reason we can't unmap them so that we trigger
    // appropriate seg faults when the application mistakenly tries to
    // access them again.
    auto p = tc->getProcessPtr();

    if (p->pTable->pageOffset(start))
        return -EINVAL;

    length = roundUp(length, p->pTable->pageSize());

    p->memState->unmapRegion(start, length);

    return 0;
}

// Target fallocate() handler.
template <typename OS>
SyscallReturn
fallocateFunc(SyscallDesc *desc, ThreadContext *tc,
              int tgt_fd, int mode, typename OS::off_t offset,
              typename OS::off_t len)
{
#if defined(__linux__)
    auto p = tc->getProcessPtr();

    auto ffdp = std::dynamic_pointer_cast<FileFDEntry>((*p->fds)[tgt_fd]);
    if (!ffdp)
        return -EBADF;
    int sim_fd = ffdp->getSimFD();

    int result = fallocate(sim_fd, mode, offset, len);
    if (result < 0)
        return -errno;
    return 0;
#else
    warnUnsupportedOS("fallocate");
    return -1;
#endif
}

/// Target truncate() handler.
template <typename OS>
SyscallReturn
truncateFunc(SyscallDesc *desc, ThreadContext *tc, VPtr<> pathname,
             typename OS::off_t length)
{
    std::string path;
    auto p = tc->getProcessPtr();

    if (!SETranslatingPortProxy(tc).tryReadString(path, pathname))
        return -EFAULT;

    // Adjust path for cwd and redirection
    path = p->checkPathRedirect(path);

    int result = truncate(path.c_str(), length);
    return (result == -1) ? -errno : result;
}

/// Target ftruncate() handler.
template <typename OS>
SyscallReturn
ftruncateFunc(SyscallDesc *desc, ThreadContext *tc, int tgt_fd,
              typename OS::off_t length)
{
    auto p = tc->getProcessPtr();

    auto ffdp = std::dynamic_pointer_cast<FileFDEntry>((*p->fds)[tgt_fd]);
    if (!ffdp)
        return -EBADF;
    int sim_fd = ffdp->getSimFD();

    int result = ftruncate(sim_fd, length);
    return (result == -1) ? -errno : result;
}

template <typename OS>
SyscallReturn
getrandomFunc(SyscallDesc *desc, ThreadContext *tc,
              VPtr<> buf_ptr, typename OS::size_t count,
              unsigned int flags)
{
    SETranslatingPortProxy proxy(tc);

    TypedBufferArg<uint8_t> buf(buf_ptr, count);
    for (int i = 0; i < count; ++i) {
        buf[i] = gem5::random_mt.random<uint8_t>();
    }
    buf.copyOut(proxy);

    return count;
}

} // namespace gem5

#endif // __SIM_SYSCALL_EMUL_HH__<|MERGE_RESOLUTION|>--- conflicted
+++ resolved
@@ -1669,15 +1669,12 @@
     pp->euid = p->euid();
     pp->gid = p->gid();
     pp->egid = p->egid();
-<<<<<<< HEAD
+    pp->release = p->release;
     pp->enableStreamNUCA = p->myParams->enableStreamNUCA;
     pp->streamNUCADirectRegionFitPolicy =
         p->myParams->streamNUCADirectRegionFitPolicy;
     pp->streamNUCAIndRemapBoxBytes =
         p->myParams->streamNUCAIndRemapBoxBytes;
-=======
-    pp->release = p->release;
->>>>>>> 5fa484e2
 
     /* Find the first free PID that's less than the maximum */
     std::set<int> const& pids = p->system->PIDs;
