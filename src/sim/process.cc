/*
 * Copyright (c) 2014-2016 Advanced Micro Devices, Inc.
 * Copyright (c) 2012 ARM Limited
 * All rights reserved
 *
 * The license below extends only to copyright in the software and shall
 * not be construed as granting a license to any other intellectual
 * property including but not limited to intellectual property relating
 * to a hardware implementation of the functionality of the software
 * licensed hereunder.  You may use the software subject to the license
 * terms below provided that you ensure that this notice is replicated
 * unmodified and in its entirety in all distributions of the software,
 * modified or unmodified, in source code or in binary form.
 *
 * Copyright (c) 2001-2005 The Regents of The University of Michigan
 * All rights reserved.
 *
 * Redistribution and use in source and binary forms, with or without
 * modification, are permitted provided that the following conditions are
 * met: redistributions of source code must retain the above copyright
 * notice, this list of conditions and the following disclaimer;
 * redistributions in binary form must reproduce the above copyright
 * notice, this list of conditions and the following disclaimer in the
 * documentation and/or other materials provided with the distribution;
 * neither the name of the copyright holders nor the names of its
 * contributors may be used to endorse or promote products derived from
 * this software without specific prior written permission.
 *
 * THIS SOFTWARE IS PROVIDED BY THE COPYRIGHT HOLDERS AND CONTRIBUTORS
 * "AS IS" AND ANY EXPRESS OR IMPLIED WARRANTIES, INCLUDING, BUT NOT
 * LIMITED TO, THE IMPLIED WARRANTIES OF MERCHANTABILITY AND FITNESS FOR
 * A PARTICULAR PURPOSE ARE DISCLAIMED. IN NO EVENT SHALL THE COPYRIGHT
 * OWNER OR CONTRIBUTORS BE LIABLE FOR ANY DIRECT, INDIRECT, INCIDENTAL,
 * SPECIAL, EXEMPLARY, OR CONSEQUENTIAL DAMAGES (INCLUDING, BUT NOT
 * LIMITED TO, PROCUREMENT OF SUBSTITUTE GOODS OR SERVICES; LOSS OF USE,
 * DATA, OR PROFITS; OR BUSINESS INTERRUPTION) HOWEVER CAUSED AND ON ANY
 * THEORY OF LIABILITY, WHETHER IN CONTRACT, STRICT LIABILITY, OR TORT
 * (INCLUDING NEGLIGENCE OR OTHERWISE) ARISING IN ANY WAY OUT OF THE USE
 * OF THIS SOFTWARE, EVEN IF ADVISED OF THE POSSIBILITY OF SUCH DAMAGE.
 *
 * Authors: Nathan Binkert
 *          Steve Reinhardt
 *          Ali Saidi
 *          Brandon Potter
 */

#include "sim/process.hh"

#include <fcntl.h>
#include <unistd.h>

#include <array>
#include <climits>
#include <csignal>
#include <map>
#include <string>
#include <vector>

#include "base/intmath.hh"
#include "base/loader/object_file.hh"
#include "base/loader/symtab.hh"
#include "base/statistics.hh"
#include "config/the_isa.hh"
#include "cpu/thread_context.hh"
#include "mem/page_table.hh"
#include "mem/se_translating_port_proxy.hh"
#include "params/Process.hh"
#include "sim/emul_driver.hh"
#include "sim/fd_array.hh"
#include "sim/fd_entry.hh"
#include "sim/redirect_path.hh"
#include "sim/syscall_desc.hh"
#include "sim/system.hh"

using namespace std;
using namespace TheISA;

static std::string
normalize(std::string& directory)
{
    if (directory.back() != '/')
        directory += '/';
    return directory;
}

Process::Process(ProcessParams *params, EmulationPageTable *pTable,
                 ObjectFile *obj_file)
    : SimObject(params), system(params->system),
      useArchPT(params->useArchPT),
      kvmInSE(params->kvmInSE),
      useForClone(false),
      pTable(pTable),
      initVirtMem(system->getSystemPort(), this,
                  SETranslatingPortProxy::Always),
      objFile(obj_file),
      argv(params->cmd), envp(params->env),
      executable(params->executable),
      tgtCwd(normalize(params->cwd)),
      hostCwd(checkPathRedirect(tgtCwd)),
<<<<<<< HEAD
=======
      release(params->release),
>>>>>>> a56ab045
      _uid(params->uid), _euid(params->euid),
      _gid(params->gid), _egid(params->egid),
      _pid(params->pid), _ppid(params->ppid),
      _pgid(params->pgid), drivers(params->drivers),
      fds(make_shared<FDArray>(params->input, params->output, params->errout)),
      childClearTID(0)
{
    if (_pid >= System::maxPID)
        fatal("_pid is too large: %d", _pid);

    auto ret_pair = system->PIDs.emplace(_pid);
    if (!ret_pair.second)
        fatal("_pid %d is already used", _pid);

    /**
     * Linux bundles together processes into this concept called a thread
     * group. The thread group is responsible for recording which processes
     * behave as threads within a process context. The thread group leader
     * is the process who's tgid is equal to its pid. Other processes which
     * belong to the thread group, but do not lead the thread group, are
     * treated as child threads. These threads are created by the clone system
     * call with options specified to create threads (differing from the
     * options used to implement a fork). By default, set up the tgid/pid
     * with a new, equivalent value. If CLONE_THREAD is specified, patch
     * the tgid value with the old process' value.
     */
    _tgid = params->pid;

    exitGroup = new bool(params->exitGroup);
    sigchld = new bool();

    if (!debugSymbolTable) {
        debugSymbolTable = new SymbolTable();
        if (!objFile->loadGlobalSymbols(debugSymbolTable) ||
            !objFile->loadLocalSymbols(debugSymbolTable) ||
            !objFile->loadWeakSymbols(debugSymbolTable)) {
            delete debugSymbolTable;
            debugSymbolTable = nullptr;
        }
    }
}

void
Process::clone(ThreadContext *otc, ThreadContext *ntc,
               Process *np, RegVal flags)
{
#ifndef CLONE_VM
#define CLONE_VM 0
#endif
#ifndef CLONE_FILES
#define CLONE_FILES 0
#endif
#ifndef CLONE_THREAD
#define CLONE_THREAD 0
#endif
    if (CLONE_VM & flags) {
        /**
         * Share the process memory address space between the new process
         * and the old process. Changes in one will be visible in the other
         * due to the pointer use.
         */
        delete np->pTable;
        np->pTable = pTable;
        auto &proxy = dynamic_cast<SETranslatingPortProxy &>(
                ntc->getVirtProxy());
        proxy.setPageTable(np->pTable);

        np->memState = memState;
    } else {
        /**
         * Duplicate the process memory address space. The state needs to be
         * copied over (rather than using pointers to share everything).
         */
        typedef std::vector<pair<Addr,Addr>> MapVec;
        MapVec mappings;
        pTable->getMappings(&mappings);

        for (auto map : mappings) {
            Addr paddr, vaddr = map.first;
            bool alloc_page = !(np->pTable->translate(vaddr, paddr));
            np->replicatePage(vaddr, paddr, otc, ntc, alloc_page);
        }

        *np->memState = *memState;
    }

    if (CLONE_FILES & flags) {
        /**
         * The parent and child file descriptors are shared because the
         * two FDArray pointers are pointing to the same FDArray. Opening
         * and closing file descriptors will be visible to both processes.
         */
        np->fds = fds;
    } else {
        /**
         * Copy the file descriptors from the old process into the new
         * child process. The file descriptors entry can be opened and
         * closed independently of the other process being considered. The
         * host file descriptors are also dup'd so that the flags for the
         * host file descriptor is independent of the other process.
         */
        std::shared_ptr<FDArray> nfds = np->fds;
        for (int tgt_fd = 0; tgt_fd < fds->getSize(); tgt_fd++) {
            std::shared_ptr<FDEntry> this_fde = (*fds)[tgt_fd];
            if (!this_fde) {
                nfds->setFDEntry(tgt_fd, nullptr);
                continue;
            }
            nfds->setFDEntry(tgt_fd, this_fde->clone());

            auto this_hbfd = std::dynamic_pointer_cast<HBFDEntry>(this_fde);
            if (!this_hbfd)
                continue;

            int this_sim_fd = this_hbfd->getSimFD();
            if (this_sim_fd <= 2)
                continue;

            int np_sim_fd = dup(this_sim_fd);
            assert(np_sim_fd != -1);

            auto nhbfd = std::dynamic_pointer_cast<HBFDEntry>((*nfds)[tgt_fd]);
            nhbfd->setSimFD(np_sim_fd);
        }
    }

    if (CLONE_THREAD & flags) {
        np->_tgid = _tgid;
        delete np->exitGroup;
        np->exitGroup = exitGroup;
    }

    np->argv.insert(np->argv.end(), argv.begin(), argv.end());
    np->envp.insert(np->envp.end(), envp.begin(), envp.end());
}

void
Process::regStats()
{
    SimObject::regStats();

    using namespace Stats;

    numSyscalls
        .name(name() + ".numSyscalls")
        .desc("Number of system calls")
        ;
}

ThreadContext *
Process::findFreeContext()
{
    for (auto &it : system->threadContexts) {
        if (ThreadContext::Halted == it->status())
            return it;
    }
    return nullptr;
}

void
Process::revokeThreadContext(int context_id)
{
    std::vector<ContextID>::iterator it;
    for (it = contextIds.begin(); it != contextIds.end(); it++) {
        if (*it == context_id) {
            contextIds.erase(it);
            return;
        }
    }
    warn("Unable to find thread context to revoke");
}

void
Process::initState()
{
    if (contextIds.empty())
        fatal("Process %s is not associated with any HW contexts!\n", name());

    // first thread context for this process... initialize & enable
    ThreadContext *tc = system->getThreadContext(contextIds[0]);

    // mark this context as active so it will start ticking.
    tc->activate();

    pTable->initState();
}

DrainState
Process::drain()
{
    fds->updateFileOffsets();
    return DrainState::Drained;
}

void
Process::allocateMem(Addr vaddr, int64_t size, bool clobber)
{
    int npages = divCeil(size, (int64_t)PageBytes);
    Addr paddr = system->allocPhysPages(npages);
    pTable->map(vaddr, paddr, size,
                clobber ? EmulationPageTable::Clobber :
                          EmulationPageTable::MappingFlags(0));
}

void
Process::replicatePage(Addr vaddr, Addr new_paddr, ThreadContext *old_tc,
                       ThreadContext *new_tc, bool allocate_page)
{
    if (allocate_page)
        new_paddr = system->allocPhysPages(1);

    // Read from old physical page.
    uint8_t *buf_p = new uint8_t[PageBytes];
    old_tc->getVirtProxy().readBlob(vaddr, buf_p, PageBytes);

    // Create new mapping in process address space by clobbering existing
    // mapping (if any existed) and then write to the new physical page.
    bool clobber = true;
    pTable->map(vaddr, new_paddr, PageBytes, clobber);
    new_tc->getVirtProxy().writeBlob(vaddr, buf_p, PageBytes);
    delete[] buf_p;
}

bool
Process::fixupStackFault(Addr vaddr)
{
    Addr stack_min = memState->getStackMin();
    Addr stack_base = memState->getStackBase();
    Addr max_stack_size = memState->getMaxStackSize();

    // Check if this is already on the stack and there's just no page there
    // yet.
    if (vaddr >= stack_min && vaddr < stack_base) {
        allocateMem(roundDown(vaddr, PageBytes), PageBytes);
        return true;
    }

    // We've accessed the next page of the stack, so extend it to include
    // this address.
    if (vaddr < stack_min && vaddr >= stack_base - max_stack_size) {
        while (vaddr < stack_min) {
            stack_min -= TheISA::PageBytes;
            if (stack_base - stack_min > max_stack_size)
                fatal("Maximum stack size exceeded\n");
            allocateMem(stack_min, TheISA::PageBytes);
            inform("Increasing stack size by one page.");
        }
        memState->setStackMin(stack_min);
        return true;
    }
    return false;
}

void
Process::serialize(CheckpointOut &cp) const
{
    memState->serialize(cp);
    pTable->serialize(cp);
    /**
     * Checkpoints for file descriptors currently do not work. Need to
     * come back and fix them at a later date.
     */

    warn("Checkpoints for file descriptors currently do not work.");
}

void
Process::unserialize(CheckpointIn &cp)
{
    memState->unserialize(cp);
    pTable->unserialize(cp);
    /**
     * Checkpoints for file descriptors currently do not work. Need to
     * come back and fix them at a later date.
     */
    warn("Checkpoints for file descriptors currently do not work.");
    // The above returns a bool so that you could do something if you don't
    // find the param in the checkpoint if you wanted to, like set a default
    // but in this case we'll just stick with the instantiated value if not
    // found.
}

bool
Process::map(Addr vaddr, Addr paddr, int size, bool cacheable)
{
    pTable->map(vaddr, paddr, size,
                cacheable ? EmulationPageTable::MappingFlags(0) :
                            EmulationPageTable::Uncacheable);
    return true;
}

void
Process::syscall(int64_t callnum, ThreadContext *tc, Fault *fault)
{
    numSyscalls++;

    SyscallDesc *desc = getDesc(callnum);
    if (desc == nullptr)
        fatal("Syscall %d out of range", callnum);

    desc->doSyscall(callnum, tc, fault);
}

RegVal
Process::getSyscallArg(ThreadContext *tc, int &i, int width)
{
    return getSyscallArg(tc, i);
}

EmulatedDriver *
Process::findDriver(std::string filename)
{
    for (EmulatedDriver *d : drivers) {
        if (d->match(filename))
            return d;
    }

    return nullptr;
}

std::string
Process::checkPathRedirect(const std::string &filename)
{
    // If the input parameter contains a relative path, convert it.
    // The target version of the current working directory is fine since
    // we immediately convert it using redirect paths into a host version.
    auto abs_path = absolutePath(filename, false);

    for (auto path : system->redirectPaths) {
        // Search through the redirect paths to see if a starting substring of
        // our path falls into any buckets which need to redirected.
        if (startswith(abs_path, path->appPath())) {
            std::string tail = abs_path.substr(path->appPath().size());

            // If this path needs to be redirected, search through a list
            // of targets to see if we can match a valid file (or directory).
            for (auto host_path : path->hostPaths()) {
                if (access((host_path + tail).c_str(), R_OK) == 0) {
                    // Return the valid match.
                    return host_path + tail;
                }
            }
            // The path needs to be redirected, but the file or directory
            // does not exist on the host filesystem. Return the first
            // host path as a default.
            return path->hostPaths()[0] + tail;
        }
    }

    // The path does not need to be redirected.
    return abs_path;
}

void
Process::updateBias()
{
    ObjectFile *interp = objFile->getInterpreter();

    if (!interp || !interp->relocatable())
        return;

    // Determine how large the interpreters footprint will be in the process
    // address space.
    Addr interp_mapsize = roundUp(interp->mapSize(), TheISA::PageBytes);

    // We are allocating the memory area; set the bias to the lowest address
    // in the allocated memory region.
    Addr mmap_end = memState->getMmapEnd();
    Addr ld_bias = mmapGrowsDown() ? mmap_end - interp_mapsize : mmap_end;

    // Adjust the process mmap area to give the interpreter room; the real
    // execve system call would just invoke the kernel's internal mmap
    // functions to make these adjustments.
    mmap_end = mmapGrowsDown() ? ld_bias : mmap_end + interp_mapsize;
    memState->setMmapEnd(mmap_end);

    interp->updateBias(ld_bias);
}

ObjectFile *
Process::getInterpreter()
{
    return objFile->getInterpreter();
}

Addr
Process::getBias()
{
    ObjectFile *interp = getInterpreter();

    return interp ? interp->bias() : objFile->bias();
}

Addr
Process::getStartPC()
{
    ObjectFile *interp = getInterpreter();

    return interp ? interp->entryPoint() : objFile->entryPoint();
}

std::string
Process::absolutePath(const std::string &filename, bool host_filesystem)
{
    if (filename.empty() || startswith(filename, "/"))
        return filename;

    // Construct the absolute path given the current working directory for
    // either the host filesystem or target filesystem. The distinction only
    // matters if filesystem redirection is utilized in the simulation.
    auto path_base = std::string();
    if (host_filesystem) {
        path_base = hostCwd;
        assert(!hostCwd.empty());
    } else {
        path_base = tgtCwd;
        assert(!tgtCwd.empty());
    }

    // Add a trailing '/' if the current working directory did not have one.
    normalize(path_base);

    // Append the filename onto the current working path.
    auto absolute_path = path_base + filename;

    return absolute_path;
}

Process *
ProcessParams::create()
{
    // If not specified, set the executable parameter equal to the
    // simulated system's zeroth command line parameter
    if (executable == "") {
        executable = cmd[0];
    }

    ObjectFile *obj_file = createObjectFile(executable);
    fatal_if(!obj_file, "Cannot load object file %s.", executable);

    Process *process = ObjectFile::tryLoaders(this, obj_file);
    fatal_if(!process, "Unknown error creating process object.");

<<<<<<< HEAD
      default:
        fatal("Unknown/unsupported operating system.");
    }
#elif THE_ISA == SPARC_ISA
    if (obj_file->getArch() != ObjectFile::SPARC64 &&
        obj_file->getArch() != ObjectFile::SPARC32)
        fatal("Object file architecture does not match compiled ISA (SPARC).");
    switch (obj_file->getOpSys()) {
      case ObjectFile::UnknownOpSys:
        warn("Unknown operating system; assuming Linux.");
        // fall through
      case ObjectFile::Linux:
        if (obj_file->getArch() == ObjectFile::SPARC64) {
            process = new Sparc64LinuxProcess(this, obj_file);
        } else {
            process = new Sparc32LinuxProcess(this, obj_file);
        }
        break;

      case ObjectFile::Solaris:
        process = new SparcSolarisProcess(this, obj_file);
        break;

      default:
        fatal("Unknown/unsupported operating system.");
    }
#elif THE_ISA == X86_ISA
    if (obj_file->getArch() != ObjectFile::X86_64 &&
        obj_file->getArch() != ObjectFile::I386)
        fatal("Object file architecture does not match compiled ISA (x86).");
    switch (obj_file->getOpSys()) {
      case ObjectFile::UnknownOpSys:
        warn("Unknown operating system; assuming Linux.");
        // fall through
      case ObjectFile::Linux:
        if (obj_file->getArch() == ObjectFile::X86_64) {
            process = new X86_64LinuxProcess(this, obj_file);
        } else {
            process = new I386LinuxProcess(this, obj_file);
        }
        break;

      default:
        fatal("Unknown/unsupported operating system.");
    }
#elif THE_ISA == MIPS_ISA
    if (obj_file->getArch() != ObjectFile::Mips)
        fatal("Object file architecture does not match compiled ISA (MIPS).");
    switch (obj_file->getOpSys()) {
      case ObjectFile::UnknownOpSys:
        warn("Unknown operating system; assuming Linux.");
        // fall through
      case ObjectFile::Linux:
        process = new MipsLinuxProcess(this, obj_file);
        break;

      default:
        fatal("Unknown/unsupported operating system.");
    }
#elif THE_ISA == ARM_ISA
    ObjectFile::Arch arch = obj_file->getArch();
    if (arch != ObjectFile::Arm && arch != ObjectFile::Thumb &&
        arch != ObjectFile::Arm64)
        fatal("Object file architecture does not match compiled ISA (ARM).");
    switch (obj_file->getOpSys()) {
      case ObjectFile::UnknownOpSys:
        warn("Unknown operating system; assuming Linux.");
        // fall through
      case ObjectFile::Linux:
        if (arch == ObjectFile::Arm64) {
            process = new ArmLinuxProcess64(this, obj_file,
                                            obj_file->getArch());
        } else {
            process = new ArmLinuxProcess32(this, obj_file,
                                            obj_file->getArch());
        }
        break;
      case ObjectFile::FreeBSD:
        if (arch == ObjectFile::Arm64) {
            process = new ArmFreebsdProcess64(this, obj_file,
                                              obj_file->getArch());
        } else {
            process = new ArmFreebsdProcess32(this, obj_file,
                                              obj_file->getArch());
        }
        break;
      case ObjectFile::LinuxArmOABI:
        fatal("M5 does not support ARM OABI binaries. Please recompile with an"
              " EABI compiler.");
      default:
        fatal("Unknown/unsupported operating system.");
    }
#elif THE_ISA == POWER_ISA
    if (obj_file->getArch() != ObjectFile::Power)
        fatal("Object file architecture does not match compiled ISA (Power).");
    switch (obj_file->getOpSys()) {
      case ObjectFile::UnknownOpSys:
        warn("Unknown operating system; assuming Linux.");
        // fall through
      case ObjectFile::Linux:
        process = new PowerLinuxProcess(this, obj_file);
        break;

      default:
        fatal("Unknown/unsupported operating system.");
    }
#elif THE_ISA == RISCV_ISA
    ObjectFile::Arch arch = obj_file->getArch();
    if (arch != ObjectFile::Riscv64 && arch != ObjectFile::Riscv32)
        fatal("Object file architecture does not match compiled ISA (RISCV).");
    switch (obj_file->getOpSys()) {
      case ObjectFile::UnknownOpSys:
        warn("Unknown operating system; assuming Linux.");
        // fall through
      case ObjectFile::Linux:
        if (arch == ObjectFile::Riscv64) {
            process = new RiscvLinuxProcess64(this, obj_file);
        } else {
            process = new RiscvLinuxProcess32(this, obj_file);
        }
        break;
      default:
        fatal("Unknown/unsupported operating system.");
    }
#else
#error "THE_ISA not set"
#endif

    if (process == nullptr)
        fatal("Unknown error creating process object.");
=======
>>>>>>> a56ab045
    return process;
}<|MERGE_RESOLUTION|>--- conflicted
+++ resolved
@@ -97,10 +97,7 @@
       executable(params->executable),
       tgtCwd(normalize(params->cwd)),
       hostCwd(checkPathRedirect(tgtCwd)),
-<<<<<<< HEAD
-=======
       release(params->release),
->>>>>>> a56ab045
       _uid(params->uid), _euid(params->euid),
       _gid(params->gid), _egid(params->egid),
       _pid(params->pid), _ppid(params->ppid),
@@ -544,138 +541,5 @@
     Process *process = ObjectFile::tryLoaders(this, obj_file);
     fatal_if(!process, "Unknown error creating process object.");
 
-<<<<<<< HEAD
-      default:
-        fatal("Unknown/unsupported operating system.");
-    }
-#elif THE_ISA == SPARC_ISA
-    if (obj_file->getArch() != ObjectFile::SPARC64 &&
-        obj_file->getArch() != ObjectFile::SPARC32)
-        fatal("Object file architecture does not match compiled ISA (SPARC).");
-    switch (obj_file->getOpSys()) {
-      case ObjectFile::UnknownOpSys:
-        warn("Unknown operating system; assuming Linux.");
-        // fall through
-      case ObjectFile::Linux:
-        if (obj_file->getArch() == ObjectFile::SPARC64) {
-            process = new Sparc64LinuxProcess(this, obj_file);
-        } else {
-            process = new Sparc32LinuxProcess(this, obj_file);
-        }
-        break;
-
-      case ObjectFile::Solaris:
-        process = new SparcSolarisProcess(this, obj_file);
-        break;
-
-      default:
-        fatal("Unknown/unsupported operating system.");
-    }
-#elif THE_ISA == X86_ISA
-    if (obj_file->getArch() != ObjectFile::X86_64 &&
-        obj_file->getArch() != ObjectFile::I386)
-        fatal("Object file architecture does not match compiled ISA (x86).");
-    switch (obj_file->getOpSys()) {
-      case ObjectFile::UnknownOpSys:
-        warn("Unknown operating system; assuming Linux.");
-        // fall through
-      case ObjectFile::Linux:
-        if (obj_file->getArch() == ObjectFile::X86_64) {
-            process = new X86_64LinuxProcess(this, obj_file);
-        } else {
-            process = new I386LinuxProcess(this, obj_file);
-        }
-        break;
-
-      default:
-        fatal("Unknown/unsupported operating system.");
-    }
-#elif THE_ISA == MIPS_ISA
-    if (obj_file->getArch() != ObjectFile::Mips)
-        fatal("Object file architecture does not match compiled ISA (MIPS).");
-    switch (obj_file->getOpSys()) {
-      case ObjectFile::UnknownOpSys:
-        warn("Unknown operating system; assuming Linux.");
-        // fall through
-      case ObjectFile::Linux:
-        process = new MipsLinuxProcess(this, obj_file);
-        break;
-
-      default:
-        fatal("Unknown/unsupported operating system.");
-    }
-#elif THE_ISA == ARM_ISA
-    ObjectFile::Arch arch = obj_file->getArch();
-    if (arch != ObjectFile::Arm && arch != ObjectFile::Thumb &&
-        arch != ObjectFile::Arm64)
-        fatal("Object file architecture does not match compiled ISA (ARM).");
-    switch (obj_file->getOpSys()) {
-      case ObjectFile::UnknownOpSys:
-        warn("Unknown operating system; assuming Linux.");
-        // fall through
-      case ObjectFile::Linux:
-        if (arch == ObjectFile::Arm64) {
-            process = new ArmLinuxProcess64(this, obj_file,
-                                            obj_file->getArch());
-        } else {
-            process = new ArmLinuxProcess32(this, obj_file,
-                                            obj_file->getArch());
-        }
-        break;
-      case ObjectFile::FreeBSD:
-        if (arch == ObjectFile::Arm64) {
-            process = new ArmFreebsdProcess64(this, obj_file,
-                                              obj_file->getArch());
-        } else {
-            process = new ArmFreebsdProcess32(this, obj_file,
-                                              obj_file->getArch());
-        }
-        break;
-      case ObjectFile::LinuxArmOABI:
-        fatal("M5 does not support ARM OABI binaries. Please recompile with an"
-              " EABI compiler.");
-      default:
-        fatal("Unknown/unsupported operating system.");
-    }
-#elif THE_ISA == POWER_ISA
-    if (obj_file->getArch() != ObjectFile::Power)
-        fatal("Object file architecture does not match compiled ISA (Power).");
-    switch (obj_file->getOpSys()) {
-      case ObjectFile::UnknownOpSys:
-        warn("Unknown operating system; assuming Linux.");
-        // fall through
-      case ObjectFile::Linux:
-        process = new PowerLinuxProcess(this, obj_file);
-        break;
-
-      default:
-        fatal("Unknown/unsupported operating system.");
-    }
-#elif THE_ISA == RISCV_ISA
-    ObjectFile::Arch arch = obj_file->getArch();
-    if (arch != ObjectFile::Riscv64 && arch != ObjectFile::Riscv32)
-        fatal("Object file architecture does not match compiled ISA (RISCV).");
-    switch (obj_file->getOpSys()) {
-      case ObjectFile::UnknownOpSys:
-        warn("Unknown operating system; assuming Linux.");
-        // fall through
-      case ObjectFile::Linux:
-        if (arch == ObjectFile::Riscv64) {
-            process = new RiscvLinuxProcess64(this, obj_file);
-        } else {
-            process = new RiscvLinuxProcess32(this, obj_file);
-        }
-        break;
-      default:
-        fatal("Unknown/unsupported operating system.");
-    }
-#else
-#error "THE_ISA not set"
-#endif
-
-    if (process == nullptr)
-        fatal("Unknown error creating process object.");
-=======
->>>>>>> a56ab045
     return process;
 }