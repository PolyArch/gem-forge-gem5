/*
 * Copyright (c) 2010-2012, 2015, 2017 ARM Limited
 * Copyright (c) 2020 Barkhausen Institut
 * All rights reserved
 *
 * The license below extends only to copyright in the software and shall
 * not be construed as granting a license to any other intellectual
 * property including but not limited to intellectual property relating
 * to a hardware implementation of the functionality of the software
 * licensed hereunder.  You may use the software subject to the license
 * terms below provided that you ensure that this notice is replicated
 * unmodified and in its entirety in all distributions of the software,
 * modified or unmodified, in source code or in binary form.
 *
 * Copyright (c) 2011 Advanced Micro Devices, Inc.
 * Copyright (c) 2003-2006 The Regents of The University of Michigan
 * All rights reserved.
 *
 * Redistribution and use in source and binary forms, with or without
 * modification, are permitted provided that the following conditions are
 * met: redistributions of source code must retain the above copyright
 * notice, this list of conditions and the following disclaimer;
 * redistributions in binary form must reproduce the above copyright
 * notice, this list of conditions and the following disclaimer in the
 * documentation and/or other materials provided with the distribution;
 * neither the name of the copyright holders nor the names of its
 * contributors may be used to endorse or promote products derived from
 * this software without specific prior written permission.
 *
 * THIS SOFTWARE IS PROVIDED BY THE COPYRIGHT HOLDERS AND CONTRIBUTORS
 * "AS IS" AND ANY EXPRESS OR IMPLIED WARRANTIES, INCLUDING, BUT NOT
 * LIMITED TO, THE IMPLIED WARRANTIES OF MERCHANTABILITY AND FITNESS FOR
 * A PARTICULAR PURPOSE ARE DISCLAIMED. IN NO EVENT SHALL THE COPYRIGHT
 * OWNER OR CONTRIBUTORS BE LIABLE FOR ANY DIRECT, INDIRECT, INCIDENTAL,
 * SPECIAL, EXEMPLARY, OR CONSEQUENTIAL DAMAGES (INCLUDING, BUT NOT
 * LIMITED TO, PROCUREMENT OF SUBSTITUTE GOODS OR SERVICES; LOSS OF USE,
 * DATA, OR PROFITS; OR BUSINESS INTERRUPTION) HOWEVER CAUSED AND ON ANY
 * THEORY OF LIABILITY, WHETHER IN CONTRACT, STRICT LIABILITY, OR TORT
 * (INCLUDING NEGLIGENCE OR OTHERWISE) ARISING IN ANY WAY OUT OF THE USE
 * OF THIS SOFTWARE, EVEN IF ADVISED OF THE POSSIBILITY OF SUCH DAMAGE.
 */

#include "sim/pseudo_inst.hh"

#include <fcntl.h>
#include <unistd.h>

#include <array>
#include <cerrno>
#include <fstream>
#include <string>
#include <vector>

#include "base/debug.hh"
#include "base/output.hh"
#include "config/the_isa.hh"
#include "cpu/base.hh"
#include "cpu/gem_forge/llvm_trace_cpu_driver.hh"
#include "cpu/quiesce_event.hh"
#include "cpu/thread_context.hh"
#include "debug/Loader.hh"
#include "debug/Quiesce.hh"
#include "debug/WorkItems.hh"
#include "dev/net/dist_iface.hh"
#include "kern/kernel_stats.hh"
#include "params/BaseCPU.hh"
#include "sim/full_system.hh"
#include "sim/process.hh"
#include "sim/serialize.hh"
#include "sim/sim_events.hh"
#include "sim/sim_exit.hh"
#include "sim/stat_control.hh"
#include "sim/stats.hh"
#include "sim/system.hh"
#include "sim/vptr.hh"

using namespace std;
using namespace Stats;

namespace PseudoInst
{

/**
 * Unique keys to retrieve various params by the initParam pseudo inst.
 *
 * @note Each key may be at most 16 characters (because we use
 * two 64-bit registers to pass in the key to the initparam function).
 */
namespace InitParamKey
{

<<<<<<< HEAD
      case M5OP_ADD_SYMBOL:
        addsymbol(tc, args[0], args[1]);
        break;

      case M5OP_PANIC:
        panic("M5 panic instruction called at %s\n", tc->pcState());

      case M5OP_WORK_BEGIN:
        workbegin(tc, args[0], args[1]);
        break;

      case M5OP_WORK_END:
        workend(tc, args[0], args[1]);
        break;

      case M5OP_ANNOTATE:
      case M5OP_RESERVED2:
      case M5OP_RESERVED3:
      case M5OP_RESERVED4:
      case M5OP_RESERVED5:
        warn("Unimplemented m5 op (0x%x)\n", func);
        break;

      /* SE mode functions */
      case M5OP_SE_SYSCALL:
        m5Syscall(tc);
        break;

      case M5OP_SE_PAGE_FAULT:
        m5PageFault(tc);
        break;

      case M5OP_SE_LLVM_TRACE_MAP:
        llvmtracemap(tc, args[0], args[1]);
        break;

      case M5OP_SE_LLVM_TRACE_REPLAY:
        llvmtracereplay(tc, args[0], args[1]);
        break;

      /* dist-gem5 functions */
      case M5OP_DIST_TOGGLE_SYNC:
        togglesync(tc);
        break;
=======
/**
 *  The default key (empty string)
 */
const std::string DEFAULT = "";
/**
 *  Unique key for "rank" param (distributed gem5 runs)
 */
const std::string DIST_RANK = "dist-rank";
/**
 *  Unique key for "size" param (distributed gem5 runs)
 */
const std::string DIST_SIZE = "dist-size";
>>>>>>> b1b8af04

} // namespace InitParamKey

static inline void
panicFsOnlyPseudoInst(const char *name)
{
    panic("Pseudo inst \"%s\" is only available in Full System mode.");
}

void
arm(ThreadContext *tc)
{
    DPRINTF(PseudoInst, "PseudoInst::arm()\n");
    if (!FullSystem)
        panicFsOnlyPseudoInst("arm");

    if (tc->getKernelStats())
        tc->getKernelStats()->arm();
}

void
quiesce(ThreadContext *tc)
{
    DPRINTF(PseudoInst, "PseudoInst::quiesce()\n");
    tc->quiesce();
}

void
quiesceSkip(ThreadContext *tc)
{
    DPRINTF(PseudoInst, "PseudoInst::quiesceSkip()\n");
    tc->quiesceTick(tc->getCpuPtr()->nextCycle() + 1);
}

void
quiesceNs(ThreadContext *tc, uint64_t ns)
{
    DPRINTF(PseudoInst, "PseudoInst::quiesceNs(%i)\n", ns);
    tc->quiesceTick(curTick() + SimClock::Int::ns * ns);
}

void
quiesceCycles(ThreadContext *tc, uint64_t cycles)
{
    DPRINTF(PseudoInst, "PseudoInst::quiesceCycles(%i)\n", cycles);
    tc->quiesceTick(tc->getCpuPtr()->clockEdge(Cycles(cycles)));
}

uint64_t
quiesceTime(ThreadContext *tc)
{
    DPRINTF(PseudoInst, "PseudoInst::quiesceTime()\n");

    return (tc->readLastActivate() - tc->readLastSuspend()) /
        SimClock::Int::ns;
}

uint64_t
rpns(ThreadContext *tc)
{
    DPRINTF(PseudoInst, "PseudoInst::rpns()\n");
    return curTick() / SimClock::Int::ns;
}

void
wakeCPU(ThreadContext *tc, uint64_t cpuid)
{
    DPRINTF(PseudoInst, "PseudoInst::wakeCPU(%i)\n", cpuid);
    System *sys = tc->getSystemPtr();

    if (sys->numContexts() <= cpuid) {
        warn("PseudoInst::wakeCPU(%i), cpuid greater than number of contexts"
             "(%i)\n",cpuid, sys->numContexts());
        return;
    }

    ThreadContext *other_tc = sys->threadContexts[cpuid];
    if (other_tc->status() == ThreadContext::Suspended)
        other_tc->activate();
}

void
m5exit(ThreadContext *tc, Tick delay)
{
    DPRINTF(PseudoInst, "PseudoInst::m5exit(%i)\n", delay);
    if (DistIface::readyToExit(delay)) {
        Tick when = curTick() + delay * SimClock::Int::ns;
        exitSimLoop("m5_exit instruction encountered", 0, when, 0, true);
    }
}

void
m5fail(ThreadContext *tc, Tick delay, uint64_t code)
{
    DPRINTF(PseudoInst, "PseudoInst::m5fail(%i, %i)\n", delay, code);
    Tick when = curTick() + delay * SimClock::Int::ns;
    exitSimLoop("m5_fail instruction encountered", code, when, 0, true);
}

void
loadsymbol(ThreadContext *tc)
{
    DPRINTF(PseudoInst, "PseudoInst::loadsymbol()\n");
    if (!FullSystem)
        panicFsOnlyPseudoInst("loadsymbol");

    const string &filename = tc->getCpuPtr()->system->params()->symbolfile;
    if (filename.empty()) {
        return;
    }

    std::string buffer;
    ifstream file(filename.c_str());

    if (!file)
        fatal("file error: Can't open symbol table file %s\n", filename);

    while (!file.eof()) {
        getline(file, buffer);

        if (buffer.empty())
            continue;

        string::size_type idx = buffer.find(' ');
        if (idx == string::npos)
            continue;

        string address = "0x" + buffer.substr(0, idx);
        eat_white(address);
        if (address.empty())
            continue;

        // Skip over letter and space
        string symbol = buffer.substr(idx + 3);
        eat_white(symbol);
        if (symbol.empty())
            continue;

        Addr addr;
        if (!to_number(address, addr))
            continue;

        if (!tc->getSystemPtr()->workload->insertSymbol(addr, symbol))
            continue;


        DPRINTF(Loader, "Loaded symbol: %s @ %#llx\n", symbol, addr);
    }
    file.close();
}

void
addsymbol(ThreadContext *tc, Addr addr, Addr symbolAddr)
{
    DPRINTF(PseudoInst, "PseudoInst::addsymbol(0x%x, 0x%x)\n",
            addr, symbolAddr);
    if (!FullSystem)
        panicFsOnlyPseudoInst("addSymbol");

    std::string symbol;
    tc->getVirtProxy().readString(symbol, symbolAddr);

    DPRINTF(Loader, "Loaded symbol: %s @ %#llx\n", symbol, addr);

    tc->getSystemPtr()->workload->insertSymbol(addr, symbol);
    Loader::debugSymbolTable->insert(addr, symbol);
}

uint64_t
initParam(ThreadContext *tc, uint64_t key_str1, uint64_t key_str2)
{
    DPRINTF(PseudoInst, "PseudoInst::initParam() key:%s%s\n", (char *)&key_str1,
            (char *)&key_str2);
    if (!FullSystem) {
        panicFsOnlyPseudoInst("initParam");
        return 0;
    }

    // The key parameter string is passed in via two 64-bit registers. We copy
    // out the characters from the 64-bit integer variables here, and
    // concatenate them in the key character buffer
    const int len = 2 * sizeof(uint64_t) + 1;
    char key[len];
    memset(key, '\0', len);

    std::array<uint64_t, 2> key_regs = {{ key_str1, key_str2 }};
    key_regs = letoh(key_regs);
    memcpy(key, key_regs.data(), sizeof(key_regs));

    // Check key parameter to figure out what to return.
    const std::string key_str(key);
    if (key == InitParamKey::DEFAULT)
        return tc->getCpuPtr()->system->init_param;
    else if (key == InitParamKey::DIST_RANK)
        return DistIface::rankParam();
    else if (key == InitParamKey::DIST_SIZE)
        return DistIface::sizeParam();
    else
        panic("Unknown key for initparam pseudo instruction:\"%s\"", key_str);
}


void
resetstats(ThreadContext *tc, Tick delay, Tick period)
{
    DPRINTF(PseudoInst, "PseudoInst::resetstats(%i, %i)\n", delay, period);
    if (!tc->getCpuPtr()->params()->do_statistics_insts)
        return;


    Tick when = curTick() + delay * SimClock::Int::ns;
    Tick repeat = period * SimClock::Int::ns;

    Stats::schedStatEvent(false, true, when, repeat);
}

void
dumpstats(ThreadContext *tc, Tick delay, Tick period)
{
    DPRINTF(PseudoInst, "PseudoInst::dumpstats(%i, %i)\n", delay, period);
    if (!tc->getCpuPtr()->params()->do_statistics_insts)
        return;


    Tick when = curTick() + delay * SimClock::Int::ns;
    Tick repeat = period * SimClock::Int::ns;

    Stats::schedStatEvent(true, false, when, repeat);
}

void
dumpresetstats(ThreadContext *tc, Tick delay, Tick period)
{
    DPRINTF(PseudoInst, "PseudoInst::dumpresetstats(%i, %i)\n", delay, period);
    if (!tc->getCpuPtr()->params()->do_statistics_insts)
        return;


    Tick when = curTick() + delay * SimClock::Int::ns;
    Tick repeat = period * SimClock::Int::ns;

    Stats::schedStatEvent(true, true, when, repeat);
}

void
m5checkpoint(ThreadContext *tc, Tick delay, Tick period)
{
    DPRINTF(PseudoInst, "PseudoInst::m5checkpoint(%i, %i)\n", delay, period);
    if (!tc->getCpuPtr()->params()->do_checkpoint_insts)
        return;

    if (DistIface::readyToCkpt(delay, period)) {
        Tick when = curTick() + delay * SimClock::Int::ns;
        Tick repeat = period * SimClock::Int::ns;
        exitSimLoop("checkpoint", 0, when, repeat);
    }
}

uint64_t
readfile(ThreadContext *tc, Addr vaddr, uint64_t len, uint64_t offset)
{
    DPRINTF(PseudoInst, "PseudoInst::readfile(0x%x, 0x%x, 0x%x)\n",
            vaddr, len, offset);
    if (!FullSystem) {
        panicFsOnlyPseudoInst("readfile");
        return 0;
    }

    const string &file = tc->getSystemPtr()->params()->readfile;
    if (file.empty()) {
        return ULL(0);
    }

    uint64_t result = 0;

    int fd = ::open(file.c_str(), O_RDONLY, 0);
    if (fd < 0)
        panic("could not open file %s\n", file);

    if (::lseek(fd, offset, SEEK_SET) < 0)
        panic("could not seek: %s", strerror(errno));

    char *buf = new char[len];
    char *p = buf;
    while (len > 0) {
        int bytes = ::read(fd, p, len);
        if (bytes <= 0)
            break;

        p += bytes;
        result += bytes;
        len -= bytes;
    }

    close(fd);
    tc->getVirtProxy().writeBlob(vaddr, buf, result);
    delete [] buf;
    return result;
}

uint64_t
writefile(ThreadContext *tc, Addr vaddr, uint64_t len, uint64_t offset,
            Addr filename_addr)
{
    DPRINTF(PseudoInst, "PseudoInst::writefile(0x%x, 0x%x, 0x%x, 0x%x)\n",
            vaddr, len, offset, filename_addr);

    // copy out target filename
    std::string filename;
    tc->getVirtProxy().readString(filename, filename_addr);

    OutputStream *out;
    if (offset == 0) {
        // create a new file (truncate)
        out = simout.create(filename, true, true);
    } else {
        // do not truncate file if offset is non-zero
        // (ios::in flag is required as well to keep the existing data
        //  intact, otherwise existing data will be zeroed out.)
        out = simout.open(filename, ios::in | ios::out | ios::binary, true);
    }

    ostream *os(out->stream());
    if (!os)
        panic("could not open file %s\n", filename);

    if (offset != 0) {
        // seek to offset
        os->seekp(offset);
    }

    // copy out data and write to file
    char *buf = new char[len];
    tc->getVirtProxy().readBlob(vaddr, buf, len);
    os->write(buf, len);
    if (os->fail() || os->bad())
        panic("Error while doing writefile!\n");

    simout.close(out);

    delete [] buf;

    return len;
}

void
debugbreak(ThreadContext *tc)
{
    DPRINTF(PseudoInst, "PseudoInst::debugbreak()\n");
    Debug::breakpoint();
}

void
switchcpu(ThreadContext *tc)
{
    DPRINTF(PseudoInst, "PseudoInst::switchcpu()\n");
    exitSimLoop("switchcpu");
}

/*
 * This function is executed when the simulation is executing the syscall
 * handler in System Emulation mode.
 */
void
m5Syscall(ThreadContext *tc)
{
    DPRINTF(PseudoInst, "PseudoInst::m5Syscall()\n");
    Fault fault;
    tc->syscall(&fault);
}

void
togglesync(ThreadContext *tc)
{
    DPRINTF(PseudoInst, "PseudoInst::togglesync()\n");
    DistIface::toggleSync(tc);
}

//
// This function is executed when annotated work items begin.  Depending on
// what the user specified at the command line, the simulation may exit and/or
// take a checkpoint when a certain work item begins.
//
void
workbegin(ThreadContext *tc, uint64_t workid, uint64_t threadid)
{
    DPRINTF(PseudoInst, "PseudoInst::workbegin(%i, %i)\n", workid, threadid);
    System *sys = tc->getSystemPtr();
    const System::Params *params = sys->params();

    if (params->exit_on_work_items) {
        exitSimLoop("workbegin", static_cast<int>(workid));
        return;
    }

    DPRINTF(WorkItems, "Work Begin workid: %d, threadid %d\n", workid,
            threadid);
    tc->getCpuPtr()->workItemBegin();
    sys->workItemBegin(threadid, workid);

    //
    // If specified, determine if this is the specific work item the user
    // identified
    //
    if (params->work_item_id == -1 || params->work_item_id == workid) {

        uint64_t systemWorkBeginCount = sys->incWorkItemsBegin();
        int cpuId = tc->getCpuPtr()->cpuId();

        if (params->work_cpus_ckpt_count != 0 &&
            sys->markWorkItem(cpuId) >= params->work_cpus_ckpt_count) {
            //
            // If active cpus equals checkpoint count, create checkpoint
            //
            exitSimLoop("checkpoint");
        }

        if (systemWorkBeginCount == params->work_begin_ckpt_count) {
            //
            // Note: the string specified as the cause of the exit event must
            // exactly equal "checkpoint" inorder to create a checkpoint
            //
            exitSimLoop("checkpoint");
        }

        if (systemWorkBeginCount == params->work_begin_exit_count) {
            //
            // If a certain number of work items started, exit simulation
            //
            exitSimLoop("work started count reach");
        }

        if (cpuId == params->work_begin_cpu_id_exit) {
            //
            // If work started on the cpu id specified, exit simulation
            //
            exitSimLoop("work started on specific cpu");
        }
    }
}

//
// This function is executed when annotated work items end.  Depending on
// what the user specified at the command line, the simulation may exit and/or
// take a checkpoint when a certain work item ends.
//
void
workend(ThreadContext *tc, uint64_t workid, uint64_t threadid)
{
    DPRINTF(PseudoInst, "PseudoInst::workend(%i, %i)\n", workid, threadid);
    System *sys = tc->getSystemPtr();
    const System::Params *params = sys->params();

    if (params->exit_on_work_items) {
        exitSimLoop("workend", static_cast<int>(workid));
        return;
    }

    DPRINTF(WorkItems, "Work End workid: %d, threadid %d\n", workid, threadid);
    tc->getCpuPtr()->workItemEnd();
    sys->workItemEnd(threadid, workid);

    //
    // If specified, determine if this is the specific work item the user
    // identified
    //
    if (params->work_item_id == -1 || params->work_item_id == workid) {

        uint64_t systemWorkEndCount = sys->incWorkItemsEnd();
        int cpuId = tc->getCpuPtr()->cpuId();

        if (params->work_cpus_ckpt_count != 0 &&
            sys->markWorkItem(cpuId) >= params->work_cpus_ckpt_count) {
            //
            // If active cpus equals checkpoint count, create checkpoint
            //
            exitSimLoop("checkpoint");
        }

        if (params->work_end_ckpt_count != 0 &&
            systemWorkEndCount == params->work_end_ckpt_count) {
            //
            // If total work items completed equals checkpoint count, create
            // checkpoint
            //
            exitSimLoop("checkpoint");
        }

        if (params->work_end_exit_count != 0 &&
            systemWorkEndCount == params->work_end_exit_count) {
            //
            // If total work items completed equals exit count, exit simulation
            //
            exitSimLoop("work items exit count reached");
        }
    }
}

void
llvmtracemap(ThreadContext *tc, uint64_t base_ptr, uint64_t vaddr)
{
    DPRINTF(PseudoInst, "PseudoInst::llvmtracemap(%p, %p)\n", (void*)base_ptr, (void*)vaddr);
    warn("PseudoInst::llvmtracemap(%p, %p)\n", (void*)base_ptr, (void*)vaddr);

    // Find the process's ioctl driver.
    Process* p = tc->getProcessPtr();
    std::string driver_name = "llvm_trace_cpu";
    EmulatedDriver* driver = p->findDriver(driver_name);
    if (driver == nullptr) {
        panic("Failed to find the llvm trace cpu driver.\n");
    }
    // Invoke the driver directly.
    LLVMTraceCPUDriver* llvm_trace_cpu_driver = dynamic_cast<LLVMTraceCPUDriver*>(driver);
    if (llvm_trace_cpu_driver == nullptr) {
        panic("The driver is not a LLVMTraceCPUDriver!\n");
    }
    llvm_trace_cpu_driver->map(p, tc, reinterpret_cast<Addr>(base_ptr),
        reinterpret_cast<Addr>(vaddr));
}

void
llvmtracereplay(ThreadContext *tc, uint64_t trace_ptr, uint64_t vaddr)
{
    DPRINTF(PseudoInst, "PseudoInst::llvmtracereplay(%p, %p)\n",
        reinterpret_cast<void*>(trace_ptr), reinterpret_cast<void*>(vaddr));
    warn("PseudoInst::llvmtracemap(%p, %p)\n",
        reinterpret_cast<void*>(trace_ptr), reinterpret_cast<void*>(vaddr));

    // Find the process's ioctl driver.
    Process* p = tc->getProcessPtr();
    std::string driver_name = "llvm_trace_cpu";
    EmulatedDriver* driver = p->findDriver(driver_name);
    if (driver == nullptr) {
        panic("Failed to find the llvm trace cpu driver.\n");
    }
    // Invoke the driver directly.
    LLVMTraceCPUDriver* llvm_trace_cpu_driver = dynamic_cast<LLVMTraceCPUDriver*>(driver);
    if (llvm_trace_cpu_driver == nullptr) {
        panic("The driver is not a LLVMTraceCPUDriver!\n");
    }
    llvm_trace_cpu_driver->replay(p, tc, reinterpret_cast<Addr>(trace_ptr),
        reinterpret_cast<Addr>(vaddr));
}

} // namespace PseudoInst<|MERGE_RESOLUTION|>--- conflicted
+++ resolved
@@ -89,52 +89,6 @@
 namespace InitParamKey
 {
 
-<<<<<<< HEAD
-      case M5OP_ADD_SYMBOL:
-        addsymbol(tc, args[0], args[1]);
-        break;
-
-      case M5OP_PANIC:
-        panic("M5 panic instruction called at %s\n", tc->pcState());
-
-      case M5OP_WORK_BEGIN:
-        workbegin(tc, args[0], args[1]);
-        break;
-
-      case M5OP_WORK_END:
-        workend(tc, args[0], args[1]);
-        break;
-
-      case M5OP_ANNOTATE:
-      case M5OP_RESERVED2:
-      case M5OP_RESERVED3:
-      case M5OP_RESERVED4:
-      case M5OP_RESERVED5:
-        warn("Unimplemented m5 op (0x%x)\n", func);
-        break;
-
-      /* SE mode functions */
-      case M5OP_SE_SYSCALL:
-        m5Syscall(tc);
-        break;
-
-      case M5OP_SE_PAGE_FAULT:
-        m5PageFault(tc);
-        break;
-
-      case M5OP_SE_LLVM_TRACE_MAP:
-        llvmtracemap(tc, args[0], args[1]);
-        break;
-
-      case M5OP_SE_LLVM_TRACE_REPLAY:
-        llvmtracereplay(tc, args[0], args[1]);
-        break;
-
-      /* dist-gem5 functions */
-      case M5OP_DIST_TOGGLE_SYNC:
-        togglesync(tc);
-        break;
-=======
 /**
  *  The default key (empty string)
  */
@@ -147,7 +101,6 @@
  *  Unique key for "size" param (distributed gem5 runs)
  */
 const std::string DIST_SIZE = "dist-size";
->>>>>>> b1b8af04
 
 } // namespace InitParamKey
 
