--- conflicted
+++ resolved
@@ -311,14 +311,9 @@
 void
 resetstats(ThreadContext *tc, Tick delay, Tick period)
 {
-<<<<<<< HEAD
-    DPRINTF(PseudoInst, "PseudoInst::resetstats(%i, %i)\n", delay, period);
+    DPRINTF(PseudoInst, "pseudo_inst::resetstats(%i, %i)\n", delay, period);
     inform("%d - PseudoInst::resetstats(%i, %i)\n", curTick(), delay, period);
-    if (!tc->getCpuPtr()->params()->do_statistics_insts)
-=======
-    DPRINTF(PseudoInst, "pseudo_inst::resetstats(%i, %i)\n", delay, period);
     if (!tc->getCpuPtr()->params().do_statistics_insts)
->>>>>>> 5fa484e2
         return;
 
 
@@ -612,7 +607,6 @@
     }
 }
 
-<<<<<<< HEAD
 //
 // This is function is executed when we reached a work mark.
 //
@@ -728,8 +722,5 @@
     return streamNUCAManager->getCachedBytes(start);
 }
 
-} // namespace PseudoInst
-=======
 } // namespace pseudo_inst
-} // namespace gem5
->>>>>>> 5fa484e2
+} // namespace gem5